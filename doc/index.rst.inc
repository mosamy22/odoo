
OpenERP Server Documentation
''''''''''''''''''''''''''''

.. toctree::
   :maxdepth: 2

   01_getting_started
   02_architecture
   03_module_dev
   04_user_roles
   99_test_framework

OPenERP Server API
''''''''''''''''''

.. toctree::
   :maxdepth: 1

   api/core
   api/models
   api/startup

Main revisions and new features
'''''''''''''''''''''''''''''''

.. toctree::
   :maxdepth: 1

<<<<<<< HEAD
   revisions/user_img_specs
   revisions/need_action_specs
=======
   api/user_img_specs
   api/need_action_specs
   api/font_style
>>>>>>> cbf1c126
<|MERGE_RESOLUTION|>--- conflicted
+++ resolved
@@ -27,11 +27,6 @@
 .. toctree::
    :maxdepth: 1
 
-<<<<<<< HEAD
    revisions/user_img_specs
    revisions/need_action_specs
-=======
-   api/user_img_specs
-   api/need_action_specs
-   api/font_style
->>>>>>> cbf1c126
+   api/font_style