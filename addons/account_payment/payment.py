# -*- encoding: utf-8 -*-
##############################################################################
#
# Copyright (c) 2004-2008 TINY SPRL. (http://tiny.be) All Rights Reserved.
#
# $Id$
#
# WARNING: This program as such is intended to be used by professional
# programmers who take the whole responsability of assessing all potential
# consequences resulting from its eventual inadequacies and bugs
# End users who are looking for a ready-to-use solution with commercial
# garantees and support are strongly adviced to contract a Free Software
# Service Company
#
# This program is Free Software; you can redistribute it and/or
# modify it under the terms of the GNU General Public License
# as published by the Free Software Foundation; either version 2
# of the License, or (at your option) any later version.
#
# This program is distributed in the hope that it will be useful,
# but WITHOUT ANY WARRANTY; without even the implied warranty of
# MERCHANTABILITY or FITNESS FOR A PARTICULAR PURPOSE.  See the
# GNU General Public License for more details.
#
# You should have received a copy of the GNU General Public License
# along with this program; if not, write to the Free Software
# Foundation, Inc., 59 Temple Place - Suite 330, Boston, MA  02111-1307, USA.
#
##############################################################################

from osv import fields
from osv import osv
import time
import netsvc
import pooler


class payment_type(osv.osv):
    _name= 'payment.type'
    _description= 'Payment type'
    _columns= {
        'name': fields.char('Name', size=64, required=True),
        'code': fields.char('Code', size=64, required=True),
        'suitable_bank_types': fields.many2many('res.partner.bank.type',
            'bank_type_payment_type_rel',
            'pay_type_id','bank_type_id',
            'Suitable bank types')
    }

payment_type()


class payment_mode(osv.osv):
    _name= 'payment.mode'
    _description= 'Payment mode'
    _columns= {
        'name': fields.char('Name', size=64, required=True),
        'bank_id': fields.many2one('res.partner.bank', "Bank account",
            required=True),
        'journal': fields.many2one('account.journal', 'Journal', required=True,
            domain=[('type', '=', 'cash')]),
        'type': fields.many2one('payment.type','Payment type',required=True),
    }

    def suitable_bank_types(self,cr,uid,payment_code=None,context={}):
        """Return the codes of the bank type that are suitable
        for the given payment type code"""
        if not payment_code:
            return []
        cr.execute(""" select t.code
            from res_partner_bank_type t
            join bank_type_payment_type_rel r on (r.bank_type_id = t.id)
            join payment_type pt on (r.pay_type_id = pt.id)
            join payment_mode pm on (pm.type = pt.id)
            where pm.id = %s """, [payment_code])
        return [x[0] for x in cr.fetchall()]


payment_mode()


class payment_order(osv.osv):
    _name = 'payment.order'
    _description = 'Payment Order'
    _rec_name = 'date'

    def get_wizard(self,type):
        logger = netsvc.Logger()
        logger.notifyChannel("warning", netsvc.LOG_WARNING,
                "No wizard found for the payment type '%s'." % type)
        return None

    def _total(self, cursor, user, ids, name, args, context=None):
        if not ids:
            return {}
        res = {}
        for order in self.browse(cursor, user, ids, context=context):
            if order.line_ids:
                res[order.id] = reduce(lambda x, y: x + y.amount, order.line_ids, 0.0)
            else:
                res[order.id] = 0.0
        return res

    _columns = {
        'date_planned': fields.date('Scheduled date if fixed'),
        'reference': fields.char('Reference',size=128,required=1),
        'mode': fields.many2one('payment.mode','Payment mode', select=True, required=1),
        'state': fields.selection([
            ('draft', 'Draft'),
            ('open','Confirmed'),
            ('cancel','Cancelled'),
            ('done','Done')], 'State', select=True),
        'line_ids': fields.one2many('payment.line','order_id','Payment lines',states={'done':[('readonly',True)]}),
        'total': fields.function(_total, string="Total", method=True,
            type='float'),
        'user_id': fields.many2one('res.users','User',required=True),
        'date_prefered': fields.selection([
            ('now', 'Directly'),
            ('due', 'Due date'),
            ('fixed', 'Fixed date')
            ], "Prefered date", change_default=True, required=True),
        'date_created': fields.date('Creation date', readonly=True),
        'date_done': fields.date('Execution date', readonly=True),
    }

    _defaults = {
        'user_id': lambda self,cr,uid,context: uid,
        'state': lambda *a: 'draft',
        'date_prefered': lambda *a: 'due',
        'date_created': lambda *a: time.strftime('%Y-%m-%d'),
        'reference': lambda self,cr,uid,context: self.pool.get('ir.sequence').get(cr, uid, 'payment.order'),
    }

    def set_to_draft(self, cr, uid, ids, *args):
        self.write(cr, uid, ids, {'state':'draft'})
        wf_service = netsvc.LocalService("workflow")
        for id in ids:
            wf_service.trg_create(uid, 'payment.order', id, cr)
        return True

    def action_open(self, cr, uid, ids, *args):
        for order in self.read(cr,uid,ids,['reference']):
            if not order['reference']:
                reference = self.pool.get('ir.sequence').get(cr, uid, 'payment.order')
                self.write(cr,uid,order['id'],{'reference':reference})
        return True

    def set_done(self, cr, uid, id, *args):
        self.write(cr,uid,id,{'date_done': time.strftime('%Y-%m-%d'),
            'state': 'done',})
        wf_service = netsvc.LocalService("workflow")
        wf_service.trg_validate(uid, 'payment.order', id, 'done', cr)
        return True

payment_order()


class payment_line(osv.osv):
    _name = 'payment.line'
    _description = 'Payment Line'

    #~ def partner_payable(self, cr, uid, ids, name, args, context={}):
        #~ if not ids: return {}
        #~ partners= self.read(cr, uid, ids, ['partner_id'], context)
        #~ partners= dict(map(lambda x: (x['id'], x['partner_id'][0]), partners))
        #~ debit = self.pool.get('res.partner')._debit_get(cr, uid,
                #~ partners.values(), name, args, context)
        #~ for i in partners:
            #~ partners[i] = debit[partners[i]]
        #~ return partners

    def translate(self, orig):
        return {
#               "to_pay": "credit",
                "due_date": "date_maturity",
                "reference": "ref"}.get(orig, orig)

    def info_owner(self, cr, uid, ids, name=None, args=None, context=None):
        if not ids: return {}
        result = {}
        info=''
        for line in self.browse(cr, uid, ids, context=context):
            owner=line.order_id.mode.bank_id.partner_id
            result[line.id]=False
            if owner.address:
                for ads in owner.address:
                    if ads.type=='default':
                        st=ads.street and ads.street or ''
                        st1=ads.street2 and ads.street2 or ''
                        if 'zip_id' in ads:
                            zip_city= ads.zip_id and self.pool.get('res.partner.zip').name_get(cr,uid,[ads.zip_id.id])[0][1] or ''
                        else:
                            zip=ads.zip and ads.zip or ''
                            city= ads.city and ads.city or  ''
                            zip_city= zip + ' ' + city
                        cntry= ads.country_id and ads.country_id.name or ''
                        info=owner.name + "\n" + st + " " + st1 + "\n" + zip_city + "\n" +cntry
                        result[line.id]=info
                        break
        return result

    def info_partner(self, cr, uid, ids, name=None, args=None, context=None):
        if not ids: return {}
        result = {}
        info=''
        for line in self.browse(cr, uid, ids, context=context):
            result[line.id]=False
            if not line.partner_id:
                break
            partner = line.partner_id.name or ''
            if line.partner_id.address:
                for ads in line.partner_id.address:
                    if ads.type=='default':
                        st=ads.street and ads.street or ''
                        st1=ads.street2 and ads.street2 or ''
                        if 'zip_id' in ads:
                            zip_city= ads.zip_id and self.pool.get('res.partner.zip').name_get(cr,uid,[ads.zip_id.id])[0][1] or ''
                        else:
                            zip=ads.zip and ads.zip or ''
                            city= ads.city and ads.city or  ''
                            zip_city= zip + ' ' + city
                        cntry= ads.country_id and ads.country_id.name or ''
                        info=partner + "\n" + st + " " + st1 + "\n" + zip_city + "\n" +cntry
                        result[line.id]=info
                        break
        return result

    def select_by_name(self, cr, uid, ids, name, args, context=None):
        if not ids: return {}

        partner_obj = self.pool.get('res.partner')
        cr.execute("""SELECT pl.id, ml.%s
            from account_move_line ml
                inner join payment_line pl
                on (ml.id = pl.move_line_id)
            where pl.id in (%s)"""%
            (self.translate(name), ','.join(map(str,ids))) )
        res = dict(cr.fetchall())

        if name == 'partner_id':
            partner_name = {}
            for p_id, p_name in partner_obj.name_get(cr,uid,
                filter(lambda x:x and x != 0,res.values()),context=context):
                partner_name[p_id] = p_name

            for id in ids:
                if id in res and partner_name:
                    res[id] = (res[id],partner_name[res[id]])
                else:
                    res[id] = (False,False)
        else:
            for id in ids:
                res.setdefault(id, (False, ""))
        return res

#   def _currency(self, cursor, user, ids, name, args, context=None):
#       if not ids:
#           return {}
#       res = {}
#
#       currency_obj = self.pool.get('res.currency')
#       account_obj = self.pool.get('account.account')
#       cursor.execute('''SELECT pl.id, ml.currency_id, ml.account_id
#       FROM account_move_line ml
#           INNER JOIN payment_line pl
#               ON (ml.id = pl.move_line_id)
#       WHERE pl.id in (''' + ','.join([str(x) for x in ids]) + ')')
#
#       res2 = {}
#       account_ids = []
#       for payment_line_id, currency_id, account_id in cursor.fetchall():
#           res2[payment_line_id] = [currency_id, account_id]
#           account_ids.append(account_id)
#
#       account2currency_id = {}
#       for account in account_obj.browse(cursor, user, account_ids,
#               context=context):
#           account2currency_id[account.id] = account.company_currency_id.id
#
#       for payment_line_id in ids:
#           if res2[payment_line_id][0]:
#               res[payment_line_id] = res2[payment_line_id][0]
#           else:
#               res[payment_line_id] = \
#                       account2currency_id[res2[payment_line_id][1]]
#
#       currency_names = {}
#       for currency_id, name in currency_obj.name_get(cursor, user, res.values(),
#               context=context):
#           currency_names[currency_id] = name
#       for payment_line_id in ids:
#           res[payment_line_id] = (res[payment_line_id],
#                   currency_names[res[payment_line_id]])
#       return res
#
#   def _to_pay_currency(self, cursor, user, ids, name , args, context=None):
#       if not ids:
#           return {}
#
#       cursor.execute('''SELECT pl.id,
#           CASE WHEN ml.amount_currency < 0
#               THEN - ml.amount_currency
#               ELSE ml.credit
#           END
#       FROM account_move_line ml
#           INNER JOIN payment_line pl
#               ON (ml.id = pl.move_line_id)
#       WHERE pl.id in (''' + ','.join([str(x) for x in ids]) + ')')
#       return dict(cursor.fetchall())

    def _amount(self, cursor, user, ids, name, args, context=None):
        if not ids:
            return {}
        currency_obj = self.pool.get('res.currency')
        if context is None:
            context = {}
        res = {}
        for line in self.browse(cursor, user, ids, context=context):
            ctx = context.copy()
            ctx['date'] = line.order_id.date_done or time.strftime('%Y-%m-%d')
            res[line.id] = currency_obj.compute(cursor, user, line.currency.id,
                    line.company_currency.id,
                    line.amount_currency, context=ctx)
        return res

    def _value_date(self, cursor, user, ids, name, args, context=None):
        if not ids:
            return {}
        res = {}
        for line in self.browse(cursor, user, ids, context=context):
            if line.order_id.date_prefered == 'fixed':
                res[line.id] = line.order_id.date_planned
            elif line.order_id.date_prefered == 'due':
                res[line.id] = line.due_date or time.strftime('%Y-%m-%d')
            else:
                res[line.id] = time.strftime('%Y-%m-%d')
        return res

    def _get_currency(self, cr, uid, context):
        user = self.pool.get('res.users').browse(cr, uid, uid)
        if user.company_id:
            return user.company_id.currency_id.id
        else:
            return self.pool.get('res.currency').search(cr, uid, [('rate','=',1.0)])[0]

#   def select_move_lines(*a):
#       print a
#       return []

#   def create(self, cr, uid, vals, context):
#       print "created!!!"
#       vals['company_currency'] = self._get_currency(cr, uid, context)
#       return super(payment_line, self).create(cr, uid, vals, context)

    def _get_ml_inv_ref(self, cr, uid, ids, *a):
        res={}
        for id in self.browse(cr, uid, ids):
            res[id.id] = False
            if id.move_line_id:
                if id.move_line_id.invoice:
                    res[id.id] = id.move_line_id.invoice.id
        return res

    def _get_ml_maturity_date(self, cr, uid, ids, *a):
        res={}
        for id in self.browse(cr, uid, ids):
            if id.move_line_id:
                res[id.id] = id.move_line_id.date_maturity
            else:
                res[id.id] = ""
        return res

    def _get_ml_created_date(self, cr, uid, ids, *a):
        res={}
        for id in self.browse(cr, uid, ids):
            if id.move_line_id:
                res[id.id] = id.move_line_id.date_created
            else:
                res[id.id] = ""
        return res

    _columns = {
        'name': fields.char('Your Reference', size=64, required=True),
        'communication': fields.char('Communication', size=64, required=True),
        'communication2': fields.char('Communication 2', size=64),
        'move_line_id': fields.many2one('account.move.line','Entry line', domain=[('reconcile_id','=', False), ('account_id.type', '=','payable')]),
        'amount_currency': fields.float('Amount in Partner Currency', digits=(16,2),
            required=True, help='Payment amount in the partner currency'),
#       'to_pay_currency': fields.function(_to_pay_currency, string='To Pay',
#           method=True, type='float',
#           help='Amount to pay in the partner currency'),
#       'currency': fields.function(_currency, string='Currency',
#           method=True, type='many2one', obj='res.currency'),
        'currency': fields.many2one('res.currency','Partner Currency',required=True),
        'company_currency': fields.many2one('res.currency','Company Currency',readonly=True),
        'bank_id': fields.many2one('res.partner.bank', 'Destination Bank account'),
        'order_id': fields.many2one('payment.order', 'Order', required=True,
            ondelete='cascade', select=True),
        'partner_id': fields.many2one('res.partner', string="Partner",required=True),
        'amount': fields.function(_amount, string='Amount in Company Currency',
            method=True, type='float',
            help='Payment amount in the company currency'),
#       'to_pay': fields.function(select_by_name, string="To Pay", method=True,
#           type='float', help='Amount to pay in the company currency'),
#       'due_date': fields.function(select_by_name, string="Due date",
#           method=True, type='date'),
        'ml_date_created': fields.function(_get_ml_created_date, string="Effective Date",
            method=True, type='date',help="Invoice Effective Date"),
#       'reference': fields.function(select_by_name, string="Ref", method=True,
#           type='char'),
        'ml_maturity_date': fields.function(_get_ml_maturity_date, method=True, type='char', string='Maturity Date'),
        'ml_inv_ref': fields.function(_get_ml_inv_ref, method=True, type='many2one', relation='account.invoice', string='Invoice Ref'),
        'info_owner': fields.function(info_owner, string="Owner Account", method=True, type="text"),
        'info_partner': fields.function(info_partner, string="Destination Account", method=True, type="text"),
#        'partner_payable': fields.function(partner_payable, string="Partner payable", method=True, type='float'),
#       'value_date': fields.function(_value_date, string='Value Date',
#           method=True, type='date'),
        'date': fields.date('Payment Date',help="If no payment date is specified, the bank will treat this payment line direclty"),
        'create_date': fields.datetime('Created' ,readonly=True),
        'state': fields.selection([('normal','Free'), ('structured','Structured')], 'Communication Type', required=True)
    }
    _defaults = {
        'name': lambda obj, cursor, user, context: obj.pool.get('ir.sequence'
            ).get(cursor, user, 'payment.line'),
        'state': lambda *args: 'normal',
        'currency': _get_currency,
        'company_currency': _get_currency,
    }
    _sql_constraints = [
        ('name_uniq', 'UNIQUE(name)', 'The payment line name must be unique!'),
    ]

    def onchange_move_line(self,cr,uid,ids,move_line_id,payment_type,date_prefered,date_planned,currency=False,company_currency=False,context=None):
        data={}

        data['amount_currency']=data['communication']=data['partner_id']=data['reference']=data['date_created']=data['bank_id']=data['amount']=False

        if move_line_id:
            line = self.pool.get('account.move.line').browse(cr,uid,move_line_id)
            data['amount_currency']=line.amount_to_pay
<<<<<<< HEAD
            #res = self.onchange_amount(cr, uid, ids, data['amount_currency'], currency, company_currency, 
=======
            res = self.onchange_amount(cr, uid, ids, data['amount_currency'], currency,
                                       company_currency, context)
>>>>>>> 70898256
            if res:
                data['amount'] = res['value']['amount']
            data['partner_id']=line.partner_id.id
            temp = line.currency_id and line.currency_id.id or False
            if not temp:
                if line.invoice:
                    data['currency'] = line.invoice.currency_id.id
            else:
                data['currency'] = temp

            # calling onchange of partner and updating data dictionary
            temp_dict=self.onchange_partner(cr,uid,ids,line.partner_id.id,payment_type)
            data.update(temp_dict['value'])

            data['reference']=line.ref
            data['date_created'] = line.date_created
            data['communication']=line.ref

            if date_prefered == 'now':
                #no payment date => immediate payment
                data['date'] = False
            elif date_prefered == 'due':
                data['date'] = line.date_maturity
            elif date_prefered == 'fixed':
                data['date'] = date_planned

        return {'value': data}

    def onchange_amount(self,cr,uid,ids,amount,currency,cmpny_currency,context=None):
        if not amount:
            return {}
        res = {}
        currency_obj = self.pool.get('res.currency')
        company_amount = currency_obj.compute(cr, uid, currency, cmpny_currency,amount)
        res['amount'] = company_amount
        return {'value': res}

    def onchange_partner(self,cr,uid,ids,partner_id,payment_type,context=None):
        data={}
        data['info_partner']=data['bank_id']=False

        if partner_id:
            part_obj=self.pool.get('res.partner').browse(cr,uid,partner_id)
            partner=part_obj.name or ''

            if part_obj.address:
                for ads in part_obj.address:
                    if ads.type=='default':
                        st=ads.street and ads.street or ''
                        st1=ads.street2 and ads.street2 or ''

                        if 'zip_id' in ads:
                            zip_city= ads.zip_id and self.pool.get('res.partner.zip').name_get(cr,uid,[ads.zip_id.id])[0][1] or ''
                        else:
                            zip=ads.zip and ads.zip or ''
                            city= ads.city and ads.city or  ''
                            zip_city= zip + ' ' + city

                        cntry= ads.country_id and ads.country_id.name or ''
                        info=partner + "\n" + st + " " + st1 + "\n" + zip_city + "\n" +cntry

                        data['info_partner']=info

            if part_obj.bank_ids and payment_type:
                bank_type = self.pool.get('payment.mode').suitable_bank_types(cr, uid, payment_type, context=context)
                for bank in part_obj.bank_ids:
                    if bank.state in bank_type:
                        data['bank_id'] = bank.id
                        break

        return {'value': data}

    def fields_get(self, cr, uid, fields=None, context=None):
        res = super(payment_line, self).fields_get(cr, uid, fields, context)
        if 'communication2' in res:
            res['communication2'].setdefault('states', {})
            res['communication2']['states']['structured'] = [('readonly', True)]
            res['communication2']['states']['normal'] = [('readonly', False)]

        return res

payment_line()

# vim:expandtab:smartindent:tabstop=4:softtabstop=4:shiftwidth=4:
<|MERGE_RESOLUTION|>--- conflicted
+++ resolved
@@ -438,12 +438,8 @@
         if move_line_id:
             line = self.pool.get('account.move.line').browse(cr,uid,move_line_id)
             data['amount_currency']=line.amount_to_pay
-<<<<<<< HEAD
-            #res = self.onchange_amount(cr, uid, ids, data['amount_currency'], currency, company_currency, 
-=======
             res = self.onchange_amount(cr, uid, ids, data['amount_currency'], currency,
                                        company_currency, context)
->>>>>>> 70898256
             if res:
                 data['amount'] = res['value']['amount']
             data['partner_id']=line.partner_id.id
