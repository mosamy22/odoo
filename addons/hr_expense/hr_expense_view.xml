<?xml version="1.0" encoding="utf-8"?>
<openerp>
    <data>

        <!-- Expenses -->

        <record id="view_expenses_line_tree" model="ir.ui.view">
            <field name="name">hr.expense.line.tree</field>
            <field name="type">tree</field>
            <field name="model">hr.expense.line</field>
            <field name="arch" type="xml">
                <tree string="Expense Lines">
                    <field name="date_value"/>
                    <field name="name"/>
                    <field name="ref"/>
                    <field domain="[('type','=','normal')]" name="analytic_account"/>
                    <field name="unit_amount"/>
                    <field name="unit_quantity"/>
                    <field name="total_amount"/>
                </tree>
            </field>
        </record>

        <record id="view_expenses_tree" model="ir.ui.view">
            <field name="name">hr.expense.expense.tree</field>
            <field name="model">hr.expense.expense</field>
            <field name="type">tree</field>
            <field name="arch" type="xml">
                <tree string="Expenses"
                    colors="blue:state == 'draft'">
                    <field name="date"/>
                    <field name="employee_id"/>
                    <field name="department_id"/>
                    <field name="name"/>
                    <field name="ref"/>
                    <field name="amount"/>
                    <field name="state"/>
                    <button name="confirm" states="draft" string="Confirm" type="workflow" icon="gtk-apply"/>
                    <button name="refuse" states="confirm,draft,accepted" string="Refuse" type="workflow" icon="gtk-no"/>
                </tree>
            </field>
        </record>

        <record id="view_editable_expenses_tree" model="ir.ui.view">
            <field name="name">hr.expense.expense.tree</field>
            <field name="model">hr.expense.expense</field>
            <field name="type">tree</field>
            <field name="arch" type="xml">
                <tree string="Expenses" editable="top">
                    <field name="date"/>
                    <field name="employee_id"/>
                    <field name="department_id"/>
                    <field name="name"/>
                    <field name="ref"/>
                    <field name="amount"/>
                    <field name="state"/>
                    <button name="confirm" states="draft" string="Confirm" type="workflow" icon="gtk-apply"/>
                    <button name="refuse" states="confirm,draft,accepted" string="Refuse" type="workflow" icon="gtk-no"/>
                </tree>
            </field>
        </record>

        <record id="view_expenses_form" model="ir.ui.view">
            <field name="name">hr.expense.form</field>
            <field name="type">form</field>
            <field name="model">hr.expense.expense</field>
            <field name="arch" type="xml">
                <form string="Expenses Sheet">
                    <group colspan="4" col="6">
                        <field name="employee_id" select="1"/>
<<<<<<< HEAD
                        <field name="ref" select="2"/>
=======
                        <field name="name" select="1"/>
                        <field name="id" select="2"/>
>>>>>>> b7489580
                        <field name="date" select="1"/>
                        <field name="amount"/>
                        <field name="currency_id"/>
                        <field name="department_id"/>
                        <field name="company_id"/>
                    </group>
                    <notebook colspan="4">
                        <page string="Expense Sheet">
                            <newline/>
                            <field colspan="4" name="line_ids" nolabel="1">
                                <form string="Expense Lines">
                                    <field name="product_id" on_change="onchange_product_id(product_id, uom_id, parent.employee_id)" select="2"/>
                                    <field name="uom_id" on_change="onchange_product_id(product_id, uom_id, parent.employee_id)" select="2"/>
                                    <field name="name" select="1"/>
                                    <field name="date_value" select="1"/>
                                    <field name="unit_quantity" select="2"/>
                                    <field name="unit_amount" select="2"/>
                                    <field name="ref" select="2"/>
                                    <field name="sequence"/>
                                    <field domain="[('type','=','normal')]" name="analytic_account"/>
                                    <newline/>
                                    <field name="total_amount"/>
                                </form>
                            </field>
                            <field name="state" select="2"/>
                            <group col="6" colspan="2">
                                <button name="confirm" states="draft" string="Confirm" type="workflow" icon="gtk-apply"/>
                                <button name="cancel" states="cancel" string="Cancel" type="workflow" icon="gtk-cancel"/>
                                <button name="validate" states="confirm" string="Accept" type="workflow" icon="gtk-ok"/>
                                <button name="invoice" states="accepted" string="Invoice" type="workflow" icon="gtk-print"/>
                                <button name="draft" states="confirm,cancelled" string="Set to Draft" type="workflow" icon="gtk-convert"/>
                                <button name="refuse" states="confirm,draft,accepted" string="Refuse" type="workflow" icon="gtk-no"/>
                            </group>
                        </page>
                        <page string="Other Info">
                            <separator colspan="4" string="Accounting data"/>
                            <field name="journal_id"/>
                            <separator colspan="4" string="Validation"/>
                            <field name="date_confirm" select="2" readonly = "1"/>
                            <field name="date_valid" select="2" readonly = "1"/>
                            <field name="user_valid" select="2"/>
                            <field name="invoice_id" select="2"/>
                            <separator colspan="4" string="Notes"/>
                            <field colspan="4" name="note" nolabel="1"/>
                        </page>
                    </notebook>
                </form>
            </field>
        </record>


        <record id="view_hr_expense_filter" model="ir.ui.view">
            <field name="name">hr.expense.expense.filter</field>
            <field name="model">hr.expense.expense</field>
            <field name="type">search</field>
            <field name="arch" type="xml">
                <search string="Expense">
<<<<<<< HEAD
                <group col="20" colspan="4">
                      <filter
                        icon="terp-hr"
                        domain="[('state','=','draft')]"
                        string="Draft"
                        help="Draft Expense"/>
                      <filter
                        icon="terp-hr"
                        domain="[('state','=','confirm')]"
                        string="To Validate"
                        help="Confirmed Expense"/>
                      <filter
                        icon="terp-hr"
                        domain="[('state','=','accepted')]"
                        string="To Pay"
                        help="Expenses to Invoice"/>
                      <separator orientation="vertical"/>
                      <field name="name" select='1'/>
                      <field name="date" select='1'/>
                      <field name="user_id" select="1" widget="selection">
                          <filter
                            icon="gtk-execute"
                            help="My Expenses"
=======
                    <group col="20" colspan="4">
                        <filter
                            icon="terp-hr"
                            string="My Expenses"
>>>>>>> b7489580
                            default="1"
                            domain="[('user_id','=',uid)]"/>
                        <filter icon="terp-hr"
                            domain="[('department_id','=',context.get('department_id',False))]"
                            string="Expenses of My Department"/>
                        <separator orientation="vertical" />
                        <filter
                            icon="terp-hr"
                            domain="[('state','=','draft')]"
                            string="Draft"
                            help="Draft Expense"/>
                        <filter
                            icon="terp-hr"
                            domain="[('state','=','confirm')]"
                            string="To Validate"
                            help="Confirmed Expense"/>
                        <filter
                            icon="terp-hr"
                            domain="[('state','=','accepted')]"
                            string="To Pay"
                            help="Expenses to Invoice"/>
                        <separator orientation="vertical"/>
                        <field name="user_id" select="1" widget="selection" />
                        <field name="name" select='1'/>
                        <field name="department_id" widget="selection" />
                        <field name="state" select="1"/>
                    </group>
                    <newline />
                    <group expand="1" string="Group By..." colspan="11" col="11">
                        <filter string="Department" icon="terp-sale" domain="[]" context="{'group_by':'department_id'}"/>
                    </group>
                </search>
            </field>
        </record>

        <record id="expense_all" model="ir.actions.act_window">
            <field name="name">Expenses</field>
            <field name="res_model">hr.expense.expense</field>
            <field name="view_type">form</field>
            <field name="search_view_id" ref="view_hr_expense_filter"/>
        </record>

        <menuitem id="next_id_49" name="Expenses" sequence="6"
           parent="hr.menu_hr_root"/>

        <menuitem action="expense_all" id="menu_expense_all" name="Expenses"
           parent="next_id_49" groups="hr.group_hr_manager"/>

        <record id="view_product_hr_expense_form" model="ir.ui.view">
         <field name="name">product.product.expense.form</field>
         <field name="model">product.product</field>
         <field name="inherit_id" ref="product.product_normal_form_view"/>
         <field name="type">form</field>
         <field name="arch" type="xml">
            <field groups="base.group_extended" name="rental" position="after">
               <field name="hr_expense_ok"/>
            </field>
         </field>
      </record>

    </data>
</openerp><|MERGE_RESOLUTION|>--- conflicted
+++ resolved
@@ -68,12 +68,9 @@
                 <form string="Expenses Sheet">
                     <group colspan="4" col="6">
                         <field name="employee_id" select="1"/>
-<<<<<<< HEAD
+                        <field name="name" select="1"/>
+                        <field name="employee_id" select="1"/>
                         <field name="ref" select="2"/>
-=======
-                        <field name="name" select="1"/>
-                        <field name="id" select="2"/>
->>>>>>> b7489580
                         <field name="date" select="1"/>
                         <field name="amount"/>
                         <field name="currency_id"/>
@@ -131,7 +128,6 @@
             <field name="type">search</field>
             <field name="arch" type="xml">
                 <search string="Expense">
-<<<<<<< HEAD
                 <group col="20" colspan="4">
                       <filter
                         icon="terp-hr"
@@ -155,12 +151,6 @@
                           <filter
                             icon="gtk-execute"
                             help="My Expenses"
-=======
-                    <group col="20" colspan="4">
-                        <filter
-                            icon="terp-hr"
-                            string="My Expenses"
->>>>>>> b7489580
                             default="1"
                             domain="[('user_id','=',uid)]"/>
                         <filter icon="terp-hr"
