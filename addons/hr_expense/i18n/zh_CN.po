<<<<<<< HEAD
# Chinese (Simplified) translation for openobject-addons
# Copyright (c) 2014 Rosetta Contributors and Canonical Ltd 2014
# This file is distributed under the same license as the openobject-addons package.
# FIRST AUTHOR <EMAIL@ADDRESS>, 2014.
#
msgid ""
msgstr ""
"Project-Id-Version: openobject-addons\n"
"Report-Msgid-Bugs-To: FULL NAME <EMAIL@ADDRESS>\n"
"POT-Creation-Date: 2014-09-23 16:27+0000\n"
"PO-Revision-Date: 2014-08-14 16:10+0000\n"
"Last-Translator: FULL NAME <EMAIL@ADDRESS>\n"
"Language-Team: Chinese (Simplified) <zh_CN@li.org>\n"
=======
# Translation of Odoo Server.
# This file contains the translation of the following modules:
# * hr_expense
# 
# Translators:
# FIRST AUTHOR <EMAIL@ADDRESS>, 2012,2014
# jeffery chen fan <jeffery9@gmail.com>, 2015
# 珠海-老天 <liangjia@qq.com>, 2015
# mrshelly <mrshelly@hotmail.com>, 2015
# 珠海-老天 <liangjia@qq.com>, 2015
msgid ""
msgstr ""
"Project-Id-Version: Odoo 8.0\n"
"Report-Msgid-Bugs-To: \n"
"POT-Creation-Date: 2015-01-21 14:07+0000\n"
"PO-Revision-Date: 2015-12-24 17:55+0000\n"
"Last-Translator: 珠海-老天 <liangjia@qq.com>\n"
"Language-Team: Chinese (China) (http://www.transifex.com/odoo/odoo-8/language/zh_CN/)\n"
>>>>>>> 6efc3712
"MIME-Version: 1.0\n"
"Content-Type: text/plain; charset=UTF-8\n"
"Content-Transfer-Encoding: 8bit\n"
"X-Launchpad-Export-Date: 2014-09-24 09:10+0000\n"
"X-Generator: Launchpad (build 17196)\n"

#. module: hr_expense
#: field:hr.expense.report,no_of_account:0
msgid "# of Accounts"
msgstr "# 科目"

#. module: hr_expense
#: field:hr.expense.report,nbr:0
msgid "# of Lines"
msgstr "# 明细"

#. module: hr_expense
#: field:hr.expense.report,no_of_products:0
msgid "# of Products"
msgstr "# 产品"

#. module: hr_expense
#: view:website:hr_expense.report_expense
msgid "(Date and signature)."
msgstr ""

#. module: hr_expense
#: model:ir.actions.act_window,help:hr_expense.hr_expense_product
msgid ""
"<p class=\"oe_view_nocontent_create\">\n"
"                Click to create a new expense category. \n"
"             </p>\n"
"            "
msgstr ""

#. module: hr_expense
#: model:ir.actions.act_window,help:hr_expense.expense_all
msgid ""
"<p class=\"oe_view_nocontent_create\">\n"
"                Click to register new expenses. \n"
"              </p><p>\n"
"                Odoo will ensure the whole process is followed; the expense\n"
"                sheet is validated by manager(s), the employee is "
"reimbursed\n"
"                from his expenses, some expenses must be re-invoiced to the\n"
"                customers.\n"
"              </p>\n"
"            "
msgstr ""

#. module: hr_expense
#: selection:hr.expense.report,state:0
msgid "Accepted"
msgstr "已同意"

#. module: hr_expense
#: view:hr.expense.expense:hr_expense.view_expenses_form
msgid "Accounting"
msgstr ""

#. module: hr_expense
#: view:hr.expense.expense:hr_expense.view_expenses_form
msgid "Accounting Data"
msgstr "财务日期"

#. module: hr_expense
#: model:product.template,name:hr_expense.air_ticket_product_template
msgid "Air Ticket"
msgstr "飞机票"

#. module: hr_expense
#: field:hr.expense.line,analytic_account:0
#: field:hr.expense.report,analytic_account:0
msgid "Analytic account"
msgstr "辅助核算项"

#. module: hr_expense
#: view:hr.expense.expense:hr_expense.view_expenses_form
msgid "Approve"
msgstr "审批"

#. module: hr_expense
#: selection:hr.expense.expense,state:0
#: view:hr.expense.report:hr_expense.view_hr_expense_report_search
#: model:mail.message.subtype,name:hr_expense.mt_expense_approved
msgid "Approved"
msgstr "已审批"

#. module: hr_expense
#: view:hr.expense.report:hr_expense.view_hr_expense_report_search
msgid "Approved Expenses"
msgstr "已批准的报销单"

#. module: hr_expense
#: field:hr.expense.report,price_average:0
msgid "Average Price"
msgstr "均价"

#. module: hr_expense
#: field:product.template,hr_expense_ok:0
msgid "Can be Expensed"
msgstr "可支出"

#. module: hr_expense
#: selection:hr.expense.report,state:0
msgid "Cancelled"
msgstr "已取消"

#. module: hr_expense
#: model:product.template,name:hr_expense.car_travel_product_template
msgid "Car Travel Expenses"
msgstr "差旅费"

#. module: hr_expense
#: view:website:hr_expense.report_expense
msgid "Certified honest and conform,"
msgstr "已证明真实和一致"

#. module: hr_expense
#: field:hr.expense.expense,company_id:0
#: view:hr.expense.report:hr_expense.view_hr_expense_report_search
#: field:hr.expense.report,company_id:0
msgid "Company"
msgstr "公司"

#. module: hr_expense
#: view:hr.expense.expense:hr_expense.view_editable_expenses_tree
msgid "Confirm"
msgstr "确认"

#. module: hr_expense
#: view:hr.expense.report:hr_expense.view_hr_expense_report_search
msgid "Confirm Expenses"
msgstr "确认报销单"

#. module: hr_expense
#: field:hr.expense.expense,date_confirm:0
#: field:hr.expense.report,date_confirm:0
msgid "Confirmation Date"
msgstr "确认日期"

#. module: hr_expense
#: view:hr.expense.expense:hr_expense.view_hr_expense_filter
msgid "Confirmed Expenses"
msgstr "已确认费用"

#. module: hr_expense
#: view:hr.expense.report:hr_expense.view_hr_expense_report_search
msgid "Create Month"
msgstr ""

#. module: hr_expense
#: field:hr.expense.expense,create_uid:0
#: field:hr.expense.line,create_uid:0
msgid "Created by"
msgstr ""

#. module: hr_expense
#: field:hr.expense.expense,create_date:0
#: field:hr.expense.line,create_date:0
msgid "Created on"
msgstr ""

#. module: hr_expense
#: view:hr.expense.report:hr_expense.view_hr_expense_report_search
#: field:hr.expense.report,create_date:0
msgid "Creation Date"
msgstr "创建日期"

#. module: hr_expense
#: field:hr.expense.expense,currency_id:0
#: field:hr.expense.report,currency_id:0
msgid "Currency"
msgstr "币种"

#. module: hr_expense
#: field:hr.expense.expense,date:0
#: field:hr.expense.line,date_value:0
#: view:website:hr_expense.report_expense
msgid "Date"
msgstr "日期"

#. module: hr_expense
#: field:hr.expense.report,date:0
msgid "Date "
msgstr "日期 "

#. module: hr_expense
#: help:hr.expense.expense,date_valid:0
msgid ""
"Date of the acceptation of the sheet expense. It's filled when the button "
"Accept is pressed."
msgstr "费用表的同意日期，它填好时按下同意按钮。"

#. module: hr_expense
#: help:hr.expense.expense,date_confirm:0
msgid ""
"Date of the confirmation of the sheet expense. It's filled when the button "
"Confirm is pressed."
msgstr "费用表的确认日期，它填满时按下确认按钮"

#. module: hr_expense
#: help:hr.expense.expense,message_last_post:0
msgid "Date of the last message posted on the record."
msgstr ""

#. module: hr_expense
#: view:website:hr_expense.report_expense
msgid "Date:"
msgstr ""

#. module: hr_expense
#: model:ir.actions.act_window,help:hr_expense.product_normal_form_view_installer
msgid ""
"Define one product for each expense type allowed for an employee (travel by "
"car, hostel, restaurant, etc). If you reimburse the employees at a fixed "
"rate, set a cost and a unit of measure on the product. If you reimburse "
"based on real costs, set the cost at 0.00. The user will set the real price "
"when recording his expense sheet."
msgstr ""
"为员工可以使用的每个费用类型设置一个产品（交通费、住宿费、餐费等）。如果你报销固定费用，设置产品的成本和单位。如果实报实销，设置成本为0。用户在输入报销单"
"时会输入实际金额。"

#. module: hr_expense
#: field:hr.expense.report,delay_confirm:0
msgid "Delay to Confirm"
msgstr "推延确认"

#. module: hr_expense
#: field:hr.expense.report,delay_valid:0
msgid "Delay to Valid"
msgstr "推延生效"

#. module: hr_expense
#: view:hr.expense.expense:hr_expense.view_hr_expense_filter
#: field:hr.expense.expense,department_id:0
#: view:hr.expense.report:hr_expense.view_hr_expense_report_search
#: field:hr.expense.report,department_id:0
msgid "Department"
msgstr "部门"

#. module: hr_expense
#: view:hr.expense.expense:hr_expense.view_expenses_form
#: field:hr.expense.expense,name:0
#: field:hr.expense.line,description:0
msgid "Description"
msgstr "说明"

#. module: hr_expense
#: view:website:hr_expense.report_expense
msgid "Description:"
msgstr ""

#. module: hr_expense
#: view:hr.expense.report:hr_expense.view_hr_expense_report_search
#: selection:hr.expense.report,state:0
msgid "Done"
msgstr ""

#. module: hr_expense
#: view:hr.expense.report:hr_expense.view_hr_expense_report_search
msgid "Done Expenses"
msgstr ""

#. module: hr_expense
#: selection:hr.expense.report,state:0
msgid "Draft"
msgstr "草稿"

#. module: hr_expense
#: view:hr.expense.expense:hr_expense.view_hr_expense_filter
#: field:hr.expense.expense,employee_id:0
msgid "Employee"
msgstr "员工"

#. module: hr_expense
#: field:hr.expense.report,employee_id:0
msgid "Employee's Name"
msgstr "员工姓名"

#. module: hr_expense
#: view:website:hr_expense.report_expense
msgid "Employee:"
msgstr ""

#. module: hr_expense
#: code:addons/hr_expense/hr_expense.py:167
#: code:addons/hr_expense/hr_expense.py:230
#: code:addons/hr_expense/hr_expense.py:232
#: code:addons/hr_expense/hr_expense.py:341
#: code:addons/hr_expense/hr_expense.py:345
#, python-format
msgid "Error!"
msgstr "错误！"

#. module: hr_expense
#: view:hr.expense.expense:hr_expense.view_hr_expense_filter
#: field:hr.expense.line,expense_id:0
#: model:ir.model,name:hr_expense.model_hr_expense_expense
msgid "Expense"
msgstr "费用"

#. module: hr_expense
#: code:addons/hr_expense/hr_expense.py:370
#, python-format
msgid "Expense Account Move"
msgstr ""

#. module: hr_expense
#: model:ir.actions.act_window,name:hr_expense.hr_expense_product
#: model:ir.ui.menu,name:hr_expense.menu_hr_product
msgid "Expense Categories"
msgstr ""

#. module: hr_expense
#: view:hr.expense.expense:hr_expense.view_expenses_form
msgid "Expense Date"
msgstr ""

#. module: hr_expense
#: model:ir.model,name:hr_expense.model_hr_expense_line
msgid "Expense Line"
msgstr "费用明细"

#. module: hr_expense
#: view:hr.expense.expense:hr_expense.view_expenses_form
#: field:hr.expense.expense,line_ids:0
#: view:hr.expense.line:hr_expense.view_expenses_line_tree
msgid "Expense Lines"
msgstr "费用明细"

#. module: hr_expense
#: field:hr.expense.line,name:0
msgid "Expense Note"
msgstr "费用备注"

#. module: hr_expense
#: model:mail.message.subtype,description:hr_expense.mt_expense_approved
msgid "Expense approved"
msgstr "支付已批准"

#. module: hr_expense
#: model:mail.message.subtype,description:hr_expense.mt_expense_confirmed
msgid "Expense confirmed, waiting confirmation"
msgstr ""

#. module: hr_expense
#: model:mail.message.subtype,description:hr_expense.mt_expense_refused
msgid "Expense refused"
msgstr "支付被拒绝"

#. module: hr_expense
#: view:hr.expense.expense:hr_expense.view_editable_expenses_tree
#: view:hr.expense.expense:hr_expense.view_expenses_tree
#: view:hr.expense.expense:hr_expense.view_hr_expense_filter
#: model:ir.actions.act_window,name:hr_expense.expense_all
#: model:ir.ui.menu,name:hr_expense.menu_expense_all
#: model:ir.ui.menu,name:hr_expense.next_id_49
#: model:product.category,name:hr_expense.cat_expense
msgid "Expenses"
msgstr "费用"

#. module: hr_expense
#: view:hr.expense.report:hr_expense.view_hr_expense_report_graph
#: view:hr.expense.report:hr_expense.view_hr_expense_report_search
#: model:ir.actions.act_window,name:hr_expense.action_hr_expense_report_all
#: model:ir.ui.menu,name:hr_expense.menu_hr_expense_report_all
msgid "Expenses Analysis"
msgstr "费用分析"

#. module: hr_expense
#: view:hr.expense.expense:hr_expense.view_hr_expense_filter
msgid "Expenses Month"
msgstr ""

#. module: hr_expense
#: view:hr.expense.expense:hr_expense.view_expenses_form
msgid "Expenses Sheet"
msgstr "费用表"

#. module: hr_expense
#: model:ir.model,name:hr_expense.model_hr_expense_report
msgid "Expenses Statistics"
msgstr "费用统计"

#. module: hr_expense
#: view:hr.expense.expense:hr_expense.view_hr_expense_filter
msgid "Expenses by Month"
msgstr ""

#. module: hr_expense
#: view:hr.expense.expense:hr_expense.view_hr_expense_filter
msgid "Expenses to Invoice"
msgstr "要开票的报销单"

#. module: hr_expense
#: view:hr.expense.report:hr_expense.view_hr_expense_report_search
msgid "Extended Filters..."
msgstr "增加筛选条件"

#. module: hr_expense
#: field:hr.expense.expense,message_follower_ids:0
msgid "Followers"
msgstr ""

#. module: hr_expense
#: field:hr.expense.expense,journal_id:0
#: field:hr.expense.report,journal_id:0
msgid "Force Journal"
msgstr "强制的账薄"

#. module: hr_expense
#: view:hr.expense.expense:hr_expense.view_expenses_form
msgid "Free Notes"
msgstr ""

#. module: hr_expense
#: view:hr.expense.expense:hr_expense.view_expenses_form
msgid "Generate Accounting Entries"
msgstr ""

#. module: hr_expense
#: help:hr.expense.line,sequence:0
msgid "Gives the sequence order when displaying a list of expense lines."
msgstr "当显示费用明细时指定一个序列顺序。"

#. module: hr_expense
#: view:hr.expense.expense:hr_expense.view_hr_expense_filter
#: view:hr.expense.report:hr_expense.view_hr_expense_report_search
msgid "Group By"
msgstr ""

#. module: hr_expense
#: model:ir.actions.report.xml,name:hr_expense.action_report_hr_expense
msgid "HR Expense"
msgstr ""

#. module: hr_expense
#: view:website:hr_expense.report_expense
msgid "HR Expenses"
msgstr "人力资源费用"

#. module: hr_expense
#: help:hr.expense.expense,message_summary:0
msgid ""
"Holds the Chatter summary (number of messages, ...). This summary is "
"directly in html format in order to be inserted in kanban views."
msgstr ""

#. module: hr_expense
#: model:product.template,name:hr_expense.hotel_rent_product_template
msgid "Hotel Accommodation"
msgstr "酒店住宿"

#. module: hr_expense
#: field:hr.expense.expense,id:0
#: field:hr.expense.line,id:0
#: field:hr.expense.report,id:0
msgid "ID"
msgstr ""

#. module: hr_expense
#: help:hr.expense.expense,message_unread:0
msgid "If checked new messages require your attention."
msgstr "如果要求你关注新消息，勾选此项"

#. module: hr_expense
#: field:hr.expense.expense,message_is_follower:0
msgid "Is a Follower"
msgstr ""

#. module: hr_expense
#: model:ir.model,name:hr_expense.model_account_move_line
msgid "Journal Items"
msgstr ""

#. module: hr_expense
#: field:hr.expense.expense,message_last_post:0
msgid "Last Message Date"
msgstr ""

#. module: hr_expense
#: field:hr.expense.expense,write_uid:0
#: field:hr.expense.line,write_uid:0
msgid "Last Updated by"
msgstr ""

#. module: hr_expense
#: field:hr.expense.expense,write_date:0
#: field:hr.expense.line,write_date:0
msgid "Last Updated on"
msgstr ""

#. module: hr_expense
#: field:hr.expense.expense,account_move_id:0
msgid "Ledger Posting"
msgstr "过账"

#. module: hr_expense
#: field:hr.expense.expense,message_ids:0
msgid "Messages"
msgstr "消息"

#. module: hr_expense
#: help:hr.expense.expense,message_ids:0
msgid "Messages and communication history"
msgstr ""

#. module: hr_expense
#: view:hr.expense.expense:hr_expense.view_hr_expense_filter
msgid "My Expenses"
msgstr "我的费用"

#. module: hr_expense
#: view:website:hr_expense.report_expense
msgid "Name"
msgstr "名称"

#. module: hr_expense
#: view:hr.expense.expense:hr_expense.view_hr_expense_filter
#: selection:hr.expense.expense,state:0
msgid "New"
msgstr "新建"

#. module: hr_expense
#: view:hr.expense.expense:hr_expense.view_hr_expense_filter
msgid "New Expense"
msgstr "新建报销单"

#. module: hr_expense
#: code:addons/hr_expense/hr_expense.py:167
#, python-format
msgid ""
"No expense journal found. Please make sure you have a journal with type "
"'purchase' configured."
msgstr ""

#. module: hr_expense
#: code:addons/hr_expense/hr_expense.py:341
#, python-format
msgid ""
"No purchase account found for the product %s (or for his category), please "
"configure one."
msgstr ""

#. module: hr_expense
#: field:hr.expense.expense,note:0
msgid "Note"
msgstr "备注"

#. module: hr_expense
#: view:hr.expense.expense:hr_expense.view_expenses_form
msgid "Notes"
msgstr "备注"

#. module: hr_expense
#: view:hr.expense.expense:hr_expense.view_expenses_form
msgid "Open Accounting Entries"
msgstr ""

#. module: hr_expense
#: selection:hr.expense.expense,state:0
msgid "Paid"
msgstr ""

#. module: hr_expense
#: code:addons/hr_expense/hr_expense.py:345
#, python-format
msgid ""
"Please configure Default Expense account for Product purchase: "
"`property_account_expense_categ`."
msgstr ""

#. module: hr_expense
#: view:website:hr_expense.report_expense
msgid "Price"
msgstr "价格"

#. module: hr_expense
#: field:hr.expense.line,product_id:0
#: view:hr.expense.report:hr_expense.view_hr_expense_report_search
#: field:hr.expense.report,product_id:0
msgid "Product"
msgstr "产品"

#. module: hr_expense
#: field:hr.expense.report,product_qty:0
msgid "Product Quantity"
msgstr ""

#. module: hr_expense
#: model:ir.model,name:hr_expense.model_product_template
msgid "Product Template"
msgstr ""

#. module: hr_expense
#: view:product.product:hr_expense.product_expense_installer_tree_view
msgid "Products"
msgstr "产品"

#. module: hr_expense
#: view:website:hr_expense.report_expense
msgid "Qty"
msgstr "数量"

#. module: hr_expense
#: field:hr.expense.line,unit_quantity:0
msgid "Quantities"
msgstr "数量"

#. module: hr_expense
#: view:website:hr_expense.report_expense
msgid "Ref."
msgstr "单号"

#. module: hr_expense
#: field:hr.expense.line,ref:0
msgid "Reference"
msgstr "单号"

#. module: hr_expense
#: view:hr.expense.expense:hr_expense.view_editable_expenses_tree
#: view:hr.expense.expense:hr_expense.view_expenses_form
msgid "Refuse"
msgstr "拒绝"

#. module: hr_expense
#: selection:hr.expense.expense,state:0
#: model:mail.message.subtype,name:hr_expense.mt_expense_refused
msgid "Refused"
msgstr "已拒绝"

#. module: hr_expense
#: model:ir.actions.act_window,name:hr_expense.product_normal_form_view_installer
msgid "Review Your Expenses Products"
msgstr "查看你的费用产品"

#. module: hr_expense
#: code:addons/hr_expense/hr_expense.py:443
#, python-format
msgid ""
"Selected Unit of Measure does not belong to the same category as the product "
"Unit of Measure"
msgstr ""

#. module: hr_expense
#: field:hr.expense.line,sequence:0
msgid "Sequence"
msgstr "序列"

#. module: hr_expense
#: view:hr.expense.expense:hr_expense.view_expenses_form
msgid "Set to Draft"
msgstr "设为草稿"

#. module: hr_expense
#: help:product.template,hr_expense_ok:0
msgid "Specify if the product can be selected in an HR expense line."
msgstr ""

#. module: hr_expense
#: field:hr.expense.expense,state:0
#: view:hr.expense.report:hr_expense.view_hr_expense_report_search
#: field:hr.expense.report,state:0
msgid "Status"
msgstr ""

#. module: hr_expense
#: view:hr.expense.expense:hr_expense.view_expenses_form
msgid "Submit to Manager"
msgstr "提交给经理"

#. module: hr_expense
#: field:hr.expense.expense,message_summary:0
msgid "Summary"
msgstr ""

#. module: hr_expense
#: code:addons/hr_expense/hr_expense.py:230
#, python-format
msgid "The employee must have a home address."
msgstr ""

#. module: hr_expense
#: code:addons/hr_expense/hr_expense.py:232
#, python-format
msgid "The employee must have a payable account set on his home address."
msgstr ""

#. module: hr_expense
#: help:hr.expense.expense,journal_id:0
msgid "The journal used when the expense is done."
msgstr ""

#. module: hr_expense
#: view:website:hr_expense.report_expense
msgid "This document must be dated and signed for reimbursement."
<<<<<<< HEAD
msgstr ""
=======
msgstr "本文档若要作为报销之用则必须要有日期及签名。"
>>>>>>> 6efc3712

#. module: hr_expense
#: view:hr.expense.expense:hr_expense.view_hr_expense_filter
#: model:mail.message.subtype,name:hr_expense.mt_expense_confirmed
msgid "To Approve"
msgstr "待审批"

#. module: hr_expense
#: view:hr.expense.expense:hr_expense.view_hr_expense_filter
msgid "To Pay"
msgstr "支付"

#. module: hr_expense
#: view:hr.expense.expense:hr_expense.view_expenses_form
#: view:hr.expense.line:hr_expense.view_expenses_line_tree
#: field:hr.expense.line,total_amount:0
#: view:website:hr_expense.report_expense
msgid "Total"
msgstr "合计"

#. module: hr_expense
#: view:hr.expense.expense:hr_expense.view_expenses_tree
#: field:hr.expense.expense,amount:0
msgid "Total Amount"
msgstr "总金额"

#. module: hr_expense
#: field:hr.expense.report,price_total:0
msgid "Total Price"
msgstr "总价格"

#. module: hr_expense
#: field:hr.expense.line,unit_amount:0
#: view:website:hr_expense.report_expense
msgid "Unit Price"
msgstr "单价"

#. module: hr_expense
#: field:hr.expense.line,uom_id:0
#: view:product.product:hr_expense.product_expense_installer_tree_view
msgid "Unit of Measure"
msgstr "计量单位"

#. module: hr_expense
#: field:hr.expense.expense,message_unread:0
msgid "Unread Messages"
msgstr "未读消息"

#. module: hr_expense
#: field:hr.expense.expense,user_id:0
msgid "User"
msgstr "用户"

#. module: hr_expense
#: view:website:hr_expense.report_expense
msgid "Validated By:"
msgstr ""

#. module: hr_expense
#: field:hr.expense.expense,user_valid:0
msgid "Validation By"
msgstr ""

#. module: hr_expense
#: field:hr.expense.expense,date_valid:0
#: field:hr.expense.report,date_valid:0
msgid "Validation Date"
msgstr "审核日期"

#. module: hr_expense
#: view:hr.expense.report:hr_expense.view_hr_expense_report_search
#: field:hr.expense.report,user_id:0
msgid "Validation User"
msgstr "审核用户"

#. module: hr_expense
#: view:hr.expense.report:hr_expense.view_hr_expense_report_search
msgid "Waiting"
msgstr "等待中"

#. module: hr_expense
#: selection:hr.expense.expense,state:0
msgid "Waiting Approval"
msgstr "等待审批"

#. module: hr_expense
#: selection:hr.expense.expense,state:0
msgid "Waiting Payment"
msgstr ""

#. module: hr_expense
#: selection:hr.expense.report,state:0
msgid "Waiting confirmation"
msgstr "等待确认"

#. module: hr_expense
#: code:addons/hr_expense/hr_expense.py:443
#, python-format
msgid "Warning"
msgstr ""

#. module: hr_expense
#: code:addons/hr_expense/hr_expense.py:116
#, python-format
msgid "Warning!"
msgstr ""

#. module: hr_expense
#: field:hr.expense.expense,website_message_ids:0
msgid "Website Messages"
msgstr ""

#. module: hr_expense
#: help:hr.expense.expense,website_message_ids:0
msgid "Website communication history"
msgstr ""

#. module: hr_expense
#: help:hr.expense.expense,state:0
msgid ""
"When the expense request is created the status is 'Draft'.\n"
" It is confirmed by the user and request is sent to admin, the status is "
"'Waiting Confirmation'.            \n"
"If the admin accepts it, the status is 'Accepted'.\n"
" If the accounting entries are made for the expense request, the status is "
"'Waiting Payment'."
msgstr ""

#. module: hr_expense
#: code:addons/hr_expense/hr_expense.py:116
#, python-format
msgid "You can only delete draft expenses!"
msgstr ""<|MERGE_RESOLUTION|>--- conflicted
+++ resolved
@@ -1,18 +1,3 @@
-<<<<<<< HEAD
-# Chinese (Simplified) translation for openobject-addons
-# Copyright (c) 2014 Rosetta Contributors and Canonical Ltd 2014
-# This file is distributed under the same license as the openobject-addons package.
-# FIRST AUTHOR <EMAIL@ADDRESS>, 2014.
-#
-msgid ""
-msgstr ""
-"Project-Id-Version: openobject-addons\n"
-"Report-Msgid-Bugs-To: FULL NAME <EMAIL@ADDRESS>\n"
-"POT-Creation-Date: 2014-09-23 16:27+0000\n"
-"PO-Revision-Date: 2014-08-14 16:10+0000\n"
-"Last-Translator: FULL NAME <EMAIL@ADDRESS>\n"
-"Language-Team: Chinese (Simplified) <zh_CN@li.org>\n"
-=======
 # Translation of Odoo Server.
 # This file contains the translation of the following modules:
 # * hr_expense
@@ -31,12 +16,11 @@
 "PO-Revision-Date: 2015-12-24 17:55+0000\n"
 "Last-Translator: 珠海-老天 <liangjia@qq.com>\n"
 "Language-Team: Chinese (China) (http://www.transifex.com/odoo/odoo-8/language/zh_CN/)\n"
->>>>>>> 6efc3712
 "MIME-Version: 1.0\n"
 "Content-Type: text/plain; charset=UTF-8\n"
-"Content-Transfer-Encoding: 8bit\n"
-"X-Launchpad-Export-Date: 2014-09-24 09:10+0000\n"
-"X-Generator: Launchpad (build 17196)\n"
+"Content-Transfer-Encoding: \n"
+"Language: zh_CN\n"
+"Plural-Forms: nplurals=1; plural=0;\n"
 
 #. module: hr_expense
 #: field:hr.expense.report,no_of_account:0
@@ -56,7 +40,7 @@
 #. module: hr_expense
 #: view:website:hr_expense.report_expense
 msgid "(Date and signature)."
-msgstr ""
+msgstr "(日期和签名)"
 
 #. module: hr_expense
 #: model:ir.actions.act_window,help:hr_expense.hr_expense_product
@@ -65,7 +49,7 @@
 "                Click to create a new expense category. \n"
 "             </p>\n"
 "            "
-msgstr ""
+msgstr "<p class=\"oe_view_nocontent_create\">\n               单击来创建一个新的费用分类。\n             </p>\n            "
 
 #. module: hr_expense
 #: model:ir.actions.act_window,help:hr_expense.expense_all
@@ -74,13 +58,12 @@
 "                Click to register new expenses. \n"
 "              </p><p>\n"
 "                Odoo will ensure the whole process is followed; the expense\n"
-"                sheet is validated by manager(s), the employee is "
-"reimbursed\n"
+"                sheet is validated by manager(s), the employee is reimbursed\n"
 "                from his expenses, some expenses must be re-invoiced to the\n"
 "                customers.\n"
 "              </p>\n"
 "            "
-msgstr ""
+msgstr "<p class=\"oe_view_nocontent_create\">\n单击新建费用报销。\n</p><p>\nOdoo会确保整个流程遵循：\n 报销单由经理（们）验证，\n员工从自己的费用中报销，\n一些支出必须开具发票给客户。\n</p>"
 
 #. module: hr_expense
 #: selection:hr.expense.report,state:0
@@ -90,12 +73,12 @@
 #. module: hr_expense
 #: view:hr.expense.expense:hr_expense.view_expenses_form
 msgid "Accounting"
-msgstr ""
+msgstr "会计"
 
 #. module: hr_expense
 #: view:hr.expense.expense:hr_expense.view_expenses_form
 msgid "Accounting Data"
-msgstr "财务日期"
+msgstr "会计数据"
 
 #. module: hr_expense
 #: model:product.template,name:hr_expense.air_ticket_product_template
@@ -106,29 +89,29 @@
 #: field:hr.expense.line,analytic_account:0
 #: field:hr.expense.report,analytic_account:0
 msgid "Analytic account"
-msgstr "辅助核算项"
+msgstr "分析账户"
 
 #. module: hr_expense
 #: view:hr.expense.expense:hr_expense.view_expenses_form
 msgid "Approve"
-msgstr "审批"
+msgstr "批准"
 
 #. module: hr_expense
 #: selection:hr.expense.expense,state:0
 #: view:hr.expense.report:hr_expense.view_hr_expense_report_search
 #: model:mail.message.subtype,name:hr_expense.mt_expense_approved
 msgid "Approved"
-msgstr "已审批"
+msgstr "已批准"
 
 #. module: hr_expense
 #: view:hr.expense.report:hr_expense.view_hr_expense_report_search
 msgid "Approved Expenses"
-msgstr "已批准的报销单"
+msgstr "已批准的报销"
 
 #. module: hr_expense
 #: field:hr.expense.report,price_average:0
 msgid "Average Price"
-msgstr "均价"
+msgstr "平均价格"
 
 #. module: hr_expense
 #: field:product.template,hr_expense_ok:0
@@ -181,19 +164,17 @@
 #. module: hr_expense
 #: view:hr.expense.report:hr_expense.view_hr_expense_report_search
 msgid "Create Month"
-msgstr ""
-
-#. module: hr_expense
-#: field:hr.expense.expense,create_uid:0
-#: field:hr.expense.line,create_uid:0
+msgstr "月份"
+
+#. module: hr_expense
+#: field:hr.expense.expense,create_uid:0 field:hr.expense.line,create_uid:0
 msgid "Created by"
-msgstr ""
-
-#. module: hr_expense
-#: field:hr.expense.expense,create_date:0
-#: field:hr.expense.line,create_date:0
+msgstr "创建人"
+
+#. module: hr_expense
+#: field:hr.expense.expense,create_date:0 field:hr.expense.line,create_date:0
 msgid "Created on"
-msgstr ""
+msgstr "创建"
 
 #. module: hr_expense
 #: view:hr.expense.report:hr_expense.view_hr_expense_report_search
@@ -208,8 +189,7 @@
 msgstr "币种"
 
 #. module: hr_expense
-#: field:hr.expense.expense,date:0
-#: field:hr.expense.line,date_value:0
+#: field:hr.expense.expense,date:0 field:hr.expense.line,date_value:0
 #: view:website:hr_expense.report_expense
 msgid "Date"
 msgstr "日期"
@@ -236,12 +216,12 @@
 #. module: hr_expense
 #: help:hr.expense.expense,message_last_post:0
 msgid "Date of the last message posted on the record."
-msgstr ""
+msgstr "发布到记录上的最后信息的日期"
 
 #. module: hr_expense
 #: view:website:hr_expense.report_expense
 msgid "Date:"
-msgstr ""
+msgstr "日期:"
 
 #. module: hr_expense
 #: model:ir.actions.act_window,help:hr_expense.product_normal_form_view_installer
@@ -251,9 +231,7 @@
 "rate, set a cost and a unit of measure on the product. If you reimburse "
 "based on real costs, set the cost at 0.00. The user will set the real price "
 "when recording his expense sheet."
-msgstr ""
-"为员工可以使用的每个费用类型设置一个产品（交通费、住宿费、餐费等）。如果你报销固定费用，设置产品的成本和单位。如果实报实销，设置成本为0。用户在输入报销单"
-"时会输入实际金额。"
+msgstr "为员工可以使用的每个费用类型设置一个产品（交通费、住宿费、餐费等）。如果你报销固定费用，设置产品的成本和单位。如果实报实销，设置成本为0。用户在输入报销单时会输入实际金额。"
 
 #. module: hr_expense
 #: field:hr.expense.report,delay_confirm:0
@@ -275,26 +253,25 @@
 
 #. module: hr_expense
 #: view:hr.expense.expense:hr_expense.view_expenses_form
-#: field:hr.expense.expense,name:0
-#: field:hr.expense.line,description:0
+#: field:hr.expense.expense,name:0 field:hr.expense.line,description:0
 msgid "Description"
 msgstr "说明"
 
 #. module: hr_expense
 #: view:website:hr_expense.report_expense
 msgid "Description:"
-msgstr ""
+msgstr "说明："
 
 #. module: hr_expense
 #: view:hr.expense.report:hr_expense.view_hr_expense_report_search
 #: selection:hr.expense.report,state:0
 msgid "Done"
-msgstr ""
+msgstr "已完成"
 
 #. module: hr_expense
 #: view:hr.expense.report:hr_expense.view_hr_expense_report_search
 msgid "Done Expenses"
-msgstr ""
+msgstr "已完成的费用"
 
 #. module: hr_expense
 #: selection:hr.expense.report,state:0
@@ -315,14 +292,14 @@
 #. module: hr_expense
 #: view:website:hr_expense.report_expense
 msgid "Employee:"
-msgstr ""
+msgstr "员工："
 
 #. module: hr_expense
 #: code:addons/hr_expense/hr_expense.py:167
 #: code:addons/hr_expense/hr_expense.py:230
 #: code:addons/hr_expense/hr_expense.py:232
-#: code:addons/hr_expense/hr_expense.py:341
-#: code:addons/hr_expense/hr_expense.py:345
+#: code:addons/hr_expense/hr_expense.py:344
+#: code:addons/hr_expense/hr_expense.py:348
 #, python-format
 msgid "Error!"
 msgstr "错误！"
@@ -335,21 +312,21 @@
 msgstr "费用"
 
 #. module: hr_expense
-#: code:addons/hr_expense/hr_expense.py:370
+#: code:addons/hr_expense/hr_expense.py:373
 #, python-format
 msgid "Expense Account Move"
-msgstr ""
+msgstr "费用科目分录"
 
 #. module: hr_expense
 #: model:ir.actions.act_window,name:hr_expense.hr_expense_product
 #: model:ir.ui.menu,name:hr_expense.menu_hr_product
 msgid "Expense Categories"
-msgstr ""
+msgstr "费用类型"
 
 #. module: hr_expense
 #: view:hr.expense.expense:hr_expense.view_expenses_form
 msgid "Expense Date"
-msgstr ""
+msgstr "费用日期"
 
 #. module: hr_expense
 #: model:ir.model,name:hr_expense.model_hr_expense_line
@@ -371,17 +348,17 @@
 #. module: hr_expense
 #: model:mail.message.subtype,description:hr_expense.mt_expense_approved
 msgid "Expense approved"
-msgstr "支付已批准"
+msgstr "报销已批准"
 
 #. module: hr_expense
 #: model:mail.message.subtype,description:hr_expense.mt_expense_confirmed
 msgid "Expense confirmed, waiting confirmation"
-msgstr ""
+msgstr "费用已确认,等待确认"
 
 #. module: hr_expense
 #: model:mail.message.subtype,description:hr_expense.mt_expense_refused
 msgid "Expense refused"
-msgstr "支付被拒绝"
+msgstr "费用被拒绝"
 
 #. module: hr_expense
 #: view:hr.expense.expense:hr_expense.view_editable_expenses_tree
@@ -405,7 +382,7 @@
 #. module: hr_expense
 #: view:hr.expense.expense:hr_expense.view_hr_expense_filter
 msgid "Expenses Month"
-msgstr ""
+msgstr "费用月份："
 
 #. module: hr_expense
 #: view:hr.expense.expense:hr_expense.view_expenses_form
@@ -420,7 +397,7 @@
 #. module: hr_expense
 #: view:hr.expense.expense:hr_expense.view_hr_expense_filter
 msgid "Expenses by Month"
-msgstr ""
+msgstr "按月付费"
 
 #. module: hr_expense
 #: view:hr.expense.expense:hr_expense.view_hr_expense_filter
@@ -435,23 +412,22 @@
 #. module: hr_expense
 #: field:hr.expense.expense,message_follower_ids:0
 msgid "Followers"
-msgstr ""
-
-#. module: hr_expense
-#: field:hr.expense.expense,journal_id:0
-#: field:hr.expense.report,journal_id:0
+msgstr "关注者"
+
+#. module: hr_expense
+#: field:hr.expense.expense,journal_id:0 field:hr.expense.report,journal_id:0
 msgid "Force Journal"
-msgstr "强制的账薄"
+msgstr "强制的分类账"
 
 #. module: hr_expense
 #: view:hr.expense.expense:hr_expense.view_expenses_form
 msgid "Free Notes"
-msgstr ""
+msgstr "备注"
 
 #. module: hr_expense
 #: view:hr.expense.expense:hr_expense.view_expenses_form
 msgid "Generate Accounting Entries"
-msgstr ""
+msgstr "生成会计分录"
 
 #. module: hr_expense
 #: help:hr.expense.line,sequence:0
@@ -462,12 +438,12 @@
 #: view:hr.expense.expense:hr_expense.view_hr_expense_filter
 #: view:hr.expense.report:hr_expense.view_hr_expense_report_search
 msgid "Group By"
-msgstr ""
+msgstr "分组"
 
 #. module: hr_expense
 #: model:ir.actions.report.xml,name:hr_expense.action_report_hr_expense
 msgid "HR Expense"
-msgstr ""
+msgstr "人力资源费用"
 
 #. module: hr_expense
 #: view:website:hr_expense.report_expense
@@ -479,7 +455,7 @@
 msgid ""
 "Holds the Chatter summary (number of messages, ...). This summary is "
 "directly in html format in order to be inserted in kanban views."
-msgstr ""
+msgstr "保存聊天摘要(消息数量,……等)。为了插入到看板视图，这一摘要直接是HTML格式。"
 
 #. module: hr_expense
 #: model:product.template,name:hr_expense.hotel_rent_product_template
@@ -487,11 +463,10 @@
 msgstr "酒店住宿"
 
 #. module: hr_expense
-#: field:hr.expense.expense,id:0
-#: field:hr.expense.line,id:0
+#: field:hr.expense.expense,id:0 field:hr.expense.line,id:0
 #: field:hr.expense.report,id:0
 msgid "ID"
-msgstr ""
+msgstr "标识"
 
 #. module: hr_expense
 #: help:hr.expense.expense,message_unread:0
@@ -501,34 +476,32 @@
 #. module: hr_expense
 #: field:hr.expense.expense,message_is_follower:0
 msgid "Is a Follower"
-msgstr ""
+msgstr "是一个关注者"
 
 #. module: hr_expense
 #: model:ir.model,name:hr_expense.model_account_move_line
 msgid "Journal Items"
-msgstr ""
+msgstr "分类账项目"
 
 #. module: hr_expense
 #: field:hr.expense.expense,message_last_post:0
 msgid "Last Message Date"
-msgstr ""
-
-#. module: hr_expense
-#: field:hr.expense.expense,write_uid:0
-#: field:hr.expense.line,write_uid:0
+msgstr "最后信息日期"
+
+#. module: hr_expense
+#: field:hr.expense.expense,write_uid:0 field:hr.expense.line,write_uid:0
 msgid "Last Updated by"
-msgstr ""
-
-#. module: hr_expense
-#: field:hr.expense.expense,write_date:0
-#: field:hr.expense.line,write_date:0
+msgstr "最后更新"
+
+#. module: hr_expense
+#: field:hr.expense.expense,write_date:0 field:hr.expense.line,write_date:0
 msgid "Last Updated on"
-msgstr ""
+msgstr "最后一次更新"
 
 #. module: hr_expense
 #: field:hr.expense.expense,account_move_id:0
 msgid "Ledger Posting"
-msgstr "过账"
+msgstr "分类账登帐"
 
 #. module: hr_expense
 #: field:hr.expense.expense,message_ids:0
@@ -538,7 +511,7 @@
 #. module: hr_expense
 #: help:hr.expense.expense,message_ids:0
 msgid "Messages and communication history"
-msgstr ""
+msgstr "消息和通信历史"
 
 #. module: hr_expense
 #: view:hr.expense.expense:hr_expense.view_hr_expense_filter
@@ -567,15 +540,15 @@
 msgid ""
 "No expense journal found. Please make sure you have a journal with type "
 "'purchase' configured."
-msgstr ""
-
-#. module: hr_expense
-#: code:addons/hr_expense/hr_expense.py:341
+msgstr "找不到费用分类账。请确认您设置采购类型的账本。"
+
+#. module: hr_expense
+#: code:addons/hr_expense/hr_expense.py:344
 #, python-format
 msgid ""
 "No purchase account found for the product %s (or for his category), please "
 "configure one."
-msgstr ""
+msgstr "在产品 %s （或它所属的分类）上没有找到采购科目，请进行设置。"
 
 #. module: hr_expense
 #: field:hr.expense.expense,note:0
@@ -590,20 +563,20 @@
 #. module: hr_expense
 #: view:hr.expense.expense:hr_expense.view_expenses_form
 msgid "Open Accounting Entries"
-msgstr ""
+msgstr "打开会计分录"
 
 #. module: hr_expense
 #: selection:hr.expense.expense,state:0
 msgid "Paid"
-msgstr ""
-
-#. module: hr_expense
-#: code:addons/hr_expense/hr_expense.py:345
+msgstr "已付"
+
+#. module: hr_expense
+#: code:addons/hr_expense/hr_expense.py:348
 #, python-format
 msgid ""
 "Please configure Default Expense account for Product purchase: "
 "`property_account_expense_categ`."
-msgstr ""
+msgstr "请配置默认采购费用科目:`property_account_expense_categ`."
 
 #. module: hr_expense
 #: view:website:hr_expense.report_expense
@@ -620,12 +593,12 @@
 #. module: hr_expense
 #: field:hr.expense.report,product_qty:0
 msgid "Product Quantity"
-msgstr ""
+msgstr "产品数量"
 
 #. module: hr_expense
 #: model:ir.model,name:hr_expense.model_product_template
 msgid "Product Template"
-msgstr ""
+msgstr "产品模板"
 
 #. module: hr_expense
 #: view:product.product:hr_expense.product_expense_installer_tree_view
@@ -670,12 +643,12 @@
 msgstr "查看你的费用产品"
 
 #. module: hr_expense
-#: code:addons/hr_expense/hr_expense.py:443
-#, python-format
-msgid ""
-"Selected Unit of Measure does not belong to the same category as the product "
-"Unit of Measure"
-msgstr ""
+#: code:addons/hr_expense/hr_expense.py:446
+#, python-format
+msgid ""
+"Selected Unit of Measure does not belong to the same category as the product"
+" Unit of Measure"
+msgstr "选择不同类别的计量单位作为产品的计量单位"
 
 #. module: hr_expense
 #: field:hr.expense.line,sequence:0
@@ -690,14 +663,14 @@
 #. module: hr_expense
 #: help:product.template,hr_expense_ok:0
 msgid "Specify if the product can be selected in an HR expense line."
-msgstr ""
+msgstr "在HR费用明细中，如果产品可以选择，就需指定一个"
 
 #. module: hr_expense
 #: field:hr.expense.expense,state:0
 #: view:hr.expense.report:hr_expense.view_hr_expense_report_search
 #: field:hr.expense.report,state:0
 msgid "Status"
-msgstr ""
+msgstr "状态"
 
 #. module: hr_expense
 #: view:hr.expense.expense:hr_expense.view_expenses_form
@@ -707,39 +680,35 @@
 #. module: hr_expense
 #: field:hr.expense.expense,message_summary:0
 msgid "Summary"
-msgstr ""
+msgstr "摘要"
 
 #. module: hr_expense
 #: code:addons/hr_expense/hr_expense.py:230
 #, python-format
 msgid "The employee must have a home address."
-msgstr ""
+msgstr "员工必须有一个家庭地址"
 
 #. module: hr_expense
 #: code:addons/hr_expense/hr_expense.py:232
 #, python-format
 msgid "The employee must have a payable account set on his home address."
-msgstr ""
+msgstr "员工的家庭地址中必须要有应付科目"
 
 #. module: hr_expense
 #: help:hr.expense.expense,journal_id:0
 msgid "The journal used when the expense is done."
-msgstr ""
+msgstr "该字段在费用单据完成时会使用到。"
 
 #. module: hr_expense
 #: view:website:hr_expense.report_expense
 msgid "This document must be dated and signed for reimbursement."
-<<<<<<< HEAD
-msgstr ""
-=======
 msgstr "本文档若要作为报销之用则必须要有日期及签名。"
->>>>>>> 6efc3712
 
 #. module: hr_expense
 #: view:hr.expense.expense:hr_expense.view_hr_expense_filter
 #: model:mail.message.subtype,name:hr_expense.mt_expense_confirmed
 msgid "To Approve"
-msgstr "待审批"
+msgstr "待批准"
 
 #. module: hr_expense
 #: view:hr.expense.expense:hr_expense.view_hr_expense_filter
@@ -749,8 +718,7 @@
 #. module: hr_expense
 #: view:hr.expense.expense:hr_expense.view_expenses_form
 #: view:hr.expense.line:hr_expense.view_expenses_line_tree
-#: field:hr.expense.line,total_amount:0
-#: view:website:hr_expense.report_expense
+#: field:hr.expense.line,total_amount:0 view:website:hr_expense.report_expense
 msgid "Total"
 msgstr "合计"
 
@@ -766,8 +734,7 @@
 msgstr "总价格"
 
 #. module: hr_expense
-#: field:hr.expense.line,unit_amount:0
-#: view:website:hr_expense.report_expense
+#: field:hr.expense.line,unit_amount:0 view:website:hr_expense.report_expense
 msgid "Unit Price"
 msgstr "单价"
 
@@ -790,16 +757,15 @@
 #. module: hr_expense
 #: view:website:hr_expense.report_expense
 msgid "Validated By:"
-msgstr ""
+msgstr "审核人："
 
 #. module: hr_expense
 #: field:hr.expense.expense,user_valid:0
 msgid "Validation By"
-msgstr ""
-
-#. module: hr_expense
-#: field:hr.expense.expense,date_valid:0
-#: field:hr.expense.report,date_valid:0
+msgstr "审核"
+
+#. module: hr_expense
+#: field:hr.expense.expense,date_valid:0 field:hr.expense.report,date_valid:0
 msgid "Validation Date"
 msgstr "审核日期"
 
@@ -822,7 +788,7 @@
 #. module: hr_expense
 #: selection:hr.expense.expense,state:0
 msgid "Waiting Payment"
-msgstr ""
+msgstr "等待付款"
 
 #. module: hr_expense
 #: selection:hr.expense.report,state:0
@@ -830,40 +796,38 @@
 msgstr "等待确认"
 
 #. module: hr_expense
-#: code:addons/hr_expense/hr_expense.py:443
+#: code:addons/hr_expense/hr_expense.py:446
 #, python-format
 msgid "Warning"
-msgstr ""
+msgstr "警告"
 
 #. module: hr_expense
 #: code:addons/hr_expense/hr_expense.py:116
 #, python-format
 msgid "Warning!"
-msgstr ""
+msgstr "警告！"
 
 #. module: hr_expense
 #: field:hr.expense.expense,website_message_ids:0
 msgid "Website Messages"
-msgstr ""
+msgstr "网站消息"
 
 #. module: hr_expense
 #: help:hr.expense.expense,website_message_ids:0
 msgid "Website communication history"
-msgstr ""
+msgstr "网站沟通记录"
 
 #. module: hr_expense
 #: help:hr.expense.expense,state:0
 msgid ""
 "When the expense request is created the status is 'Draft'.\n"
-" It is confirmed by the user and request is sent to admin, the status is "
-"'Waiting Confirmation'.            \n"
+" It is confirmed by the user and request is sent to admin, the status is 'Waiting Confirmation'.            \n"
 "If the admin accepts it, the status is 'Accepted'.\n"
-" If the accounting entries are made for the expense request, the status is "
-"'Waiting Payment'."
-msgstr ""
+" If the accounting entries are made for the expense request, the status is 'Waiting Payment'."
+msgstr "当费用申请创建时，状态是'草稿'。\n用户确认之后，费用申请被送至行政，状态是'等待确认'。\n如果行政同意它，状态是'已同意'。\n如果费用请求的会计分录生成了，状态是'等待支付'."
 
 #. module: hr_expense
 #: code:addons/hr_expense/hr_expense.py:116
 #, python-format
 msgid "You can only delete draft expenses!"
-msgstr ""+msgstr "您只能删除草稿状态的费用单!"