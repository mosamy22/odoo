--- conflicted
+++ resolved
@@ -190,18 +190,9 @@
         }
     }
 
-<<<<<<< HEAD
-    &.o_kanban_mobile {
+    &.o_kanban_mobile .o_kanban_record {
         span, div.label {
             .o_text_overflow;
-=======
-    &.o_kanban_mobile .o_kanban_record {
-        span {
-            text-overflow: ellipsis;
-            white-space: nowrap;
-            overflow: hidden;
-            display: block;
->>>>>>> 7e44ddcd
         }
     }
 
