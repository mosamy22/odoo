--- conflicted
+++ resolved
@@ -28,13 +28,8 @@
     """
     _name = "action.traceability"
     _description = "Action traceability "
-<<<<<<< HEAD
-
-    def action_traceability(self, cr, uid, ids, context={}):
-=======
      
     def action_traceability(self, cr, uid, ids, context=None):
->>>>>>> c2f85df4
         """ It traces the information of a product
         @param self: The object pointer.
         @param cr: A database cursor
@@ -43,12 +38,9 @@
         @param context: A standard dictionary
         @return: A dictionary of values
         """
-<<<<<<< HEAD
         lot_id = ids
-=======
         if context is None:
             context = {}
->>>>>>> c2f85df4
         type1 = context['type'] or 'move_history_ids2'
         field = context['field'] or 'tracking_id'
         obj = self.pool.get('stock.move')
