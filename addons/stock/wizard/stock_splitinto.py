# -*- coding: utf-8 -*-
##############################################################################
#
#    OpenERP, Open Source Management Solution
#    Copyright (C) 2004-2010 Tiny SPRL (<http://tiny.be>).
#
#    This program is free software: you can redistribute it and/or modify
#    it under the terms of the GNU Affero General Public License as
#    published by the Free Software Foundation, either version 3 of the
#    License, or (at your option) any later version.
#
#    This program is distributed in the hope that it will be useful,
#    but WITHOUT ANY WARRANTY; without even the implied warranty of
#    MERCHANTABILITY or FITNESS FOR A PARTICULAR PURPOSE.  See the
#    GNU Affero General Public License for more details.
#
#    You should have received a copy of the GNU Affero General Public License
#    along with this program.  If not, see <http://www.gnu.org/licenses/>.
#
##############################################################################

from osv import fields, osv
from tools.translate import _
import decimal_precision as dp

class stock_split_into(osv.osv_memory):
    _name = "stock.split.into"
    _description = "Split into"
    _columns = {
        'quantity': fields.float('Quantity',digits_compute=dp.get_precision('Product UOM')),
    }
    _defaults = {
        'quantity': lambda *x: 0,
    }

    def split(self, cr, uid, data, context=None):
        if context is None:
            context = {}
<<<<<<< HEAD
        rec_id = context and context.get('active_ids', False)
        move_obj = self.pool.get('stock.move')
        track_obj = self.pool.get('stock.tracking')

        quantity = self.browse(cr, uid, data[0], context=context).quantity or 0.0
        for move in move_obj.browse(cr, uid, rec_id, context=context):
=======

        inventory_id = context.get('inventory_id', False)
        rec_id = context and context.get('active_ids', False)
        move_obj = self.pool.get('stock.move')
        track_obj = self.pool.get('stock.tracking')
        inventory_obj = self.pool.get('stock.inventory')
        quantity = self.browse(cr, uid, data[0], context).quantity or 0.0
        for move in move_obj.browse(cr, uid, rec_id):
>>>>>>> 5350ab0c
            quantity_rest = move.product_qty - quantity
            #if move.tracking_id :
            #    raise osv.except_osv(_('Error!'),  _('The current move line is already assigned to a pack, please remove it first if you really want to change it ' \
            #                        'for this product: "%s" (id: %d)') % \
            #                        (move.product_id.name, move.product_id.id,))
            if quantity > move.product_qty:
                raise osv.except_osv(_('Error!'),  _('Total quantity after split exceeds the quantity to split ' \
                                    'for this product: "%s" (id: %d)') % \
                                    (move.product_id.name, move.product_id.id,))
            if quantity > 0:
                move_obj.setlast_tracking(cr, uid, [move.id], context=context)
                move_obj.write(cr, uid, [move.id], {
                    'product_qty': quantity,
                    'product_uos_qty': quantity,
                    'product_uos': move.product_uom.id,
                })

            if quantity_rest>0:
                quantity_rest = move.product_qty - quantity
                tracking_id = track_obj.create(cr, uid, {}, context=context)
                if quantity==0.0:
                    move_obj.write(cr, uid, [move.id], {'tracking_id': tracking_id}, context=context)
                else:
                    default_val = {
                        'product_qty': quantity_rest,
                        'product_uos_qty': quantity_rest,
                        'tracking_id': tracking_id,
                        'state': move.state,
                        'product_uos': move.product_uom.id
                    }
                    current_move = move_obj.copy(cr, uid, move.id, default_val, context=context)
                    if inventory_id and current_move:
                        inventory_obj.write(cr, uid, inventory_id, {'move_ids': [(4, current_move)]}, context=context)


        return {}
stock_split_into()
<|MERGE_RESOLUTION|>--- conflicted
+++ resolved
@@ -36,23 +36,14 @@
     def split(self, cr, uid, data, context=None):
         if context is None:
             context = {}
-<<<<<<< HEAD
-        rec_id = context and context.get('active_ids', False)
-        move_obj = self.pool.get('stock.move')
-        track_obj = self.pool.get('stock.tracking')
-
-        quantity = self.browse(cr, uid, data[0], context=context).quantity or 0.0
-        for move in move_obj.browse(cr, uid, rec_id, context=context):
-=======
 
         inventory_id = context.get('inventory_id', False)
         rec_id = context and context.get('active_ids', False)
         move_obj = self.pool.get('stock.move')
         track_obj = self.pool.get('stock.tracking')
         inventory_obj = self.pool.get('stock.inventory')
-        quantity = self.browse(cr, uid, data[0], context).quantity or 0.0
-        for move in move_obj.browse(cr, uid, rec_id):
->>>>>>> 5350ab0c
+        quantity = self.browse(cr, uid, data[0], context=context).quantity or 0.0
+        for move in move_obj.browse(cr, uid, rec_id, context=context):
             quantity_rest = move.product_qty - quantity
             #if move.tracking_id :
             #    raise osv.except_osv(_('Error!'),  _('The current move line is already assigned to a pack, please remove it first if you really want to change it ' \
