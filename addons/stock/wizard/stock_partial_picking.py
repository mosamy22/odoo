# -*- coding: utf-8 -*-
##############################################################################
#
#    OpenERP, Open Source Management Solution
#    Copyright (C) 2004-TODAY OpenERP SA (<http://openerp.com>).
#
#    This program is free software: you can redistribute it and/or modify
#    it under the terms of the GNU Affero General Public License as
#    published by the Free Software Foundation, either version 3 of the
#    License, or (at your option) any later version.
#
#    This program is distributed in the hope that it will be useful,
#    but WITHOUT ANY WARRANTY; without even the implied warranty of
#    MERCHANTABILITY or FITNESS FOR A PARTICULAR PURPOSE.  See the
#    GNU Affero General Public License for more details.
#
#    You should have received a copy of the GNU Affero General Public License
#    along with this program.  If not, see <http://www.gnu.org/licenses/>.
#
##############################################################################

import time
from osv import fields, osv
from tools.misc import DEFAULT_SERVER_DATETIME_FORMAT

class stock_partial_picking_line(osv.TransientModel):
    _name = "stock.partial.picking.line"
    _rec_name = 'product_id'
    _columns = {
        'product_id' : fields.many2one('product.product', string="Product", required=True, ondelete='CASCADE'),
        'quantity' : fields.float("Quantity", required=True),
        'product_uom': fields.many2one('product.uom', 'Unit of Measure', required=True, ondelete='CASCADE'),
        'prodlot_id' : fields.many2one('stock.production.lot', 'Production Lot', ondelete='CASCADE'),
        'location_id': fields.many2one('stock.location', 'Location', required=True, ondelete='CASCADE'),
        'location_dest_id': fields.many2one('stock.location', 'Dest. Location', required=True, ondelete='CASCADE'),
        'move_id' : fields.many2one('stock.move', "Move", ondelete='CASCADE'),
        'wizard_id' : fields.many2one('stock.partial.picking', string="Wizard", ondelete='CASCADE'),
        'update_cost': fields.boolean('Need cost update'),
        'cost' : fields.float("Cost", help="Unit Cost for this product line"),
        'currency' : fields.many2one('res.currency', string="Currency", help="Currency in which Unit cost is expressed", ondelete='CASCADE'),
    }

class stock_partial_picking(osv.osv_memory):
    _name = "stock.partial.picking"
    _description = "Partial Picking Processing Wizard"
    _columns = {
        'date': fields.datetime('Date', required=True),
        'move_ids' : fields.one2many('stock.partial.picking.line', 'wizard_id', 'Product Moves'),
        'picking_id': fields.many2one('stock.picking', 'Picking', required=True, ondelete='CASCADE'),
     }

    def default_get(self, cr, uid, fields, context=None):
        if context is None: context = {}
        res = super(stock_partial_picking, self).default_get(cr, uid, fields, context=context)
        picking_ids = context.get('active_ids', [])
        if not picking_ids or (not context.get('active_model') == 'stock.picking') \
            or len(picking_ids) != 1:
            # Partial Picking Processing may only be done for one picking at a time
            return res
        picking_id, = picking_ids
        if 'picking_id' in fields:
            res.update(picking_id=picking_id)
        if 'move_ids' in fields:
            picking = self.pool.get('stock.picking').browse(cr, uid, picking_id, context=context)
            moves = [self._partial_move_for(cr, uid, m) for m in picking.move_lines if m.state not in ('done','cancel')]
            res.update(move_ids=moves)
        if 'date' in fields:
            res.update(date=time.strftime(DEFAULT_SERVER_DATETIME_FORMAT))
        return res

    def _product_cost_for_average_update(self, cr, uid, move):
        """Returns product cost and currency ID for the given move, suited for re-computing
           the average product cost.
        
           :return: map of the form::

                {'cost': 123.34,
                 'currency': 42}
        """
        # Currently, the cost on the product form is supposed to be expressed in the currency
        # of the company owning the product. If not set, we fall back to the picking's company,
        # which should work in simple cases.
        return {'cost': move.product_id.standard_price,
                'currency': move.product_id.company_id.currency_id.id \
                                or move.picking_id.company_id.currency_id.id \
                                or False}

    def _partial_move_for(self, cr, uid, move):
        partial_move = {
            'product_id' : move.product_id.id,
            'quantity' : move.state == 'assigned' and move.product_qty or 0,
            'product_uom' : move.product_uom.id,
            'prodlot_id' : move.prodlot_id.id,
            'move_id' : move.id,
            'location_id' : move.location_id.id,
            'location_dest_id' : move.location_dest_id.id,
        }
        if move.picking_id.type == 'in' and move.product_id.cost_method == 'average':
            partial_move.update(update_cost=True, **self._product_cost_for_average_update(cr, uid, move))
        return partial_move

    def do_partial(self, cr, uid, ids, context=None):
<<<<<<< HEAD
        """ Makes partial moves and pickings done.
        @param self: The object pointer.
        @param cr: A database cursor
        @param uid: ID of the user currently logged in
        @param fields: List of fields for which we want default values
        @param context: A standard dictionary
        @return: A dictionary which of fields with values.
        """
        pick_obj = self.pool.get('stock.picking')
        uom_obj = self.pool.get('product.uom')
        
        picking_ids = context.get('active_ids', False)
=======
        assert len(ids) == 1, 'Partial picking processing may only be done one at a time'
        stock_picking = self.pool.get('stock.picking')
        stock_move = self.pool.get('stock.move')
>>>>>>> 80257ecb
        partial = self.browse(cr, uid, ids[0], context=context)
        partial_data = {
            'delivery_date' : partial.date
        }
<<<<<<< HEAD

        for pick in pick_obj.browse(cr, uid, picking_ids, context=context):
            picking_type = self.get_picking_type(cr, uid, pick, context=context)
            moves_list = picking_type == 'in' and partial.product_moves_in or partial.product_moves_out
            for move in moves_list:
                move_uom = move.move_id.product_uom
                process_uom = move.product_uom
                #Quantiny must be Positive
                if move.quantity <= 0:
                    raise osv.except_osv(_('Warning!'), _('Please provide Proper Quantity !'))

                #category id must be same for respective move
                if move_uom.category_id.id != process_uom.category_id.id:
                    raise osv.except_osv(_('Warning'), _('You can not process %s %s as it\'s category is different than category of %s of this move!') % (move.quantity, process_uom.name, move_uom.name))

                #Pikcing move product UOM factor must be bigger with respective wizard move product uom factor
                if move_uom.factor < process_uom.factor:
                    raise osv.except_osv(_('Warning'), _('You can not process in UOM "%s" which is smaller than UOM "%s" of the current move.') % (process_uom.name, move_uom.name))

                #Compute the wizard Quantity for respective move. 
                toprocess = uom_obj._compute_qty(cr, uid, move.product_uom.id, move.quantity, move.move_id.product_uom.id)

                #Compare wizard Quantity with respective picking move quantity if wizard move quantity bigger then it's giving warning.
                if toprocess > move.move_id.product_qty:
                    raise osv.except_osv(_('Warning'), _('You can not process "%s %s" as the qty is more than "%s %s" of respective move.') % (move.quantity, process_uom.name, move.move_id.product_qty, move_uom.name))
                partial_datas['move%s' % (move.move_id.id)] = {
                    'product_id': move.id, 
                    'product_qty': move.quantity, 
                    'product_uom': move.product_uom.id, 
                    'prodlot_id': move.prodlot_id.id, 
                }
                if (picking_type == 'in') and (move.product_id.cost_method == 'average'):
                    partial_datas['move%s' % (move.move_id.id)].update({
                                                    'product_price' : move.cost, 
                                                    'product_currency': move.currency.id, 
                                                    })
        pick_obj.do_partial(cr, uid, picking_ids, partial_datas, context=context)
=======
        picking_type = partial.picking_id.type
        for move in partial.move_ids:
            move_id = move.move_id.id
            if not move_id:
                seq_obj_name =  'stock.picking.' + picking_type
                move_id = stock_move.create(cr,uid,{'name' : self.pool.get('ir.sequence').get(cr, uid, seq_obj_name),
                                                    'product_id': move.product_id.id,
                                                    'product_qty': move.quantity,
                                                    'product_uom': move.product_uom.id,
                                                    'prodlot_id': move.prodlot_id.id,
                                                    'location_id' : move.location_id.id,
                                                    'location_dest_id' : move.location_dest_id.id,
                                                    'picking_id': partial.picking_id.id
                                                    },context=context)
                stock_move.action_done(cr, uid, [move_id], context)
            partial_data['move%s' % (move_id)] = {
                'product_id': move.product_id.id,
                'product_qty': move.quantity,
                'product_uom': move.product_uom.id,
                'prodlot_id': move.prodlot_id.id,
            }
            if (picking_type == 'in') and (move.product_id.cost_method == 'average'):
                partial_data['move%s' % (move.move_id.id)].update(product_price=move.cost,
                                                                  product_currency=move.currency.id)
        stock_picking.do_partial(cr, uid, [partial.picking_id.id], partial_data, context=context)
>>>>>>> 80257ecb
        return {'type': 'ir.actions.act_window_close'}

# vim:expandtab:smartindent:tabstop=4:softtabstop=4:shiftwidth=4:<|MERGE_RESOLUTION|>--- conflicted
+++ resolved
@@ -100,67 +100,13 @@
         return partial_move
 
     def do_partial(self, cr, uid, ids, context=None):
-<<<<<<< HEAD
-        """ Makes partial moves and pickings done.
-        @param self: The object pointer.
-        @param cr: A database cursor
-        @param uid: ID of the user currently logged in
-        @param fields: List of fields for which we want default values
-        @param context: A standard dictionary
-        @return: A dictionary which of fields with values.
-        """
-        pick_obj = self.pool.get('stock.picking')
-        uom_obj = self.pool.get('product.uom')
-        
-        picking_ids = context.get('active_ids', False)
-=======
         assert len(ids) == 1, 'Partial picking processing may only be done one at a time'
         stock_picking = self.pool.get('stock.picking')
         stock_move = self.pool.get('stock.move')
->>>>>>> 80257ecb
         partial = self.browse(cr, uid, ids[0], context=context)
         partial_data = {
             'delivery_date' : partial.date
         }
-<<<<<<< HEAD
-
-        for pick in pick_obj.browse(cr, uid, picking_ids, context=context):
-            picking_type = self.get_picking_type(cr, uid, pick, context=context)
-            moves_list = picking_type == 'in' and partial.product_moves_in or partial.product_moves_out
-            for move in moves_list:
-                move_uom = move.move_id.product_uom
-                process_uom = move.product_uom
-                #Quantiny must be Positive
-                if move.quantity <= 0:
-                    raise osv.except_osv(_('Warning!'), _('Please provide Proper Quantity !'))
-
-                #category id must be same for respective move
-                if move_uom.category_id.id != process_uom.category_id.id:
-                    raise osv.except_osv(_('Warning'), _('You can not process %s %s as it\'s category is different than category of %s of this move!') % (move.quantity, process_uom.name, move_uom.name))
-
-                #Pikcing move product UOM factor must be bigger with respective wizard move product uom factor
-                if move_uom.factor < process_uom.factor:
-                    raise osv.except_osv(_('Warning'), _('You can not process in UOM "%s" which is smaller than UOM "%s" of the current move.') % (process_uom.name, move_uom.name))
-
-                #Compute the wizard Quantity for respective move. 
-                toprocess = uom_obj._compute_qty(cr, uid, move.product_uom.id, move.quantity, move.move_id.product_uom.id)
-
-                #Compare wizard Quantity with respective picking move quantity if wizard move quantity bigger then it's giving warning.
-                if toprocess > move.move_id.product_qty:
-                    raise osv.except_osv(_('Warning'), _('You can not process "%s %s" as the qty is more than "%s %s" of respective move.') % (move.quantity, process_uom.name, move.move_id.product_qty, move_uom.name))
-                partial_datas['move%s' % (move.move_id.id)] = {
-                    'product_id': move.id, 
-                    'product_qty': move.quantity, 
-                    'product_uom': move.product_uom.id, 
-                    'prodlot_id': move.prodlot_id.id, 
-                }
-                if (picking_type == 'in') and (move.product_id.cost_method == 'average'):
-                    partial_datas['move%s' % (move.move_id.id)].update({
-                                                    'product_price' : move.cost, 
-                                                    'product_currency': move.currency.id, 
-                                                    })
-        pick_obj.do_partial(cr, uid, picking_ids, partial_datas, context=context)
-=======
         picking_type = partial.picking_id.type
         for move in partial.move_ids:
             move_id = move.move_id.id
@@ -186,7 +132,6 @@
                 partial_data['move%s' % (move.move_id.id)].update(product_price=move.cost,
                                                                   product_currency=move.currency.id)
         stock_picking.do_partial(cr, uid, [partial.picking_id.id], partial_data, context=context)
->>>>>>> 80257ecb
         return {'type': 'ir.actions.act_window_close'}
 
 # vim:expandtab:smartindent:tabstop=4:softtabstop=4:shiftwidth=4: