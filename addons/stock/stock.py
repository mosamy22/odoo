--- conflicted
+++ resolved
@@ -319,22 +319,24 @@
     _description = "Packing list"
     def _set_maximum_date(self, cr, uid, ids, name, value, arg, context):
         if not value: return False
-        for pick in self.browse(cr, uid, ids, context):
+        for pick in self.browse(cr, uid, [ids], context):
             cr.execute("""update stock_move set
                     date_planned=%s 
                 where
                     picking_id=%d and 
-                    (date_planned=%s or date_planned>%s)""", (value,pick.id,pick.max_date,value))
+                    (date_planned>%s)""", (value,pick.id,value))
         return True
 
     def _set_minimum_date(self, cr, uid, ids, name, value, arg, context):
         if not value: return False
-        for pick in self.browse(cr, uid, ids, context):
+        print  self.browse(cr, uid, [ids], context)
+        for pick in self.browse(cr, uid,[ids], context):
+            print value,type(value),pick.min_date
             cr.execute("""update stock_move set
                     date_planned=%s 
                 where
                     picking_id=%d and 
-                    (date_planned=%s or date_planned<%s)""", (value,pick.id,pick.min_date,value))
+                    (date_planned<%s)""", (value,pick.id,value))
         return True
 
     def get_min_max_date(self, cr, uid, ids, field_name, arg, context={}):
@@ -960,11 +962,8 @@
         return result
 
     def action_confirm(self, cr, uid, moves, context={}):
-        ids = moves
-        if not type(moves) == type([]):
-            ids = map(lambda m: m.id, moves)
+        ids = map(lambda m: m.id, moves)
         self.write(cr, uid, ids, {'state':'confirmed'})
-        moves= self.pool.get('stock.move').browse(cr, uid, moves)
         for picking, todo in self._chain_compute(cr, uid, moves, context).items():
             ptype = self.pool.get('stock.location').picking_type_get(cr, uid, todo[0][0].location_dest_id, todo[0][1][0])
             pickid = self.pool.get('stock.picking').create(cr, uid, {
@@ -1332,74 +1331,4 @@
         return {'type':'ir.actions.act_window_close' }
             
 stock_picking_move_wizard()        
-<<<<<<< HEAD
-
-class product_product(osv.osv):
-    _inherit = 'product.product'
-    
-    def fields_view_get(self, cr, uid, view_id=None, view_type='form', context=None, toolbar=False):
-        res = super(product_product,self).fields_view_get(cr, uid, view_id, view_type, context, toolbar)
-        if ('location' in context) and context['location']:
-            location_info = self.pool.get('stock.location').browse(cr, uid, context['location'])
-            
-            if location_info.usage == 'supplier':
-                res['fields']['virtual_available']['string'] = 'Futur Receptions'
-                res['fields']['qty_available']['string'] = 'Received Qty'
-                
-            if location_info.usage == 'internal':
-                res['fields']['virtual_available']['string'] = 'Futur Stock'
-                
-            if location_info.usage == 'customer':
-                res['fields']['virtual_available']['string'] = 'Futur Deliveries'
-                res['fields']['qty_available']['string'] = 'Delivered Qty'
-                
-            if location_info.usage == 'inventory':
-                res['fields']['virtual_available']['string'] = 'Futur P&L'
-                res['fields']['qty_available']['string'] = 'P&L Qty'
-                
-            if location_info.usage == 'procurement':
-                res['fields']['virtual_available']['string'] = 'Futur Qty'
-                res['fields']['qty_available']['string'] = 'Unplanned Qty'
-            
-            if location_info.usage == 'production':
-                res['fields']['virtual_available']['string'] = 'Futur Productions'
-                res['fields']['qty_available']['string'] = 'Produced Qty'
-                
-        return res
-
-product_product()
-
-
-class report_inventory_latest(osv.osv):
-    _name = "report.inventory.latest"
-    _description = "Latest inventories by product."
-    _auto = False
-    _columns = {
-            'name':  fields.datetime('Latest Date',readonly=True),
-            'product': fields.many2one('product.product', 'Product', readonly=True, select=True),
-            'inventory': fields.many2one('stock.inventory', 'Inventory Name', readonly=True, select=True),
-            'qty': fields.float('Quantity', readonly=True, select=True),
-            'uom' : fields.many2one('product.uom', 'UoM', readonly=True),
-#            'date' : fields.datetime('Latest Date',readonly=True),
-    }
-    _order = 'name desc'
-    def init(self, cr):
-        cr.execute("""
-            create or replace view report_inventory_latest as (
-            select  max(l.id) as id,
-            l.product_id as product, 
-            l.product_qty as qty, 
-            l.product_uom as uom ,
-            min(l.inventory_id) as inventory, 
-            i.date as name 
-            from stock_inventory_line l 
-                join stock_inventory i on (l.inventory_id=i.id)
-            group by l.product_uom,l.product_qty,l.product_id,i.date
-            
-            )""")
-report_inventory_latest()
-
-
-=======
->>>>>>> f6d8f032
 # vim:expandtab:smartindent:tabstop=4:softtabstop=4:shiftwidth=4: