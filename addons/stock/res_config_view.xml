--- conflicted
+++ resolved
@@ -44,27 +44,16 @@
                              </div>
                         </div>    
                     </group>
-<<<<<<< HEAD
                     <separator string="Accounting"/>
                     <group>
                         <label for="id" string="Accounting"/>
                         <div>
-                            <div>
-                                <field name="module_stock_account" class="oe_inline"/>
-                                <label for="module_stock_account"/>
-                            </div>
-                            <div>
-                                <field name="module_stock_invoice_directly" class="oe_inline"/>
-                                <label for="module_stock_invoice_directly"/>
-                            </div>
                             <div>
                                 <field name="module_stock_landed_costs" class="oe_inline"/>
                                 <label for="module_stock_landed_costs"/>
                             </div>
                          </div>
                     </group>
-=======
->>>>>>> dd47f684
                     <separator string="Location &amp; Warehouse"/>
                     <group>
                         <label for="id" string="Logistic"/>
