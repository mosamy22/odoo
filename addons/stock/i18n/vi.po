# Vietnamese translation for openobject-addons
# Copyright (c) 2010 Rosetta Contributors and Canonical Ltd 2010
# This file is distributed under the same license as the openobject-addons package.
# FIRST AUTHOR <EMAIL@ADDRESS>, 2010.
#
msgid ""
msgstr ""
"Project-Id-Version: openobject-addons\n"
"Report-Msgid-Bugs-To: FULL NAME <EMAIL@ADDRESS>\n"
"POT-Creation-Date: 2009-08-28 16:01+0000\n"
"PO-Revision-Date: 2010-08-02 14:39+0000\n"
"Last-Translator: FULL NAME <EMAIL@ADDRESS>\n"
"Language-Team: Vietnamese <vi@li.org>\n"
"MIME-Version: 1.0\n"
"Content-Type: text/plain; charset=UTF-8\n"
"Content-Transfer-Encoding: 8bit\n"
"X-Launchpad-Export-Date: 2010-09-29 04:52+0000\n"
"X-Generator: Launchpad (build Unknown)\n"

#. module: stock
#: selection:stock.location,allocation_method:0
msgid "LIFO"
msgstr ""

#. module: stock
#: field:stock.location,chained_location_id:0
msgid "Chained Location If Fixed"
msgstr ""

#. module: stock
#: selection:stock.location,icon:0
msgid "STOCK_SAVE"
msgstr ""

#. module: stock
#: model:stock.location,name:stock.stock_location_15
msgid "Sub Products"
msgstr ""

#. module: stock
#: selection:stock.location,icon:0
msgid "terp-account"
msgstr ""

#. module: stock
#: constraint:ir.actions.act_window:0
msgid "Invalid model name in the action definition."
msgstr ""

#. module: stock
#: model:ir.module.module,shortdesc:stock.module_meta_information
#: model:ir.ui.menu,name:stock.menu_stock_root
msgid "Inventory Management"
msgstr ""

#. module: stock
#: selection:stock.location,icon:0
msgid "STOCK_SORT_ASCENDING"
msgstr ""

#. module: stock
#: field:stock.production.lot.revision,indice:0
msgid "Revision"
msgstr ""

#. module: stock
#: selection:stock.location,icon:0
msgid "STOCK_MEDIA_FORWARD"
msgstr ""

#. module: stock
#: rml:lot.location:0
msgid "Total :"
msgstr ""

#. module: stock
#: selection:stock.location,icon:0
msgid "STOCK_ZOOM_100"
msgstr ""

#. module: stock
#: rml:lot.stock.overview:0
#: rml:lot.stock.overview_all:0
msgid "UoM"
msgstr ""

#. module: stock
#: model:ir.actions.wizard,name:stock.return_picking
msgid "Return packing"
msgstr ""

#. module: stock
#: field:product.category,property_stock_journal:0
msgid "Stock journal"
msgstr ""

#. module: stock
#: wizard_view:stock.fill_inventory,init:0
msgid "Fill Inventory for specific location"
msgstr ""

#. module: stock
#: model:ir.actions.report.xml,name:stock.report_picking_list
#: view:stock.picking:0
#: field:stock.picking.move.wizard,picking_id:0
msgid "Packing list"
msgstr ""

#. module: stock
#: rml:lot.stock.overview:0
#: rml:lot.stock.overview_all:0
msgid "Amount"
msgstr ""

#. module: stock
#: view:stock.picking:0
msgid "Products Received"
msgstr ""

#. module: stock
#: model:ir.actions.act_window,name:stock.action_picking_tree4
#: model:ir.ui.menu,name:stock.menu_action_picking_tree4
msgid "Incoming Products"
msgstr ""

#. module: stock
#: field:stock.picking,name:0
#: field:stock.tracking,serial:0
msgid "Reference"
msgstr ""

#. module: stock
#: wizard_field:stock.invoice_onshipping,init,group:0
msgid "Group by partner"
msgstr ""

#. module: stock
#: field:stock.picking,address_id:0
msgid "Partner"
msgstr ""

#. module: stock
#: help:product.product,track_incoming:0
msgid "Force to use a Production Lot during receptions"
msgstr ""

#. module: stock
#: field:stock.move,move_history_ids:0
#: field:stock.move,move_history_ids2:0
msgid "Move History"
msgstr ""

#. module: stock
#: model:ir.model,name:stock.model_stock_production_lot
#: field:stock.production.lot.revision,lot_id:0
#: field:stock.report.prodlots,prodlot_id:0
msgid "Production lot"
msgstr ""

#. module: stock
#: selection:stock.location,icon:0
msgid "STOCK_NEW"
msgstr ""

#. module: stock
#: selection:stock.location,icon:0
msgid "STOCK_CANCEL"
msgstr ""

#. module: stock
#: selection:stock.location,usage:0
msgid "Internal Location"
msgstr ""

#. module: stock
#: selection:stock.location,icon:0
msgid "STOCK_PRINT"
msgstr ""

#. module: stock
#: rml:stock.picking.list:0
msgid "State"
msgstr ""

#. module: stock
#: field:stock.location,stock_real_value:0
msgid "Real Stock Value"
msgstr ""

#. module: stock
#: view:stock.move:0
msgid "UOM"
msgstr ""

#. module: stock
#: selection:stock.move,state:0
#: selection:stock.picking,state:0
#: field:stock.production.lot,stock_available:0
msgid "Available"
msgstr ""

#. module: stock
#: view:stock.move:0
msgid "Make Parcel"
msgstr ""

#. module: stock
#: wizard_view:stock.partial_picking,end2:0
msgid "Packing result"
msgstr ""

#. module: stock
#: selection:stock.location,icon:0
msgid "STOCK_QUIT"
msgstr ""

#. module: stock
#: field:stock.warehouse,lot_output_id:0
msgid "Location Output"
msgstr ""

#. module: stock
#: selection:stock.location,icon:0
msgid "STOCK_GOTO_TOP"
msgstr ""

#. module: stock
#: selection:stock.location,icon:0
msgid "STOCK_ABOUT"
msgstr ""

#. module: stock
#: selection:stock.location,icon:0
msgid "terp-hr"
msgstr ""

#. module: stock
#: field:stock.location,usage:0
msgid "Location Type"
msgstr ""

#. module: stock
#: selection:stock.location,icon:0
msgid "terp-purchase"
msgstr ""

#. module: stock
#: selection:stock.location,icon:0
msgid "STOCK_DND"
msgstr ""

#. module: stock
#: rml:stock.picking.list:0
msgid "["
msgstr ""

#. module: stock
#: view:stock.picking:0
msgid "Products Sent"
msgstr ""

#. module: stock
#: selection:stock.location,icon:0
msgid "STOCK_GOTO_FIRST"
msgstr ""

#. module: stock
#: model:ir.actions.act_window,name:stock.action_picking_tree6
#: model:ir.ui.menu,name:stock.menu_action_picking_tree6
msgid "Internal Moves"
msgstr ""

#. module: stock
#: field:stock.move,product_packaging:0
msgid "Packaging"
msgstr ""

#. module: stock
#: rml:stock.picking.list:0
msgid "Order(Origin)"
msgstr ""

#. module: stock
#: rml:lot.location:0
#: rml:lot.stock.overview:0
#: rml:lot.stock.overview_all:0
msgid "Grand Total:"
msgstr ""

#. module: stock
#: view:stock.location:0
#: field:stock.location,comment:0
msgid "Additional Information"
msgstr ""

#. module: stock
#: selection:stock.invoice_onshipping,init,type:0
msgid "Customer Refund"
msgstr ""

#. module: stock
#: selection:stock.location,icon:0
msgid "STOCK_FLOPPY"
msgstr ""

#. module: stock
#: view:stock.production.lot.revision:0
msgid "Production Lot Revisions"
msgstr ""

#. module: stock
#: view:stock.location:0
msgid "Stock location"
msgstr ""

#. module: stock
#: field:stock.location,complete_name:0
#: field:stock.location,name:0
msgid "Location Name"
msgstr ""

#. module: stock
#: selection:stock.location,icon:0
msgid "STOCK_UNINDENT"
msgstr ""

#. module: stock
#: view:stock.move:0
#: view:stock.picking:0
msgid "Move Information"
msgstr ""

#. module: stock
#: view:stock.picking:0
msgid "Unreceived Products"
msgstr ""

#. module: stock
#: field:stock.inventory,state:0
#: field:stock.move,state:0
#: field:stock.picking,state:0
msgid "Status"
msgstr ""

#. module: stock
#: model:stock.location,name:stock.stock_location_customers
msgid "Customers"
msgstr ""

#. module: stock
#: selection:stock.location,icon:0
msgid "STOCK_UNDERLINE"
msgstr ""

#. module: stock
#: view:stock.picking.move.wizard:0
msgid "Move Lines"
msgstr ""

#. module: stock
#: wizard_field:stock.fill_inventory,init,recursive:0
msgid "Include all children for the location"
msgstr ""

#. module: stock
#: code:addons/stock/stock.py:0
#, python-format
msgid "Bad Lot Assignation !"
msgstr ""

#. module: stock
<<<<<<< HEAD
#: rml:stock.picking.list:0
msgid "["
msgstr ""

#. module: stock
#: view:stock.picking:0
msgid "Products Sent"
msgstr ""

#. module: stock
#: selection:stock.location,icon:0
msgid "STOCK_GOTO_FIRST"
msgstr ""

#. module: stock
#: model:ir.actions.act_window,name:stock.action_picking_tree6
#: model:ir.ui.menu,name:stock.menu_action_picking_tree6
msgid "Internal Moves"
msgstr ""

#. module: stock
#: field:stock.move,product_packaging:0
msgid "Packaging"
msgstr ""

#. module: stock
#: rml:stock.picking.list:0
msgid "Order(Origin)"
msgstr ""

#. module: stock
#: rml:lot.location:0
#: rml:lot.stock.overview:0
#: rml:lot.stock.overview_all:0
msgid "Grand Total:"
msgstr ""

#. module: stock
#: view:stock.location:0
#: field:stock.location,comment:0
msgid "Additional Information"
msgstr ""

#. module: stock
#: selection:stock.invoice_onshipping,init,type:0
msgid "Customer Refund"
msgstr ""

#. module: stock
#: selection:stock.location,icon:0
msgid "STOCK_FLOPPY"
msgstr ""

#. module: stock
#: view:stock.production.lot.revision:0
msgid "Production Lot Revisions"
msgstr ""

#. module: stock
#: view:stock.location:0
msgid "Stock location"
msgstr ""

#. module: stock
#: field:stock.location,complete_name:0
#: field:stock.location,name:0
msgid "Location Name"
msgstr ""

#. module: stock
#: selection:stock.location,icon:0
msgid "STOCK_UNINDENT"
msgstr ""

#. module: stock
#: view:stock.move:0
#: view:stock.picking:0
msgid "Move Information"
msgstr ""

#. module: stock
#: view:stock.picking:0
msgid "Unreceived Products"
msgstr ""

#. module: stock
#: field:stock.inventory,state:0
#: field:stock.move,state:0
#: field:stock.picking,state:0
msgid "Status"
msgstr ""

#. module: stock
#: model:stock.location,name:stock.stock_location_customers
msgid "Customers"
msgstr ""

#. module: stock
#: selection:stock.location,icon:0
msgid "STOCK_UNDERLINE"
msgstr ""

#. module: stock
#: view:stock.picking.move.wizard:0
msgid "Move Lines"
msgstr ""

#. module: stock
#: wizard_field:stock.fill_inventory,init,recursive:0
msgid "Include all children for the location"
=======
#: code:addons/stock/stock.py:0
#, python-format
msgid "You are moving %.2f products but only %.2f available in this lot."
>>>>>>> a39cbf1c
msgstr ""

#. module: stock
#: field:product.template,property_stock_procurement:0
msgid "Procurement Location"
msgstr ""

#. module: stock
#: model:ir.actions.act_window,name:stock.action_production_lot_form
#: model:ir.ui.menu,name:stock.menu_action_production_lot_form
msgid "Production Lots"
msgstr ""

#. module: stock
#: rml:stock.picking.list:0
msgid "Recipient"
msgstr ""

#. module: stock
#: model:ir.actions.wizard,name:stock.track_line
msgid "Track line"
msgstr ""

#. module: stock
#: field:stock.location,child_ids:0
msgid "Contains"
msgstr ""

#. module: stock
#: selection:stock.location,icon:0
msgid "STOCK_BOLD"
msgstr ""

#. module: stock
#: selection:stock.location,icon:0
msgid "terp-graph"
msgstr ""

#. module: stock
#: selection:stock.location,icon:0
msgid "STOCK_PREFERENCES"
msgstr ""

#. module: stock
#: rml:lot.location:0
#: field:stock.inventory.line,product_qty:0
#: field:stock.move,product_qty:0
#: rml:stock.picking.list:0
#: field:stock.report.prodlots,name:0
msgid "Quantity"
msgstr ""

#. module: stock
#: view:stock.picking:0
msgid "Process Now"
msgstr ""

#. module: stock
#: field:stock.location,address_id:0
msgid "Location Address"
msgstr ""

#. module: stock
#: help:stock.move,prodlot_id:0
msgid "Production lot is used to put a serial number on the production"
msgstr ""

#. module: stock
#: model:stock.location,name:stock.stock_location_13
msgid "Stock Level 1"
msgstr ""

#. module: stock
#: selection:stock.location,icon:0
msgid "STOCK_MEDIA_REWIND"
msgstr ""

#. module: stock
#: field:stock.warehouse,lot_input_id:0
msgid "Location Input"
msgstr ""

#. module: stock
#: view:res.partner:0
msgid "Stock Properties"
msgstr ""

#. module: stock
#: wizard_button:stock.partial_picking,init,split:0
msgid "Make Picking"
msgstr ""

#. module: stock
#: model:stock.location,name:stock.location_procurement
msgid "Procurements"
msgstr ""

#. module: stock
#: model:stock.location,name:stock.stock_location_3
msgid "IT Suppliers"
msgstr ""

#. module: stock
#: model:ir.actions.act_window,name:stock.action_move_form3
#: model:ir.ui.menu,name:stock.menu_action_move_form3
msgid "Draft Moves"
msgstr ""

#. module: stock
#: field:report.stock.lines.date,product_id:0
msgid "Product Id"
msgstr ""

#. module: stock
#: view:res.partner:0
msgid "Sales & Purchases"
msgstr ""

#. module: stock
#: selection:stock.invoice_onshipping,init,type:0
msgid "Customer Invoice"
msgstr ""

#. module: stock
#: field:product.template,property_stock_inventory:0
msgid "Inventory Location"
msgstr ""

#. module: stock
#: help:product.product,track_production:0
msgid "Force to use a Production Lot during production order"
msgstr ""

#. module: stock
#: selection:stock.location,icon:0
msgid "STOCK_CUT"
msgstr ""

#. module: stock
#: help:product.template,property_stock_inventory:0
msgid ""
"For the current product (template), this stock location will be used, "
"instead of the default one, as the source location for stock moves generated "
"when you do an inventory"
msgstr ""

#. module: stock
#: help:product.category,property_stock_account_output_categ:0
msgid "This account will be used to value the output stock"
msgstr ""

#. module: stock
#: selection:stock.location,icon:0
msgid "STOCK_ZOOM_FIT"
msgstr ""

#. module: stock
#: help:product.category,property_stock_journal:0
msgid ""
"This journal will be used for the accounting move generated by stock move"
msgstr ""

#. module: stock
#: model:ir.actions.act_window,name:stock.action_picking_calendar_delivery
#: model:ir.ui.menu,name:stock.menu_picking_calendar_delivery
msgid "Calendar of Deliveries"
msgstr ""

#. module: stock
#: field:product.product,track_incoming:0
msgid "Track Incomming Lots"
msgstr ""

#. module: stock
#: model:ir.actions.act_window,name:stock.act_stock_product_location_open
msgid "Stock by Location"
msgstr ""

#. module: stock
#: selection:stock.location,icon:0
msgid "STOCK_SAVE_AS"
msgstr ""

#. module: stock
#: model:ir.model,name:stock.model_stock_report_prodlots
msgid "Stock report by production lots"
msgstr ""

#. module: stock
#: field:stock.location,stock_virtual:0
msgid "Virtual Stock"
msgstr ""

#. module: stock
#: selection:stock.location,usage:0
msgid "View"
msgstr ""

#. module: stock
#: selection:stock.location,icon:0
msgid "STOCK_DIALOG_ERROR"
msgstr ""

#. module: stock
#: field:stock.location,parent_left:0
msgid "Left Parent"
msgstr ""

#. module: stock
#: field:report.stock.lines.date,create_date:0
msgid "Latest Date of Inventory"
msgstr ""

#. module: stock
#: selection:stock.location,icon:0
msgid "STOCK_INDEX"
msgstr ""

#. module: stock
#: selection:stock.location,icon:0
msgid "STOCK_GOTO_BOTTOM"
msgstr ""

#. module: stock
#: model:ir.actions.act_window,name:stock.action_picking_form
#: model:ir.ui.menu,name:stock.menu_action_picking_form
msgid "New Reception Packing"
msgstr ""

#. module: stock
#: wizard_field:stock.move.track,init,quantity:0
msgid "Quantity per lot"
msgstr ""

#. module: stock
#: model:ir.actions.act_window,name:stock.action_move_form2
#: model:ir.ui.menu,name:stock.menu_action_move_form2
#: view:stock.move:0
#: view:stock.picking:0
msgid "Stock Moves"
msgstr ""

#. module: stock
#: field:product.template,property_stock_production:0
msgid "Production Location"
msgstr ""

#. module: stock
#: field:stock.move,tracking_id:0
msgid "Tracking Lot"
msgstr ""

#. module: stock
#: selection:stock.location,icon:0
msgid "STOCK_GO_FORWARD"
msgstr ""

#. module: stock
#: field:stock.production.lot.revision,author_id:0
msgid "Author"
msgstr ""

#. module: stock
#: selection:stock.location,icon:0
msgid "STOCK_UNDELETE"
msgstr ""

#. module: stock
#: selection:stock.location,icon:0
msgid "STOCK_EXECUTE"
msgstr ""

#. module: stock
#: selection:stock.location,icon:0
msgid "STOCK_DIALOG_QUESTION"
msgstr ""

#. module: stock
#: selection:stock.location,chained_auto_packing:0
msgid "Manual Operation"
msgstr ""

#. module: stock
#: field:stock.picking,date_done:0
msgid "Date Done"
msgstr ""

#. module: stock
#: rml:stock.picking.list:0
msgid "Expected Shipping Date"
msgstr ""

#. module: stock
#: rml:stock.picking.list:0
msgid "Shipping Address :"
msgstr ""

#. module: stock
#: view:stock.tracking:0
msgid "Tracking/Serial"
msgstr ""

#. module: stock
#: selection:stock.location,icon:0
msgid "STOCK_SELECT_FONT"
msgstr ""

#. module: stock
#: selection:stock.location,icon:0
msgid "STOCK_PASTE"
msgstr ""

#. module: stock
#: model:stock.location,name:stock.stock_location_locations_partner
msgid "Partner Locations"
msgstr ""

#. module: stock
#: help:stock.move,tracking_id:0
msgid ""
"Tracking lot is the code that will be put on the logistical unit/pallet"
msgstr ""

#. module: stock
#: view:stock.tracking:0
msgid "Tracking Number"
msgstr ""

#. module: stock
#: model:stock.location,name:stock.stock_location_7
msgid "European Customers"
msgstr ""

#. module: stock
#: selection:stock.location,icon:0
msgid "terp-stock"
msgstr ""

#. module: stock
#: rml:stock.picking.list:0
msgid "Packing List:"
msgstr ""

#. module: stock
#: selection:stock.location,icon:0
msgid "STOCK_MEDIA_RECORD"
msgstr ""

#. module: stock
#: view:stock.picking:0
msgid "Calendar View"
msgstr ""

#. module: stock
#: wizard_field:stock.location.products,init,from_date:0
msgid "From"
msgstr ""

#. module: stock
#: rml:stock.picking.list:0
msgid "weight"
msgstr ""

#. module: stock
#: rml:stock.picking.list:0
msgid "Non Assigned Products:"
msgstr ""

#. module: stock
#: view:stock.picking:0
msgid "Invoice Control"
msgstr ""

#. module: stock
#: model:ir.model,name:stock.model_stock_production_lot_revision
msgid "Production lot revisions"
msgstr ""

#. module: stock
#: view:stock.picking:0
msgid "Packing Done"
msgstr ""

#. module: stock
#: selection:stock.move,state:0
#: selection:stock.picking,state:0
msgid "Waiting"
msgstr ""

#. module: stock
#: model:ir.actions.act_window,name:stock.action_picking_tree2
#: model:ir.actions.act_window,name:stock.action_picking_tree7
#: model:ir.ui.menu,name:stock.menu_action_picking_tree7
#: model:ir.ui.menu,name:stock.menu_picking_waiting
msgid "Available Packing"
msgstr ""

#. module: stock
#: model:ir.model,name:stock.model_stock_warehouse
#: view:stock.warehouse:0
msgid "Warehouse"
msgstr ""

#. module: stock
#: selection:stock.location,icon:0
msgid "terp-report"
msgstr ""

#. module: stock
#: wizard_field:stock.invoice_onshipping,init,type:0
msgid "Type"
msgstr ""

#. module: stock
#: model:stock.location,name:stock.stock_location_5
msgid "Generic IT Suppliers"
msgstr ""

#. module: stock
#: model:ir.actions.report.xml,name:stock.report_location_overview_all
msgid "Location Content (With children)"
msgstr ""

#. module: stock
#: selection:stock.location,icon:0
msgid "STOCK_FILE"
msgstr ""

#. module: stock
#: field:report.stock.lines.date,id:0
msgid "Inventory Line Id"
msgstr ""

#. module: stock
#: selection:stock.location,icon:0
msgid "STOCK_EDIT"
msgstr ""

#. module: stock
#: selection:stock.location,icon:0
msgid "STOCK_CONNECT"
msgstr ""

#. module: stock
#: model:ir.actions.act_window,name:stock.action_picking_all
#: model:ir.ui.menu,name:stock.menu_action_picking_all
#: wizard_field:stock.picking.make,init,pickings:0
msgid "Packing"
msgstr ""

#. module: stock
#: selection:stock.location,icon:0
msgid "STOCK_GO_DOWN"
msgstr ""

#. module: stock
#: field:res.partner,property_stock_customer:0
#: selection:stock.location,usage:0
msgid "Customer Location"
msgstr ""

#. module: stock
#: selection:stock.location,icon:0
msgid "STOCK_OK"
msgstr ""

#. module: stock
#: model:ir.actions.act_window,name:stock.action_picking_tree9
#: model:ir.ui.menu,name:stock.menu_action_picking_tree9
msgid "New Internal Packing"
msgstr ""

#. module: stock
#: view:stock.inventory:0
msgid "General Informations"
msgstr ""

#. module: stock
#: selection:stock.location,chained_location_type:0
msgid "None"
msgstr ""

#. module: stock
#: model:ir.actions.act_window,name:stock.action3
#: model:ir.actions.wizard,name:stock.action2
#: model:ir.actions.wizard,name:stock.action_lot4
msgid "Downstream traceability"
msgstr ""

#. module: stock
#: model:stock.location,name:stock.stock_location_14
msgid "Finished products"
msgstr ""

#. module: stock
#: field:stock.location,location_id:0
msgid "Parent Location"
msgstr ""

#. module: stock
#: field:stock.inventory,date:0
msgid "Date create"
msgstr ""

#. module: stock
#: wizard_button:inventory.merge.stock.zero,init,merge:0
msgid "Set to Zero"
msgstr ""

#. module: stock
#: model:ir.actions.act_window,name:stock.act_product_stock_move_open
msgid "All Stock Moves"
msgstr ""

#. module: stock
#: constraint:ir.ui.view:0
msgid "Invalid XML for View Architecture!"
msgstr ""

#. module: stock
#: field:res.partner,property_stock_supplier:0
#: selection:stock.location,usage:0
msgid "Supplier Location"
msgstr ""

#. module: stock
#: selection:stock.location,icon:0
msgid "STOCK_HELP"
msgstr ""

#. module: stock
#: selection:stock.move,priority:0
msgid "Urgent"
msgstr ""

#. module: stock
#: help:product.category,property_stock_account_input_categ:0
msgid "This account will be used to value the input stock"
msgstr ""

#. module: stock
#: selection:stock.location,icon:0
msgid "STOCK_DIALOG_INFO"
msgstr ""

#. module: stock
#: field:stock.move,date:0
#: field:stock.tracking,date:0
msgid "Date Created"
msgstr ""

#. module: stock
#: selection:stock.picking,type:0
msgid "Sending Goods"
msgstr ""

#. module: stock
#: view:stock.picking:0
msgid "Cancel Availability"
msgstr ""

#. module: stock
#: field:stock.inventory,move_ids:0
msgid "Created Moves"
msgstr ""

#. module: stock
#: selection:stock.location,icon:0
msgid "STOCK_GO_BACK"
msgstr ""

#. module: stock
#: selection:stock.picking,invoice_state:0
msgid "To Be Invoiced"
msgstr ""

#. module: stock
#: view:product.product:0
#: view:product.template:0
msgid "Counter-Part Locations Properties"
msgstr ""

#. module: stock
#: selection:stock.location,icon:0
msgid "STOCK_JUSTIFY_FILL"
msgstr ""

#. module: stock
#: view:stock.move:0
#: field:stock.move,date_planned:0
msgid "Date"
msgstr ""

#. module: stock
#: view:product.product:0
msgid "Stocks"
msgstr ""

#. module: stock
#: field:stock.location,allocation_method:0
msgid "Allocation Method"
msgstr ""

#. module: stock
#: selection:stock.location,icon:0
msgid "terp-administration"
msgstr ""

#. module: stock
#: field:stock.warehouse,lot_stock_id:0
msgid "Location Stock"
msgstr ""

#. module: stock
#: selection:stock.location,icon:0
msgid "STOCK_APPLY"
msgstr ""

#. module: stock
#: wizard_view:stock.partial_picking,end2:0
msgid "The packing has been successfully made !"
msgstr ""

#. module: stock
#: field:stock.move,address_id:0
#: field:stock.picking.move.wizard,address_id:0
msgid "Dest. Address"
msgstr ""

#. module: stock
#: model:ir.actions.act_window,name:stock.action_inventory_form
#: model:ir.ui.menu,name:stock.menu_action_inventory_form
msgid "Periodical Inventory"
msgstr ""

#. module: stock
#: selection:stock.location,icon:0
msgid "terp-crm"
msgstr ""

#. module: stock
#: selection:stock.location,icon:0
msgid "STOCK_STRIKETHROUGH"
msgstr ""

#. module: stock
#: rml:lot.stock.overview_all:0
#: field:stock.incoterms,code:0
msgid "Code"
msgstr ""

#. module: stock
#: selection:stock.location,icon:0
msgid "terp-partner"
msgstr ""

#. module: stock
#: model:ir.actions.act_window,name:stock.action_inventory_form_draft
#: model:ir.ui.menu,name:stock.menu_action_inventory_form_draft
msgid "Draft Periodical Inventories"
msgstr ""

#. module: stock
#: wizard_button:inventory.merge,init,end:0
#: wizard_button:inventory.merge.stock.zero,init,end:0
#: wizard_button:stock.fill_inventory,init,end:0
#: wizard_button:stock.invoice_onshipping,init,end:0
#: wizard_button:stock.location.products,init,end:0
#: view:stock.move:0
#: wizard_button:stock.move.split,init,end:0
#: wizard_button:stock.move.track,init,end:0
#: wizard_button:stock.partial_picking,init,end:0
#: view:stock.picking:0
#: wizard_button:stock.picking.make,init,end:0
#: view:stock.picking.move.wizard:0
#: wizard_button:stock.return.picking,init,end:0
msgid "Cancel"
msgstr ""

#. module: stock
#: view:stock.move:0
#: view:stock.picking:0
msgid "Split in production lots"
msgstr ""

#. module: stock
#: model:ir.model,name:stock.model_stock_inventory
#: field:stock.inventory,name:0
#: field:stock.inventory.line,inventory_id:0
#: selection:stock.location,usage:0
msgid "Inventory"
msgstr ""

#. module: stock
#: view:product.template:0
msgid "Information"
msgstr ""

#. module: stock
#: selection:stock.location,icon:0
msgid "STOCK_MISSING_IMAGE"
msgstr ""

#. module: stock
#: selection:stock.location,icon:0
msgid "STOCK_SPELL_CHECK"
msgstr ""

#. module: stock
#: model:ir.model,name:stock.model_stock_tracking
msgid "Stock Tracking Lots"
msgstr ""

#. module: stock
#: rml:lot.stock.overview:0
#: rml:lot.stock.overview_all:0
#: field:stock.move,price_unit:0
msgid "Unit Price"
msgstr ""

#. module: stock
#: view:stock.picking:0
msgid "Process Later"
msgstr ""

#. module: stock
#: help:res.partner,property_stock_supplier:0
msgid ""
"This stock location will be used, instead of the default one, as the source "
"location for goods you receive from the current partner"
msgstr ""

#. module: stock
#: field:stock.warehouse,partner_address_id:0
msgid "Owner Address"
msgstr ""

#. module: stock
#: field:stock.location,parent_right:0
msgid "Right Parent"
msgstr ""

#. module: stock
#: field:stock.picking,origin:0
msgid "Origin Reference"
msgstr ""

#. module: stock
#: model:ir.actions.act_window,name:stock.action_move_form4
#: model:ir.ui.menu,name:stock.menu_action_move_form4
msgid "Available Moves"
msgstr ""

#. module: stock
#: selection:stock.location,icon:0
msgid "STOCK_HARDDISK"
msgstr ""

#. module: stock
#: model:ir.actions.act_window,name:stock.act_relate_picking
msgid "Related Picking"
msgstr ""

#. module: stock
#: field:stock.incoterms,name:0
#: field:stock.move,name:0
#: field:stock.picking.move.wizard,name:0
#: field:stock.warehouse,name:0
msgid "Name"
msgstr ""

#. module: stock
#: view:stock.inventory.line:0
msgid "Stock Inventory Lines"
msgstr ""

#. module: stock
#: wizard_button:stock.location.products,init,open:0
msgid "Open Products"
msgstr ""

#. module: stock
#: rml:stock.picking.list:0
msgid "]"
msgstr ""

#. module: stock
#: view:stock.picking:0
msgid "Input Packing List"
msgstr ""

#. module: stock
#: model:ir.model,name:stock.model_stock_picking
#: field:stock.move,picking_id:0
msgid "Packing List"
msgstr ""

#. module: stock
#: selection:stock.location,icon:0
msgid "STOCK_COPY"
msgstr ""

#. module: stock
#: selection:stock.invoice_onshipping,init,type:0
msgid "Supplier Refund"
msgstr ""

#. module: stock
#: model:ir.model,name:stock.model_stock_move
msgid "Stock Move"
msgstr ""

#. module: stock
#: field:product.category,property_stock_account_output_categ:0
#: field:product.template,property_stock_account_output:0
msgid "Stock Output Account"
msgstr ""

#. module: stock
#: selection:stock.location,chained_auto_packing:0
msgid "Automatic No Step Added"
msgstr ""

#. module: stock
#: wizard_view:stock.location.products,init:0
msgid "Stock Location Analysis"
msgstr ""

#. module: stock
#: selection:stock.location,icon:0
msgid "STOCK_CDROM"
msgstr ""

#. module: stock
#: selection:stock.picking,invoice_state:0
msgid "Not from Packing"
msgstr ""

#. module: stock
#: view:stock.location:0
msgid "Chained Locations"
msgstr ""

#. module: stock
#: model:stock.location,name:stock.location_inventory
msgid "Inventory loss"
msgstr ""

#. module: stock
#: field:stock.production.lot,ref:0
msgid "Internal Ref"
msgstr ""

#. module: stock
#: selection:stock.location,icon:0
msgid "STOCK_REFRESH"
msgstr ""

#. module: stock
#: selection:stock.location,icon:0
msgid "STOCK_STOP"
msgstr ""

#. module: stock
#: wizard_view:stock.move.track,init:0
msgid "Tracking a move"
msgstr ""

#. module: stock
#: selection:stock.location,icon:0
msgid "STOCK_FIND_AND_REPLACE"
msgstr ""

#. module: stock
#: view:stock.picking:0
msgid "Validate"
msgstr ""

#. module: stock
#: selection:stock.location,icon:0
msgid "STOCK_DIALOG_WARNING"
msgstr ""

#. module: stock
#: selection:stock.location,icon:0
msgid "STOCK_ZOOM_IN"
msgstr ""

#. module: stock
#: selection:stock.location,icon:0
msgid "STOCK_CONVERT"
msgstr ""

#. module: stock
#: field:stock.move,note:0
#: view:stock.picking:0
#: field:stock.picking,note:0
msgid "Notes"
msgstr ""

#. module: stock
#: field:stock.picking,move_lines:0
#: field:stock.picking.move.wizard,move_ids:0
msgid "Move lines"
msgstr ""

#. module: stock
#: rml:lot.stock.overview:0
#: rml:lot.stock.overview_all:0
msgid "Value"
msgstr ""

#. module: stock
#: field:stock.picking,type:0
msgid "Shipping Type"
msgstr ""

#. module: stock
#: model:ir.actions.act_window,name:stock.act_product_location_open
msgid "Products"
msgstr ""

#. module: stock
#: field:stock.picking,move_type:0
msgid "Delivery Method"
msgstr ""

#. module: stock
#: model:ir.actions.wizard,name:stock.partial_picking
msgid "Partial packing"
msgstr ""

#. module: stock
#: selection:stock.location,icon:0
msgid "terp-calendar"
msgstr ""

#. module: stock
#: selection:stock.location,icon:0
msgid "STOCK_ITALIC"
msgstr ""

#. module: stock
#: selection:stock.location,icon:0
msgid "STOCK_YES"
msgstr ""

#. module: stock
#: model:ir.actions.act_window,name:stock.act_stock_picking_move_wizard
msgid "Fill From Unreceived Products"
msgstr ""

#. module: stock
#: field:stock.move,move_dest_id:0
msgid "Dest. Move"
msgstr ""

#. module: stock
#: model:ir.actions.act_window,name:stock.action_inventory_form_new
#: model:ir.ui.menu,name:stock.menu_action_inventory_form_new
msgid "New Periodical Inventory"
msgstr ""

#. module: stock
#: field:stock.production.lot,revisions:0
msgid "Revisions"
msgstr ""

#. module: stock
#: selection:stock.location,allocation_method:0
msgid "FIFO"
msgstr ""

#. module: stock
#: model:ir.actions.act_window,name:stock.action_picking_tree2_delivery
#: model:ir.ui.menu,name:stock.menu_picking_waiting_delivery
msgid "Delivery Orders to Process"
msgstr ""

#. module: stock
#: field:stock.move,priority:0
msgid "Priority"
msgstr ""

#. module: stock
#: wizard_field:inventory.merge.stock.zero,init,location_id:0
#: model:ir.model,name:stock.model_stock_location
#: rml:lot.location:0
#: rml:lot.stock.overview:0
#: rml:lot.stock.overview_all:0
#: wizard_field:stock.fill_inventory,init,location_id:0
#: field:stock.inventory.line,location_id:0
#: field:stock.picking,location_id:0
#: rml:stock.picking.list:0
#: field:stock.report.prodlots,location_id:0
msgid "Location"
msgstr ""

#. module: stock
#: field:stock.picking,invoice_state:0
msgid "Invoice Status"
msgstr ""

#. module: stock
#: rml:lot.location:0
msgid "Units"
msgstr ""

#. module: stock
#: selection:stock.location,icon:0
msgid "STOCK_JUSTIFY_LEFT"
msgstr ""

#. module: stock
#: view:stock.inventory:0
msgid "Cancel Inventory"
msgstr ""

#. module: stock
#: model:ir.actions.report.xml,name:stock.report_product_history
msgid "Future Stock Forecast"
msgstr ""

#. module: stock
#: model:ir.module.module,description:stock.module_meta_information
msgid ""
"OpenERP Inventory Management module can manage multi-warehouses, multi and "
"structured stock locations.\n"
"Thanks to the double entry management, the inventory controlling is powerful "
"and flexible:\n"
"* Moves history and planning,\n"
"* Different inventory methods (FIFO, LIFO, ...)\n"
"* Stock valuation (standard or average price, ...)\n"
"* Robustness faced with Inventory differences\n"
"* Automatic reordering rules (stock level, JIT, ...)\n"
"* Bar code supported\n"
"* Rapid detection of mistakes through double entry system\n"
"* Traceability (upstream/downstream, production lots, serial number, ...)\n"
"    "
msgstr ""

#. module: stock
#: selection:stock.location,chained_location_type:0
msgid "Fixed Location"
msgstr ""

#. module: stock
#: constraint:ir.model:0
msgid ""
"The Object name must start with x_ and not contain any special character !"
msgstr ""

#. module: stock
#: field:stock.picking,min_date:0
msgid "Planned Date"
msgstr ""

#. module: stock
#: model:ir.actions.act_window,name:stock.action_picking_tree
#: model:ir.ui.menu,name:stock.menu_action_picking_tree
msgid "Outgoing Products"
msgstr ""

#. module: stock
#: selection:stock.location,icon:0
msgid "STOCK_COLOR_PICKER"
msgstr ""

#. module: stock
#: model:ir.actions.report.xml,name:stock.report_lot_location
msgid "Lots by location"
msgstr ""

#. module: stock
#: selection:stock.location,icon:0
msgid "STOCK_DELETE"
msgstr ""

#. module: stock
#: model:account.journal,name:stock.stock_journal
msgid "Stock Journal"
msgstr ""

#. module: stock
#: selection:stock.location,icon:0
msgid "STOCK_CLEAR"
msgstr ""

#. module: stock
#: field:stock.production.lot,date:0
msgid "Created Date"
msgstr ""

#. module: stock
#: selection:stock.location,usage:0
msgid "Procurement"
msgstr ""

#. module: stock
#: model:stock.location,name:stock.stock_location_4
msgid "Maxtor Suppliers"
msgstr ""

#. module: stock
#: view:stock.picking:0
msgid "Force Availability"
msgstr ""

#. module: stock
#: wizard_view:stock.location.products,init:0
msgid "View Stock of Products"
msgstr ""

#. module: stock
#: selection:stock.location,icon:0
msgid "terp-mrp"
msgstr ""

#. module: stock
#: model:ir.actions.act_window,name:stock.action_picking_tree3_delivery
#: model:ir.ui.menu,name:stock.menu_action_picking_tree3_delivery
msgid "Future Delivery Orders"
msgstr ""

#. module: stock
#: selection:stock.location,icon:0
msgid "STOCK_GO_UP"
msgstr ""

#. module: stock
#: selection:stock.location,icon:0
msgid "STOCK_SORT_DESCENDING"
msgstr ""

#. module: stock
#: model:ir.actions.act_window,name:stock.action_tracking_form
#: model:ir.ui.menu,name:stock.menu_action_tracking_form
msgid "Tracking Lots"
msgstr ""

#. module: stock
#: wizard_button:inventory.merge,init,merge:0
msgid "Yes"
msgstr ""

#. module: stock
#: field:stock.inventory,inventory_line_id:0
msgid "Inventories"
msgstr ""

#. module: stock
#: selection:stock.location,icon:0
msgid "STOCK_HOME"
msgstr ""

#. module: stock
#: selection:stock.location,icon:0
msgid "STOCK_PROPERTIES"
msgstr ""

#. module: stock
#: field:stock.location,stock_real:0
msgid "Real Stock"
msgstr ""

#. module: stock
#: model:ir.actions.wizard,name:stock.wizard_fill_inventory
#: wizard_view:stock.fill_inventory,init:0
#: wizard_button:stock.fill_inventory,init,fill_inventory:0
msgid "Fill Inventory"
msgstr ""

#. module: stock
#: wizard_view:stock.invoice_onshipping,init:0
msgid "Create invoices"
msgstr ""

#. module: stock
#: field:stock.production.lot.revision,date:0
msgid "Revision Date"
msgstr ""

#. module: stock
#: rml:stock.picking.list:0
msgid "Lot"
msgstr ""

#. module: stock
#: wizard_view:inventory.merge.stock.zero,init:0
msgid "Set Stock to Zero"
msgstr ""

#. module: stock
#: field:stock.move,product_uos_qty:0
msgid "Quantity (UOS)"
msgstr ""

#. module: stock
#: model:ir.actions.act_window,name:stock.action_picking_tree5
#: model:ir.ui.menu,name:stock.menu_action_picking_tree5
msgid "Packing to Process"
msgstr ""

#. module: stock
#: selection:stock.location,icon:0
msgid "STOCK_MEDIA_STOP"
msgstr ""

#. module: stock
#: view:stock.move:0
msgid "Set Available"
msgstr ""

#. module: stock
#: model:ir.actions.wizard,name:stock.make_picking
#: wizard_view:stock.picking.make,init:0
msgid "Make packing"
msgstr ""

#. module: stock
#: field:stock.picking,backorder_id:0
msgid "Back Order"
msgstr ""

#. module: stock
#: selection:stock.location,icon:0
msgid "STOCK_DND_MULTIPLE"
msgstr ""

#. module: stock
#: selection:stock.location,icon:0
msgid "STOCK_REMOVE"
msgstr ""

#. module: stock
#: field:stock.incoterms,active:0
#: field:stock.location,active:0
#: field:stock.picking,active:0
#: field:stock.tracking,active:0
msgid "Active"
msgstr ""

#. module: stock
#: view:product.template:0
msgid "Properties"
msgstr ""

#. module: stock
#: model:ir.actions.act_window,name:stock.action_incoterms_tree
#: model:ir.model,name:stock.model_stock_incoterms
#: model:ir.ui.menu,name:stock.menu_action_incoterms_tree
#: view:stock.incoterms:0
msgid "Incoterms"
msgstr ""

#. module: stock
#: rml:lot.stock.overview:0
#: rml:lot.stock.overview_all:0
msgid "Total:"
msgstr ""

#. module: stock
#: selection:stock.location,icon:0
msgid "STOCK_DIALOG_AUTHENTICATION"
msgstr ""

#. module: stock
#: selection:stock.location,icon:0
msgid "STOCK_ZOOM_OUT"
msgstr ""

#. module: stock
#: wizard_field:stock.move.track,init,tracking_prefix:0
msgid "Tracking prefix"
msgstr ""

#. module: stock
#: selection:stock.location,allocation_method:0
msgid "Nearest"
msgstr ""

#. module: stock
#: wizard_field:stock.location.products,init,to_date:0
msgid "To"
msgstr ""

#. module: stock
#: field:stock.production.lot.revision,name:0
msgid "Revision Name"
msgstr ""

#. module: stock
#: selection:stock.location,icon:0
msgid "STOCK_SELECT_COLOR"
msgstr ""

#. module: stock
#: view:stock.inventory:0
msgid "Confirm Inventory"
msgstr ""

#. module: stock
#: view:product.category:0
msgid "Accounting Stock Properties"
msgstr ""

#. module: stock
#: selection:stock.location,icon:0
msgid "STOCK_NO"
msgstr ""

#. module: stock
#: model:stock.location,name:stock.stock_location_workshop
msgid "Workshop"
msgstr ""

#. module: stock
#: selection:stock.inventory,state:0
#: selection:stock.move,state:0
#: selection:stock.picking,state:0
msgid "Done"
msgstr ""

#. module: stock
#: model:stock.location,name:stock.stock_location_locations_virtual
msgid "Virtual Locations"
msgstr ""

#. module: stock
#: selection:stock.location,icon:0
msgid "STOCK_REDO"
msgstr ""

#. module: stock
#: model:stock.location,name:stock.stock_location_company
msgid "Tiny sprl"
msgstr ""

#. module: stock
#: field:stock.inventory,date_done:0
msgid "Date done"
msgstr ""

#. module: stock
#: selection:stock.move,priority:0
msgid "Not urgent"
msgstr ""

#. module: stock
#: selection:stock.location,icon:0
msgid "STOCK_CLOSE"
msgstr ""

#. module: stock
#: model:ir.actions.act_window,name:stock.action_warehouse_form
#: model:ir.ui.menu,name:stock.menu_action_warehouse_form
msgid "Warehouses"
msgstr ""

#. module: stock
#: help:product.product,track_outgoing:0
msgid "Force to use a Production Lot during deliveries"
msgstr ""

#. module: stock
#: view:stock.picking:0
msgid "Split move lines in two"
msgstr ""

#. module: stock
#: wizard_field:stock.invoice_onshipping,init,journal_id:0
msgid "Destination Journal"
msgstr ""

#. module: stock
#: model:ir.actions.act_window,name:stock.act_stock_production_lot_2_stock_report_prodlots
#: model:stock.location,name:stock.stock_location_stock
msgid "Stock"
msgstr ""

#. module: stock
#: rml:lot.location:0
#: rml:lot.stock.overview:0
#: rml:lot.stock.overview_all:0
#: field:stock.inventory.line,product_id:0
#: field:stock.move,product_id:0
#: field:stock.production.lot,product_id:0
#: field:stock.report.prodlots,product_id:0
msgid "Product"
msgstr ""

#. module: stock
#: wizard_button:stock.return.picking,init,return:0
msgid "Return"
msgstr ""

#. module: stock
#: field:stock.picking,auto_picking:0
msgid "Auto-Packing"
msgstr ""

#. module: stock
#: field:stock.move,product_uos:0
msgid "Product UOS"
msgstr ""

#. module: stock
#: field:stock.location,posz:0
msgid "Height (Z)"
msgstr ""

#. module: stock
#: field:stock.inventory.line,product_uom:0
#: field:stock.move,product_uom:0
msgid "Product UOM"
msgstr ""

#. module: stock
#: rml:lot.stock.overview:0
#: rml:lot.stock.overview_all:0
msgid "Variants"
msgstr ""

#. module: stock
#: field:stock.location,posx:0
msgid "Corridor (X)"
msgstr ""

#. module: stock
#: model:stock.location,name:stock.stock_location_suppliers
msgid "Suppliers"
msgstr ""

#. module: stock
#: selection:stock.location,icon:0
msgid "STOCK_JUMP_TO"
msgstr ""

#. module: stock
#: selection:stock.location,icon:0
msgid "terp-tools"
msgstr ""

#. module: stock
#: model:ir.actions.report.xml,name:stock.report_location_overview
msgid "Location Overview"
msgstr ""

#. module: stock
#: model:ir.actions.wizard,name:stock.location_product
msgid "Products by Location"
msgstr ""

#. module: stock
#: selection:stock.location,icon:0
msgid "STOCK_UNDO"
msgstr ""

#. module: stock
#: model:ir.actions.wizard,name:stock.move_split
msgid "Split move line"
msgstr ""

#. module: stock
#: selection:stock.location,icon:0
msgid "terp-sale"
msgstr ""

#. module: stock
#: field:stock.production.lot,name:0
msgid "Serial"
msgstr ""

#. module: stock
#: selection:stock.location,icon:0
msgid "STOCK_ADD"
msgstr ""

#. module: stock
#: field:stock.location,chained_delay:0
msgid "Chained Delay (days)"
msgstr ""

#. module: stock
#: field:stock.move,location_id:0
msgid "Source Location"
msgstr ""

#. module: stock
#: view:product.template:0
msgid "Accounting Entries"
msgstr ""

#. module: stock
#: selection:stock.location,icon:0
msgid "STOCK_MEDIA_PAUSE"
msgstr ""

#. module: stock
#: view:product.product:0
msgid "Lots"
msgstr ""

#. module: stock
#: selection:stock.picking,move_type:0
msgid "All at once"
msgstr ""

#. module: stock
#: field:product.product,track_outgoing:0
msgid "Track Outging Lots"
msgstr ""

#. module: stock
#: model:ir.actions.act_window,name:stock.action_stock_line_date
#: model:ir.model,name:stock.model_report_stock_lines_date
#: model:ir.ui.menu,name:stock.menu_report_stock_line_date
#: view:report.stock.lines.date:0
msgid "Dates of Inventories"
msgstr ""

#. module: stock
#: selection:stock.location,icon:0
msgid "STOCK_PRINT_PREVIEW"
msgstr ""

#. module: stock
#: selection:stock.location,icon:0
msgid "STOCK_FIND"
msgstr ""

#. module: stock
#: view:stock.inventory:0
msgid "Lot Inventory"
msgstr ""

#. module: stock
#: help:stock.location,chained_auto_packing:0
msgid ""
"This is used only if you selected a chained location type.\n"
"The 'Automatic Move' value will create a stock move after the current one "
"that will be validated automatically. With 'Manual Operation', the stock "
"move has to be validated by a worker. With 'Automatic No Step Added', the "
"location is replaced in the original move."
msgstr ""

#. module: stock
#: field:stock.location,icon:0
msgid "Icon"
msgstr ""

#. module: stock
#: field:stock.tracking,name:0
msgid "Tracking"
msgstr ""

#. module: stock
#: wizard_button:stock.move.track,init,track:0
#: wizard_button:stock.picking.make,init,make:0
msgid "Ok"
msgstr ""

#. module: stock
#: help:product.template,property_stock_account_input:0
msgid ""
"This account will be used, instead of the default one, to value input stock"
msgstr ""

#. module: stock
#: model:stock.location,name:stock.stock_location_8
msgid "Non European Customers"
msgstr ""

#. module: stock
#: model:stock.location,name:stock.stock_location_components
msgid "Components"
msgstr ""

#. module: stock
#: wizard_view:inventory.merge,init:0
msgid "Do you want to merge theses inventories ?"
msgstr ""

#. module: stock
#: field:stock.picking,max_date:0
msgid "Max. Planned Date"
msgstr ""

#. module: stock
#: view:stock.inventory:0
msgid "Posted Inventory"
msgstr ""

#. module: stock
#: selection:stock.picking,type:0
msgid "Getting Goods"
msgstr ""

#. module: stock
#: view:stock.location:0
msgid "Stock Location"
msgstr ""

#. module: stock
#: selection:stock.location,icon:0
msgid "STOCK_MEDIA_PLAY"
msgstr ""

#. module: stock
#: model:ir.actions.act_window,name:stock.action_picking_tree_delivery
#: model:ir.ui.menu,name:stock.menu_action_picking_tree_delivery
msgid "Delivery Orders"
msgstr ""

#. module: stock
#: selection:stock.location,icon:0
msgid "STOCK_OPEN"
msgstr ""

#. module: stock
#: help:res.partner,property_stock_customer:0
msgid ""
"This stock location will be used, instead of the default one, as the "
"destination location for goods you send to this partner"
msgstr ""

#. module: stock
#: selection:stock.move,state:0
#: selection:stock.picking,state:0
msgid "Confirmed"
msgstr ""

#. module: stock
#: selection:stock.location,icon:0
msgid "STOCK_MEDIA_PREVIOUS"
msgstr ""

#. module: stock
#: view:stock.move:0
msgid "Confirm"
msgstr ""

#. module: stock
#: view:stock.picking:0
msgid "Check Availability"
msgstr ""

#. module: stock
#: wizard_view:inventory.merge,init:0
#: model:ir.actions.wizard,name:stock.wizard_merge_inventory
msgid "Merge inventories"
msgstr ""

#. module: stock
#: model:ir.actions.act_window,name:stock.action_location_tree
#: model:ir.ui.menu,name:stock.menu_action_location_tree
msgid "Stock Locations Structure"
msgstr ""

#. module: stock
#: selection:stock.location,icon:0
msgid "STOCK_DISCONNECT"
msgstr ""

#. module: stock
#: help:product.template,property_stock_account_output:0
msgid ""
"This account will be used, instead of the default one, to value output stock"
msgstr ""

#. module: stock
#: view:stock.picking:0
msgid "Confirm (Do Not Process Now)"
msgstr ""

#. module: stock
#: field:stock.tracking,move_ids:0
msgid "Moves Tracked"
msgstr ""

#. module: stock
#: model:ir.ui.menu,name:stock.next_id_61
msgid "Reporting"
msgstr ""

#. module: stock
#: model:ir.actions.wizard,name:stock.wizard_invoice_onshipping
#: wizard_button:stock.invoice_onshipping,init,create_invoice:0
msgid "Create invoice"
msgstr ""

#. module: stock
#: selection:stock.location,icon:0
msgid "STOCK_NETWORK"
msgstr ""

#. module: stock
#: model:ir.ui.menu,name:stock.menu_stock_configuration
msgid "Configuration"
msgstr ""

#. module: stock
#: selection:stock.location,icon:0
msgid "terp-project"
msgstr ""

#. module: stock
#: model:ir.actions.act_window,name:stock.act_product_product_2_stock_report_prodlots
#: model:ir.actions.act_window,name:stock.act_stock_location_2_stock_report_prodlots
#: model:ir.actions.act_window,name:stock.action_stock_report_prodlots_form
#: model:ir.ui.menu,name:stock.menu_stock_report_prodlots
#: view:stock.report.prodlots:0
msgid "Stock by Lots"
msgstr ""

#. module: stock
#: field:stock.move,auto_validate:0
msgid "Auto Validate"
msgstr ""

#. module: stock
#: field:stock.location,chained_auto_packing:0
#: selection:stock.location,chained_auto_packing:0
msgid "Automatic Move"
msgstr ""

#. module: stock
#: field:stock.location,stock_virtual_value:0
msgid "Virtual Stock Value"
msgstr ""

#. module: stock
#: selection:stock.move,state:0
#: selection:stock.picking,state:0
msgid "Canceled"
msgstr ""

#. module: stock
#: selection:stock.location,icon:0
msgid "STOCK_GOTO_LAST"
msgstr ""

#. module: stock
#: selection:stock.picking,invoice_state:0
msgid "Invoiced"
msgstr ""

#. module: stock
#: selection:stock.location,icon:0
msgid "STOCK_DIRECTORY"
msgstr ""

#. module: stock
#: help:product.template,property_stock_production:0
msgid ""
"For the current product (template), this stock location will be used, "
"instead of the default one, as the source location for stock moves generated "
"by production orders"
msgstr ""

#. module: stock
#: view:stock.picking.move.wizard:0
msgid "Add"
msgstr ""

#. module: stock
#: selection:stock.picking,type:0
msgid "Internal"
msgstr ""

#. module: stock
#: selection:stock.inventory,state:0
#: selection:stock.move,state:0
#: selection:stock.picking,state:0
msgid "Draft"
msgstr ""

#. module: stock
#: selection:stock.location,icon:0
msgid "STOCK_JUSTIFY_CENTER"
msgstr ""

#. module: stock
#: model:ir.actions.act_window,name:stock.action_picking_tree3
#: model:ir.actions.act_window,name:stock.action_picking_tree8
#: model:ir.ui.menu,name:stock.menu_action_picking_tree3
#: model:ir.ui.menu,name:stock.menu_action_picking_tree8
msgid "Confirmed Packing Waiting Availability"
msgstr ""

#. module: stock
#: field:stock.location,posy:0
msgid "Shelves (Y)"
msgstr ""

#. module: stock
#: model:ir.actions.wizard,name:stock.wizard_merge_inventory_zero
msgid "Set Stock to 0"
msgstr ""

#. module: stock
#: view:stock.location:0
msgid "Localisation"
msgstr ""

#. module: stock
#: wizard_view:inventory.merge.stock.zero,init:0
msgid "Do you want to set stocks to zero ?"
msgstr ""

#. module: stock
#: selection:stock.picking,move_type:0
msgid "Direct Delivery"
msgstr ""

#. module: stock
#: selection:stock.location,icon:0
msgid "STOCK_REVERT_TO_SAVED"
msgstr ""

#. module: stock
#: field:product.product,track_production:0
msgid "Track Production Lots"
msgstr ""

#. module: stock
#: view:stock.picking:0
msgid "Split in Two"
msgstr ""

#. module: stock
#: model:ir.actions.act_window,name:stock.act_product_stock_move_futur_open
msgid "Future Stock Moves"
msgstr ""

#. module: stock
#: help:product.template,property_stock_procurement:0
msgid ""
"For the current product (template), this stock location will be used, "
"instead of the default one, as the source location for stock moves generated "
"by procurements"
msgstr ""

#. module: stock
#: model:ir.model,name:stock.model_stock_picking_move_wizard
msgid "stock.picking.move.wizard"
msgstr ""

#. module: stock
#: model:res.request.link,name:stock.req_link_tracking
#: field:stock.move,prodlot_id:0
#: view:stock.production.lot:0
msgid "Production Lot"
msgstr ""

#. module: stock
#: model:ir.ui.menu,name:stock.menu_traceability
#: model:ir.ui.menu,name:stock.next_id_62
msgid "Traceability"
msgstr ""

#. module: stock
#: field:stock.picking,date:0
msgid "Date Order"
msgstr ""

#. module: stock
#: selection:stock.invoice_onshipping,init,type:0
msgid "Supplier Invoice"
msgstr ""

#. module: stock
#: model:ir.actions.act_window,name:stock.action_location_form
#: model:ir.ui.menu,name:stock.menu_action_location_form
msgid "Locations"
msgstr ""

#. module: stock
#: help:stock.move,date_planned:0
msgid ""
"Scheduled date for the movement of the products or real date if the move is "
"done."
msgstr ""

#. module: stock
#: view:stock.picking:0
msgid "General Information"
msgstr ""

#. module: stock
#: selection:stock.location,icon:0
msgid "terp-product"
msgstr ""

#. module: stock
#: wizard_button:stock.partial_picking,end2,end:0
msgid "Close"
msgstr ""

#. module: stock
#: model:ir.actions.report.xml,name:stock.report_move_labels
msgid "Print Item Labels"
msgstr ""

#. module: stock
#: view:stock.move:0
msgid "Moves"
msgstr ""

#. module: stock
#: field:stock.move,location_dest_id:0
#: field:stock.picking,location_dest_id:0
msgid "Dest. Location"
msgstr ""

#. module: stock
#: wizard_button:stock.move.split,init,split:0
msgid "Split"
msgstr ""

#. module: stock
#: field:stock.location,account_id:0
msgid "Inventory Account"
msgstr ""

#. module: stock
#: wizard_view:inventory.merge.stock.zero,init:0
msgid "Set Stocks to Zero"
msgstr ""

#. module: stock
#: model:stock.location,name:stock.location_production
#: selection:stock.location,usage:0
msgid "Production"
msgstr ""

#. module: stock
#: model:ir.ui.menu,name:stock.menu_traceability_low
msgid "Low Level"
msgstr ""

#. module: stock
#: rml:stock.picking.list:0
#: field:stock.production.lot.revision,description:0
msgid "Description"
msgstr ""

#. module: stock
#: selection:stock.location,icon:0
msgid "STOCK_INDENT"
msgstr ""

#. module: stock
#: selection:stock.picking,type:0
msgid "Delivery"
msgstr ""

#. module: stock
#: model:ir.actions.act_window,name:stock.action5
#: model:ir.actions.wizard,name:stock.action4
#: model:ir.actions.wizard,name:stock.action_lot2
msgid "Upstream traceability"
msgstr ""

#. module: stock
#: field:product.category,property_stock_account_input_categ:0
#: field:product.template,property_stock_account_input:0
msgid "Stock Input Account"
msgstr ""

#. module: stock
#: field:stock.location,chained_location_type:0
msgid "Chained Location Type"
msgstr ""

#. module: stock
#: selection:stock.location,chained_location_type:0
msgid "Customer"
msgstr ""

#. module: stock
#: model:ir.actions.act_window,name:stock.action_location_tree_3
#: model:ir.ui.menu,name:stock.menu_action_location_tree_3
msgid "Locations' Values"
msgstr ""

#. module: stock
#: model:stock.location,name:stock.stock_location_output
msgid "Output"
msgstr ""

#. module: stock
#: selection:stock.location,icon:0
msgid "STOCK_JUSTIFY_RIGHT"
msgstr ""

#. module: stock
#: model:ir.model,name:stock.model_stock_inventory_line
msgid "Inventory line"
msgstr ""

#. module: stock
#: view:stock.picking:0
msgid "Others info"
msgstr ""

#. module: stock
#: selection:stock.location,icon:0
msgid "STOCK_MEDIA_NEXT"
msgstr ""

#. module: stock
#: view:stock.move:0
#: view:stock.picking:0
msgid "Move State"
msgstr ""

#. module: stock
#: model:stock.location,name:stock.stock_location_locations
msgid "Physical Locations"
msgstr ""<|MERGE_RESOLUTION|>--- conflicted
+++ resolved
@@ -369,122 +369,9 @@
 msgstr ""
 
 #. module: stock
-<<<<<<< HEAD
-#: rml:stock.picking.list:0
-msgid "["
-msgstr ""
-
-#. module: stock
-#: view:stock.picking:0
-msgid "Products Sent"
-msgstr ""
-
-#. module: stock
-#: selection:stock.location,icon:0
-msgid "STOCK_GOTO_FIRST"
-msgstr ""
-
-#. module: stock
-#: model:ir.actions.act_window,name:stock.action_picking_tree6
-#: model:ir.ui.menu,name:stock.menu_action_picking_tree6
-msgid "Internal Moves"
-msgstr ""
-
-#. module: stock
-#: field:stock.move,product_packaging:0
-msgid "Packaging"
-msgstr ""
-
-#. module: stock
-#: rml:stock.picking.list:0
-msgid "Order(Origin)"
-msgstr ""
-
-#. module: stock
-#: rml:lot.location:0
-#: rml:lot.stock.overview:0
-#: rml:lot.stock.overview_all:0
-msgid "Grand Total:"
-msgstr ""
-
-#. module: stock
-#: view:stock.location:0
-#: field:stock.location,comment:0
-msgid "Additional Information"
-msgstr ""
-
-#. module: stock
-#: selection:stock.invoice_onshipping,init,type:0
-msgid "Customer Refund"
-msgstr ""
-
-#. module: stock
-#: selection:stock.location,icon:0
-msgid "STOCK_FLOPPY"
-msgstr ""
-
-#. module: stock
-#: view:stock.production.lot.revision:0
-msgid "Production Lot Revisions"
-msgstr ""
-
-#. module: stock
-#: view:stock.location:0
-msgid "Stock location"
-msgstr ""
-
-#. module: stock
-#: field:stock.location,complete_name:0
-#: field:stock.location,name:0
-msgid "Location Name"
-msgstr ""
-
-#. module: stock
-#: selection:stock.location,icon:0
-msgid "STOCK_UNINDENT"
-msgstr ""
-
-#. module: stock
-#: view:stock.move:0
-#: view:stock.picking:0
-msgid "Move Information"
-msgstr ""
-
-#. module: stock
-#: view:stock.picking:0
-msgid "Unreceived Products"
-msgstr ""
-
-#. module: stock
-#: field:stock.inventory,state:0
-#: field:stock.move,state:0
-#: field:stock.picking,state:0
-msgid "Status"
-msgstr ""
-
-#. module: stock
-#: model:stock.location,name:stock.stock_location_customers
-msgid "Customers"
-msgstr ""
-
-#. module: stock
-#: selection:stock.location,icon:0
-msgid "STOCK_UNDERLINE"
-msgstr ""
-
-#. module: stock
-#: view:stock.picking.move.wizard:0
-msgid "Move Lines"
-msgstr ""
-
-#. module: stock
-#: wizard_field:stock.fill_inventory,init,recursive:0
-msgid "Include all children for the location"
-=======
 #: code:addons/stock/stock.py:0
 #, python-format
 msgid "You are moving %.2f products but only %.2f available in this lot."
->>>>>>> a39cbf1c
 msgstr ""
 
 #. module: stock
