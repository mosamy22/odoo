<openerp>
    <data noupdate="1">
         <record id="product.product_product_9" model="product.product">
            <field name="description">This product is configured with example of push/pull flows</field>
        </record>

<<<<<<< HEAD
        <record id="stock_location_quality" model="stock.location">
                <field name="name">Quality Location</field>
                <field name="location_id" ref="stock_location_locations"/>
                <field name="active">True</field>
        </record>
        <record id="stock_location_path_4" model="stock.location.path">
            <field model="stock.location" name="location_from_id" search="[('name', '=', u'Input')]"/>
            <field name="product_id" ref="product.product_product_10"/>
            <field name="auto">transparent</field>
            <field name="invoice_state">none</field>
            <field eval="1" name="delay"/>
            <field name="name">Receptions to Quality Control</field>
            <field name="location_dest_id" ref="stock_location_quality"/>
            <field name="location_from_id" ref="stock.stock_location_stock"/>
            <field name="picking_type_id" ref="stock.picking_type_internal"/>
        </record>
        <record id="stock_location_path_5" model="stock.location.path">
            <field name="location_from_id" ref="stock_location_quality"/>
            <field name="product_id" ref="product.product_product_10"/>
            <field name="auto">manual</field>
            <field name="invoice_state">none</field>
            <field name="name">Store in Shelf</field>
            <field eval="5" name="delay"/>
            <field name="location_dest_id" ref="stock.stock_location_14"/>
            <field name="picking_type_id" ref="stock.picking_type_internal"/>
        </record>

        <record id="product_pulled_flow_l0" model="procurement.rule">
            <field name="product_id" ref="product.product_product_9"/>
            <field name="location_src_id" ref="stock.stock_location_intermediatelocation0"/>
            <field name="location_id" ref="stock.stock_location_shop0"/>
            <field name="partner_address_id" ref="base.main_partner"/>
            <field name="company_id" ref="stock.res_company_1"/>
            <field name="type_proc">move</field>
            <field eval="0" name="propagate"/>
            <field name="procure_method">make_to_order</field>
            <field name="picking_type_id" ref="stock.picking_type_in"/>
            <field name="name">Receive from Warehouse</field>
            <field name="action">move</field>
        </record>
        <record id="product_pulled_flow_l1" model="procurement.rule">
            <field name="product_id" ref="product.product_product_9"/>
            <field name="location_id" ref="stock.stock_location_intermediatelocation0"/>
            <field name="location_src_id" ref="stock.stock_location_stock"/>
            <field name="partner_address_id" ref="stock.res_partner_address_41"/>
            <field name="type_proc">move</field>
            <field name="company_id" ref="base.main_company"/>
            <field eval="0" name="propagate"/>
            <field name="procure_method">make_to_stock</field>
            <field name="picking_type_id" ref="stock.picking_type_out"/>
            <field name="name">Deliver Shop</field>
            <field name="action">move</field>
        </record>
=======
>>>>>>> df67219e
        <record id="stock_warehouse_orderpoint_shop1_cpu1" model="stock.warehouse.orderpoint">
            <field name="product_max_qty">20.0</field>
            <field name="product_min_qty">10.0</field>
            <field name="product_uom" ref="product.product_uom_unit"/>
            <field name="company_id" ref="stock.res_company_1"/>
            <field name="warehouse_id" ref="stock.stock_warehouse_shop0"/>
            <field name="location_id" ref="stock.stock_location_shop0"/>
            <field name="product_id" ref="product.product_product_9"/>
        </record>

    </data>
</openerp><|MERGE_RESOLUTION|>--- conflicted
+++ resolved
@@ -4,62 +4,7 @@
             <field name="description">This product is configured with example of push/pull flows</field>
         </record>
 
-<<<<<<< HEAD
-        <record id="stock_location_quality" model="stock.location">
-                <field name="name">Quality Location</field>
-                <field name="location_id" ref="stock_location_locations"/>
-                <field name="active">True</field>
-        </record>
-        <record id="stock_location_path_4" model="stock.location.path">
-            <field model="stock.location" name="location_from_id" search="[('name', '=', u'Input')]"/>
-            <field name="product_id" ref="product.product_product_10"/>
-            <field name="auto">transparent</field>
-            <field name="invoice_state">none</field>
-            <field eval="1" name="delay"/>
-            <field name="name">Receptions to Quality Control</field>
-            <field name="location_dest_id" ref="stock_location_quality"/>
-            <field name="location_from_id" ref="stock.stock_location_stock"/>
-            <field name="picking_type_id" ref="stock.picking_type_internal"/>
-        </record>
-        <record id="stock_location_path_5" model="stock.location.path">
-            <field name="location_from_id" ref="stock_location_quality"/>
-            <field name="product_id" ref="product.product_product_10"/>
-            <field name="auto">manual</field>
-            <field name="invoice_state">none</field>
-            <field name="name">Store in Shelf</field>
-            <field eval="5" name="delay"/>
-            <field name="location_dest_id" ref="stock.stock_location_14"/>
-            <field name="picking_type_id" ref="stock.picking_type_internal"/>
-        </record>
 
-        <record id="product_pulled_flow_l0" model="procurement.rule">
-            <field name="product_id" ref="product.product_product_9"/>
-            <field name="location_src_id" ref="stock.stock_location_intermediatelocation0"/>
-            <field name="location_id" ref="stock.stock_location_shop0"/>
-            <field name="partner_address_id" ref="base.main_partner"/>
-            <field name="company_id" ref="stock.res_company_1"/>
-            <field name="type_proc">move</field>
-            <field eval="0" name="propagate"/>
-            <field name="procure_method">make_to_order</field>
-            <field name="picking_type_id" ref="stock.picking_type_in"/>
-            <field name="name">Receive from Warehouse</field>
-            <field name="action">move</field>
-        </record>
-        <record id="product_pulled_flow_l1" model="procurement.rule">
-            <field name="product_id" ref="product.product_product_9"/>
-            <field name="location_id" ref="stock.stock_location_intermediatelocation0"/>
-            <field name="location_src_id" ref="stock.stock_location_stock"/>
-            <field name="partner_address_id" ref="stock.res_partner_address_41"/>
-            <field name="type_proc">move</field>
-            <field name="company_id" ref="base.main_company"/>
-            <field eval="0" name="propagate"/>
-            <field name="procure_method">make_to_stock</field>
-            <field name="picking_type_id" ref="stock.picking_type_out"/>
-            <field name="name">Deliver Shop</field>
-            <field name="action">move</field>
-        </record>
-=======
->>>>>>> df67219e
         <record id="stock_warehouse_orderpoint_shop1_cpu1" model="stock.warehouse.orderpoint">
             <field name="product_max_qty">20.0</field>
             <field name="product_min_qty">10.0</field>
