--- conflicted
+++ resolved
@@ -776,11 +776,7 @@
                     </group>
                     <notebook>
                         <page string="Products">
-<<<<<<< HEAD
                             <field name="move_lines" context="{'address_in_id': partner_id, 'form_view_ref':'stock.view_move_picking_form', 'tree_view_ref':'stock.view_move_picking_tree', 'picking_type': 'internal'}" options='{"reload_on_button": true}'/>
-=======
-                            <field name="move_lines" context="{'address_in_id': partner_id, 'form_view_ref':'stock.view_move_picking_form', 'tree_view_ref':'stock.view_move_picking_tree', 'picking_type': 'internal'}"/>
->>>>>>> 05347eac
                             <field name="note" placeholder="Add an internal note..." class="oe_inline"/>
                         </page>
                         <page string="Additional Info">
@@ -914,11 +910,7 @@
                     <field name="partner_id" on_change="onchange_partner_in(partner_id)" string="Customer" domain="[('customer','=',True)]" />
                 </xpath>
                 <xpath expr="//field[@name='move_lines']" position="replace">
-<<<<<<< HEAD
                     <field name="move_lines" context="{'address_out_id': partner_id, 'picking_type': 'out', 'form_view_ref':'stock.view_move_picking_form', 'tree_view_ref':'stock.view_move_picking_tree'}" options='{"reload_on_button": true}'/>
-=======
-                    <field name="move_lines" context="{'address_out_id': partner_id, 'picking_type': 'out', 'form_view_ref':'stock.view_move_picking_form', 'tree_view_ref':'stock.view_move_picking_tree'}"/>
->>>>>>> 05347eac
                 </xpath>
                 <xpath expr="/form/sheet" position="after">
                     <div class="oe_chatter">
@@ -1045,11 +1037,7 @@
                     <field name="partner_id" on_change="onchange_partner_in(partner_id)" string="Supplier" domain="[('supplier','=',True)]" context="{'default_supplier':1,'default_customer':0}"/>
                 </xpath>
                 <xpath expr="//field[@name='move_lines']" position="replace">
-<<<<<<< HEAD
                     <field name="move_lines" context="{'address_in_id': partner_id, 'picking_type': 'in', 'form_view_ref':'stock.view_move_picking_form', 'tree_view_ref':'stock.view_move_picking_tree'}" options='{"reload_on_button": true}'/>
-=======
-                    <field name="move_lines" context="{'address_in_id': partner_id, 'picking_type': 'in', 'form_view_ref':'stock.view_move_picking_form', 'tree_view_ref':'stock.view_move_picking_tree'}"/>
->>>>>>> 05347eac
                 </xpath>
                 <xpath expr="/form/sheet" position="after">
                     <div class="oe_chatter">
