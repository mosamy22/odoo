--- conflicted
+++ resolved
@@ -9,13 +9,8 @@
             <field name="arch" type="xml">
                 <data>
                     <xpath expr="//notebook/page[@string='Lead']" position="after">
-<<<<<<< HEAD
-                        <page string="Assignation" groups="base.group_extended">
+                        <page string="Assignation">
                         <group name="partner_assign_group" col="5" colspan="4" class="oe_form_group_label_border">
-=======
-                        <page string="Assignation">
-                        <group name="partner_assign_group" col="5" colspan="4">
->>>>>>> 41a69ec9
                             <separator string="Partner Assignation" colspan="5"/>
                             <field width="50%%" name="partner_assigned_id" on_change="onchange_assign_id(partner_assigned_id)" domain="[('grade_id','&lt;&gt;',False)]"/>
                             <field width="40%%" name="date_assign"/>
