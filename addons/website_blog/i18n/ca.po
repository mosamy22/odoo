# Translation of Odoo Server.
# This file contains the translation of the following modules:
# * website_blog
#
# Translators:
#, fuzzy
msgid ""
msgstr ""
"Project-Id-Version: Odoo 9.0\n"
"Report-Msgid-Bugs-To: \n"
<<<<<<< HEAD
"POT-Creation-Date: 2016-08-19 10:26+0000\n"
=======
"POT-Creation-Date: 2016-08-18 14:08+0000\n"
>>>>>>> bc1a0a32
"PO-Revision-Date: 2016-07-01 09:47+0000\n"
"Last-Translator: Martin Trigaux\n"
"Language-Team: Catalan (http://www.transifex.com/odoo/odoo-9/language/ca/)\n"
"Language: ca\n"
"MIME-Version: 1.0\n"
"Content-Type: text/plain; charset=UTF-8\n"
"Content-Transfer-Encoding: \n"
"#-#-#-#-#  ca.po (Odoo 9.0)  #-#-#-#-#\n"
"Plural-Forms: nplurals=2; plural=(n != 1);\n"
"#-#-#-#-#  ca.po (Odoo 9.0)  #-#-#-#-#\n"
"Plural-Forms: nplurals=2; plural=(n != 1);\n"

#. module: website_blog
#. openerp-web
#: code:addons/website_blog/static/src/js/website.tour.blog.js:118
#, python-format
msgid " Click on this button to send your blog post online."
msgstr ""

#. module: website_blog
#: model:blog.post,content:website_blog.blog_post_2
msgid ""
"\"Finally, the leading edge is being brought to the masses.\n"
"                    It will now be the turn of the big players to catch up "
"to\n"
"                    the superior technologies of the SME.\""
msgstr ""

#. module: website_blog
#: model:blog.post,content:website_blog.blog_post_2
msgid ""
"\"Odoo now competes on many fronts, with no real\n"
"                competition out there to knock them off the top spot.\n"
"                With the launch of their integrated CMS and Ecommerce\n"
"                systems,it only elevates their position as one of the "
"leading\n"
"                lights in the open source revolution. It will be at least 5\n"
"                years before another ERP or CMS provider will be able to\n"
"                compete at this level due to the technology currently\n"
"                employed by most industry providers.\""
msgstr ""

#. module: website_blog
#: model:blog.post,content:website_blog.blog_post_2
msgid ""
"\"Odoo's latest launch will allow a business to go from\n"
"                zero to trading online quicker than ever before,” Stuart\n"
"                Mackintosh, MD of Open Source specialist and Odoo\n"
"                integration partner, OpusVL, explains. “The investment\n"
"                required to have a fully automated business system is\n"
"                dramatically reduced, enabling the small and medium\n"
"                enterprise to compete at a level of functionality and\n"
"                performance previously reserved for the big IT investors.\""
msgstr ""

#. module: website_blog
#: model:blog.post,content:website_blog.blog_post_2
msgid ""
"\"This is another clever and highly disruptive move by\n"
"                Odoo,which will force other technology providers to\n"
"                take another look at the value they are providing to ensure\n"
"                that their 'solutions' can still compete.\""
msgstr ""

#. module: website_blog
#: model:ir.ui.view,arch_db:website_blog.latest_blogs
msgid "&amp;times;"
msgstr "&amp;times;"

#. module: website_blog
#: model:ir.ui.view,arch_db:website_blog.blog_feed
msgid "&lt;?xml version=\"1.0\" encoding=\"utf-8\"?&gt;"
msgstr ""

#. module: website_blog
<<<<<<< HEAD
#: model:ir.ui.view,arch_db:website_blog.view_blog_blog_form
msgid ""
"(Un)archiving a blog automatically (un)archives its posts. Do you want to "
"proceed?"
msgstr ""

#. module: website_blog
=======
>>>>>>> bc1a0a32
#: model:blog.post,content:website_blog.blog_post_1
msgid ""
"A mix of push &amp; pull: Today, people\n"
"                    are victims of what others decide to push to them.\n"
"                    Odoo differentiates:"
msgstr ""

#. module: website_blog
#: model:ir.ui.view,arch_db:website_blog.blog_post_template_new_post
msgid "A new post"
msgstr ""

#. module: website_blog
#: model:ir.ui.view,arch_db:website_blog.opt_blog_rc_about_us
msgid "About us"
msgstr "Sobre nosaltres"

#. module: website_blog
#: model:ir.ui.view,arch_db:website_blog.blog_post_template_new_post
msgid "Access post"
msgstr ""
<<<<<<< HEAD

#. module: website_blog
#: model:ir.model.fields,field_description:website_blog.field_blog_blog_active
#: model:ir.model.fields,field_description:website_blog.field_blog_post_active
msgid "Active"
msgstr ""
=======
>>>>>>> bc1a0a32

#. module: website_blog
#. openerp-web
#: code:addons/website_blog/static/src/js/website.tour.blog.js:24
#, python-format
msgid "Add Content"
msgstr "Afegir Contingut"

#. module: website_blog
#: model:blog.post,content:website_blog.blog_post_2
msgid "Adding to industry leading technology"
msgstr ""

#. module: website_blog
<<<<<<< HEAD
#: model:ir.ui.view,arch_db:website_blog.blog_blog_view_search
#: model:ir.ui.view,arch_db:website_blog.view_blog_post_search
#, fuzzy
msgid "Archived"
msgstr "Arxius"

#. module: website_blog
=======
>>>>>>> bc1a0a32
#: model:ir.ui.view,arch_db:website_blog.opt_blog_rc_history
msgid "Archives"
msgstr "Arxius"

#. module: website_blog
#: model:blog.post,content:website_blog.blog_post_2
msgid ""
"As it comes, there is a default website based on Bootstrap\n"
"                3, the latest industry standard for rapid development of\n"
"                multi-device websites backed by Twitter, so can be directly\n"
"                integrated with many web tools and works across all devices\n"
"                by default."
msgstr ""

#. module: website_blog
#: model:blog.post,content:website_blog.blog_post_1
msgid ""
"At Odoo, we build tools to bring productivity to\n"
"                enterprises. As emails and information flows are one of\n"
"                the biggest wastes of time in companies, we have to fix\n"
"                this."
msgstr ""

#. module: website_blog
#: model:ir.ui.view,arch_db:website_blog.blog_post_short
msgid "Atom Feed"
msgstr ""

#. module: website_blog
#: model:ir.model.fields,field_description:website_blog.field_blog_post_author_id
#: model:ir.model.fields,field_description:website_blog.field_blog_post_create_uid
#: model:ir.ui.view,arch_db:website_blog.view_blog_post_search
msgid "Author"
msgstr "Autor"

#. module: website_blog
#: model:ir.model.fields,field_description:website_blog.field_blog_post_author_avatar
msgid "Avatar"
msgstr "Avatar"

#. module: website_blog
#: model:ir.model.fields,field_description:website_blog.field_blog_post_blog_id
#: model:ir.ui.menu,name:website_blog.menu_website_blog_root
#: model:ir.ui.view,arch_db:website_blog.blog_blog_view_search
#: model:ir.ui.view,arch_db:website_blog.view_blog_blog_form
#: model:ir.ui.view,arch_db:website_blog.view_blog_post_search
#: model:website.menu,name:website_blog.menu_news
msgid "Blog"
msgstr "Bloc"

#. module: website_blog
#: model:ir.model.fields,field_description:website_blog.field_blog_blog_name
msgid "Blog Name"
msgstr "Nom Blog"

#. module: website_blog
<<<<<<< HEAD
#: code:addons/website_blog/models/website_blog.py:300
=======
#: code:addons/website_blog/models/website_blog.py:283
>>>>>>> bc1a0a32
#: model:ir.model,name:website_blog.model_blog_post
#: model:ir.ui.view,arch_db:website_blog.view_blog_post_form
#: model:ir.ui.view,arch_db:website_blog.view_blog_post_search
#, python-format
msgid "Blog Post"
msgstr "Publicar Bloc"

#. module: website_blog
<<<<<<< HEAD
#: code:addons/website_blog/models/website_blog.py:304
=======
#: code:addons/website_blog/models/website_blog.py:287
>>>>>>> bc1a0a32
#, python-format
msgid "Blog Post <b>%s</b> seems to have a link to this page !"
msgstr ""

#. module: website_blog
#. openerp-web
#: code:addons/website_blog/static/src/js/website.tour.blog.js:37
#, python-format
msgid "Blog Post Created"
msgstr "Entrada del blog creada"

#. module: website_blog
#: model:ir.ui.view,arch_db:website_blog.blog_post_complete
#: model:ir.ui.view,arch_db:website_blog.view_blog_post_form
msgid "Blog Post Title"
msgstr "Títol de l'entrada del blog"

#. module: website_blog
#: model:ir.actions.act_window,name:website_blog.action_blog_post
#: model:ir.ui.menu,name:website_blog.menu_page
#: model:ir.ui.view,arch_db:website_blog.view_blog_post_list
msgid "Blog Posts"
msgstr "Publicar bloc"

#. module: website_blog
#: model:ir.model.fields,field_description:website_blog.field_blog_blog_subtitle
#: model:ir.ui.view,arch_db:website_blog.view_blog_post_form
msgid "Blog Subtitle"
msgstr "Subtítol pel blog"

#. module: website_blog
#: model:ir.model,name:website_blog.model_blog_tag
msgid "Blog Tag"
msgstr "Etiqueta bloc"

#. module: website_blog
#: model:ir.actions.act_window,name:website_blog.action_tags
#: model:ir.ui.menu,name:website_blog.menu_blog_tag
msgid "Blog Tags"
msgstr "Etiquetes bloc"

#. module: website_blog
#: model:ir.actions.act_window,name:website_blog.action_blog_blog
#: model:ir.model,name:website_blog.model_blog_blog
#: model:ir.ui.menu,name:website_blog.menu_blog
#: model:ir.ui.view,arch_db:website_blog.view_blog_blog_list
msgid "Blogs"
msgstr "Blocs"

#. module: website_blog
#: model:ir.ui.view,arch_db:website_blog.website_blog
msgid "Blue"
msgstr "Blau"

#. module: website_blog
#: model:blog.post,subtitle:website_blog.blog_post_2
msgid "Building your company's website and selling your products online easy."
msgstr ""
"Construint el lloc web de la seva companyia i venent productes en línia "
"fàcilment."

#. module: website_blog
#. openerp-web
#: code:addons/website_blog/static/src/js/website.tour.blog.js:58
#: model:ir.ui.view,arch_db:website_blog.website_blog
#, python-format
msgid "Change Cover"
msgstr "Canvi de coberta"

#. module: website_blog
#. openerp-web
#: code:addons/website_blog/static/src/js/website.tour.blog.js:54
#, python-format
msgid "Change and customize your blog post cover."
msgstr ""

#. module: website_blog
#. openerp-web
#: code:addons/website_blog/static/src/js/website.tour.blog.js:109
#, python-format
msgid "Check Mobile Preview"
msgstr "Comprovar previsualització mòbil"

#. module: website_blog
#. openerp-web
#: code:addons/website_blog/static/src/js/website.tour.blog.js:68
#, python-format
msgid "Choose an image"
msgstr ""

#. module: website_blog
#. openerp-web
#: code:addons/website_blog/static/src/js/website.tour.blog.js:69
#, python-format
msgid "Choose an image from the library."
msgstr ""

#. module: website_blog
#: model:ir.ui.view,arch_db:website_blog.blog_post_short
msgid "Click on \"Content\" on the top menu to write your first blog post."
msgstr ""
"Premi un \"Contingut\" al menú superior per escriure la seva primera entrada "
"del blog."

#. module: website_blog
#. openerp-web
#: code:addons/website_blog/static/src/js/website.tour.blog.js:94
#, python-format
msgid "Click on '<em>Save</em>' button to record changes on the page."
msgstr ""

#. module: website_blog
#. openerp-web
#: code:addons/website_blog/static/src/js/website.tour.blog.js:77
#, python-format
msgid "Click on '<em>Save</em>' to set the picture as cover."
msgstr ""

#. module: website_blog
#. openerp-web
#: code:addons/website_blog/static/src/js/website.tour.blog.js:102
#, python-format
msgid ""
"Click on the mobile icon to preview how your blog post will be displayed on "
"a mobile device."
msgstr ""

#. module: website_blog
#: model:ir.actions.act_window,help:website_blog.action_blog_post
msgid "Click to create a new blog post."
msgstr ""

#. module: website_blog
#. openerp-web
#: code:addons/website_blog/static/src/js/website.tour.blog.js:125
#, python-format
msgid "Close Tutorial"
msgstr "Tancar el tutorial"

#. module: website_blog
#: model:ir.ui.view,arch_db:website_blog.website_blog
msgid "Color"
msgstr "Color"

#. module: website_blog
#: model:ir.ui.view,arch_db:website_blog.opt_blog_rc_about_us
msgid "Contact us"
msgstr "Contacta'ns"

#. module: website_blog
#. openerp-web
#: code:addons/website_blog/static/src/js/website.tour.blog.js:84
#: model:ir.model.fields,field_description:website_blog.field_blog_post_content
#: model:ir.ui.view,arch_db:website_blog.view_blog_post_search
#, python-format
msgid "Content"
msgstr "Contingut"

#. module: website_blog
#. openerp-web
#: code:addons/website_blog/static/src/js/website.tour.blog.js:39
#, python-format
msgid "Continue"
msgstr "Següent"

#. module: website_blog
#. openerp-web
#: code:addons/website_blog/static/src/js/website.tour.blog.js:60
#, python-format
msgid "Cover"
msgstr ""

#. module: website_blog
#: model:ir.model.fields,field_description:website_blog.field_blog_post_cover_properties
msgid "Cover Properties"
msgstr ""

#. module: website_blog
#. openerp-web
#: code:addons/website_blog/static/src/js/website.tour.blog.js:14
#, python-format
msgid "Create a blog post"
msgstr "Creï una entrada del bloc"

#. module: website_blog
#: model:ir.model.fields,field_description:website_blog.field_blog_blog_create_uid
#: model:ir.model.fields,field_description:website_blog.field_blog_tag_create_uid
msgid "Created by"
msgstr "Creat per"

#. module: website_blog
#: model:ir.model.fields,field_description:website_blog.field_blog_blog_create_date
#: model:ir.model.fields,field_description:website_blog.field_blog_post_create_date
#: model:ir.model.fields,field_description:website_blog.field_blog_tag_create_date
msgid "Created on"
msgstr "Creat el"

#. module: website_blog
#. openerp-web
#: code:addons/website_blog/static/src/js/website.tour.blog.js:53
#, python-format
msgid "Customize Cover"
msgstr ""

#. module: website_blog
#: model:ir.model.fields,field_description:website_blog.field_mail_compose_message_path
#: model:ir.model.fields,field_description:website_blog.field_mail_message_path
#: model:ir.model.fields,field_description:website_blog.field_survey_mail_compose_message_path
msgid "Discussion Path"
msgstr "Ruta de discussió"

#. module: website_blog
#: model:ir.model.fields,field_description:website_blog.field_blog_blog_display_name
#: model:ir.model.fields,field_description:website_blog.field_blog_post_display_name
#: model:ir.model.fields,field_description:website_blog.field_blog_tag_display_name
msgid "Display Name"
msgstr "Mostra Nom"

#. module: website_blog
#: model:ir.ui.view,arch_db:website_blog.blog_post_complete
msgid "Duplicate"
msgstr "Duplicar"

#. module: website_blog
#: model:ir.model,name:website_blog.model_mail_compose_message
msgid "Email composition wizard"
msgstr ""

#. module: website_blog
#: model:ir.model,name:website_blog.model_survey_mail_compose_message
msgid "Email composition wizard for Survey"
msgstr ""
<<<<<<< HEAD

#. module: website_blog
#: model:blog.post,content:website_blog.blog_post_1
msgid "Emails are broken."
msgstr ""

#. module: website_blog
#: model:blog.post,content:website_blog.blog_post_1
msgid ""
"Emails make me waste my time. But I need them.\n"
"                Given the importance that emails have in our lives,\n"
"                it's incredible it's still one of the only software\n"
"                areas that did not evolve in the past 20 years!"
msgstr ""

#. module: website_blog
#: model:blog.post,content:website_blog.blog_post_1
=======

#. module: website_blog
#: model:blog.post,content:website_blog.blog_post_1
msgid "Emails are broken."
msgstr ""

#. module: website_blog
#: model:blog.post,content:website_blog.blog_post_1
msgid ""
"Emails make me waste my time. But I need them.\n"
"                Given the importance that emails have in our lives,\n"
"                it's incredible it's still one of the only software\n"
"                areas that did not evolve in the past 20 years!"
msgstr ""

#. module: website_blog
#: model:blog.post,content:website_blog.blog_post_1
>>>>>>> bc1a0a32
msgid ""
"Focus on the Content: Everything is\n"
"                    stripped to emphasize on the real message. No more\n"
"                    welcome introductions, greetings, signatures and legal\n"
"                    notes.We standardize the layout of each message.\n"
"                    (signatures are on the profile of a contact, not in\n"
"                    every message)"
msgstr ""

#. module: website_blog
#: model:blog.post,content:website_blog.blog_post_1
msgid ""
"Folders and mailing lists are great tools but too\n"
"                    complex in traditional email clients. In Odoo, a\n"
"                    group of contacts that share a discussion can be\n"
"                    created with one click. Every group should have it's\n"
"                    own email address."
msgstr ""

#. module: website_blog
#: model:ir.ui.view,arch_db:website_blog.opt_blog_rc_follow_us
msgid "Follow us"
msgstr "Segueix-nos"

#. module: website_blog
#: model:ir.ui.view,arch_db:website_blog.website_blog
msgid "Full Screen"
msgstr ""

#. module: website_blog
#: model:blog.post,content:website_blog.blog_post_1
msgid ""
"Get Things Done: your inbox is a\n"
"                    todo list. You should be able to process (not only\n"
"                    read) the inbox and easily mark messages for future\n"
"                    actions. Every inbox should be empty after having\n"
"                    been processed; no more overload of information."
msgstr ""

#. module: website_blog
#: model:blog.blog,subtitle:website_blog.blog_blog_1
msgid "Get in touch with us"
msgstr ""

#. module: website_blog
#: model:ir.ui.view,arch_db:website_blog.website_blog
msgid "Green"
msgstr "Verd"

#. module: website_blog
#: model:ir.ui.view,arch_db:website_blog.view_blog_post_search
msgid "Group By"
msgstr "Agrupa per"

#. module: website_blog
#: model:blog.post,content:website_blog.blog_post_1
msgid "Here are the ideas behind the Odoo communication tools:"
msgstr ""

#. module: website_blog
#: model:ir.ui.view,arch_db:website_blog.website_blog
msgid "High"
msgstr "Alta"

#. module: website_blog
#: model:blog.post,content:website_blog.blog_post_2
msgid ""
"However, unlike other web content management systems, it\n"
"                fully integrates into the back-end database. This means\n"
"                that when you edit a product description, image or price,\n"
"                it updates the product database in real time, providing a\n"
"                true self-service window into the business."
msgstr ""

#. module: website_blog
#: model:ir.model.fields,field_description:website_blog.field_blog_blog_id
#: model:ir.model.fields,field_description:website_blog.field_blog_post_id
#: model:ir.model.fields,field_description:website_blog.field_blog_tag_id
msgid "ID"
msgstr "ID"

#. module: website_blog
#: model:blog.post,subtitle:website_blog.blog_post_1
msgid "Ideas behind the Odoo communication tools."
msgstr ""

#. module: website_blog
#: model:ir.ui.view,arch_db:website_blog.latest_blogs
msgid "In"
msgstr ""

#. module: website_blog
#: model:blog.post,name:website_blog.blog_post_2
msgid "Integrating your CMS and E-Commerce"
msgstr "Integrant el seu CMS i el comerç electrònic"

#. module: website_blog
#: model:blog.post,content:website_blog.blog_post_1
msgid ""
"Keep control of what you want to receive or don't want\n"
"                    to receive. People should never receive spam. You\n"
"                    should follow/unfollow any kind of information in one\n"
"                    click."
msgstr ""

#. module: website_blog
#: model:ir.model.fields,field_description:website_blog.field_blog_post_write_uid
#: model:ir.ui.view,arch_db:website_blog.view_blog_post_search
msgid "Last Contributor"
msgstr "Últim col·laborador"

#. module: website_blog
#: model:ir.model.fields,field_description:website_blog.field_blog_blog___last_update
#: model:ir.model.fields,field_description:website_blog.field_blog_post___last_update
#: model:ir.model.fields,field_description:website_blog.field_blog_post_write_date
#: model:ir.model.fields,field_description:website_blog.field_blog_tag___last_update
msgid "Last Modified on"
msgstr "Darrera modificació feta el"

#. module: website_blog
#: model:ir.model.fields,field_description:website_blog.field_blog_blog_write_uid
#: model:ir.model.fields,field_description:website_blog.field_blog_tag_write_uid
msgid "Last Updated by"
msgstr "Actualitzat per última vegada per"

#. module: website_blog
#: model:ir.model.fields,field_description:website_blog.field_blog_blog_write_date
#: model:ir.model.fields,field_description:website_blog.field_blog_tag_write_date
msgid "Last Updated on"
msgstr "Actualitzat per última vegada el dia"

#. module: website_blog
#: model:ir.ui.view,arch_db:website_blog.latest_blogs
msgid "Latest Posts"
msgstr "Últims missatges"

#. module: website_blog
#. openerp-web
#: code:addons/website_blog/static/src/js/website.tour.blog.js:18
#, python-format
msgid "Let's go through the first steps to write beautiful blog posts."
msgstr ""
"Anem a través dels primers passos per escriure boniques entrades al blog."

#. module: website_blog
#: model:blog.post,content:website_blog.blog_post_2
msgid ""
"Like many modern website editors, with Odoo you can edit\n"
"                content in-line, enabling you to see exactly what you are\n"
"                changing and ensure your changes suit the context."
msgstr ""

#. module: website_blog
#: model:ir.ui.view,arch_db:website_blog.website_blog
msgid "Low"
msgstr "Baixa"

#. module: website_blog
#: model:ir.ui.view,arch_db:website_blog.website_blog
msgid "Medium"
msgstr "Mitja"

#. module: website_blog
#: model:ir.model,name:website_blog.model_mail_message
msgid "Message"
msgstr "Missatge"

#. module: website_blog
#: model:blog.post,content:website_blog.blog_post_1
msgid ""
"Messages \"for action\": they\n"
"                            require your immediate attention and you need\n"
"                            to process them all. This accounts for 10%\n"
"                            of your daily emails. Use the \"To: me\" menu\n"
"                            for these."
msgstr ""

#. module: website_blog
#: model:blog.post,content:website_blog.blog_post_1
msgid ""
"Messages \"for information\":\n"
"                            you can pull them when you need some specific\n"
"                            information; they are not required to be read\n"
"                            every day.You receive only what you decided\n"
"                            to follow.This accounts for 90% of your daily\n"
"                            emails.Use the \"Inbox\" menu for these."
msgstr ""

#. module: website_blog
#. openerp-web
#: code:addons/website_blog/static/src/js/website.tour.blog.js:101
#, python-format
msgid "Mobile Preview"
msgstr ""

#. module: website_blog
#: model:ir.model.fields,field_description:website_blog.field_blog_tag_name
msgid "Name"
msgstr "Nom"

#. module: website_blog
#: model:ir.ui.view,arch_db:website_blog.website_blog
msgid "Narrow"
msgstr "Estret"

#. module: website_blog
#. openerp-web
#: code:addons/website_blog/static/src/js/website.tour.blog.js:17
#: code:addons/website_blog/static/src/js/website.tour.blog.js:31
#: code:addons/website_blog/static/src/js/website_blog.editor.js:21
#: model:ir.ui.view,arch_db:website_blog.content_new_blogpost
#, python-format
msgid "New Blog Post"
msgstr "Nou missatge al bloc"

#. module: website_blog
#: model:blog.post,content:website_blog.blog_post_2
msgid "New Features Launched"
msgstr ""

#. module: website_blog
#: model:ir.ui.view,arch_db:website_blog.header_footer_custom
msgid "News"
msgstr "Notícies"

#. module: website_blog
#: model:ir.ui.view,arch_db:website_blog.website_blog
msgid "No Cover"
msgstr ""

#. module: website_blog
#: model:ir.ui.view,arch_db:website_blog.blog_post_short
msgid "No blog post yet."
msgstr "Sense entrades encara."

#. module: website_blog
#: model:ir.ui.view,arch_db:website_blog.latest_blogs
msgid "No keywords defined!"
msgstr "No s'han definit paraules claus"

#. module: website_blog
#: model:ir.model.fields,field_description:website_blog.field_blog_post_visits
msgid "No of Views"
msgstr "Núm. de visites"

#. module: website_blog
#: model:ir.ui.view,arch_db:website_blog.website_blog
msgid "None"
msgstr "Cap"

#. module: website_blog
#. openerp-web
#: code:addons/website_blog/static/src/xml/website_blog.inline.discussion.xml:9
#, python-format
msgid "Not Published"
msgstr "No Publicat"

#. module: website_blog
#: model:blog.post,content:website_blog.blog_post_2
msgid ""
"Odoo claims to be 'the Open Source software that makes\n"
"                building your company's website and selling your products\n"
"                online easy'. So how true is this statement?"
msgstr ""

#. module: website_blog
#: model:blog.post,website_meta_keywords:website_blog.blog_post_1
msgid "Odoo, email"
msgstr "Odoo, correu electrònic"

#. module: website_blog
#: model:ir.ui.view,arch_db:website_blog.website_blog
msgid "Opacity"
msgstr ""

#. module: website_blog
#: model:blog.blog,name:website_blog.blog_blog_1
msgid "Our Blog"
msgstr ""

#. module: website_blog
#: model:ir.ui.view,arch_db:website_blog.opt_blog_rc_blogs
msgid "Our Blogs"
msgstr "El Nostre Bloc"

#. module: website_blog
#: model:ir.ui.view,arch_db:website_blog.opt_blog_rc_follow_us
msgid "Participate on our social stream."
msgstr "Participi en el nostre flux social."

#. module: website_blog
#. openerp-web
#: code:addons/website_blog/static/src/xml/website_blog.inline.discussion.xml:28
#, python-format
msgid "Please"
msgstr ""

#. module: website_blog
#. openerp-web
#: code:addons/website_blog/static/src/xml/website_blog.inline.discussion.xml:31
#, python-format
msgid "Post"
msgstr "Missatge"

#. module: website_blog
#. openerp-web
#: code:addons/website_blog/static/src/js/website.tour.blog.js:44
#, python-format
msgid "Post Headline"
msgstr ""

#. module: website_blog
#: model:ir.model.fields,field_description:website_blog.field_blog_tag_post_ids
msgid "Posts"
msgstr "Missatges"

#. module: website_blog
#: model:blog.post,content:website_blog.blog_post_1
msgid ""
"Productivity is key: our smart user\n"
"                    interface does not require you to click on every mail\n"
"                    to read a thread. Reading a full thread, replying,\n"
"                    attaching documents is super fast."
msgstr ""

#. module: website_blog
<<<<<<< HEAD
#: code:addons/website_blog/controllers/main.py:278
=======
#: code:addons/website_blog/controllers/main.py:268
>>>>>>> bc1a0a32
#, python-format
msgid "Public user cannot post comments on blog post."
msgstr ""

#. module: website_blog
#. openerp-web
#: code:addons/website_blog/static/src/xml/website_blog.inline.discussion.xml:10
#, python-format
msgid "Published"
msgstr "Publicat"

#. module: website_blog
#: model:mail.message.subtype,description:website_blog.mt_blog_blog_published
#: model:mail.message.subtype,name:website_blog.mt_blog_blog_published
msgid "Published Post"
msgstr "Post publicat"

#. module: website_blog
#. openerp-web
#: code:addons/website_blog/static/src/js/website.tour.blog.js:117
#, python-format
msgid "Publishing status"
msgstr ""

#. module: website_blog
#: model:ir.ui.view,arch_db:website_blog.website_blog
msgid "Purple"
msgstr "Morat"

#. module: website_blog
#: model:ir.model.fields,field_description:website_blog.field_blog_post_ranking
msgid "Ranking"
msgstr "Classificació"

#. module: website_blog
#: model:ir.ui.view,arch_db:website_blog.blog_post_complete
msgid "Read Next <span class=\"fa fa-long-arrow-right\"/>"
msgstr ""

#. module: website_blog
#: model:blog.post,content:website_blog.blog_post_1
msgid ""
"Reading my inbox is the most unproductive task I do\n"
"                on a daily basis. I have to spend one full hour a\n"
"                day to process my emails. All the junk flows in the\n"
"                same inbox; spams, information that doesn't matter,\n"
"                quoted answers of quoted answers, etc. At the end\n"
"                of the hour, only 10 emails actually requested an\n"
"                answer from me. With a good tool, I could have done\n"
"                my job in 10 minutes!"
msgstr ""

#. module: website_blog
#: model:ir.ui.view,arch_db:website_blog.website_blog
msgid "Red"
msgstr "Vermell"

#. module: website_blog
#. openerp-web
#: code:addons/website_blog/static/src/js/website.tour.blog.js:76
#, python-format
msgid "Save"
msgstr "Desa"

#. module: website_blog
#. openerp-web
#: code:addons/website_blog/static/src/js/website.tour.blog.js:93
#, python-format
msgid "Save your modifications once you are done"
msgstr ""

#. module: website_blog
#. openerp-web
#: code:addons/website_blog/static/src/js/website.tour.blog.js:110
#, python-format
msgid "Scroll to check rendering and then close the mobile preview."
msgstr ""
"Desplaci per comprovar el dibuix i tanqui llavors previsualització mòbil."

#. module: website_blog
#. openerp-web
#: code:addons/website_blog/static/src/js/website.tour.blog.js:61
#, python-format
msgid "Select this menu item to change blog cover."
msgstr ""

#. module: website_blog
#. openerp-web
#: code:addons/website_blog/static/src/js/website.tour.blog.js:32
#, python-format
msgid "Select this menu item to create a new blog post."
msgstr "Seleccioni aquest element de menú per crear una nova entrada del blog."

#. module: website_blog
#. openerp-web
#: code:addons/website_blog/static/src/xml/website_blog.inline.discussion.xml:29
#, python-format
msgid "Sign in"
msgstr "Registra entrada"

#. module: website_blog
#: model:ir.ui.view,arch_db:website_blog.website_blog
msgid "Size"
msgstr "Mida"

#. module: website_blog
#. openerp-web
#: code:addons/website_blog/static/src/js/website.tour.blog.js:19
#, python-format
msgid "Skip"
msgstr "Omet"

#. module: website_blog
#. openerp-web
#: code:addons/website_blog/static/src/js/website.tour.blog.js:19
#, python-format
msgid "Start Tutorial"
msgstr "Iniciar tutorial"

#. module: website_blog
#. openerp-web
<<<<<<< HEAD
#: code:addons/website_blog/models/website_blog.py:106
=======
#: code:addons/website_blog/models/website_blog.py:91
>>>>>>> bc1a0a32
#: code:addons/website_blog/static/src/js/website.tour.blog.js:90
#, python-format
msgid "Start writing here..."
msgstr ""

#. module: website_blog
#. openerp-web
#: code:addons/website_blog/static/src/js/website.tour.blog.js:85
#, python-format
msgid "Start writing your story here."
msgstr ""

#. module: website_blog
#: model:ir.model.fields,field_description:website_blog.field_blog_post_subtitle
msgid "Sub Title"
msgstr "Subtítol"

#. module: website_blog
#: model:ir.ui.view,arch_db:website_blog.blog_post_complete
msgid "Subtitle"
msgstr "Subtítol"

#. module: website_blog
#: model:ir.ui.view,arch_db:website_blog.blog_tag_form
msgid "Tag Form"
msgstr "Etiqueta formulari"

#. module: website_blog
#: model:ir.ui.view,arch_db:website_blog.blog_tag_tree
msgid "Tag List"
msgstr "Llista d'etiquetes"

#. module: website_blog
#: sql_constraint:blog.tag:0
msgid "Tag name already exists !"
msgstr "Nom d'etiqueta ja existeix!"

#. module: website_blog
#: model:ir.model.fields,field_description:website_blog.field_blog_post_tag_ids
#: model:ir.ui.view,arch_db:website_blog.opt_blog_rc_tags
msgid "Tags"
msgstr "Etiquetes"

#. module: website_blog
#: model:ir.ui.view,arch_db:website_blog.view_blog_post_form
msgid "Technical"
msgstr "Tècnic"

#. module: website_blog
#: model:blog.post,content:website_blog.blog_post_1
msgid "The Communication Mechanism of Odoo"
msgstr ""

#. module: website_blog
#: model:blog.post,name:website_blog.blog_post_1
#: model:blog.post,website_meta_description:website_blog.blog_post_1
msgid "The Future of Emails"
msgstr "El futur dels correus electronics"

#. module: website_blog
#. openerp-web
#: code:addons/website_blog/static/src/js/website.tour.blog.js:38
#, python-format
msgid "This is your new blog post. Let's edit it."
msgstr "Aquesta és la nova entrada del blog. Editem-la."

#. module: website_blog
#: model:ir.ui.view,arch_db:website_blog.latest_blogs
msgid ""
"This page is great to improve your <strong>Search Engine Optimization</"
"strong>;\n"
"                   You can review titles, keywords and descriptions of all "
"blogs at once."
msgstr ""

#. module: website_blog
#: model:blog.post,content:website_blog.blog_post_2
msgid ""
"This provides a single source of data for your company and\n"
"                removes the need to create offline synchronisation between\n"
"                website and product database."
msgstr ""

#. module: website_blog
#. openerp-web
#: code:addons/website_blog/static/src/js/website.tour.blog.js:124
#, python-format
msgid ""
"This tutorial is over. To discover more features and improve the content of "
"this page, go to the upper left customize menu. You can also add some cool "
"content with your text in the edit mode with the upper right button."
msgstr ""

#. module: website_blog
#: model:ir.model.fields,field_description:website_blog.field_blog_post_name
msgid "Title"
msgstr "Títol"

#. module: website_blog
#: model:blog.post,content:website_blog.blog_post_2
msgid ""
"To add to an already comprehensive set of Odoo\n"
"                    features, a website content management system (CMS\n"
"                    or WMS) has been developed and a beta release is\n"
"                    available from today, 31st January 2014."
msgstr ""

#. module: website_blog
#: model:blog.post,content:website_blog.blog_post_1
msgid ""
"To disrupt emails, you need more than just another user\n"
"                interface. We need to rethink the whole communication flow."
msgstr ""

#. module: website_blog
#: model:ir.ui.view,arch_db:website_blog.blog_post_short
msgid "Untitled Post"
msgstr ""

#. module: website_blog
#. openerp-web
#: code:addons/website_blog/static/src/js/website.tour.blog.js:25
#, fuzzy, python-format
msgid ""
"Use this button to create a new blog post like any other document (page, "
"menu, products, event, ...)."
msgstr ""
"Utilitzi això 'Contingut' per crear una nova entrada del blog com un altre "
"document (pagina, menú, productes, esdeveniments...)"

#. module: website_blog
#: model:ir.ui.view,arch_db:website_blog.blog_tag_form
msgid "Used in:"
msgstr "Utilitzat en:"

#. module: website_blog
#: model:ir.model.fields,help:website_blog.field_mail_compose_message_path
#: model:ir.model.fields,help:website_blog.field_mail_message_path
#: model:ir.model.fields,help:website_blog.field_survey_mail_compose_message_path
msgid ""
"Used to display messages in a paragraph-based chatter using a unique path;"
msgstr ""
"Utilitzat per mostrar missatges en una sala de conversació basats en "
"paràgrafs utilitzant una única ruta;"

#. module: website_blog
<<<<<<< HEAD
#: code:addons/website_blog/models/website_blog.py:279
=======
#: code:addons/website_blog/models/website_blog.py:262
>>>>>>> bc1a0a32
#, python-format
msgid "View Blog Post"
msgstr ""

#. module: website_blog
#: model:ir.model,name:website_blog.model_website
msgid "Website"
msgstr "Lloc web"

#. module: website_blog
#: model:ir.actions.act_url,name:website_blog.action_open_website
msgid "Website Blogs"
msgstr "Blocs del lloc web"

#. module: website_blog
#: model:ir.model.fields,field_description:website_blog.field_blog_post_website_message_ids
msgid "Website Messages"
msgstr "Missatges de la pàgina web"

#. module: website_blog
#: model:ir.model.fields,help:website_blog.field_blog_post_website_message_ids
msgid "Website communication history"
msgstr "Historial de comunicacions de la pàgina web"

#. module: website_blog
#. openerp-web
#: code:addons/website_blog/static/src/xml/website_blog.inline.discussion.xml:26
#, python-format
msgid "Write a comment..."
msgstr "Escriu un comentari..."

#. module: website_blog
#: model:ir.ui.view,arch_db:website_blog.opt_blog_rc_about_us
msgid ""
"Write a small text here for when <b>new visitors</b> find your website\n"
"            through your <b>blog entries</b>, referenced in Google."
msgstr ""

#. module: website_blog
#. openerp-web
#: code:addons/website_blog/static/src/js/website.tour.blog.js:46
#, python-format
msgid "Write a title, the subtitle is optional."
msgstr ""

#. module: website_blog
#: model:ir.ui.view,arch_db:website_blog.website_blog
msgid "Yellow"
msgstr ""

#. module: website_blog
#: model:ir.ui.view,arch_db:website_blog.latest_blogs
msgid ""
"You should <strong>add a banner on the top</strong> as it is a frequent "
"landing page for new visitors.\n"
"                   <span class=\"text-muted\">This box will not be visible "
"to your visitors.</span>"
msgstr ""

#. module: website_blog
#: model:ir.ui.view,arch_db:website_blog.blog_post_template_new_post
#, fuzzy
msgid "blog. Click here to access the blog :"
msgstr "Premi aquí per accedir a l'entrada."

#. module: website_blog
#. openerp-web
#: code:addons/website_blog/static/src/xml/website_blog.inline.discussion.xml:14
#, python-format
msgid "by"
msgstr "per"

#. module: website_blog
#: model:ir.ui.view,arch_db:website_blog.blog_post_short
#: model:ir.ui.view,arch_db:website_blog.latest_blogs
msgid "comment"
msgstr "comentari"

#. module: website_blog
#: model:ir.ui.view,arch_db:website_blog.blog_post_short
#: model:ir.ui.view,arch_db:website_blog.latest_blogs
msgid "comments"
msgstr "comentaris"

#. module: website_blog
#: model:ir.ui.view,arch_db:website_blog.blog_post_template_new_post
#, fuzzy
msgid "has been published on the"
msgstr "Una nova entrada %s s'ha publicat al bloc de %s."

#. module: website_blog
#: model:ir.ui.view,arch_db:website_blog.blog_post_short
msgid "not published"
msgstr "no publicat"

#. module: website_blog
#: model:ir.ui.view,arch_db:website_blog.blog_post_short
#: model:ir.ui.view,arch_db:website_blog.latest_blogs
msgid "pull-right"
msgstr "pull-right"

#. module: website_blog
#. openerp-web
#: code:addons/website_blog/static/src/xml/website_blog.inline.discussion.xml:29
#, python-format
msgid "to comment."
msgstr ""

#. module: website_blog
#: model:ir.ui.view,arch_db:website_blog.blog_post_short
msgid "view"
msgstr ""

#. module: website_blog
#: model:ir.ui.view,arch_db:website_blog.blog_post_short
msgid "views"
msgstr "vistes"

#~ msgid "Action Needed"
#~ msgstr "Cal fer alguna acció"

#~ msgid "Date of the last message posted on the record."
#~ msgstr "Data de l'últim missatge enviat al registre."

#~ msgid "Followers"
#~ msgstr "Seguidors"

#~ msgid "Followers (Channels)"
#~ msgstr "Followers (Canals)"

#~ msgid "Followers (Partners)"
#~ msgstr "Seguidors (Socis)"

#~ msgid "If checked new messages require your attention."
#~ msgstr "Si està marcat hi ha missatges nous pendents."

#~ msgid "If checked, new messages require your attention."
#~ msgstr "Si està marcat, els nous missatges requereixen la vostra atenció"

#~ msgid "Is Follower"
#~ msgstr "És seguidor"

#~ msgid "Last Message Date"
#~ msgstr "Data Últim Missatge"

#~ msgid "Messages"
#~ msgstr "Missatges"

#~ msgid "Messages and communication history"
#~ msgstr "Historial de missatges i comunicació"

#~ msgid "Number of Actions"
#~ msgstr "Nombre d'accions"

#~ msgid "Number of messages which requires an action"
#~ msgstr "Nombre de missatges que requereixen una atenció"

#~ msgid "Number of unread messages"
#~ msgstr "Nombre de missatges no llegits"

#~ msgid "Save Your Blog"
#~ msgstr "Guardar el seu blog"

#~ msgid "Unread Messages"
#~ msgstr "Missatges pendents de llegir"

#~ msgid "Unread Messages Counter"
#~ msgstr "Comptador de missatges no llegits"

#~ msgid "Website URL"
#~ msgstr "URL del lloc web"

#~ msgid "Website meta description"
#~ msgstr "Meta descripció del lloc web"

#~ msgid "Website meta keywords"
#~ msgstr "Meta paraules del lloc web"

#~ msgid "Website meta title"
#~ msgstr "Mata títol del lloc web"

#~ msgid "on"
#~ msgstr "en"<|MERGE_RESOLUTION|>--- conflicted
+++ resolved
@@ -8,11 +8,7 @@
 msgstr ""
 "Project-Id-Version: Odoo 9.0\n"
 "Report-Msgid-Bugs-To: \n"
-<<<<<<< HEAD
-"POT-Creation-Date: 2016-08-19 10:26+0000\n"
-=======
 "POT-Creation-Date: 2016-08-18 14:08+0000\n"
->>>>>>> bc1a0a32
 "PO-Revision-Date: 2016-07-01 09:47+0000\n"
 "Last-Translator: Martin Trigaux\n"
 "Language-Team: Catalan (http://www.transifex.com/odoo/odoo-9/language/ca/)\n"
@@ -27,7 +23,7 @@
 
 #. module: website_blog
 #. openerp-web
-#: code:addons/website_blog/static/src/js/website.tour.blog.js:118
+#: code:addons/website_blog/static/src/js/website.tour.blog.js:117
 #, python-format
 msgid " Click on this button to send your blog post online."
 msgstr ""
@@ -88,16 +84,6 @@
 msgstr ""
 
 #. module: website_blog
-<<<<<<< HEAD
-#: model:ir.ui.view,arch_db:website_blog.view_blog_blog_form
-msgid ""
-"(Un)archiving a blog automatically (un)archives its posts. Do you want to "
-"proceed?"
-msgstr ""
-
-#. module: website_blog
-=======
->>>>>>> bc1a0a32
 #: model:blog.post,content:website_blog.blog_post_1
 msgid ""
 "A mix of push &amp; pull: Today, people\n"
@@ -119,15 +105,6 @@
 #: model:ir.ui.view,arch_db:website_blog.blog_post_template_new_post
 msgid "Access post"
 msgstr ""
-<<<<<<< HEAD
-
-#. module: website_blog
-#: model:ir.model.fields,field_description:website_blog.field_blog_blog_active
-#: model:ir.model.fields,field_description:website_blog.field_blog_post_active
-msgid "Active"
-msgstr ""
-=======
->>>>>>> bc1a0a32
 
 #. module: website_blog
 #. openerp-web
@@ -142,16 +119,6 @@
 msgstr ""
 
 #. module: website_blog
-<<<<<<< HEAD
-#: model:ir.ui.view,arch_db:website_blog.blog_blog_view_search
-#: model:ir.ui.view,arch_db:website_blog.view_blog_post_search
-#, fuzzy
-msgid "Archived"
-msgstr "Arxius"
-
-#. module: website_blog
-=======
->>>>>>> bc1a0a32
 #: model:ir.ui.view,arch_db:website_blog.opt_blog_rc_history
 msgid "Archives"
 msgstr "Arxius"
@@ -195,7 +162,6 @@
 #. module: website_blog
 #: model:ir.model.fields,field_description:website_blog.field_blog_post_blog_id
 #: model:ir.ui.menu,name:website_blog.menu_website_blog_root
-#: model:ir.ui.view,arch_db:website_blog.blog_blog_view_search
 #: model:ir.ui.view,arch_db:website_blog.view_blog_blog_form
 #: model:ir.ui.view,arch_db:website_blog.view_blog_post_search
 #: model:website.menu,name:website_blog.menu_news
@@ -208,11 +174,7 @@
 msgstr "Nom Blog"
 
 #. module: website_blog
-<<<<<<< HEAD
-#: code:addons/website_blog/models/website_blog.py:300
-=======
 #: code:addons/website_blog/models/website_blog.py:283
->>>>>>> bc1a0a32
 #: model:ir.model,name:website_blog.model_blog_post
 #: model:ir.ui.view,arch_db:website_blog.view_blog_post_form
 #: model:ir.ui.view,arch_db:website_blog.view_blog_post_search
@@ -221,11 +183,7 @@
 msgstr "Publicar Bloc"
 
 #. module: website_blog
-<<<<<<< HEAD
-#: code:addons/website_blog/models/website_blog.py:304
-=======
 #: code:addons/website_blog/models/website_blog.py:287
->>>>>>> bc1a0a32
 #, python-format
 msgid "Blog Post <b>%s</b> seems to have a link to this page !"
 msgstr ""
@@ -304,7 +262,7 @@
 
 #. module: website_blog
 #. openerp-web
-#: code:addons/website_blog/static/src/js/website.tour.blog.js:109
+#: code:addons/website_blog/static/src/js/website.tour.blog.js:108
 #, python-format
 msgid "Check Mobile Preview"
 msgstr "Comprovar previsualització mòbil"
@@ -360,7 +318,7 @@
 
 #. module: website_blog
 #. openerp-web
-#: code:addons/website_blog/static/src/js/website.tour.blog.js:125
+#: code:addons/website_blog/static/src/js/website.tour.blog.js:124
 #, python-format
 msgid "Close Tutorial"
 msgstr "Tancar el tutorial"
@@ -458,7 +416,6 @@
 #: model:ir.model,name:website_blog.model_survey_mail_compose_message
 msgid "Email composition wizard for Survey"
 msgstr ""
-<<<<<<< HEAD
 
 #. module: website_blog
 #: model:blog.post,content:website_blog.blog_post_1
@@ -476,25 +433,6 @@
 
 #. module: website_blog
 #: model:blog.post,content:website_blog.blog_post_1
-=======
-
-#. module: website_blog
-#: model:blog.post,content:website_blog.blog_post_1
-msgid "Emails are broken."
-msgstr ""
-
-#. module: website_blog
-#: model:blog.post,content:website_blog.blog_post_1
-msgid ""
-"Emails make me waste my time. But I need them.\n"
-"                Given the importance that emails have in our lives,\n"
-"                it's incredible it's still one of the only software\n"
-"                areas that did not evolve in the past 20 years!"
-msgstr ""
-
-#. module: website_blog
-#: model:blog.post,content:website_blog.blog_post_1
->>>>>>> bc1a0a32
 msgid ""
 "Focus on the Content: Everything is\n"
 "                    stripped to emphasize on the real message. No more\n"
@@ -821,11 +759,7 @@
 msgstr ""
 
 #. module: website_blog
-<<<<<<< HEAD
-#: code:addons/website_blog/controllers/main.py:278
-=======
 #: code:addons/website_blog/controllers/main.py:268
->>>>>>> bc1a0a32
 #, python-format
 msgid "Public user cannot post comments on blog post."
 msgstr ""
@@ -845,7 +779,7 @@
 
 #. module: website_blog
 #. openerp-web
-#: code:addons/website_blog/static/src/js/website.tour.blog.js:117
+#: code:addons/website_blog/static/src/js/website.tour.blog.js:116
 #, python-format
 msgid "Publishing status"
 msgstr ""
@@ -899,7 +833,7 @@
 
 #. module: website_blog
 #. openerp-web
-#: code:addons/website_blog/static/src/js/website.tour.blog.js:110
+#: code:addons/website_blog/static/src/js/website.tour.blog.js:109
 #, python-format
 msgid "Scroll to check rendering and then close the mobile preview."
 msgstr ""
@@ -947,11 +881,7 @@
 
 #. module: website_blog
 #. openerp-web
-<<<<<<< HEAD
-#: code:addons/website_blog/models/website_blog.py:106
-=======
 #: code:addons/website_blog/models/website_blog.py:91
->>>>>>> bc1a0a32
 #: code:addons/website_blog/static/src/js/website.tour.blog.js:90
 #, python-format
 msgid "Start writing here..."
@@ -1037,7 +967,7 @@
 
 #. module: website_blog
 #. openerp-web
-#: code:addons/website_blog/static/src/js/website.tour.blog.js:124
+#: code:addons/website_blog/static/src/js/website.tour.blog.js:123
 #, python-format
 msgid ""
 "This tutorial is over. To discover more features and improve the content of "
@@ -1098,11 +1028,7 @@
 "paràgrafs utilitzant una única ruta;"
 
 #. module: website_blog
-<<<<<<< HEAD
-#: code:addons/website_blog/models/website_blog.py:279
-=======
 #: code:addons/website_blog/models/website_blog.py:262
->>>>>>> bc1a0a32
 #, python-format
 msgid "View Blog Post"
 msgstr ""
