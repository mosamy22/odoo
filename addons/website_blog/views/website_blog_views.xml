<?xml version="1.0"?>
<openerp>
    <data>
        <menuitem name="Knowledge" id="knowledge.menu_document"/>
        <menuitem name="Blog Posts" id="menu_wiki" parent="knowledge.menu_document" sequence="20" />

        <!-- Blog views -->
        <record model="ir.ui.view" id="view_blog_blog_list">
            <field name="name">blog.blog.list</field>
            <field name="model">blog.blog</field>
            <field name="arch" type="xml">
                <tree string="Blogs">
                    <field name="name"/>
                </tree>
            </field>
        </record>
        <record model="ir.ui.view" id="view_blog_blog_form">
            <field name="name">blog.blog.form</field>
            <field name="model">blog.blog</field>
            <field name="arch" type="xml">
                <form string="Blog">
                    <sheet>
                        <group>
                            <field name="name"/>
                            <field name="description"/>
                        </group>
                    </sheet>
                    <div class="oe_chatter">
                        <field name="message_follower_ids" widget="mail_followers" groups="base.group_user"/>
                        <field name="message_ids" widget="mail_thread" options='{"thread_level": 1}' placeholder="Send a message to the group"/>
                    </div>
                </form>
            </field>
        </record>

        <!-- page list view  -->
        <record model="ir.ui.view" id="view_blog_post_list">
            <field name="name">blog.post.list</field>
            <field name="model">blog.post</field>
            <field name="arch" type="xml">
                <tree string="Blog Posts">
                    <field name="name"/>
                    <field name="blog_id"/>
                    <field name="create_uid" invisible="1"/>
                    <field name="write_uid"/>
                    <field name="write_date"/>
                </tree>
            </field>
        </record>
        <!-- page form view  -->
        <record model="ir.ui.view" id="view_blog_post_form">
            <field name="name">blog.post.form</field>
            <field name="model">blog.post</field>
            <field name="arch" type="xml">
                <form string="Blog Post">
                    <sheet>
                        <group>
                            <field name="name" placeholder="Name"/>
                            <field name="tag_ids" widget="many2many_tags"/>
                            <field name="subtitle" placeholder="Blog Subtitle"/>
                        </group>
                        <group>
                            <field name="background_image"/>
                            <field name="blog_id"/>
                        </group>
                        <group>
                            <field name="visits"/>
                            <field name="ranking" invisible="1"/>
                        </group>
                        <group string="Technical" groups="base.group_no_one">
                            <field name="write_uid" context="{'default_groups_ref': ['base.group_user', 'base.group_partner_manager', 'base.group_document_user']}"/>
                            <field name="write_date"/>
                        </group>
                    </sheet>
                    <div class="oe_chatter">
                        <field name="message_follower_ids" widget="mail_followers" groups="base.group_user"/>
                        <field name="message_ids" widget="mail_thread" options='{"thread_level": 1}' placeholder="Send a message to the group"/>
                    </div>
                </form>
            </field>
        </record>
        <!-- page search view  -->
        <record model="ir.ui.view" id="view_blog_post_search">
            <field name="name">blog.post.search</field>
            <field name="model">blog.post</field>
            <field name="arch" type="xml">
                <search string="Blog Post">
                    <field name="name" string="Content" filter_domain="['|', ('name','ilike',self), ('content','ilike',self)]"/>
                    <field name="write_uid"/>
                    <field name="blog_id"/>
                    <group expand="0" string="Group By">
                        <filter string="Blog" domain="[]" context="{'group_by': 'blog_id'}"/>
                        <filter string="Author" domain="[]" context="{'group_by': 'create_uid'}"/>
                        <filter string="Last Contributor" domain="[]" context="{'group_by': 'write_uid'}"/>
                    </group>
                </search>
            </field>
        </record>
        <!-- page action -->
        <record model="ir.actions.act_window" id="action_blog_post">
            <field name="name">Blog Posts</field>
            <field name="res_model">blog.post</field>
            <field name="view_type">form</field>
            <field name="view_mode">tree,form</field>
            <field name="view_id" ref="view_blog_post_list"/>
            <field name="search_view_id" ref="view_blog_post_search"/>
            <field name="help" type="html">
                <p class="oe_view_nocontent_create">
                    Click to create a new blog post.
                </p>
            </field>
        </record>
        <menuitem id="menu_page" parent="menu_wiki" name="Blog Posts" action="action_blog_post" sequence="10"/>

        <record model="ir.actions.act_window" id="action_blog_blog">
            <field name="name">Blogs</field>
            <field name="res_model">blog.blog</field>
            <field name="view_type">form</field>
            <field name="view_mode">tree,form</field>
        </record>
        <menuitem id="menu_blog" parent="menu_wiki" name="Blogs" action="action_blog_blog" sequence="20"/>

<<<<<<< HEAD
=======
        <!-- History Tree view -->
        <record model="ir.ui.view" id="view_blog_history_tree">
            <field name="name">blog.post.history.tree</field>
            <field name="model">blog.post.history</field>
            <field name="arch" type="xml">
                <tree string="Document History">
                    <field name="create_date"/>
                    <field name="create_uid"/>
                    <field name="post_id"/>
                </tree>
            </field>
        </record>
        <!-- History Form view  -->
        <record model="ir.ui.view" id="view_blog_history_form">
            <field name="name">blog.post.history.form</field>
            <field name="model">blog.post.history</field>
            <field name="arch" type="xml">
                <form string="Blog Post History">
                    <label for="post_id" class="oe_edit_only"/>
                    <h1><field name="post_id" select="1" /></h1>
                    <label for="create_date" class="oe_edit_only"/>
                    <field name="create_date" readonly="1"/>
                </form>
            </field>
        </record>
        <!-- History Action  -->
        <record model="ir.actions.act_window" id="action_history">
            <field name="name">Page history</field>
            <field name="res_model">blog.post.history</field>
            <field name="view_type">form</field>
            <field name="view_mode">tree,form</field>
        </record>
        <menuitem id="menu_page_history" parent="menu_wiki" name="Pages history" action="action_history" sequence="30" groups="base.group_no_one"/>
        <act_window
            id="action_related_page_history"
            context="{'search_default_post_id': [active_id], 'default_post_id': active_id}"
            domain="[('post_id','=',active_id)]"
            name="Page History"
            res_model="blog.post.history"
            src_model="blog.post"/>

        <record model="ir.ui.view" id="blog_tag_tree">
            <field name="name">blog_tag_tree</field>
            <field name="model">blog.tag</field>
            <field name="arch" type="xml">
                <tree string="Tag List" create="false">
                    <field name="name"/>
                    <field name="post_ids"/>
                </tree>
            </field>
        </record>

        <record model="ir.ui.view" id="blog_tag_form">
            <field name="name">blog_tag_form</field>
            <field name="model">blog.tag</field>
            <field name="arch" type="xml">
                <form string="Tag Form">
                    <sheet>
                        <group>
                            <field name="name"/>
                        </group>
                        <label for="post_ids" string="Used in: "/>
                        <field name="post_ids"/>
                    </sheet>
                </form>
            </field>
        </record>

        <record model="ir.actions.act_window" id="action_tags">
            <field name="name">Blog Tags</field>
            <field name="res_model">blog.tag</field>
            <field name="view_type">form</field>
            <field name="view_mode">tree,form,graph</field>
            <field name="view_id" ref="blog_tag_tree"/>
        </record>

        <menuitem id="menu_blog_tag" parent="menu_wiki" name="Blog Tags" action="action_tags" sequence="40" />
>>>>>>> 591e329b
    </data>
</openerp><|MERGE_RESOLUTION|>--- conflicted
+++ resolved
@@ -120,49 +120,6 @@
         </record>
         <menuitem id="menu_blog" parent="menu_wiki" name="Blogs" action="action_blog_blog" sequence="20"/>
 
-<<<<<<< HEAD
-=======
-        <!-- History Tree view -->
-        <record model="ir.ui.view" id="view_blog_history_tree">
-            <field name="name">blog.post.history.tree</field>
-            <field name="model">blog.post.history</field>
-            <field name="arch" type="xml">
-                <tree string="Document History">
-                    <field name="create_date"/>
-                    <field name="create_uid"/>
-                    <field name="post_id"/>
-                </tree>
-            </field>
-        </record>
-        <!-- History Form view  -->
-        <record model="ir.ui.view" id="view_blog_history_form">
-            <field name="name">blog.post.history.form</field>
-            <field name="model">blog.post.history</field>
-            <field name="arch" type="xml">
-                <form string="Blog Post History">
-                    <label for="post_id" class="oe_edit_only"/>
-                    <h1><field name="post_id" select="1" /></h1>
-                    <label for="create_date" class="oe_edit_only"/>
-                    <field name="create_date" readonly="1"/>
-                </form>
-            </field>
-        </record>
-        <!-- History Action  -->
-        <record model="ir.actions.act_window" id="action_history">
-            <field name="name">Page history</field>
-            <field name="res_model">blog.post.history</field>
-            <field name="view_type">form</field>
-            <field name="view_mode">tree,form</field>
-        </record>
-        <menuitem id="menu_page_history" parent="menu_wiki" name="Pages history" action="action_history" sequence="30" groups="base.group_no_one"/>
-        <act_window
-            id="action_related_page_history"
-            context="{'search_default_post_id': [active_id], 'default_post_id': active_id}"
-            domain="[('post_id','=',active_id)]"
-            name="Page History"
-            res_model="blog.post.history"
-            src_model="blog.post"/>
-
         <record model="ir.ui.view" id="blog_tag_tree">
             <field name="name">blog_tag_tree</field>
             <field name="model">blog.tag</field>
@@ -199,6 +156,5 @@
         </record>
 
         <menuitem id="menu_blog_tag" parent="menu_wiki" name="Blog Tags" action="action_tags" sequence="40" />
->>>>>>> 591e329b
     </data>
 </openerp>