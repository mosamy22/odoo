--- conflicted
+++ resolved
@@ -56,13 +56,8 @@
                         </page>
                         <page string="Advanced" groups="base.group_no_one">
                             <group colspan="2" col="2">
-<<<<<<< HEAD
                                 <separator string="Advanced Options" colspan="2"/>
-                                <field name="priority" groups="base.group_extended"/>
-=======
-                                <separator string="Advanced options" colspan="2"/>
                                 <field name="priority"/>
->>>>>>> 8d240b57
                                 <field name="attach"/>
                                 <field name="original"/>
                                 <field name="active" select="1"/>
