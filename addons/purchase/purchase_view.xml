<?xml version="1.0" encoding="utf-8"?>
<openerp>
    <data>

        <!-- Top menu item -->
        <menuitem name="Purchases"
            id="base.menu_purchase_root"
            groups="group_purchase_manager,group_purchase_user"
            sequence="60"/>

        <menuitem id="menu_procurement_management" name="Purchase"
            parent="base.menu_purchase_root" sequence="1" />

        <menuitem id="menu_purchase_config_purchase" name="Configuration"
            groups="group_purchase_manager"
            parent="base.menu_purchase_root" sequence="100"/>

        <record id="purchase_pricelist_version_action" model="ir.actions.act_window">
            <field name="name">Pricelist Versions</field>
            <field name="type">ir.actions.act_window</field>
            <field name="res_model">product.pricelist.version</field>
            <field name="view_type">form</field>
            <field name="view_id" ref="product.product_pricelist_version_tree_view"/>
            <field name="domain">[('pricelist_id.type','=','purchase')]</field>
            <field name="help" type="html">
              <p class="oe_view_nocontent_create">
                Click to add a pricelist version.
              </p><p>
                There can be more than one version of a pricelist, each of
                these must be valid during a certain period of time. Some
                examples of versions: Main Prices, 2010, 2011, Summer Sales,
                etc.
              </p>
            </field>
        </record>
        <menuitem
            id="menu_purchase_config_pricelist" name="Pricelists"
            parent="menu_purchase_config_purchase" sequence="50" groups="product.group_purchase_pricelist"/>
        <menuitem
            action="product.product_pricelist_action_for_purchase" id="menu_product_pricelist_action2_purchase"
            parent="menu_purchase_config_pricelist" sequence="1" groups="product.group_purchase_pricelist" />

	<menuitem
	    action="product.product_pricelist_action_for_purchase" id="menu_product_pricelist_action2_purchase"
	    parent="menu_purchase_config_pricelist" sequence="1" groups="product.group_purchase_pricelist" />

        <menuitem
            action="purchase_pricelist_version_action" id="menu_purchase_pricelist_version_action"
            parent="menu_purchase_config_pricelist" sequence="2" groups="product.group_purchase_pricelist"/>

        <menuitem
            action="product.product_price_type_action" id="menu_product_pricelist_action2_purchase_type"
            parent="menu_purchase_config_pricelist" sequence="60" />
        <menuitem
            id="menu_product_in_config_purchase" name="Products"
            parent="menu_purchase_config_purchase" sequence="30" groups="base.group_no_one"/>

        <menuitem
            action="product.product_category_action_form" id="menu_product_category_config_purchase"
            parent="purchase.menu_product_in_config_purchase" sequence="1" />

        <menuitem
            id="menu_purchase_unit_measure_purchase" name="Units of Measure"
            parent="purchase.menu_product_in_config_purchase"  sequence="20" groups="product.group_uom"/>

        <menuitem
             action="product.product_uom_categ_form_action" id="menu_purchase_uom_categ_form_action"
             parent="purchase.menu_product_in_config_purchase" sequence="10" />

        <menuitem
              action="product.product_uom_form_action" id="menu_purchase_uom_form_action"
              parent="purchase.menu_product_in_config_purchase" sequence="5"/>

    <!--Supplier menu-->
    <menuitem id="base.menu_procurement_management_supplier_name" name="Suppliers"
        parent="menu_procurement_management"
        action="base.action_partner_supplier_form" sequence="15"/>

      <!--Inventory control-->
      <menuitem id="menu_procurement_management_inventory" name="Incoming Products"
            parent="base.menu_purchase_root" sequence="4"/>
      <menuitem action="stock.action_receipt_picking_move" id="menu_action_picking_tree_in_move"
            parent="menu_procurement_management_inventory" sequence="11"/>

    <!--Invoice control-->
    <menuitem id="menu_procurement_management_invoice" name="Invoice Control"
        parent="base.menu_purchase_root" sequence="6"/>

    <record id="action_invoice_pending" model="ir.actions.act_window">
        <field name="name">On Draft Invoices</field>
        <field name="res_model">account.invoice</field>
        <field name="view_type">form</field>
        <field name="view_mode">tree,form,calendar,pivot,graph</field>
        <field eval="False" name="view_id"/>
        <field name="domain">[('type','=','in_invoice')]</field>
        <field name="context">{'default_type':'in_invoice', 'type':'in_invoice', 'journal_type': 'purchase', 'search_default_draft': 1}</field>
        <field name="search_view_id" ref="account.view_account_invoice_filter"/>
        <field name="help" type="html">
          <p class="oe_view_nocontent_create">
            Click to create a draft invoice.
          </p><p>
            Use this menu to control the invoices to be received from your
            supplier. Odoo generates draft invoices from your purchase
            orders or receipts, according to your settings.
          </p><p>
            Once you receive a supplier invoice, you can match it with the
            draft invoice and validate it.
          </p>
        </field>
    </record>


    <record id="product_normal_action_puchased" model="ir.actions.act_window">
        <field name="name">Products</field>
        <field name="type">ir.actions.act_window</field>
        <field name="res_model">product.template</field>
        <field name="view_type">form</field>
        <field name="view_mode">kanban,tree,form</field>
        <field name="context">{"search_default_filter_to_purchase":1}</field>
        <field name="search_view_id" eval="False"/> <!-- Force empty -->
        <field name="view_id" eval="False"/> <!-- Force empty -->
        <field name="help" type="html">
          <p class="oe_view_nocontent_create">
            Click to define a new product.
          </p><p>
            You must define a product for everything you purchase, whether
            it's a physical product, a consumable or services you buy to
            subcontractants.
          </p><p>
            The product form contains detailed information to improve the
            purchase process: prices, procurement logistics, accounting data,
            available suppliers, etc.
          </p>
        </field>
    </record>


     <menuitem
          id="menu_procurement_management_pending_invoice"
          action="action_invoice_pending"
          parent="menu_procurement_management_invoice"
          sequence="13"/>

      <!-- Product menu-->
      <menuitem id="menu_procurement_management_product" name="Products"
          parent="base.menu_purchase_root" sequence="8"/>

      <menuitem name="Products by Category" id="menu_product_by_category_purchase_form" action="product.product_category_action"
           parent="menu_procurement_management_product" sequence="2"/>

      <menuitem name="Products" id="menu_procurement_partner_contact_form" action="product_normal_action_puchased"
          parent="menu_procurement_management_product" sequence="1"/>

        <record model="ir.ui.view" id="purchase_order_calendar">
            <field name="name">purchase.order.calendar</field>
            <field name="model">purchase.order</field>
            <field name="priority" eval="2"/>
            <field name="arch" type="xml">
                <calendar string="Calendar View" date_start="minimum_planned_date" color="partner_id">
                    <field name="name"/>
                    <field name="amount_total"/>
                    <field name="partner_id"/>
                </calendar>
            </field>
        </record>
        <record model="ir.ui.view" id="purchase_order_pivot">
            <field name="name">purchase.order.pivot</field>
            <field name="model">purchase.order</field>
            <field name="arch" type="xml">
                <pivot string="Purchase Order" display_quantity="True">
                    <field name="partner_id" type="row"/>
                    <field name="amount_total" type="measure"/>
                </pivot>
            </field>
        </record>
        <record model="ir.ui.view" id="purchase_order_graph">
            <field name="name">purchase.order.graph</field>
            <field name="model">purchase.order</field>
            <field name="arch" type="xml">
                <graph string="Purchase Order">
                    <field name="partner_id"/>
                    <field name="amount_total" type="measure"/>
                </graph>
            </field>
        </record>

        <record id="purchase_order_form" model="ir.ui.view">
            <field name="name">purchase.order.form</field>
            <field name="model">purchase.order</field>
            <field name="arch" type="xml">
                <form string="Purchase Order">
                <header>
                    <button name="bid_received" states="sent" string="Bid Received" class="oe_highlight"/>
                    <button name="wkf_send_rfq" states="draft" string="Send RFQ by Email" type="object" context="{'send_rfq':True}" class="oe_highlight"/>
                    <button name="wkf_send_rfq" states="sent" string="Re-Send RFQ by Email" type="object" context="{'send_rfq':True}"/>
                    <button name="print_quotation" string="Print RFQ" type="object" states="draft" class="oe_highlight" groups="base.group_user"/>
                    <button name="print_quotation" string="Re-Print RFQ" type="object" states="sent" groups="base.group_user"/>
                    <button name="purchase_confirm" states="draft" string="Confirm Order" id="draft_confirm"/>
                    <button name="purchase_confirm" states="bid" string="Confirm Order" class="oe_highlight" id="bid_confirm"/>
                    <button name="picking_ok" states="except_picking" string="Manually Corrected"/>
                    <button name="invoice_ok" states="except_invoice" string="Manually Corrected"/>
                    <button name="purchase_approve" states="confirmed" string="Approve Order" class="oe_highlight" groups="purchase.group_purchase_manager"/>
                    <button name="wkf_send_rfq" states="approved" string="Send PO by Email" type="object" context="{'send_rfq':False}"/>
                    <button name="view_picking" string="Receive Products" type="object" attrs="{'invisible': ['|', ('shipped','=',True), ('state','!=', 'approved')]}" class="oe_highlight"/>
                    <button name="view_invoice" string="Receive Invoice" type="object" attrs="{'invisible': ['|', ('invoice_method','in', ['picking', 'manual']), '|', ('state','!=', 'approved'), ('invoiced','=',True) ]}" class="oe_highlight"/>
                    <button name="action_cancel_draft" states="cancel,sent,confirmed" string="Set to Draft" type="object" />
                    <button name="action_cancel" states="draft,confirmed,sent,bid,approved,except_picking,except_invoice" string="Cancel" type="object" />
                    <field name="state" widget="statusbar" statusbar_visible="draft,sent,bid,approved,done" statusbar_colors='{"except_picking":"red","except_invoice":"red","confirmed":"blue"}' readonly="1"/>
                </header>
                <sheet>
                    <div class="oe_title">
                        <h1>
                            <label string="Request for Quotation " attrs="{'invisible': [('state','not in',('draft','sent','bid'))]}"/>
                            <label string="Purchase Order " attrs="{'invisible': [('state','in',('draft','sent','bid'))]}"/>
                            <field name="name" class="oe_inline" readonly="1"/>
                        </h1>
                    </div>
                    <group>
                        <group>
                            <field name="partner_id" on_change="onchange_partner_id(partner_id, context)" context="{'search_default_supplier':1, 'default_supplier':1, 'default_customer':0}" domain="[('supplier','=',True)]"/>
                            <field name="partner_ref"/>
                            <field domain="[('type','=','purchase')]" name="pricelist_id" groups="product.group_purchase_pricelist" on_change="onchange_pricelist(pricelist_id, context)"/>
                            <field name="currency_id" groups="base.group_multi_currency"/>
                            <field name="journal_id" invisible='1'/>
                        </group>
                        <group>
                            <field name="date_order"/>
                            <field name="origin" attrs="{'invisible': [('origin','=',False)]}"/>
                            <field name="company_id" groups="base.group_multi_company" options="{'no_create': True}"/>
                            <field name="picking_type_id" on_change="onchange_picking_type_id(picking_type_id, context)" domain="[('code','=','incoming')]" options="{'no_create': True}" context="{'special_shortened_wh_name': True}" groups="stock.group_locations"/>
                            <field name="related_usage" invisible="1"/>
                            <field name="dest_address_id" string="Customer Address" on_change="onchange_dest_address_id(dest_address_id, context)"
                                attrs="{'invisible':[('related_usage','!=','customer')],
                                'required': [('related_usage','=', 'customer')]}"
                                groups="stock.group_locations"/>
                        </group>
                    </group>
                    <notebook>
                        <page string="Products">
                            <field name="order_line">
                                <tree string="Purchase Order Lines" editable="bottom">
                                    <field name="product_id" on_change="onchange_product_id(parent.pricelist_id,product_id,0,False,parent.partner_id, parent.date_order,parent.fiscal_position,date_planned,name,False,parent.state,context)" context="{'partner_id': parent.partner_id}"/>
                                    <field name="name"/>
                                    <field name="date_planned"/>
<<<<<<< HEAD
                                    <field name="company_id" groups="base.group_multi_company" widget="selection"/>
                                    <field name="account_analytic_id" context="{'default_partner_id':parent.partner_id}" groups="purchase.group_analytic_accounting" domain="[('type','not in',('view','template'))]"/>
=======
                                    <field name="company_id" groups="base.group_multi_company" options="{'no_create': True}"/>
                                    <field name="account_analytic_id" groups="purchase.group_analytic_accounting" domain="[('type','not in',('view','template'))]"/>
>>>>>>> ea54d4af
                                    <field name="product_qty" on_change="onchange_product_id(parent.pricelist_id,product_id,product_qty,product_uom,parent.partner_id,parent.date_order,parent.fiscal_position,date_planned,name,False,parent.state,context)"/>
                                    <field name="product_uom" groups="product.group_uom" on_change="onchange_product_uom(parent.pricelist_id,product_id,product_qty,product_uom,parent.partner_id, parent.date_order,parent.fiscal_position,date_planned,name,False,parent.state,context)"/>
                                    <field name="price_unit"/>
                                    <field name="taxes_id" widget="many2many_tags" domain="[('parent_id','=',False),('type_tax_use','!=','sale')]"/>
                                    <field name="price_subtotal"/>
                                    <field name="state" invisible="1"/>
                                </tree>
                            </field>
                            <group class="oe_subtotal_footer oe_right">
                                <field name="amount_untaxed" widget="monetary" options="{'currency_field': 'currency_id'}"/>
                                <field name="amount_tax" widget="monetary" options="{'currency_field': 'currency_id'}"/>
                                <div class="oe_subtotal_footer_separator oe_inline">
                                    <label for="amount_total"/>
                                    <button name="button_dummy"
                                        states="draft" string="(update)" type="object" class="oe_edit_only oe_link"/>
                                </div>
                                <field name="amount_total" nolabel="1" class="oe_subtotal_footer_separator" widget="monetary" options="{'currency_field': 'currency_id'}"/>
                            </group>
                            <div class="oe_clear"/>
                            <field name="notes" class="oe_inline" placeholder="Terms and conditions..."/>
                        </page>
                        <page string="Bid">
                            <group>
                                <field name="bid_date"/>
                                <field name="bid_validity"/>
                            </group>
                        </page>
                        <page string="Deliveries &amp; Invoices">
                            <group>
                                <group>
                                    <field name="minimum_planned_date"/>
                                    <field name="location_id" groups="stock.group_locations"/>
                                    <field name="shipped" groups="base.group_no_one"/>
                                    <field name="incoterm_id"/>
                                </group>
                                <group>
                                    <field name="invoice_method"/>
                                    <field name="invoiced"/>
                                    <field name="payment_term_id" options="{'no_open': True, 'no_create': True}"/>
                                    <field name="fiscal_position" attrs="{'readonly': [('invoiced','=', True)]}" />
                                    <!-- We do not need these fields anymore, the information is in open chatter -->
                                    <field name="validator" groups="base.group_no_one"/>
                                    <field name="date_approve" groups="base.group_no_one"/>
                                </group>
                            </group>
                        </page>
                    </notebook>
                </sheet>
                <div class="oe_chatter">
                    <field name="message_follower_ids" widget="mail_followers"/>
                    <field name="message_ids" widget="mail_thread"/>
                </div>
                </form>
            </field>
        </record>

       <record id="view_request_for_quotation_filter" model="ir.ui.view">
            <field name="name">request.quotation.select</field>
            <field name="model">purchase.order</field>
            <field name="arch" type="xml">
                <search string="Search Purchase Order">
                    <field name="name" string="Reference"/>
                    <field name="partner_id" operator="child_of"/>
                    <field name="product_id"/>
                    <field name="create_uid"/>
                    <filter name="draft" string="Quotations" domain="[('state','=','draft')]"/>
                    <filter name="approved" string="Approved" domain="[('state','in',('approved','done'))]"/>
                    <filter name="exception" string="Exception" domain="[('state','in',('except_invoice','except_picking'))]"/>
                    <separator/>
                    <filter name="not_invoiced" string="Not Invoiced" domain="[('invoice_ids','=', False)]" help="Purchase orders that include lines not invoiced."/>
                    <group expand="0" string="Group By">
                        <filter string="Supplier" icon="terp-partner" domain="[]" context="{'group_by':'partner_id'}"/>
                        <filter string="Order Date" icon="terp-go-month" domain="[]" context="{'group_by':'date_order'}"/>
                        <filter string="Expected Date" icon="terp-go-month" domain="[]" context="{'group_by':'minimum_planned_date'}"/>
                    </group>
                </search>
            </field>
        </record>

        <record id="view_purchase_order_filter" model="ir.ui.view">
            <field name="name">purchase.order.list.select</field>
            <field name="model">purchase.order</field>
            <field name="arch" type="xml">
                <search string="Search Purchase Order">
                    <field name="name" string="Reference"/>
                    <field name="partner_id" operator="child_of"/>
                    <field name="product_id"/>
                    <field name="create_uid"/>
                    <filter name="draft" string="Quotations" domain="[('state','in',('draft','sent'))]"/>
                    <filter name="approved" string="Purchase Orders" domain="[('state','not in',('draft','cancel'))]"/>
                    <filter name="exception" string="Exception" domain="[('state','in',('except_invoice','except_picking'))]"/>
                    <separator/>
                    <filter name="not_invoiced" string="Not Invoiced" domain="[('invoice_ids','=', False)]"/>
                    <separator/>
                    <filter string="New Mail" name="message_unread" domain="[('message_unread','=',True)]"/>
                    <group expand="0" string="Group By">
                        <filter string="Supplier" icon="terp-partner" domain="[]" context="{'group_by':'partner_id'}"/>
                        <filter string="Order Month" icon="terp-go-month" domain="[]" context="{'group_by':'date_order'}"/>
                        <filter string="Expected Month" icon="terp-go-month" domain="[]" context="{'group_by':'minimum_planned_date'}"/>
                    </group>
                </search>
            </field>
        </record>

        <record id="purchase_order_tree" model="ir.ui.view">
            <field name="name">purchase.order.tree</field>
            <field name="model">purchase.order</field>
            <field name="arch" type="xml">
                <tree fonts="bold:message_unread==True" colors="grey:state=='cancel';blue:state in ('wait','confirmed');red:state in ('except_invoice','except_picking')" string="Purchase Order">
                    <field name="message_unread" invisible="1"/>
                    <field name="name" string="Reference"/>
                    <field name="date_order" />
                    <field name="partner_id"/>
                    <field name="company_id" groups="base.group_multi_company" widget="selection"/>
                    <field name="minimum_planned_date" invisible="context.get('quotation_only', False)"/>
                    <field name="origin"/>
                    <field name="amount_untaxed" sum="Total Untaxed amount" string="Untaxed"/>
                    <field name="amount_total" sum="Total amount"/>
                    <field name="state"/>
                </tree>
            </field>
        </record>

        <record id="purchase_rfq" model="ir.actions.act_window">
            <field name="name">Requests for Quotation</field>
            <field name="type">ir.actions.act_window</field>
            <field name="res_model">purchase.order</field>
            <field name="context">{}</field>
            <field name="domain">[('state','in',('draft','sent','bid','cancel', 'confirmed'))]</field>
            <field name="view_mode">tree,form,pivot,graph,calendar</field>
            <field name="search_view_id" ref="view_purchase_order_filter"/>
            <field name="help" type="html">
              <p class="oe_view_nocontent_create">
                Click to create a request for quotation.
              </p><p>
                The quotation contains the history of the discussion/negotiation
                you had with your supplier. Once confirmed, a request for
                quotation is converted into a purchase order.
              </p><p>
                Most propositions of purchase orders are created automatically
                by Odoo based on inventory needs.
              </p>
            </field>
        </record>
        <menuitem action="purchase_rfq" id="menu_purchase_rfq"
            parent="menu_procurement_management"
            sequence="0"/>

        <record id="purchase_form_action" model="ir.actions.act_window">
            <field name="name">Purchase Orders</field>
            <field name="type">ir.actions.act_window</field>
            <field name="res_model">purchase.order</field>
            <field name="view_mode">tree,form,pivot,graph,calendar</field>
            <field name="context">{}</field>
            <field name="domain">[('state','not in',('draft','sent','bid', 'confirmed'))]</field>
            <field name="search_view_id" ref="view_purchase_order_filter"/>
            <field name="help" type="html">
              <p class="oe_view_nocontent_create">
                Click to create a quotation that will be converted into a purchase order. 
              </p><p>
                Use this menu to search within your purchase orders by
                references, supplier, products, etc. For each purchase order,
                you can track the related discussion with the supplier, control
                the products received and control the supplier invoices.
              </p>
            </field>
        </record>
        <menuitem action="purchase_form_action" id="menu_purchase_form_action" parent="menu_procurement_management" sequence="6"/>

        <record id="purchase_order_line_form" model="ir.ui.view">
            <field name="name">purchase.order.line.form</field>
            <field name="model">purchase.order.line</field>
            <field name="arch" type="xml">
                <form string="Purchase Order Line">
                    <sheet>
                        <group>
                            <group>
                                <field name="product_id"
                                    on_change="onchange_product_id(parent.pricelist_id,product_id,0,False,parent.partner_id, parent.date_order,parent.fiscal_position,date_planned,name,False,context)" context="{'partner_id': parent.partner_id}"/>
                                <label for="product_qty"/>
                                <div>
                                    <field name="product_qty" on_change="onchange_product_id(parent.pricelist_id,product_id,product_qty,product_uom,parent.partner_id,parent.date_order,parent.fiscal_position,date_planned,name,False,'draft',context)" class="oe_inline"/>
                                    <field name="product_uom" groups="product.group_uom" on_change="onchange_product_uom(parent.pricelist_id,product_id,product_qty,product_uom,parent.partner_id, parent.date_order,parent.fiscal_position,date_planned,name,False,'draft',context)" class="oe_inline"/>
                                </div>
                                <field name="price_unit"/>
                            </group>
                            <group>
                                <field name="taxes_id" widget="many2many_tags" domain="[('parent_id','=',False),('type_tax_use','!=','sale')]"/>
                                <field name="date_planned" widget="date"/>
                                <field name="account_analytic_id" colspan="2" groups="purchase.group_analytic_accounting"/>
                                <field name="company_id" groups="base.group_multi_company" options="{'no_create': True}"/>
                            </group>
                        </group>
                        <notebook>
                        <page string="Notes">
                            <field name="name"/>
                        </page><page string="Invoices and Incoming Shipments">
                            <field name="invoice_lines"/>
                            <field name="move_ids"/>
                        </page>
                        </notebook>
                    </sheet>
                </form>
            </field>
        </record>

        <record id="purchase_order_line_tree" model="ir.ui.view">
            <field name="name">purchase.order.line.tree</field>
            <field name="model">purchase.order.line</field>
            <field name="arch" type="xml">
                <tree string="Purchase Order Lines" create="false">
                    <field name="order_id"/>
                    <field name="name"/>
                    <field name="partner_id" string="Supplier" />
                    <field name="product_id"/>
                    <field name="price_unit"/>
                    <field name="product_qty"/>
                    <field name="product_uom" groups="product.group_uom"/>
                    <field name="price_subtotal"/>
                    <field name="date_planned"  widget="date" width="135"/>
                    <field name="state" invisible="1"/>
                    <field name="invoiced" invisible="1"/>
                </tree>
            </field>
        </record>
        
        <record id="purchase_order_line_form2" model="ir.ui.view">
            <field name="name">purchase.order.line.form2</field>
            <field name="model">purchase.order.line</field>
            <field name="priority" eval="20"/>
            <field name="arch" type="xml">
                <form string="Purchase Order Line" create="false">
                    <sheet>
                        <label for="order_id" class="oe_edit_only"/>
                        <h1>
                            <field name="order_id" class="oe_inline" domain="[('invoice_method','=','manual')]" />
                            <label string="," attrs="{'invisible':[('date_order','=',False)]}"/>
                            <field name="date_order" class="oe_inline"/>
                        </h1>
                        <label for="partner_id" class="oe_edit_only"/>
                        <h2><field name="partner_id"/></h2>
                        <group>
                            <group>
                                <field name="product_id" readonly="1"/>
                                <label for="product_qty"/>
                                <div>
                                    <field name="product_qty" readonly="1" class="oe_inline"/>
                                    <field name="product_uom" readonly="1" groups="product.group_uom" class="oe_inline"/>
                                </div>
                                <field name="price_unit"/>
                            </group>
                            <group>
                                <field name="taxes_id" widget="many2many_tags"
                                    domain="[('parent_id','=',False),('type_tax_use','!=','sale')]"/>
                                <field name="date_planned" widget="date" readonly="1"/>
                                <field name="company_id" groups="base.group_multi_company" options="{'no_create': True}"/>
                                <field name="account_analytic_id" colspan="4" groups="purchase.group_analytic_accounting"/>
                                <field name="invoiced"/>
                            </group>
                        </group>
                        <field name="name"/>
                        <separator string="Manual Invoices"/>
                        <field name="invoice_lines"/>
                        <separator string="Stock Moves"/>
                        <field name="move_ids"/>
                    </sheet>
                </form>
            </field>
        </record>
          <record id="purchase_order_line_search" model="ir.ui.view">
            <field name="name">purchase.order.line.search</field>
            <field name="model">purchase.order.line</field>
            <field name="arch" type="xml">
                <search string="Search Purchase Order">
                    <field name="order_id"/>
                    <field name="product_id"/>
                    <field name="partner_id" string="Supplier" filter_domain="[('partner_id', 'child_of', self)]"/>
                    <filter name="hide_cancelled" string="Hide cancelled lines" domain="[('state', '!=', 'cancel')]"/>
                    <group expand="0" string="Group By">
                        <filter name="groupby_supplier" string="Supplier" icon="terp-partner" domain="[]" context="{'group_by' : 'partner_id'}" />
                        <filter name="groupby_product" string="Product" icon="terp-accessories-archiver" domain="[]" context="{'group_by' : 'product_id'}" />
                        <filter icon="terp-gtk-jump-to-rtl" string="Order Reference" domain="[]" context="{'group_by' :'order_id'}"/>
                        <filter string="Status" icon="terp-stock_effects-object-colorize" domain="[]" context="{'group_by' : 'state'}" />
                    </group>
                </search>
            </field>
        </record>

        <record id="purchase_line_form_action2" model="ir.actions.act_window">
            <field name="name">On Purchase Order Lines</field>
            <field name="type">ir.actions.act_window</field>
            <field name="res_model">purchase.order.line</field>
            <field name="domain">[('order_id.invoice_method','&lt;&gt;','picking'), ('state','in',('confirmed','done')), ('invoiced', '=', False)]</field>
            <field name="view_type">form</field>
            <field name="view_mode">tree,form</field>
            <field name="search_view_id" ref="purchase_order_line_search"/>
            <field name="help" type="html">
              <p>
                Here you can track all the lines of purchase orders where the
                invoicing is "Based on Purchase Order Lines", and for which you
                have not received a supplier invoice yet. You can generate a
                draft supplier invoice based on the lines from this list.
              </p>
            </field>
        </record>

        <record id="purchase_line_form_action_tree2" model="ir.actions.act_window.view">
            <field eval="1" name="sequence"/>
            <field name="view_mode">tree</field>
            <field name="view_id" ref="purchase_order_line_tree"/>
            <field name="act_window_id" ref="purchase_line_form_action2"/>
        </record>
        <record id="purchase_line_form_action_form2" model="ir.actions.act_window.view">
            <field eval="2" name="sequence"/>
            <field name="view_mode">form</field>
            <field name="view_id" ref="purchase_order_line_form2"/>
            <field name="act_window_id" ref="purchase_line_form_action2"/>
        </record>
        <menuitem
            action="purchase_line_form_action2"
            id="menu_purchase_line_order_draft"
            parent="menu_procurement_management_invoice"
            sequence="72"/>

        <!-- Procurements -->

        <record id="view_procurement_form_inherit" model="ir.ui.view">
            <field name="name">procurement.order.form.inherit</field>
            <field name="model">procurement.order</field>
            <field name="inherit_id" ref="procurement.procurement_form_view"/>
            <field name="arch" type="xml">
                <xpath expr="//field[@name='origin']" position="after">
                    <field name="purchase_id"/>
                </xpath>
            </field>
        </record>
        
        <!-- Product Suppliers-->
        
        <record id="view_product_supplier_inherit" model="ir.ui.view">
            <field name="name">product.template.supplier.form.inherit</field>
            <field name="model">product.template</field>
            <field name="inherit_id" ref="product.product_template_form_view"/>
            <field name="arch" type="xml">
                <div name="options" position="inside">
                    <div>
                        <field name="purchase_ok"/>
                        <label for="purchase_ok"/>
                    </div>
                </div>
            </field>
        </record>

        <record id="product_template_search_view_purchase" model="ir.ui.view">
            <field name="name">product.template.search.purchase.form</field>
            <field name="model">product.template</field>
            <field name="inherit_id" ref="product.product_template_search_view"/>
            <field name="arch" type="xml">
                <filter name="filter_to_sell" position="after">
                   <filter name="filter_to_purchase" string="Can be Purchased" icon="terp-accessories-archiver+" domain="[('purchase_ok', '=', 1)]"/>
                </filter>
            </field>
        </record>

        <record model="ir.actions.act_window" id="action_purchase_line_product_tree">
            <field name="context">{'search_default_product_id': active_id, 'default_product_id': active_id}</field>
            <field name="name">Purchases</field>
            <field name="res_model">purchase.order.line</field>
            <field name="view_id" ref="purchase_order_line_tree"/>
        </record>

        <record id="view_product_account_purchase_ok_form" model="ir.ui.view">
            <field name="name">product.template.account.purchase.ok.form.inherit</field>
            <field name="model">product.template</field>
            <field name="inherit_id" ref="account.product_template_form_view"/>
            <field name="arch" type="xml">
                <field name="property_account_expense" position="replace" >
                     <field name="property_account_expense" domain="[('type','&lt;&gt;','view'),('type','&lt;&gt;','consolidation')]" attrs="{'readonly':[('purchase_ok','=',0)]}" groups="account.group_account_user"/>
                </field>
                <field name='supplier_taxes_id' position="replace" >
                     <field name="supplier_taxes_id" colspan="2" widget="many2many_tags" attrs="{'readonly':[('purchase_ok','=',0)]}"/>
                </field>
            </field>
        </record>
        
        <record id="view_product_template_purchase_buttons_from" model="ir.ui.view">
            <field name="name">product.template.purchase.button.inherit</field>
            <field name="model">product.template</field>
            <field name="inherit_id" ref="product.product_template_only_form_view"/>
            <field name="groups_id" eval="[(4, ref('purchase.group_purchase_user'))]"/>
            <field name="arch" type="xml">
                <xpath expr="//div[@name='buttons']" position="inside">
                   <button class="oe_inline oe_stat_button" name="action_view_purchases" type="object" 
                       icon="fa-shopping-cart">
                       <field string="Purchases" name="purchase_count" widget="statinfo"/>
                   </button>
                </xpath>
            </field>
        </record>
        
        <record id="view_product_normal_purchase_buttons_from" model="ir.ui.view">
            <field name="name">product.product.purchase.button.inherit</field>
            <field name="model">product.product</field>
            <field name="inherit_id" ref="product.product_normal_form_view"/>
            <field name="groups_id" eval="[(4, ref('purchase.group_purchase_user'))]"/>
            <field name="arch" type="xml">
                <xpath expr="//div[@name='buttons']" position="inside">
                   <button class="oe_inline oe_stat_button" name="%(action_purchase_line_product_tree)d" type="action" 
                       icon="fa-shopping-cart">
                       <field string="Purchases" name="purchase_count" widget="statinfo"/>
                   </button>
                </xpath>
            </field>
        </record>
    </data>
</openerp><|MERGE_RESOLUTION|>--- conflicted
+++ resolved
@@ -242,13 +242,8 @@
                                     <field name="product_id" on_change="onchange_product_id(parent.pricelist_id,product_id,0,False,parent.partner_id, parent.date_order,parent.fiscal_position,date_planned,name,False,parent.state,context)" context="{'partner_id': parent.partner_id}"/>
                                     <field name="name"/>
                                     <field name="date_planned"/>
-<<<<<<< HEAD
-                                    <field name="company_id" groups="base.group_multi_company" widget="selection"/>
+                                    <field name="company_id" groups="base.group_multi_company" options="{'no_create': True}"/>
                                     <field name="account_analytic_id" context="{'default_partner_id':parent.partner_id}" groups="purchase.group_analytic_accounting" domain="[('type','not in',('view','template'))]"/>
-=======
-                                    <field name="company_id" groups="base.group_multi_company" options="{'no_create': True}"/>
-                                    <field name="account_analytic_id" groups="purchase.group_analytic_accounting" domain="[('type','not in',('view','template'))]"/>
->>>>>>> ea54d4af
                                     <field name="product_qty" on_change="onchange_product_id(parent.pricelist_id,product_id,product_qty,product_uom,parent.partner_id,parent.date_order,parent.fiscal_position,date_planned,name,False,parent.state,context)"/>
                                     <field name="product_uom" groups="product.group_uom" on_change="onchange_product_uom(parent.pricelist_id,product_id,product_qty,product_uom,parent.partner_id, parent.date_order,parent.fiscal_position,date_planned,name,False,parent.state,context)"/>
                                     <field name="price_unit"/>
