<?xml version="1.0" encoding="utf-8"?>
<openerp>
    <data>
       <menuitem icon="terp-purchase" id="base.menu_purchase_root" name="Purchases" sequence="3"
           groups="group_purchase_manager,group_purchase_user"
           web_icon="images/purchases.png"
           web_icon_hover="images/purchases-hover.png"/>
       <menuitem id="menu_procurement_management" name="Purchase"
            parent="base.menu_purchase_root" sequence="1" />

        <menuitem id="menu_purchase_config_purchase" name="Configuration"
            groups="group_purchase_manager"
            parent="base.menu_purchase_root" sequence="100"/>

        <menuitem
            id="menu_purchase_config_pricelist" name="Pricelists"
            parent="menu_purchase_config_purchase" sequence="50" groups="product.group_purchase_pricelist"/>

        <menuitem
            action="product.product_pricelist_action" id="menu_product_pricelist_action_purhase"
            parent="menu_purchase_config_pricelist" sequence="20" groups="base.group_no_one"/>

        <menuitem
            action="product.product_pricelist_action_for_purchase" id="menu_product_pricelist_action2_purchase"
            parent="menu_purchase_config_pricelist" sequence="10" />

        <menuitem
            id="menu_product_in_config_purchase" name="Products"
            parent="menu_purchase_config_purchase" sequence="30" groups="base.group_no_one"/>

        <menuitem
            action="product.product_category_action_form" id="menu_product_category_config_purchase"
            parent="purchase.menu_product_in_config_purchase" sequence="1" />

        <menuitem
            id="menu_purchase_unit_measure_purchase" name="Units of Measure"
            parent="purchase.menu_product_in_config_purchase"  sequence="20" groups="product.group_uom"/>

        <menuitem
             action="product.product_uom_categ_form_action" id="menu_purchase_uom_categ_form_action"
             parent="purchase.menu_product_in_config_purchase" sequence="5" />

        <menuitem
              action="product.product_uom_form_action" id="menu_purchase_uom_form_action"
              parent="purchase.menu_product_in_config_purchase" sequence="10"/>

        <menuitem
            id="menu_purchase_partner_cat" name="Address Book"
            parent="menu_purchase_config_purchase"/>

        <menuitem
            action="base.action_partner_category_form" id="menu_partner_categories_in_form" name="Partner Categories"
            parent="purchase.menu_purchase_partner_cat" groups="base.group_no_one"/>

     <!--supplier menu-->
    <menuitem id="base.menu_procurement_management_supplier_name" name="Suppliers"
            parent="menu_procurement_management"
            action="base.action_partner_supplier_form" sequence="15"/>

          <!--Inventory control-->
      <menuitem id="menu_procurement_management_inventory" name="Receive Products"
            parent="base.menu_purchase_root" sequence="4"/>
      <menuitem action="stock.action_picking_tree4" id="menu_action_picking_tree4" parent="menu_procurement_management_inventory"
            name="Incoming Shipments" sequence="9"/>
      <menuitem action="stock.action_reception_picking_move" id="menu_action_picking_tree_in_move"
            parent="menu_procurement_management_inventory" sequence="11"/>

     <!--Invoice control-->
     <menuitem id="menu_procurement_management_invoice" name="Invoice Control"
          parent="base.menu_purchase_root" sequence="6"/>

    <record id="action_invoice_pending" model="ir.actions.act_window">
        <field name="res_model">account.invoice</field>
        <field name="view_type">form</field>
        <field name="view_mode">tree,form,calendar,graph</field>
        <field eval="False" name="view_id"/>
        <field name="domain">[('type','=','in_invoice')]</field>
        <field name="context">{'default_type':'in_invoice', 'type':'in_invoice', 'journal_type': 'purchase', 'search_default_draft': 1}</field>
        <field name="search_view_id" ref="account.view_account_invoice_filter"/>
            <field name="help">Use this menu to control the invoices to be received from your supplier. OpenERP pregenerates draft invoices from your purchase orders or receptions, according to your settings. Once you receive a supplier invoice, you can match it with the draft invoice and validate it.</field>
    </record>

     <menuitem name="Based on draft invoices"
          id="menu_procurement_management_pending_invoice"
          action="action_invoice_pending"
          parent="menu_procurement_management_invoice"
          sequence="13"/>

      <!--product menu-->
      <menuitem id="menu_procurement_management_product" name="Products"
          parent="base.menu_purchase_root" sequence="8"/>

      <menuitem name="Products by Category" id="menu_product_by_category_purchase_form" action="product.product_category_action"
           parent="menu_procurement_management_product" sequence="10"/>

      <menuitem name="Products" id="menu_procurement_partner_contact_form" action="product.product_normal_action_puchased"
          parent="menu_procurement_management_product"/>

       <record model="ir.ui.view" id="purchase_order_calendar">
            <field name="name">purchase.order.calendar</field>
            <field name="model">purchase.order</field>
            <field name="type">calendar</field>
            <field name="priority" eval="2"/>
            <field name="arch" type="xml">
                <calendar string="Calendar View" date_start="minimum_planned_date" color="partner_id">
                    <field name="name"/>
                    <field name="amount_total"/>
                    <field name="partner_id"/>
                </calendar>
            </field>
        </record>
        <record model="ir.ui.view" id="purchase_order_graph">
            <field name="name">purchase.order.graph</field>
            <field name="model">purchase.order</field>
            <field name="type">graph</field>
            <field name="arch" type="xml">
                <graph string="Purchase Order" type="bar">
                    <field name="partner_id"/>
                    <field name="amount_total" operator="+"/>
                </graph>
            </field>
        </record>

        <record id="purchase_order_form" model="ir.ui.view">
            <field name="name">purchase.order.form</field>
            <field name="model">purchase.order</field>
            <field name="type">form</field>
            <field name="arch" type="xml">
                <form string="Purchase Order" version="7.0">
                <header>
                    <button name="purchase_confirm" states="draft,sent" string="Confirm Order" class="oe_form_button_hi"/>
                    <button name="wkf_send_rfq" states="draft" string="Send RFQ" type="object" context="{'send_rfq':True}"/>
                    <button name="wkf_send_rfq" states="confirmed" string="Resend Purchase Order" type="object"/>
                    <button name="action_cancel" states="except_picking,except_invoice,wait" string="Cancel" type="object" />
                    <button name="picking_ok" states="except_picking" string="Manually Corrected"/>
                    <button name="invoice_ok" states="except_invoice" string="Manually Corrected"/>
                    <button name="purchase_appbuyer" states="wait_auth" string="Approve Purchase" class="oe_form_button_hi"/>
                    <button name="purchase_approve" states="confirmed" string="Approve Order" class="oe_form_button_hi"/>
                    <button name="view_invoice" string="Receive Invoice" type="object" attrs="{'invisible': ['|', ('invoice_method','=','picking'), '|', ('state','!=', 'approved'), ('invoiced','=',True) ]}"/>
                    <button name="view_picking" string="Receive Products" type="object" attrs="{'invisible': ['|', ('shipped','=',True), ('state','!=', 'approved')]}"/>
                    <button name="action_cancel_draft" states="cancel,sent,confirmed" string="Set to Draft" type="object"/>
                    <button name="purchase_cancel" states="draft,confirmed,wait_auth,sent" string="Cancel"/>
                    <field name="state" widget="statusbar" statusbar_visible="draft,approved,done" statusbar_colors='{"except_picking":"red","except_invoice":"red","confirmed":"blue","wait":"blue"}' readonly="1"/>
                </header>
<<<<<<< HEAD
                <sheet string="Purchase Order" layout="auto">
                    <group col="6" colspan="4">
                        <field name="name"/>
                        <field name="date_order"/>
                        <field name="invoiced" groups="base.group_no_one"/>
                        <newline/>
                        <field name="warehouse_id" on_change="onchange_warehouse_id(warehouse_id)" widget="selection" groups="stock.group_locations"/>
                        <field name="partner_ref"/>
                        <field name="shipped"/>
                        <field name="company_id" groups="base.group_multi_company" widget="selection"/>
                    </group>
                    <notebook colspan="4">
                        <page string="Purchase Order">
=======
                <sheet>
                    <h1>
                        <label string="Draft Purchase Order " attrs="{'invisible': [('state','not in',('draft','sent'))]}"/>
                        <label string="Purchase Order " attrs="{'invisible': [('state','in',('draft','sent'))]}"/>
                        <field name="name" class="oe_form_inline" readonly="1"/>
                    </h1>
                    <group>
                        <group>
>>>>>>> b2f173d4
                            <field name="partner_id" on_change="onchange_partner_id(partner_id)" context="{'search_default_supplier':1,'default_supplier':1,'default_customer':0}"  options='{"quick_create": false}'/>
                            <field name="partner_ref"/>
                            <field domain="[('type','=','purchase')]" name="pricelist_id" groups="product.group_purchase_pricelist"/>
                        </group>
                        <group>
                            <field name="date_order"/>
                            <field name="origin" attr="{'invisible': [('origin','=',False)]}"/>
                            <field name="warehouse_id" on_change="onchange_warehouse_id(warehouse_id)" widget="selection" groups="stock.group_locations"/>
                            <field name="company_id" groups="base.group_multi_company" widget="selection"/>
                        </group>
                    </group>
                    <notebook>
                        <page string="Purchase Order">
                            <field name="order_line">
                                <tree string="Purchase Order Lines">
                                    <field name="date_planned"/>
                                    <field name="name"/>
                                    <field name="product_qty"/>
                                    <field name="product_uom" groups="product.group_uom"/>
                                    <field name="price_unit"/>
                                    <field name="price_subtotal"/>
                                </tree>
                            </field>
                            <group class="oe_form_subtotal_footer">
                                <field name="amount_untaxed"/>
                                <field name="amount_tax"/>
                                <field name="amount_total" class="oe_form_subtotal_footer_separator"/>
                                <button name="button_dummy" states="draft" string="Compute" type="object" icon="gtk-execute"/>
                            </group>
                            <div class="oe_clear"/>
                            <label for="notes"/>
                            <field name="notes"/>
                        </page>
                        <page string="Delivery &amp; Invoicing">
<<<<<<< HEAD
                            <group colspan="2" col="2">
                                <separator string="Delivery" colspan="2"/>
                                <field name="dest_address_id" on_change="onchange_dest_address_id(dest_address_id)" groups="purchase.group_delivery_invoice_address"/>
                                <field name="minimum_planned_date"/>
                                <field name="location_id" groups="stock.group_locations"/>
                            </group>
                            <group colspan="2" col="2">
                                <separator string="Invoice Control" colspan="2"/>
                                <field name="invoice_method"/>
                                <field name="fiscal_position" widget="selection"/>
=======
                            <group>
                                <group string="Delivery">
                                    <field name="dest_address_id" on_change="onchange_dest_address_id(dest_address_id)"/>
                                    <field name="minimum_planned_date"/>
                                    <field name="location_id" groups="stock.group_locations"/>
                                    <field name="shipped"/>
                                </group>
                                <group string="Invoice Control">
                                    <field name="invoice_method"/>
                                    <field name="fiscal_position" widget="selection"/>
                                    <field name="invoiced"/>
                                </group>
                                <group groups="base.group_no_one" string="Purchase Control">
                                    <field name="validator"/>
                                    <field name="date_approve"/>
                                </group>
                                <separator string="Invoices"/>
                                <field name="invoice_ids" context="{'type':'in_invoice', 'journal_type':'purchase'}"/>
>>>>>>> b2f173d4
                            </group>
                        </page>
                    </notebook>
                </sheet>
                <footer>
                   <field name="message_ids" widget="ThreadView"/>
                </footer>
                </form>
            </field>
        </record>

       <record id="view_request_for_quotation_filter" model="ir.ui.view">
            <field name="name">request.quotation.select</field>
            <field name="model">purchase.order</field>
            <field name="type">search</field>
            <field name="arch" type="xml">
                <search string="Search Purchase Order">
                 <group>
                    <filter icon="terp-document-new" name="draft" string="Quotations" domain="[('state','=','draft')]"  help="Purchase order which are in draft state"/>
                    <filter icon="terp-check" name="approved" string="Approved" domain="[('state','in',('approved','done'))]"  help="Approved purchase order"/>
                    <separator orientation="vertical"/>
                    <filter icon="terp-gtk-go-back-rtl" name="not_invoiced" string="Not Invoiced" domain="[('invoice_ids','=', False)]"  help="Purchase orders that include lines not invoiced."/>
                    <filter icon="terp-emblem-important" name="exception" string="Exception" domain="[('state','in',('except_invoice','except_picking'))]"  help="Purchase order which are in the exception state"/>
                    <separator orientation="vertical"/>
                    <field name="name" string="Reference"/>
                    <field name="partner_id"/>
                    <field name="product_id"/>
                    <field name="create_uid"/>
                </group>
                <newline/>
                  <group expand="0" string="Group By...">
                    <filter string="Supplier" icon="terp-partner" domain="[]" context="{'group_by':'partner_id'}"/>
                     <separator orientation="vertical"/>
                    <filter string="Source" icon="terp-gtk-jump-to-rtl" domain="[]" context="{'group_by':'origin'}"/>
                    <filter string="Status" icon="terp-stock_effects-object-colorize" domain="[]" context="{'group_by':'state'}"/>
                     <separator orientation="vertical"/>
                    <filter string="Order Date" icon="terp-go-month" domain="[]" context="{'group_by':'date_order'}"/>
                    <filter string="Expected Date" icon="terp-go-month" domain="[]" context="{'group_by':'minimum_planned_date'}"/>

                </group>
              </search>
            </field>
        </record>

        <record id="view_purchase_order_filter" model="ir.ui.view">
            <field name="name">purchase.order.list.select</field>
            <field name="model">purchase.order</field>
            <field name="type">search</field>
            <field name="arch" type="xml">
                <search string="Search Purchase Order">
                 <group>
                    <filter icon="terp-document-new" name="draft" string="Quotations" domain="[('state','=','draft')]"  help="Purchase orders which are in draft state"/>
                    <filter icon="terp-check" name="approved" string="Purchase Orders" domain="[('state','not in',('draft','cancel'))]"  help="Approved purchase orders"/>
                    <separator orientation="vertical"/>
                    <filter icon="terp-gtk-go-back-rtl" name="not_invoiced" string="Not Invoiced" domain="[('invoice_ids','=', False)]"  help="Purchase orders that include lines not invoiced."/>
                    <filter icon="terp-emblem-important" name="exception" string="Exception" domain="[('state','in',('except_invoice','except_picking'))]" help="Purchase orders which are in exception state"/>
                    <separator orientation="vertical"/>
                    <field name="name" string="Reference"/>
                    <field name="partner_id"/>
                    <field name="product_id"/>
                    <field name="create_uid"/>
                </group>
                <newline/>
                  <group expand="0" string="Group By...">
                    <filter string="Supplier" icon="terp-partner" domain="[]" context="{'group_by':'partner_id'}"/>
                     <separator orientation="vertical"/>
                    <filter string="Source" icon="terp-gtk-jump-to-rtl" domain="[]" context="{'group_by':'origin'}"/>
                    <filter string="Status" icon="terp-stock_effects-object-colorize" domain="[]" context="{'group_by':'state'}"/>
                     <separator orientation="vertical"/>
                    <filter string="Order Date" icon="terp-go-month" domain="[]" context="{'group_by':'date_order'}"/>
                    <filter string="Expected Date" icon="terp-go-month" domain="[]" context="{'group_by':'minimum_planned_date'}"/>

                </group>
              </search>
            </field>
        </record>

        <record id="purchase_order_tree" model="ir.ui.view">
            <field name="name">purchase.order.tree</field>
            <field name="model">purchase.order</field>
            <field name="type">tree</field>
            <field name="arch" type="xml">
                <tree fonts="bold:needaction_pending==True" colors="grey:state=='cancel';blue:state in ('wait','confirmed');red:state in ('except_invoice','except_picking')" string="Purchase Order">
                    <field name="needaction_pending" invisible="1"/>
                    <field name="name" string="Reference"/>
                    <field name="date_order" />
                    <field name="partner_id"/>
                    <field name="company_id" groups="base.group_multi_company" widget="selection"/>
                    <field name="minimum_planned_date" invisible="context.get('quotation_only', False)"/>
                    <field name="origin"/>
                    <field name="invoiced_rate" widget="progressbar" invisible="context.get('quotation_only', False)"/>
                    <field name="shipped_rate" widget="progressbar" invisible="context.get('quotation_only', False)"/>
                    <field name="amount_untaxed" sum="Total Untaxed amount"/>
                    <field name="amount_total" sum="Total amount"/>
                    <field name="state"/>
                </tree>
            </field>
        </record>

        <record id="purchase_rfq" model="ir.actions.act_window">
            <field name="name">Quotations</field>
            <field name="type">ir.actions.act_window</field>
            <field name="res_model">purchase.order</field>
            <field name="context">{'search_default_draft': 1}</field>
            <field name="view_mode">tree,form,graph,calendar</field>
            <field name="search_view_id" ref="view_purchase_order_filter"/>
            <field name="help">You can create a request for quotation when you want to buy products to a supplier but the purchase is not confirmed yet. Use also this menu to review requests for quotation created automatically based on your logistic rules (minimum stock, MTO, etc). You can convert the request for quotation into a purchase order once the order is confirmed. If you use the extended interface (from user's preferences), you can select the way to control your supplier invoices: based on the order, based on the receptions or manual encoding</field>
        </record>
        <menuitem action="purchase_rfq" id="menu_purchase_rfq"
            parent="menu_procurement_management"
            sequence="0"/>

        <record id="purchase_form_action" model="ir.actions.act_window">
            <field name="name">Purchase Orders</field>
            <field name="type">ir.actions.act_window</field>
            <field name="res_model">purchase.order</field>
            <field name="view_mode">tree,form,graph,calendar</field>
            <field name="context">{'search_default_approved': 1,'search_default_create_uid':uid}</field>
            <field name="search_view_id" ref="view_purchase_order_filter"/>
            <field name="help">Use this menu to search within your purchase orders by references, supplier, products, etc. For each purchase order, you can track the products received, and control the supplier invoices.</field>
        </record>
        <menuitem action="purchase_form_action" id="menu_purchase_form_action" parent="menu_procurement_management" sequence="6"/>


        <record id="purchase_order_line_form" model="ir.ui.view">
            <field name="name">purchase.order.line.form</field>
            <field name="model">purchase.order.line</field>
            <field name="type">form</field>
            <field name="arch" type="xml">
                <form string="Purchase Order Line" version="7.0">
                    <sheet>
                        <label for="name" class="oe_form_readonly_hidden"/>
                        <h1><field name="name"/></h1>
                        <label for="product_id" class="oe_form_readonly_hidden"/>
                        <group>
                            <group>
                                <field name="product_id" on_change="onchange_product_id(parent.pricelist_id,product_id,product_qty,product_uom,parent.partner_id, parent.date_order,parent.fiscal_position,date_planned,name,price_unit,notes,context)"/>
                                <label for="product_qty"/>
                                <div>
                                    <field name="product_qty" on_change="onchange_product_id(parent.pricelist_id,product_id,product_qty,product_uom,parent.partner_id,parent.date_order,parent.fiscal_position,date_planned,name,price_unit,notes,context)" class="oe_form_inline"/>
                                    <field name="product_uom" groups="product.group_uom" on_change="onchange_product_uom(parent.pricelist_id,product_id,product_qty,product_uom,parent.partner_id, parent.date_order,parent.fiscal_position,date_planned,name,price_unit,notes,context)" class="oe_form_inline"/>
                                </div>
                                <field name="price_unit"/>
                            </group>
                            <group>
                                <field name="date_planned" widget="date"/>
                                <field name="company_id" groups="base.group_multi_company" widget="selection"/>
                                <field name="account_analytic_id" colspan="4" groups="purchase.group_analytic_accounting" domain="[('parent_id','!=',False)]" />
                                <field name="taxes_id" widget="many2many_tags"
                                    domain="[('parent_id','=',False),('type_tax_use','!=','sale')]"/>
                            </group>
                            <group string="Notes" colspan="4">
                                <field name="notes"/>
                            </group>
                            <group string="Invoices" colspan="4">
                                <field name="invoiced"/>
                                <field name="invoice_lines" nolabel="1" colspan="2"/>
                            </group>
                            <separator string="Stock Moves"/>
                            <field name="move_ids"/>
                        </group>
                    </sheet>
                </form>
            </field>
        </record>

        <record id="purchase_order_line_tree" model="ir.ui.view">
            <field name="name">purchase.order.line.tree</field>
            <field name="model">purchase.order.line</field>
            <field name="type">tree</field>
            <field name="arch" type="xml">
                <tree string="Purchase Order Lines">
                    <field name="order_id"/>
                    <field name="name"/>
                    <field name="partner_id" string="Supplier" />
                    <field name="product_id"/>
                    <field name="price_unit"/>
                    <field name="product_qty"/>
                    <field name="product_uom" groups="product.group_uom"/>
                    <field name="price_subtotal"/>
                    <field name="date_planned"  widget="date" width="135"/>
                    <field name="state" invisible="1"/>
                    <field name="invoiced" invisible="1"/>
                </tree>
            </field>
        </record>
        <record id="purchase_order_line_form2" model="ir.ui.view">
            <field name="name">purchase.order.line.form2</field>
            <field name="model">purchase.order.line</field>
            <field name="type">form</field>
            <field name="priority" eval="20"/>
            <field name="arch" type="xml">
                <form string="Purchase Order Line" version="7.0">
                    <label for="order_id" class="oe_form_readonly_hidden"/>
                    <h1>
                        <field name="order_id" class="oe_form_inline"/>, 
                        <field name="date_order" class="oe_form_inline"/>
                    </h1>
                    <label for="partner_id" class="oe_form_readonly_hidden"/>
                    <h2><field name="partner_id"/></h2>

                    <group>
                        <group>
                            <field name="name"/>
                            <field name="product_id" readonly="1"/>
                            <label for="product_qty"/>
                            <div>
                                <field name="product_qty" readonly="1" class="oe_form_inline"/>
                                <field name="product_uom" readonly="1" groups="product.group_uom" class="oe_form_inline"/>
                            </div>
                            <field name="price_unit"/>
                        </group>
                        <group>
                            <field name="date_planned" widget="date"  readonly="1"/>
                            <field name="company_id" groups="base.group_multi_company" widget="selection"/>
                            <field name="account_analytic_id" colspan="4" groups="purchase.group_analytic_accounting" domain="[('parent_id','!=',False)]"/>
                            <field name="taxes_id" widget="many2many_tags"
                                domain="[('parent_id','=',False),('type_tax_use','!=','sale')]"/>
                            <field name="invoiced"/>
                        </group>
                    </group>
                    <separator string="Manual Invoices"/>
                    <field name="invoice_lines"/>
                    <separator string="Notes"/>
                    <field name="notes"/>
                    <separator string="Stock Moves"/>
                    <field name="move_ids"/>
                </form>
            </field>
        </record>
          <record id="purchase_order_line_search" model="ir.ui.view">
            <field name="name">purchase.order.line.search</field>
            <field name="model">purchase.order.line</field>
            <field name="type">search</field>
            <field name="arch" type="xml">
                <search string="Search Purchase Order">
                    <group>
                        <field name="order_id"/>
                        <field name="product_id"/>
                        <field name="partner_id"  string="Supplier"/>
                    </group>
                        <newline/>
                    <group expand="0" string="Group By...">
                        <filter string="Supplier" icon="terp-partner" domain="[]" context="{'group_by' : 'partner_id'}" />
                        <separator orientation="vertical"/>
                        <filter string="Product" icon="terp-accessories-archiver" domain="[]" context="{'group_by' : 'product_id'}" />
                        <filter icon="terp-gtk-jump-to-rtl" string="Order Reference" domain="[]" context="{'group_by' :'order_id'}"/>
                        <separator orientation="vertical"/>
                        <filter string="Status" icon="terp-stock_effects-object-colorize" domain="[]" context="{'group_by' : 'state'}" />
                    </group>
               </search>
            </field>
        </record>

        <act_window
            context="{'search_default_partner_id': [active_id], 'default_partner_id': active_id}"
            id="act_res_partner_2_purchase_order"
            name="RFQs and Purchases"
            groups="purchase.group_purchase_user"
            res_model="purchase.order"
            src_model="res.partner"/>

        <act_window
            context="{'search_default_product_id': [active_id], 'default_product_id': active_id}"
            id="action_purchase_line_product_tree"
            name="Purchases"
            res_model="purchase.order.line"
            src_model="product.product"
            groups="purchase.group_purchase_user"/>


        <record id="purchase_line_form_action2" model="ir.actions.act_window">
            <field name="name">Based on Purchase Order lines</field>
            <field name="type">ir.actions.act_window</field>
            <field name="res_model">purchase.order.line</field>
            <field name="domain">[('order_id.invoice_method','&lt;&gt;','picking'), ('state','in',('confirmed','done')), ('invoiced', '=', False)]</field>
            <field name="view_type">form</field>
            <field name="view_mode">tree,form</field>
            <field name="search_view_id" ref="purchase_order_line_search"/>
            <field name="help">If you set the Invoicing Control on a purchase order as "Based on Purchase Order lines", you can track here all the purchase order lines for which you have not yet received the supplier invoice. Once you are ready to receive a supplier invoice, you can generate a draft supplier invoice based on the lines from this menu.</field>
        </record>
        <record id="purchase_line_form_action_tree2" model="ir.actions.act_window.view">
            <field eval="1" name="sequence"/>
            <field name="view_mode">tree</field>
            <field name="view_id" ref="purchase_order_line_tree"/>
            <field name="act_window_id" ref="purchase_line_form_action2"/>
        </record>
        <record id="purchase_line_form_action_form2" model="ir.actions.act_window.view">
            <field eval="2" name="sequence"/>
            <field name="view_mode">form</field>
            <field name="view_id" ref="purchase_order_line_form2"/>
            <field name="act_window_id" ref="purchase_line_form_action2"/>
        </record>
        <menuitem
            action="purchase_line_form_action2"
            id="menu_purchase_line_order_draft"
            parent="menu_procurement_management_invoice"
            sequence="72"/>

        <!--
            Procurements
        -->

        <record id="view_procurement_form_inherit" model="ir.ui.view">
            <field name="name">procurement.order.form.inherit</field>
            <field name="model">procurement.order</field>
            <field name="inherit_id" ref="procurement.procurement_form_view"/>
            <field name="type">form</field>
            <field name="arch" type="xml">
                <xpath expr="//field[@name='close_move']" position="before">
                    <field name="purchase_id"/>
                </xpath>
            </field>
        </record>

    </data>
</openerp><|MERGE_RESOLUTION|>--- conflicted
+++ resolved
@@ -142,21 +142,6 @@
                     <button name="purchase_cancel" states="draft,confirmed,wait_auth,sent" string="Cancel"/>
                     <field name="state" widget="statusbar" statusbar_visible="draft,approved,done" statusbar_colors='{"except_picking":"red","except_invoice":"red","confirmed":"blue","wait":"blue"}' readonly="1"/>
                 </header>
-<<<<<<< HEAD
-                <sheet string="Purchase Order" layout="auto">
-                    <group col="6" colspan="4">
-                        <field name="name"/>
-                        <field name="date_order"/>
-                        <field name="invoiced" groups="base.group_no_one"/>
-                        <newline/>
-                        <field name="warehouse_id" on_change="onchange_warehouse_id(warehouse_id)" widget="selection" groups="stock.group_locations"/>
-                        <field name="partner_ref"/>
-                        <field name="shipped"/>
-                        <field name="company_id" groups="base.group_multi_company" widget="selection"/>
-                    </group>
-                    <notebook colspan="4">
-                        <page string="Purchase Order">
-=======
                 <sheet>
                     <h1>
                         <label string="Draft Purchase Order " attrs="{'invisible': [('state','not in',('draft','sent'))]}"/>
@@ -165,7 +150,6 @@
                     </h1>
                     <group>
                         <group>
->>>>>>> b2f173d4
                             <field name="partner_id" on_change="onchange_partner_id(partner_id)" context="{'search_default_supplier':1,'default_supplier':1,'default_customer':0}"  options='{"quick_create": false}'/>
                             <field name="partner_ref"/>
                             <field domain="[('type','=','purchase')]" name="pricelist_id" groups="product.group_purchase_pricelist"/>
@@ -200,18 +184,6 @@
                             <field name="notes"/>
                         </page>
                         <page string="Delivery &amp; Invoicing">
-<<<<<<< HEAD
-                            <group colspan="2" col="2">
-                                <separator string="Delivery" colspan="2"/>
-                                <field name="dest_address_id" on_change="onchange_dest_address_id(dest_address_id)" groups="purchase.group_delivery_invoice_address"/>
-                                <field name="minimum_planned_date"/>
-                                <field name="location_id" groups="stock.group_locations"/>
-                            </group>
-                            <group colspan="2" col="2">
-                                <separator string="Invoice Control" colspan="2"/>
-                                <field name="invoice_method"/>
-                                <field name="fiscal_position" widget="selection"/>
-=======
                             <group>
                                 <group string="Delivery">
                                     <field name="dest_address_id" on_change="onchange_dest_address_id(dest_address_id)"/>
@@ -222,7 +194,7 @@
                                 <group string="Invoice Control">
                                     <field name="invoice_method"/>
                                     <field name="fiscal_position" widget="selection"/>
-                                    <field name="invoiced"/>
+                                    <field name="invoiced" groups="base.group_no_one"/>
                                 </group>
                                 <group groups="base.group_no_one" string="Purchase Control">
                                     <field name="validator"/>
@@ -230,7 +202,6 @@
                                 </group>
                                 <separator string="Invoices"/>
                                 <field name="invoice_ids" context="{'type':'in_invoice', 'journal_type':'purchase'}"/>
->>>>>>> b2f173d4
                             </group>
                         </page>
                     </notebook>
