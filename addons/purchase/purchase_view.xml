<?xml version="1.0" encoding="utf-8"?>
<openerp>
    <data>
        <!--<menuitem icon="terp-purchase" id="base.menu_purchase_root" name="Purchase Management"
            groups="group_purchase_user"/>-->
       <menuitem icon="terp-purchase" id="base.menu_purchase_root" name="Procurement Management"
            groups="group_purchase_user" sequence="7"/>
       <menuitem id="menu_procurement_management" name="Procurement Management"
            parent="base.menu_purchase_root" sequence="1"/>

     <!--supplier menu-->
     <menuitem id="base.menu_procurement_management_supplier" name="Suppliers"
            parent="base.menu_purchase_root" sequence="3"/>
     <menuitem id="menu_procurement_management_supplier_name" name="Suppliers"
            parent="base.menu_procurement_management_supplier" action="base.action_partner_supplier_form" sequence="1"/>



          <!--Inventory control-->
      <menuitem id="menu_procurement_management_inventory" name="Inventory Control"
            parent="base.menu_purchase_root" sequence="4"/>
      <menuitem action="stock.action_picking_tree4" id="menu_action_picking_tree4" parent="menu_procurement_management_inventory"
              name="Incoming Shipments" sequence="9"/>
        <menuitem action="stock.action_reception_picking_move" id="menu_action_reception_picking_move"
              name="Incoming Products" parent="menu_procurement_management_inventory" sequence="10"/>

     <!--Invoice control-->
      <menuitem id="menu_procurement_management_invoice" name="Invoice Control"
            parent="base.menu_purchase_root" sequence="6"/>
     <menuitem name="Pending Invoices" id="menu_procurement_management_pending_invoice" action="account.action_invoice_tree_pending_invoice"
      parent="menu_procurement_management_invoice"/>

      <!--product menu-->
      <menuitem id="menu_procurement_management_product" name="Product"
            parent="base.menu_purchase_root" sequence="8"/>
      <menuitem name="Products" id="menu_procurement_partner_contact_form" action="product.product_normal_action_puchased"
      parent="menu_procurement_management_product"/>

       <record model="ir.ui.view" id="purchase_order_calendar">
            <field name="name">purchase.order.calendar</field>
            <field name="model">purchase.order</field>
            <field name="type">calendar</field>
            <field name="priority" eval="2"/>
            <field name="arch" type="xml">
                <calendar string="Calendar View" date_start="minimum_planned_date" color="partner_id">
                    <field name="name"/>
                    <field name="amount_total"/>
                    <field name="partner_id"/>
                </calendar>
            </field>
        </record>
        <record model="ir.ui.view" id="view_purchase_order_graph">
            <field name="name">purchase.order.graph</field>
            <field name="model">purchase.order</field>
            <field name="type">graph</field>
            <field name="arch" type="xml">
                <graph string="Purchase Order" type="bar">
                    <field name="partner_id"/>
                    <field name="amount_total" operator="+"/>
                </graph>
            </field>
        </record>

        <record id="purchase_order_form" model="ir.ui.view">
            <field name="name">purchase.order.form</field>
            <field name="model">purchase.order</field>
            <field name="type">form</field>
            <field name="arch" type="xml">
                <form string="Purchase Order">
                    <group col="6" colspan="4">
                        <field name="name" select="1"/>
                        <field name="date_order"/>
                        <field name="invoiced"/>
                        <newline/>
                        <field name="warehouse_id" on_change="onchange_warehouse_id(warehouse_id)" widget="selection"/>
                        <field name="origin"/>
                        <field name="shipped"/>
                        <field name="company_id" groups="base.group_multi_company" widget="selection"/>
                    </group>
                    <notebook colspan="4">
                        <page string="Purchase Order">
                            <field name="partner_id" on_change="onchange_partner_id(partner_id)" select="1" domain="[('supplier','=', 1)]"/>
                            <field name="partner_address_id"/>
                            <field domain="[('type','=','purchase')]" name="pricelist_id" groups="base.group_extended"/>
                            <field name="partner_ref"/>
                            <newline/>
                            <field colspan="4" name="order_line" nolabel="1" mode="tree,form">
                                <tree colors="red:date_planned&lt;=current_date;black:date_planned&gt;current_date" string="Purchase Order Lines">
                                    <field name="date_planned"/>
                                    <field name="name"/>
                                    <field name="product_id"/>
                                    <field name="product_qty"/>
                                    <field name="product_uom"/>
                                    <field name="price_unit"/>
 									<field name="price_subtotal" groups="base.group_extended"/>
                                    <field name="invoiced"/>
                        			<field name="state"/>                                    
                                </tree>
                                <!-- default form view -->
                            </field>
                            <group col="7" colspan="4">
                                <field name="amount_untaxed" sum="Untaxed amount"/>
                                <field name="amount_tax"/>
                                <field name="amount_total" sum="Total amount"/>
                                <button name="button_dummy" states="draft" string="Compute" type="object" icon="gtk-execute"/>
                            </group>
                            <group col="11" colspan="4">
                                <field name="state" readonly="1"/>
                                <button name="purchase_confirm" states="draft" string="Confirm Purchase Order" icon="gtk-apply"/>
                                <button name="purchase_appbuyer" states="wait_auth" string="Approve Purchase" icon="gtk-ok"/>
                                <button name="purchase_approve" states="confirmed" string="Approved by Supplier" icon="gtk-ok"/>
                                <button name="purchase_cancel" states="draft,confirmed,wait_auth" string="Cancel Purchase Order" icon="gtk-cancel"/>
                                <button name="action_cancel_draft" states="cancel" string="Set to Draft" type="object" icon="gtk-convert"/>
                                <button name="action_cancel" states="approved,except_picking,except_invoice" string="Cancel Purchase Order" type="object" icon="gtk-cancel"/>

                                <button name="picking_ok" states="except_picking" string="Manually Corrected" icon="gtk-convert"/>
                                <button name="invoice_ok" states="except_invoice" string="Manually Corrected" icon="gtk-convert"/>
                            </group>
                        </page>
                        <page string="Delivery &amp; Invoices" groups="account.group_account_user">
                            <group colspan="2" col="2" groups="base.group_extended">
                                <separator string="Delivery" colspan="2"/>
                                <field name="dest_address_id" on_change="onchange_dest_address_id(dest_address_id)"/>
                                <field name="minimum_planned_date"/>
                                <field name="location_id"/>
                            </group>
                            <group colspan="2" col="2">
                                <separator string="Invoice Control" colspan="2"/>
                                <field name="invoice_method"/>
                                <field name="invoice_id" readonly="1" groups="base.group_extended"/>
                                <field name="fiscal_position" widget="selection"/>
                            </group>
                            <newline/>
                            <separator string="Purchase Control" colspan="4"/>
                            <field name="validator"/>
                            <field name="date_approve"/>
                        </page>
                        <page string="Notes">
                            <field colspan="4" name="notes" nolabel="1"/>
                        </page>
                    </notebook>
                </form>
            </field>
        </record>

       <record id="view_purchase_order_filter" model="ir.ui.view">
            <field name="name">purchase.order.list.select</field>
            <field name="model">purchase.order</field>
            <field name="type">search</field>
            <field name="arch" type="xml">
                <search string="Search Purchase Order">
                 <group col='10' colspan='4'>
                    <filter icon="terp-purchase" name="draft" string="Quotations" domain="[('state','=','draft')]" separator="1"/>
                    <filter icon="terp-purchase" name="confirmed" string="To Approve" domain="[('state','in',('wait','confirmed'))]" separator="1"/>
                    <filter icon="terp-purchase" name="approved" string="Approved" domain="[('state','in',('approved','done'))]" separator="1"/>
                    <filter icon="terp-purchase" name="exception" string="Exception" domain="[('state','in',('except_invoice','except_picking'))]" separator="1"/>
                    <separator orientation="vertical"/>
                    <filter icon="terp-purchase" string="To Invoice" domain="[('invoiced','=',1)]" separator="1"/>
                    <separator orientation="vertical"/>
                    <field name="name" select="1" string="Reference"/>
                    <field name="partner_id" select="1"/>
                    <field name="product_id" select="1"/>
                    <field name="create_uid" select="1" widget="selection">
                        <filter icon="terp-partner" domain="[('create_uid','=',uid)]" help="My Purchase Orders"/>
                    </field>
                </group>
                <newline/>
                  <group expand="1" string="Group By..." colspan="4" col="10">
                    <filter string="Supplier" icon="terp-purchase" domain="[]" context="{'group_by':'partner_id'}"/>
                    <filter string="State" icon="terp-sale" domain="[]" context="{'group_by':'state'}"/>
                    <filter string="Order Date" icon="terp-purchase" domain="[]" context="{'group_by':'date_order'}"/>
                </group>
              </search>
            </field>
        </record>
<<<<<<< HEAD

        <record id="purchase_rfq" model="ir.actions.act_window">
            <field name="name">Quotation Request</field>
            <field name="type">ir.actions.act_window</field>
            <field name="res_model">purchase.order</field>
            <field name="view_type">form</field>
            <field name="domain">[('state','=','draft')]</field>
            <field name="view_mode">tree,form</field>
            <field name="search_view_id" ref="view_purchase_order_filter"/>
        </record>
        <menuitem action="purchase_rfq" id="menu_purchase_rfq" parent="menu_procurement_management"
                name="Request for Quotations" sequence="6"/>

        <record id="purchase_form_action" model="ir.actions.act_window">
            <field name="name">Purchase Orders</field>
            <field name="type">ir.actions.act_window</field>
            <field name="res_model">purchase.order</field>
            <field name="view_mode">tree,form,calendar,graph</field>
            <field name="search_view_id" ref="view_purchase_order_filter"/>
        </record>
        <menuitem action="purchase_form_action" id="menu_purchase_form_action" parent="menu_procurement_management"/>

        <record id="purchase_form_action4" model="ir.actions.act_window">
            <field name="name">Purchase Orders in Progress</field>
            <field name="type">ir.actions.act_window</field>
            <field name="res_model">purchase.order</field>
            <field name="view_type">form</field>
            <field name="view_mode">tree,form,calendar,graph</field>
            <field name="domain">[('state','=','approved')]</field>
            <field name="search_view_id" ref="view_purchase_order_filter"/>
        </record>

=======
>>>>>>> 5e9e4eaa
        <record id="purchase_order_tree" model="ir.ui.view">
            <field name="name">purchase.order.tree</field>
            <field name="model">purchase.order</field>
            <field name="type">tree</field>
            <field name="arch" type="xml">
                <tree string="Purchase Order">
                    <field name="name" string="Reference"/>
                    <field name="date_order" string="Order Date"/>
                    <field name="partner_id"/>
                    <field name="company_id" groups="base.group_multi_company" widget="selection"/>
                    <field name="location_id"/>
                    <field name="minimum_planned_date"/>
                    <field name="origin"/>
                    <field name="invoiced_rate" widget="progressbar"/>
                    <field name="shipped_rate" widget="progressbar"/>
                    <field name="amount_untaxed" sum="Total Untaxed amount"/>
                    <field name="amount_total" sum="Total amount"/>
                    <field name="state"/>
                </tree>
            </field>
        </record>

        <record id="purchase_rfq" model="ir.actions.act_window">
            <field name="name">Requests for Quotation</field>
            <field name="type">ir.actions.act_window</field>
            <field name="res_model">purchase.order</field>
            <field name="view_type">form</field>
            <field name="context">{'search_default_draft': 1}</field>
            <field name="view_mode">tree,form,graph,calendar</field>
        </record>
        <menuitem action="purchase_rfq" id="menu_purchase_rfq" parent="menu_procurement_management" 
                sequence="6"/>

        <record id="purchase_form_action" model="ir.actions.act_window">
            <field name="name">Purchase Orders</field>
            <field name="type">ir.actions.act_window</field>
            <field name="res_model">purchase.order</field>
            <field name="view_mode">tree,form,graph,calendar</field>
            <field name="context">{'search_default_approved': 1}</field>
        </record>
        <menuitem action="purchase_form_action" id="menu_purchase_form_action" parent="menu_procurement_management"/>


        <record id="purchase_order_line_form" model="ir.ui.view">
            <field name="name">purchase.order.line.form</field>
            <field name="model">purchase.order.line</field>
            <field name="type">form</field>
            <field name="arch" type="xml">
                <form string="Purchase Order Line">
                    <notebook colspan="4">
                        <page string="Order Line">
                            <field colspan="4" context="partner_id=parent.partner_id,quantity=product_qty,pricelist=parent.pricelist_id,uom=product_uom,warehouse=parent.warehouse_id" name="product_id" on_change="product_id_change(parent.pricelist_id,product_id,product_qty,product_uom,parent.partner_id, parent.date_order,parent.fiscal_position,date_planned,name,price_unit,notes)"/>
                            <field context="partner_id=parent.partner_id,quantity=product_qty,pricelist=parent.pricelist_id,uom=product_uom,warehouse=parent.warehouse_id" name="product_qty" on_change="product_id_change(parent.pricelist_id,product_id,product_qty,product_uom,parent.partner_id,parent.date_order,parent.fiscal_position,date_planned,name,price_unit,notes)"/>
                            <field name="product_uom" on_change="product_uom_change(parent.pricelist_id,product_id,product_qty,product_uom,parent.partner_id, parent.date_order,parent.fiscal_position)"/>
                            <field colspan="4" name="name"/>
                            <field name="date_planned" widget="date"/>
                            <field name="price_unit"/>
                            <field name="company_id" groups="base.group_multi_company" widget="selection"/>
                            <field name="price_subtotal" readonly="1"/>
                        </page>
                        <page string="Notes">
                            <field colspan="4" name="notes" nolabel="1"/>
                        </page>
                        <page string="History" groups="base.group_extended">
                               <separator colspan="4" string="Stock Moves"/>
                               <field colspan="4" name="move_ids" nolabel="1" widget="many2many"/>
                        </page>
                        <page string="Invoicing" groups="base.group_extended">
                            <field name="account_analytic_id" colspan="4"/>
                            <separator colspan="4" string="Taxes"/>
                            <field colspan="4" nolabel="1" name="taxes_id" domain="[('parent_id','=',False),('type_tax_use','!=','sale')]"/>
	                        <separator colspan="4" string="Manual Invoices"/>
	                        <field name="invoiced"/>
	                        <newline/>
	                        <field colspan="4" name="invoice_lines" nolabel="1" widget="many2many"/>                            
                        </page>
                    </notebook>
					<group>
						<field name="state" />
                    </group>                    
                </form>
            </field>
        </record>

        <record id="purchase_order_line_tree" model="ir.ui.view">
            <field name="name">purchase.order.line.tree</field>
            <field name="model">purchase.order.line</field>
            <field name="type">tree</field>
            <field name="arch" type="xml">
                <tree colors="red:date_planned&lt;=current_date;black:date_planned&gt;current_date" string="Purchase Order Lines">
                    <field name="order_id"/>
                    <field name="name"/>
                    <field name="date_planned" widget="date"/>
                    <field name="product_id"/>
                    <field name="product_qty"/>
                    <field name="product_uom"/>
                    <field name="price_unit"/>
                    <field name="price_subtotal"/>
                    <field name="invoiced"/>
                </tree>
            </field>
        </record>

        <act_window
            context="{'partner_id': active_id}"
            domain="[('partner_id', '=', active_id)]"
            id="act_res_partner_2_purchase_order"
            name="Purchase orders"
            res_model="purchase.order"
            src_model="res.partner"/>

        <act_window
            domain="[('product_id','=',active_id)]"
            id="action_purchase_line_product_tree"
            name="Product purchases"
            res_model="purchase.order.line"
            src_model="product.product"/>
<!--
	<record model="ir.values" id="action_merge_purchase_order">
                <field name="object" eval="1" />
                <field name="name">Purchase Order</field>
                <field name="key2">client_action_multi</field>
                <field name="value" eval="'ir.actions.act_window,' + str(ref('action_view_purchase_order_group'))" />
                <field name="key">action</field>
                <field name="model">purchase.order</field>
         </record>
          -->

        <record id="purchase_line_form_action2" model="ir.actions.act_window">
            <field name="name">Lines To Invoices</field>
            <field name="type">ir.actions.act_window</field>
            <field name="res_model">purchase.order.line</field>
            <field name="domain">[('state','in',('confirmed','done')), ('invoiced','=',False)]</field>
            <field name="view_type">form</field>
            <field name="view_mode">tree,form</field>
        </record>
        <record id="purchase_line_form_action_tree2" model="ir.actions.act_window.view">
            <field eval="1" name="sequence"/>
            <field name="view_mode">tree</field>
            <field name="view_id" ref="purchase_order_line_tree"/>
            <field name="act_window_id" ref="purchase_line_form_action2"/>
        </record>
        <record id="purchase_line_form_action_form2" model="ir.actions.act_window.view">
            <field eval="2" name="sequence"/>
            <field name="view_mode">form</field>
            <field name="view_id" ref="purchase_order_line_form"/>
            <field name="act_window_id" ref="purchase_line_form_action2"/>
        </record>
         <menuitem action="purchase_line_form_action2" id="menu_purchase_line_order_draft" parent="menu_procurement_management_invoice"/>
          

    </data>
</openerp><|MERGE_RESOLUTION|>--- conflicted
+++ resolved
@@ -94,7 +94,7 @@
                                     <field name="price_unit"/>
  									<field name="price_subtotal" groups="base.group_extended"/>
                                     <field name="invoiced"/>
-                        			<field name="state"/>                                    
+                        			<field name="state"/>
                                 </tree>
                                 <!-- default form view -->
                             </field>
@@ -173,41 +173,6 @@
               </search>
             </field>
         </record>
-<<<<<<< HEAD
-
-        <record id="purchase_rfq" model="ir.actions.act_window">
-            <field name="name">Quotation Request</field>
-            <field name="type">ir.actions.act_window</field>
-            <field name="res_model">purchase.order</field>
-            <field name="view_type">form</field>
-            <field name="domain">[('state','=','draft')]</field>
-            <field name="view_mode">tree,form</field>
-            <field name="search_view_id" ref="view_purchase_order_filter"/>
-        </record>
-        <menuitem action="purchase_rfq" id="menu_purchase_rfq" parent="menu_procurement_management"
-                name="Request for Quotations" sequence="6"/>
-
-        <record id="purchase_form_action" model="ir.actions.act_window">
-            <field name="name">Purchase Orders</field>
-            <field name="type">ir.actions.act_window</field>
-            <field name="res_model">purchase.order</field>
-            <field name="view_mode">tree,form,calendar,graph</field>
-            <field name="search_view_id" ref="view_purchase_order_filter"/>
-        </record>
-        <menuitem action="purchase_form_action" id="menu_purchase_form_action" parent="menu_procurement_management"/>
-
-        <record id="purchase_form_action4" model="ir.actions.act_window">
-            <field name="name">Purchase Orders in Progress</field>
-            <field name="type">ir.actions.act_window</field>
-            <field name="res_model">purchase.order</field>
-            <field name="view_type">form</field>
-            <field name="view_mode">tree,form,calendar,graph</field>
-            <field name="domain">[('state','=','approved')]</field>
-            <field name="search_view_id" ref="view_purchase_order_filter"/>
-        </record>
-
-=======
->>>>>>> 5e9e4eaa
         <record id="purchase_order_tree" model="ir.ui.view">
             <field name="name">purchase.order.tree</field>
             <field name="model">purchase.order</field>
@@ -238,7 +203,7 @@
             <field name="context">{'search_default_draft': 1}</field>
             <field name="view_mode">tree,form,graph,calendar</field>
         </record>
-        <menuitem action="purchase_rfq" id="menu_purchase_rfq" parent="menu_procurement_management" 
+        <menuitem action="purchase_rfq" id="menu_purchase_rfq" parent="menu_procurement_management"
                 sequence="6"/>
 
         <record id="purchase_form_action" model="ir.actions.act_window">
@@ -282,12 +247,12 @@
 	                        <separator colspan="4" string="Manual Invoices"/>
 	                        <field name="invoiced"/>
 	                        <newline/>
-	                        <field colspan="4" name="invoice_lines" nolabel="1" widget="many2many"/>                            
+	                        <field colspan="4" name="invoice_lines" nolabel="1" widget="many2many"/>
                         </page>
                     </notebook>
 					<group>
 						<field name="state" />
-                    </group>                    
+                    </group>
                 </form>
             </field>
         </record>
@@ -357,7 +322,7 @@
             <field name="act_window_id" ref="purchase_line_form_action2"/>
         </record>
          <menuitem action="purchase_line_form_action2" id="menu_purchase_line_order_draft" parent="menu_procurement_management_invoice"/>
-          
+
 
     </data>
 </openerp>