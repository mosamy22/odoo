--- conflicted
+++ resolved
@@ -1,16 +1,11 @@
 # -*- coding: utf-8 -*-
 # Part of Odoo. See LICENSE file for full copyright and licensing details.
 
-<<<<<<< HEAD
 import odoo.tests
 
-
+@odoo.tests.common.at_install(False)
+@odoo.tests.common.post_install(True)
 class TestUi(odoo.tests.HttpCase):
-=======
-@openerp.tests.common.at_install(False)
-@openerp.tests.common.post_install(True)
-class TestUi(openerp.tests.HttpCase):
->>>>>>> 9ad5f26b
 
     post_install = True
     at_install = False
