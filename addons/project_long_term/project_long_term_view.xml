--- conflicted
+++ resolved
@@ -330,13 +330,8 @@
             <field name="type">search</field>
             <field name="inherit_id" ref="project.view_task_search_form"/>
             <field name="arch" type="xml">
-<<<<<<< HEAD
-                <field name="project_id" position="after">
-                    <field name="phase_id"/>
-=======
                 <field name="user_id" position="before">
                     <field name="phase_id" select="1"/>
->>>>>>> 6d69d32e
                 </field>
             </field>
         </record>
