--- conflicted
+++ resolved
@@ -1,165 +1,47 @@
-# Spanish translation for openobject-addons
-# Copyright (c) 2010 Rosetta Contributors and Canonical Ltd 2010
-# This file is distributed under the same license as the openobject-addons package.
-# FIRST AUTHOR <EMAIL@ADDRESS>, 2010.
-#
+# Translation of Odoo Server.
+# This file contains the translation of the following modules:
+# * report_webkit
+# 
+# Translators:
+# FIRST AUTHOR <EMAIL@ADDRESS>, 2010
 msgid ""
 msgstr ""
-<<<<<<< HEAD
-"Project-Id-Version: openobject-addons\n"
-"Report-Msgid-Bugs-To: FULL NAME <EMAIL@ADDRESS>\n"
-"POT-Creation-Date: 2011-01-11 11:16+0000\n"
-"PO-Revision-Date: 2010-12-29 10:24+0000\n"
-"Last-Translator: Borja López Soilán (NeoPolus) <borjalopezsoilan@gmail.com>\n"
-"Language-Team: Spanish <es@li.org>\n"
-=======
 "Project-Id-Version: Odoo 8.0\n"
 "Report-Msgid-Bugs-To: \n"
 "POT-Creation-Date: 2015-01-21 14:08+0000\n"
 "PO-Revision-Date: 2016-05-15 18:50+0000\n"
 "Last-Translator: Martin Trigaux\n"
 "Language-Team: Spanish (Venezuela) (http://www.transifex.com/odoo/odoo-8/language/es_VE/)\n"
->>>>>>> 0af32f3f
 "MIME-Version: 1.0\n"
 "Content-Type: text/plain; charset=UTF-8\n"
-"Content-Transfer-Encoding: 8bit\n"
-"X-Launchpad-Export-Date: 2011-09-05 05:57+0000\n"
-"X-Generator: Launchpad (build 13830)\n"
-
-#. module: report_webkit
-#: field:ir.actions.report.xml,webkit_header:0
-msgid "WebKit Header"
-msgstr "Cabecera WebKit"
-
-#. module: report_webkit
-#: view:ir.actions.report.xml:0
-msgid "Webkit Template (used if Report File is not found)"
-msgstr "Plantilla WebKit (utilizada si el archivo del informe no existe)"
-
-#. module: report_webkit
-#: selection:ir.header_webkit,format:0
-msgid "Tabloid 29 279.4 x 431.8 mm"
-msgstr "Tabloide 29 279,4 x 431,8 mm"
-
-#. module: report_webkit
-#: model:ir.actions.act_window,name:report_webkit.action_header_img
-#: model:ir.ui.menu,name:report_webkit.menu_header_img
-msgid "Header IMG"
-msgstr "Imagen cabecera"
-
-#. module: report_webkit
-#: field:res.company,lib_path:0
-msgid "Webkit Executable Path"
-msgstr "Ruta ejecutable WebKit"
-
-#. module: report_webkit
-#: selection:ir.header_webkit,format:0
-msgid "Ledger  28  431.8 x 279.4 mm"
-msgstr "Libro 28 431,8 x 279,4 mm"
-
-#. module: report_webkit
-#: help:ir.header_img,type:0
-msgid "Image type(png,gif,jpeg)"
-msgstr "Tipo de imagen (png, gif, jpeg)"
-
-#. module: report_webkit
-#: selection:ir.header_webkit,format:0
-msgid "Executive 4   7.5 x 10 inches, 190.5 x 254 mm"
-msgstr "Ejecutivo 4 7,5 x 10 pulgadas, 190,5 x 254 mm"
-
-#. module: report_webkit
-#: field:ir.header_img,company_id:0
-#: field:ir.header_webkit,company_id:0
-msgid "Company"
-msgstr "Compañía"
-
-#. module: report_webkit
-#: code:addons/report_webkit/webkit_report.py:97
-#, python-format
-msgid "path to Wkhtmltopdf is not absolute"
-msgstr "La ruta a Wkhtmltopdf no es absoluta"
-
-#. module: report_webkit
-#: selection:ir.header_webkit,format:0
-msgid "DLE 26 110 x 220 mm"
-msgstr "DLE 26 110 x 220 mm"
-
-#. module: report_webkit
-#: selection:ir.header_webkit,format:0
-msgid "B7  21  88 x 125 mm"
-msgstr "B7 21 88 x 125 mm"
-
-#. module: report_webkit
-#: code:addons/report_webkit/webkit_report.py:306
-#: code:addons/report_webkit/webkit_report.py:320
-#: code:addons/report_webkit/webkit_report.py:338
-#: code:addons/report_webkit/webkit_report.py:354
-#, python-format
-msgid "Webkit render"
-msgstr "Renderizador del webkit"
-
-#. module: report_webkit
-#: selection:ir.header_webkit,format:0
-msgid "Folio 27  210 x 330 mm"
-msgstr "Folio 27 210 x 330 mm"
-
-#. module: report_webkit
-#: code:addons/report_webkit/webkit_report.py:67
-#, python-format
-msgid ""
-"Please install executable on your system'+\n"
-"                             ' (sudo apt-get install wkhtmltopdf) or "
-"download it from here:'+\n"
-"                             ' "
-"http://code.google.com/p/wkhtmltopdf/downloads/list and set the'+\n"
-"                             ' path to the executable on the Company form."
-msgstr ""
-"Por favor instale el ejecutable en su sistema'+\n"
-"                             ' (sudo apt-get install wkhtmltopdf) o "
-"desárguelo de aquí:'+\n"
-"                             ' "
-"http://code.google.com/p/wkhtmltopdf/downloads/list y establezca la'+\n"
-"                             ' ruta hacia el ejecutable en el formulario de "
-"la compañía."
-
-#. module: report_webkit
-#: help:ir.header_img,name:0
-msgid "Name of Image"
-msgstr "Nombre de la imagen"
-
-#. module: report_webkit
-#: code:addons/report_webkit/webkit_report.py:91
-#, python-format
-msgid ""
-"Wrong Wkhtmltopdf path set in company'+\n"
-"                                'Given path is not executable or path is "
-"wrong"
-msgstr ""
-"Ruta Wkhtmltopdf errónea en la compañía'+\n"
-"                                'La ruta actual no puede ser ejecutada o la "
-"ruta es errónea"
-
-#. module: report_webkit
-#: code:addons/report_webkit/webkit_report.py:166
-#, python-format
-msgid "Webkit raise an error"
-msgstr "Webkit genera un error"
-
-#. module: report_webkit
-#: selection:ir.header_webkit,format:0
-msgid "Legal    3   8.5 x 14 inches, 215.9 x 355.6 mm"
-msgstr "Legal 3 8,5 x 14 pulgadas, 215,9 x 355,6 mm"
-
-#. module: report_webkit
-#: model:ir.model,name:report_webkit.model_ir_header_webkit
-msgid "ir.header_webkit"
-msgstr "ir.cabecera_webkit"
-
-#. module: report_webkit
-#: model:ir.actions.act_window,name:report_webkit.action_header_webkit
-#: model:ir.ui.menu,name:report_webkit.menu_header_webkit
-msgid "Header HTML"
-msgstr "Cabecera HTML"
+"Content-Transfer-Encoding: \n"
+"Language: es_VE\n"
+"Plural-Forms: nplurals=2; plural=(n != 1);\n"
+
+#. module: report_webkit
+#: selection:ir.header_webkit,format:0
+msgid ":B10    16  31 x 44 mm"
+msgstr ":B10 16 31 x 44 mm"
+
+#. module: report_webkit
+#: selection:ir.header_webkit,format:0
+msgid "A0  5   841 x 1189 mm"
+msgstr "A0 5 841 x 1189 mm"
+
+#. module: report_webkit
+#: selection:ir.header_webkit,format:0
+msgid "A1  6   594 x 841 mm"
+msgstr "A1 6 594 x 841 mm"
+
+#. module: report_webkit
+#: selection:ir.header_webkit,format:0
+msgid "A2  7   420 x 594 mm"
+msgstr "A2 7 420 x 594 mm"
+
+#. module: report_webkit
+#: selection:ir.header_webkit,format:0
+msgid "A3  8   297 x 420 mm"
+msgstr "A3 8 297 x 420 mm"
 
 #. module: report_webkit
 #: selection:ir.header_webkit,format:0
@@ -167,45 +49,40 @@
 msgstr "A4 0 210 x 297 mm, 8,26 x 11,69 pulgadas"
 
 #. module: report_webkit
-#: view:report.webkit.actions:0
-msgid "_Cancel"
-msgstr "_Cancelar"
-
-#. module: report_webkit
-#: selection:ir.header_webkit,format:0
-msgid "B2  17  500 x 707 mm"
-msgstr "B2 17 500 x 707 mm"
-
-#. module: report_webkit
-#: model:ir.model,name:report_webkit.model_ir_header_img
-msgid "ir.header_img"
-msgstr "ir.cabecera_img"
-
-#. module: report_webkit
-#: constraint:res.company:0
-msgid "Error! You can not create recursive companies."
-msgstr "¡Error! No puede crear compañías recursivas."
-
-#. module: report_webkit
-#: selection:ir.header_webkit,format:0
-msgid "A0  5   841 x 1189 mm"
-msgstr "A0 5 841 x 1189 mm"
-
-#. module: report_webkit
-#: selection:ir.header_webkit,format:0
-msgid "C5E 24  163 x 229 mm"
-msgstr "C5E 24 163 x 229 mm"
-
-#. module: report_webkit
-#: field:ir.header_img,type:0
-msgid "Type"
-msgstr "Tipo"
-
-#. module: report_webkit
-#: code:addons/report_webkit/wizard/report_webkit_actions.py:134
-#, python-format
-msgid "Client Actions Connections"
-msgstr "Conexiones acciones cliente"
+#: selection:ir.header_webkit,format:0
+msgid "A5  9   148 x 210 mm"
+msgstr "A5 9 148 x 210 mm"
+
+#. module: report_webkit
+#: selection:ir.header_webkit,format:0
+msgid "A6  10  105 x 148 mm"
+msgstr "A6 10 105 x 148 mm"
+
+#. module: report_webkit
+#: selection:ir.header_webkit,format:0
+msgid "A7  11  74 x 105 mm"
+msgstr "A7 11 74 x 105 mm"
+
+#. module: report_webkit
+#: selection:ir.header_webkit,format:0
+msgid "A8  12  52 x 74 mm"
+msgstr "A8 12 52 x 74 mm"
+
+#. module: report_webkit
+#: selection:ir.header_webkit,format:0
+msgid "A9  13  37 x 52 mm"
+msgstr "A9 13 37 x 52 mm"
+
+#. module: report_webkit
+#: model:ir.actions.act_window,name:report_webkit.wizard_ofdo_report_actions
+#: view:report.webkit.actions:report_webkit.view_report_webkit_actions
+msgid "Add Print Buttons"
+msgstr "Añadir botones imprimir"
+
+#. module: report_webkit
+#: field:report.webkit.actions,print_button:0
+msgid "Add print button"
+msgstr "Añadir botón de imprimir"
 
 #. module: report_webkit
 #: field:res.company,header_image:0
@@ -213,9 +90,14 @@
 msgstr "Imágenes disponibles"
 
 #. module: report_webkit
-#: field:ir.header_webkit,html:0
-msgid "webkit header"
-msgstr "Cabecera WebKit"
+#: field:res.company,header_webkit:0
+msgid "Available html"
+msgstr "Html disponible"
+
+#. module: report_webkit
+#: selection:ir.header_webkit,format:0
+msgid "B0  14  1000 x 1414 mm"
+msgstr "B0 14 1000 x 1414 mm"
 
 #. module: report_webkit
 #: selection:ir.header_webkit,format:0
@@ -224,180 +106,174 @@
 
 #. module: report_webkit
 #: selection:ir.header_webkit,format:0
-msgid "A1  6   594 x 841 mm"
-msgstr "A1 6 594 x 841 mm"
-
-#. module: report_webkit
-#: help:ir.actions.report.xml,webkit_header:0
-msgid "The header linked to the report"
-msgstr "La cabecera relacionada con el informe"
-
-#. module: report_webkit
-#: code:addons/report_webkit/webkit_report.py:78
-#, python-format
-msgid "Wkhtmltopdf library path is not set in company"
-msgstr ""
-"La ruta hacia la librería Wkhtmltopdf no está definida en la compañía"
-
-#. module: report_webkit
-<<<<<<< HEAD
-#: model:ir.module.module,description:report_webkit.module_meta_information
+msgid "B2  17  500 x 707 mm"
+msgstr "B2 17 500 x 707 mm"
+
+#. module: report_webkit
+#: selection:ir.header_webkit,format:0
+msgid "B3  18  353 x 500 mm"
+msgstr "B3 18 353 x 500 mm"
+
+#. module: report_webkit
+#: selection:ir.header_webkit,format:0
+msgid "B4  19  250 x 353 mm"
+msgstr "B4 19 250 x 353 mm"
+
+#. module: report_webkit
+#: selection:ir.header_webkit,format:0
+msgid "B5  1   176 x 250 mm, 6.93 x 9.84 inches"
+msgstr "B5 1 176 x 250 mm, 6,93 x 9,84 pulgadas"
+
+#. module: report_webkit
+#: selection:ir.header_webkit,format:0
+msgid "B6  20  125 x 176 mm"
+msgstr "B6 20 125 x 176 mm"
+
+#. module: report_webkit
+#: selection:ir.header_webkit,format:0
+msgid "B7  21  88 x 125 mm"
+msgstr "B7 21 88 x 125 mm"
+
+#. module: report_webkit
+#: selection:ir.header_webkit,format:0
+msgid "B8  22  62 x 88 mm"
+msgstr "B8 22 62 x 88 mm"
+
+#. module: report_webkit
+#: selection:ir.header_webkit,format:0
+msgid "B9  23  33 x 62 mm"
+msgstr "B9 23 33 x 62 mm"
+
+#. module: report_webkit
+#: field:ir.header_webkit,margin_bottom:0
+msgid "Bottom Margin (mm)"
+msgstr "Margen inferior (mm)"
+
+#. module: report_webkit
+#: selection:ir.header_webkit,format:0
+msgid "C5E 24  163 x 229 mm"
+msgstr "C5E 24 163 x 229 mm"
+
+#. module: report_webkit
+#: view:report.webkit.actions:report_webkit.view_report_webkit_actions
+msgid "Cancel"
+msgstr "Cancelar"
+
+#. module: report_webkit
+#: help:report.webkit.actions,print_button:0
 msgid ""
-"This module adds a new Report Engine based on WebKit library (wkhtmltopdf) "
-"to support reports designed in HTML + CSS.\n"
-"The module structure and some code is inspired by the report_openoffice "
-"module.\n"
-"The module allows:\n"
-"    -HTML report definition\n"
-"    -Multi header support \n"
-"    -Multi logo\n"
-"    -Multi company support\n"
-"    -HTML and CSS-3 support (In the limit of the actual WebKIT version)\n"
-"    -JavaScript support \n"
-"    -Raw HTML debugger\n"
-"    -Book printing capabilities\n"
-"    -Margins definition \n"
-"    -Paper size definition\n"
-"and much more\n"
-"\n"
-"Multiple headers and logos can be defined per company.\n"
-"CSS style, header and footer body are defined per company\n"
-"\n"
-"The library to install can be found here\n"
-"http://code.google.com/p/wkhtmltopdf/\n"
-"The system libraries are available for Linux, Mac OS X i386 and Windows 32.\n"
-"\n"
-"After installing the wkhtmltopdf library on the OpenERP Server machine, you "
-"need to set the\n"
-"path to the wkhtmltopdf executable file on the Company.\n"
-"\n"
-"For a sample report see also the webkit_report_sample module, and this "
-"video:\n"
-"    http://files.me.com/nbessi/06n92k.mov \n"
-"\n"
-"\n"
-"TODO :\n"
-"JavaScript support activation deactivation\n"
-"Collated and book format support\n"
-"Zip return for separated PDF\n"
-"Web client WYSIWYG\n"
-"                    "
-msgstr ""
-"Este módulo añade un nuevo motor de informes basado en la librería WebKit "
-"(wkhtmltopdf) para soportar informes diseñados en HTML + CSS.\n"
-"La estructura del módulo y parte del código se inspira en el módulo "
-"report_openoffice.\n"
-"El módulo permite:\n"
-"    -Definición del informe HTML\n"
-"    -Soporte múltiples cabeceras\n"
-"    -Múltiples logos\n"
-"    -Soporte multicompañía\n"
-"    -Soporte HTML y CSS-3 (limitado por la versión actual de Webkit)\n"
-"    -Soporte javascript\n"
-"    -Depurador HTML Raw\n"
-"    -Capacidad de impresión de libros\n"
-"    -Definición de márgenes\n"
-"    -Definición de formatos de página\n"
-"y mucho más\n"
-"\n"
-"Se pueden definir múltiples cabeceras y logos por compañía.\n"
-"El estilo CSS, el encabezado y el pie de página se definen por compañía.\n"
-"\n"
-"La librería a instalar se puede encontrar en:\n"
-"http://code.google.com/p/wkhtmltopdf/\n"
-"Las librerías del sistema están disponibles para Linux, Mac OS X i386 y "
-"Windows 32.\n"
-"\n"
-"Después de instalar la biblioteca wkhtmltopdf en el servidor de OpenERP, es "
-"necesario establecer la\n"
-"ruta de acceso al archivo ejecutable wkhtmltopdf en la compañía.\n"
-"\n"
-"Para obtener un informe de ejemplo véase también el módulo "
-"webkit_report_sample, y este vídeo:\n"
-"    http://files.me.com/nbessi/06n92k.mov\n"
-"\n"
-"Para implementar:\n"
-"Soporte de activación y desactivación de JavaScript\n"
-"Soporte del formato book y collated\n"
-"Zip para PDF separados\n"
-"Editor WYSIWYG para cliente web\n"
-"                    "
-
-#. module: report_webkit
-#: view:ir.actions.report.xml:0
-#: view:res.company:0
-msgid "Webkit"
-msgstr "Webkit"
-=======
+"Check this to add a Print action for this Report in the sidebar of the "
+"corresponding document types"
+msgstr "Marcar esta opción para añadir una acción Imprimir para este informe en el lateral de los correspondientes tipos de documentos"
+
+#. module: report_webkit
+#: help:report.webkit.actions,open_action:0
+msgid ""
+"Check this to view the newly added internal print action after creating it "
+"(technical view) "
+msgstr "Seleccione esta opción para ver la recientemente añadida acción imprimir después de crearla (vista técnica) "
+
+#. module: report_webkit
+#: code:addons/report_webkit/wizard/report_webkit_actions.py:132
+#, python-format
+msgid "Client Actions Connections"
+msgstr "Conexiones acciones cliente"
+
+#. module: report_webkit
+#: selection:ir.header_webkit,format:0
+msgid "Comm10E 25  105 x 241 mm, U.S. Common 10 Envelope"
+msgstr "Comm10E 25 105 x 241 mm, Sobre U.S. Común 10"
+
+#. module: report_webkit
+#: model:ir.model,name:report_webkit.model_res_company
+msgid "Companies"
+msgstr "Compañías"
+
+#. module: report_webkit
+#: field:ir.header_img,company_id:0 field:ir.header_webkit,company_id:0
+msgid "Company"
+msgstr "Compañía"
+
+#. module: report_webkit
+#: view:res.company:report_webkit.currency_del_img
+msgid "Configuration (Webkit)"
+msgstr ""
+
+#. module: report_webkit
 #: field:ir.header_img,create_uid:0 field:ir.header_webkit,create_uid:0
 #: field:report.webkit.actions,create_uid:0
 msgid "Created by"
 msgstr "Creado por"
->>>>>>> 0af32f3f
-
-#. module: report_webkit
-#: help:ir.header_webkit,format:0
-msgid "Select Proper Paper size"
-msgstr "Seleccione el tamaño de papel adecuado"
-
-#. module: report_webkit
-#: selection:ir.header_webkit,format:0
-msgid "B5  1   176 x 250 mm, 6.93 x 9.84 inches"
-msgstr "B5 1 176 x 250 mm, 6,93 x 9,84 pulgadas"
-
-#. module: report_webkit
-#: view:ir.header_webkit:0
-msgid "Content and styling"
-msgstr "Contenido y estilo"
-
-#. module: report_webkit
-#: selection:ir.header_webkit,format:0
-msgid "A7  11  74 x 105 mm"
-msgstr "A7 11 74 x 105 mm"
-
-#. module: report_webkit
-#: selection:ir.header_webkit,format:0
-msgid "A6  10  105 x 148 mm"
-msgstr "A6 10 105 x 148 mm"
-
-#. module: report_webkit
-#: help:ir.actions.report.xml,report_webkit_data:0
-msgid "This template will be used if the main report file is not found"
-msgstr ""
-"Esta plantilla será utilizada si el fichero del informe principal no se "
-"encuentra"
-
-#. module: report_webkit
-#: field:ir.header_webkit,margin_top:0
-msgid "Top Margin (mm)"
-msgstr "Margen Superiro (mm)"
-
-#. module: report_webkit
-#: code:addons/report_webkit/webkit_report.py:261
-#, python-format
-msgid "Please set a header in company settings"
-msgstr "Por favor, indique la cabecera en la configuración de la compañía"
-
-#. module: report_webkit
-#: view:report.webkit.actions:0
-msgid "_Ok"
-msgstr "_Aceptar"
-
-#. module: report_webkit
-<<<<<<< HEAD
-#: help:report.webkit.actions,print_button:0
-msgid ""
-"Check this to add a Print action for this Report in the sidebar of the "
-"corresponding document types"
-msgstr ""
-"Marcar esta opción para añadir una acción Imprimir para este informe en el "
-"lateral de los correspondientes tipos de documentos"
-
-#. module: report_webkit
-#: selection:ir.header_webkit,format:0
-msgid "B3  18  353 x 500 mm"
-msgstr "B3 18 353 x 500 mm"
-=======
+
+#. module: report_webkit
+#: field:ir.header_img,create_date:0 field:ir.header_webkit,create_date:0
+#: field:report.webkit.actions,create_date:0
+msgid "Created on"
+msgstr "Creado en"
+
+#. module: report_webkit
+#: selection:ir.header_webkit,format:0
+msgid "DLE 26 110 x 220 mm"
+msgstr "DLE 26 110 x 220 mm"
+
+#. module: report_webkit
+#: help:ir.actions.report.xml,webkit_debug:0
+msgid "Enable the webkit engine debugger"
+msgstr "Activar el motor de debug de Webkit"
+
+#. module: report_webkit
+#: code:addons/report_webkit/webkit_report.py:285
+#, python-format
+msgid "Error!"
+msgstr "¡Error!"
+
+#. module: report_webkit
+#: selection:ir.header_webkit,format:0
+msgid "Executive 4   7.5 x 10 inches, 190.5 x 254 mm"
+msgstr "Ejecutivo 4 7,5 x 10 pulgadas, 190,5 x 254 mm"
+
+#. module: report_webkit
+#: selection:ir.header_webkit,format:0
+msgid "Folio 27  210 x 330 mm"
+msgstr "Folio 27 210 x 330 mm"
+
+#. module: report_webkit
+#: view:ir.header_webkit:report_webkit.header_webkit
+msgid "HTML Header"
+msgstr ""
+
+#. module: report_webkit
+#: field:ir.header_webkit,css:0
+msgid "Header CSS"
+msgstr "Cabecera CSS"
+
+#. module: report_webkit
+#: view:ir.header_img:report_webkit.header_img
+msgid "Header Image"
+msgstr ""
+
+#. module: report_webkit
+#: field:ir.header_img,id:0 field:ir.header_webkit,id:0
+#: field:report.webkit.actions,id:0
+msgid "ID"
+msgstr "ID"
+
+#. module: report_webkit
+#: field:ir.header_img,img:0
+msgid "Image"
+msgstr "Imagen"
+
+#. module: report_webkit
+#: help:ir.header_img,type:0
+msgid "Image type(png,gif,jpeg)"
+msgstr "Tipo de imagen (png, gif, jpeg)"
+
+#. module: report_webkit
+#: selection:ir.header_webkit,orientation:0
+msgid "Landscape"
+msgstr "Apaisado"
+
+#. module: report_webkit
 #: field:ir.header_img,write_uid:0 field:ir.header_webkit,write_uid:0
 #: field:report.webkit.actions,write_uid:0
 msgid "Last Updated by"
@@ -408,36 +284,79 @@
 #: field:report.webkit.actions,write_date:0
 msgid "Last Updated on"
 msgstr "Ultima actualizacion en"
->>>>>>> 0af32f3f
-
-#. module: report_webkit
-#: help:ir.actions.report.xml,webkit_debug:0
-msgid "Enable the webkit engine debugger"
-msgstr "Activar el motor de debug de Webkit"
-
-#. module: report_webkit
-#: field:ir.header_img,img:0
-msgid "Image"
-msgstr "Imagen"
-
-#. module: report_webkit
-#: field:res.company,header_webkit:0
-msgid "Available html"
-msgstr "Html disponible"
-
-#. module: report_webkit
-#: help:report.webkit.actions,open_action:0
+
+#. module: report_webkit
+#: selection:ir.header_webkit,format:0
+msgid "Ledger  28  431.8 x 279.4 mm"
+msgstr "Libro 28 431,8 x 279,4 mm"
+
+#. module: report_webkit
+#: field:ir.header_webkit,margin_left:0
+msgid "Left Margin (mm)"
+msgstr "Margen izquierdo (mm)"
+
+#. module: report_webkit
+#: selection:ir.header_webkit,format:0
+msgid "Legal    3   8.5 x 14 inches, 215.9 x 355.6 mm"
+msgstr "Legal 3 8,5 x 14 pulgadas, 215,9 x 355,6 mm"
+
+#. module: report_webkit
+#: selection:ir.header_webkit,format:0
+msgid "Letter 2 8.5 x 11 inches, 215.9 x 279.4 mm"
+msgstr "Carta 2 8,5 x 11 pulgadas, 215,9 x 279,4 mm"
+
+#. module: report_webkit
+#: field:ir.header_img,name:0 field:ir.header_webkit,name:0
+msgid "Name"
+msgstr "Nombre"
+
+#. module: report_webkit
+#: help:ir.header_img,name:0
+msgid "Name of Image"
+msgstr "Nombre de la imagen"
+
+#. module: report_webkit
+#: code:addons/report_webkit/webkit_report.py:214
+#, python-format
+msgid "No diagnosis message was provided"
+msgstr ""
+
+#. module: report_webkit
+#: code:addons/report_webkit/webkit_report.py:290
+#, python-format
+msgid "No header defined for this Webkit report!"
+msgstr ""
+
+#. module: report_webkit
+#: field:report.webkit.actions,open_action:0
+msgid "Open added action"
+msgstr "Abrir acción añadida"
+
+#. module: report_webkit
+#: field:ir.header_webkit,orientation:0
+msgid "Orientation"
+msgstr "Orientación"
+
+#. module: report_webkit
+#: field:ir.header_webkit,format:0
+msgid "Paper size"
+msgstr "Tamaño del papel"
+
+#. module: report_webkit
+#: code:addons/report_webkit/webkit_report.py:148
+#, python-format
 msgid ""
-"Check this to view the newly added internal print action after creating it "
-"(technical view) "
-msgstr ""
-"Seleccione esta opción para ver la recientemente añadida acción imprimir "
-"después de crearla (vista técnica) "
-
-#. module: report_webkit
-#: view:res.company:0
-msgid "Images"
-msgstr "Imágenes"
+"Please install executable on your system (sudo apt-get install wkhtmltopdf) "
+"or download it from here: "
+"http://code.google.com/p/wkhtmltopdf/downloads/list and set the path in the "
+"ir.config_parameter with the webkit_path key.Minimal version is 0.9.9"
+msgstr ""
+
+#. module: report_webkit
+#: code:addons/report_webkit/webkit_report.py:291
+#, python-format
+msgid "Please set a header in company settings."
+msgstr ""
 
 #. module: report_webkit
 #: selection:ir.header_webkit,orientation:0
@@ -445,44 +364,84 @@
 msgstr "Horizontal"
 
 #. module: report_webkit
-#: selection:ir.header_webkit,orientation:0
-msgid "Landscape"
-msgstr "Apaisado"
-
-#. module: report_webkit
-#: view:ir.header_webkit:0
-msgid "page setup"
-msgstr "configuración página"
-
-#. module: report_webkit
-#: selection:ir.header_webkit,format:0
-msgid "B8  22  62 x 88 mm"
-msgstr "B8 22 62 x 88 mm"
-
-#. module: report_webkit
-#: selection:ir.header_webkit,format:0
-msgid "A2  7   420 x 594 mm"
-msgstr "A2 7 420 x 594 mm"
-
-#. module: report_webkit
-#: field:report.webkit.actions,print_button:0
-msgid "Add print button"
-msgstr "Añadir botón de imprimir"
-
-#. module: report_webkit
-#: selection:ir.header_webkit,format:0
-msgid "A9  13  37 x 52 mm"
-msgstr "A9 13 37 x 52 mm"
-
-#. module: report_webkit
-#: model:ir.model,name:report_webkit.model_res_company
-msgid "Companies"
-msgstr "Compañías"
-
-#. module: report_webkit
-#: field:ir.header_webkit,margin_bottom:0
-msgid "Bottom Margin (mm)"
-msgstr "Margen inferior (mm)"
+#: field:ir.actions.report.xml,precise_mode:0
+msgid "Precise Mode"
+msgstr ""
+
+#. module: report_webkit
+#: model:ir.actions.report.xml,name:report_webkit.webkit_demo_report
+msgid "Report on reports"
+msgstr ""
+
+#. module: report_webkit
+#: field:ir.header_webkit,margin_right:0
+msgid "Right Margin (mm)"
+msgstr "Margen derecho (mm)"
+
+#. module: report_webkit
+#: help:ir.header_webkit,format:0
+msgid "Select Proper Paper size"
+msgstr "Seleccione el tamaño de papel adecuado"
+
+#. module: report_webkit
+#: help:ir.header_webkit,footer_html:0
+msgid "Set Webkit Report Footer."
+msgstr "Definir pie de página informe Webkit"
+
+#. module: report_webkit
+#: help:ir.header_webkit,html:0
+msgid "Set Webkit Report Header"
+msgstr "Establecer cabecera informe Webkit"
+
+#. module: report_webkit
+#: selection:ir.header_webkit,format:0
+msgid "Tabloid 29 279.4 x 431.8 mm"
+msgstr "Tabloide 29 279,4 x 431,8 mm"
+
+#. module: report_webkit
+#: code:addons/report_webkit/webkit_report.py:219
+#, python-format
+msgid "The command 'wkhtmltopdf' failed with error code = %s. Message: %s"
+msgstr ""
+
+#. module: report_webkit
+#: code:addons/report_webkit/webkit_report.py:216
+#, python-format
+msgid "The following diagnosis message was provided:\n"
+msgstr ""
+
+#. module: report_webkit
+#: help:ir.actions.report.xml,webkit_header:0
+msgid "The header linked to the report"
+msgstr "La cabecera relacionada con el informe"
+
+#. module: report_webkit
+#: help:ir.actions.report.xml,precise_mode:0
+msgid ""
+"This mode allow more precise element position as each object is printed on a"
+" separate HTML but memory and disk usage are wider."
+msgstr ""
+
+#. module: report_webkit
+#: help:ir.actions.report.xml,report_webkit_data:0
+msgid "This template will be used if the main report file is not found"
+msgstr "Esta plantilla será utilizada si el fichero del informe principal no se encuentra"
+
+#. module: report_webkit
+#: field:ir.header_webkit,margin_top:0
+msgid "Top Margin (mm)"
+msgstr "Margen Superiro (mm)"
+
+#. module: report_webkit
+#: field:ir.header_img,type:0
+msgid "Type"
+msgstr "Tipo"
+
+#. module: report_webkit
+#: view:ir.actions.report.xml:report_webkit.act_report_xml_view
+#: model:ir.ui.menu,name:report_webkit.menu_webkit
+msgid "Webkit"
+msgstr "Webkit"
 
 #. module: report_webkit
 #: model:ir.model,name:report_webkit.model_report_webkit_actions
@@ -490,77 +449,74 @@
 msgstr "Acciones Webkit"
 
 #. module: report_webkit
-#: field:report.webkit.actions,open_action:0
-msgid "Open added action"
-msgstr "Abrir acción añadida"
-
-#. module: report_webkit
-#: field:ir.header_webkit,margin_right:0
-msgid "Right Margin (mm)"
-msgstr "Margen derecho (mm)"
-
-#. module: report_webkit
-#: field:ir.header_webkit,orientation:0
-msgid "Orientation"
-msgstr "Orientación"
-
-#. module: report_webkit
-#: selection:ir.header_webkit,format:0
-msgid "B6  20  125 x 176 mm"
-msgstr "B6 20 125 x 176 mm"
-
-#. module: report_webkit
-#: help:ir.header_webkit,html:0
-msgid "Set Webkit Report Header"
-msgstr "Establecer cabecera informe Webkit"
-
-#. module: report_webkit
-#: field:ir.header_webkit,format:0
-msgid "Paper size"
-msgstr "Tamaño del papel"
-
-#. module: report_webkit
-#: selection:ir.header_webkit,format:0
-msgid ":B10    16  31 x 44 mm"
-msgstr ":B10 16 31 x 44 mm"
-
-#. module: report_webkit
-#: field:ir.header_webkit,css:0
-msgid "Header CSS"
-msgstr "Cabecera CSS"
-
-#. module: report_webkit
-#: selection:ir.header_webkit,format:0
-msgid "B4  19  250 x 353 mm"
-msgstr "B4 19 250 x 353 mm"
-
-#. module: report_webkit
-#: selection:ir.header_webkit,format:0
-msgid "A3  8   297 x 420 mm"
-msgstr "A3 8 297 x 420 mm"
-
-#. module: report_webkit
-#: code:addons/report_webkit/webkit_report.py:240
-#, python-format
-msgid ""
-"'))\n"
-"        header = report_xml.webkit_header.html\n"
-"        footer = report_xml.webkit_header.footer_html\n"
-"        if not header and report_xml.header:\n"
-"          raise except_osv(\n"
-"                _('No header defined for this Webkit report!"
-msgstr ""
-"'))\n"
-"        header = report_xml.webkit_header.html\n"
-"        footer = report_xml.webkit_header.footer_html\n"
-"        if not header and report_xml.header:\n"
-"          raise except_osv(\n"
-"                _('Cabecera no definida para este reporte Webkit!"
-
-#. module: report_webkit
-#: help:res.company,lib_path:0
-msgid "Complete (Absolute) path to the wkhtmltopdf executable."
-msgstr "Ruta completa (absoluta) al ejecutable wkhtmltopdf."
+#: field:ir.actions.report.xml,webkit_header:0
+msgid "Webkit Header"
+msgstr ""
+
+#. module: report_webkit
+#: model:ir.actions.act_window,name:report_webkit.action_header_webkit
+#: model:ir.ui.menu,name:report_webkit.menu_header_webkit
+msgid "Webkit Headers/Footers"
+msgstr ""
+
+#. module: report_webkit
+#: model:ir.actions.act_window,name:report_webkit.action_header_img
+#: model:ir.ui.menu,name:report_webkit.menu_header_img
+msgid "Webkit Logos"
+msgstr ""
+
+#. module: report_webkit
+#: field:ir.actions.report.xml,report_webkit_data:0
+msgid "Webkit Template"
+msgstr "Plantilla Webkit"
+
+#. module: report_webkit
+#: view:ir.actions.report.xml:report_webkit.act_report_xml_view
+msgid "Webkit Template (used if Report File is not found)"
+msgstr "Plantilla WebKit (utilizada si el archivo del informe no existe)"
+
+#. module: report_webkit
+#: field:ir.actions.report.xml,webkit_debug:0
+msgid "Webkit debug"
+msgstr "Webkit debug"
+
+#. module: report_webkit
+#: code:addons/report_webkit/webkit_report.py:218
+#, python-format
+msgid "Webkit error"
+msgstr ""
+
+#. module: report_webkit
+#: code:addons/report_webkit/webkit_report.py:325
+#: code:addons/report_webkit/webkit_report.py:333
+#: code:addons/report_webkit/webkit_report.py:338
+#: code:addons/report_webkit/webkit_report.py:347
+#: code:addons/report_webkit/webkit_report.py:354
+#, python-format
+msgid "Webkit render!"
+msgstr ""
+
+#. module: report_webkit
+#: code:addons/report_webkit/webkit_report.py:285
+#, python-format
+msgid "Webkit report template not found!"
+msgstr ""
+
+#. module: report_webkit
+#: code:addons/report_webkit/webkit_report.py:147
+#, python-format
+msgid "Wkhtmltopdf library path is not set"
+msgstr ""
+
+#. module: report_webkit
+#: view:report.webkit.actions:report_webkit.view_report_webkit_actions
+msgid "_Ok"
+msgstr "_Aceptar"
+
+#. module: report_webkit
+#: view:report.webkit.actions:report_webkit.view_report_webkit_actions
+msgid "or"
+msgstr ""
 
 #. module: report_webkit
 #: field:ir.header_webkit,footer_html:0
@@ -568,84 +524,6 @@
 msgstr "pie de página Webkit"
 
 #. module: report_webkit
-#: field:ir.actions.report.xml,webkit_debug:0
-msgid "Webkit debug"
-msgstr "Webkit debug"
-
-#. module: report_webkit
-#: selection:ir.header_webkit,format:0
-msgid "Letter 2 8.5 x 11 inches, 215.9 x 279.4 mm"
-msgstr "Carta 2 8,5 x 11 pulgadas, 215,9 x 279,4 mm"
-
-#. module: report_webkit
-#: selection:ir.header_webkit,format:0
-msgid "B0  14  1000 x 1414 mm"
-msgstr "B0 14 1000 x 1414 mm"
-
-#. module: report_webkit
-#: field:ir.actions.report.xml,report_webkit_data:0
-msgid "Webkit Template"
-msgstr "Plantilla Webkit"
-
-#. module: report_webkit
-#: model:ir.module.module,shortdesc:report_webkit.module_meta_information
-msgid "Webkit Report Engine"
-msgstr "Motor de informes Webkit"
-
-#. module: report_webkit
-#: field:ir.header_img,name:0
-#: field:ir.header_webkit,name:0
-msgid "Name"
-msgstr "Nombre"
-
-#. module: report_webkit
-#: selection:ir.header_webkit,format:0
-msgid "A5  9   148 x 210 mm"
-msgstr "A5 9 148 x 210 mm"
-
-#. module: report_webkit
-#: selection:ir.header_webkit,format:0
-msgid "A8  12  52 x 74 mm"
-msgstr "A8 12 52 x 74 mm"
-
-#. module: report_webkit
-#: model:ir.actions.act_window,name:report_webkit.wizard_ofdo_report_actions
-#: view:report.webkit.actions:0
-msgid "Add Print Buttons"
-msgstr "Añadir botones imprimir"
-
-#. module: report_webkit
-#: selection:ir.header_webkit,format:0
-msgid "Comm10E 25  105 x 241 mm, U.S. Common 10 Envelope"
-msgstr "Comm10E 25 105 x 241 mm, Sobre U.S. Común 10"
-
-#. module: report_webkit
-#: code:addons/report_webkit/webkit_report.py:255
-#, python-format
-msgid "Webkit Report template not found !"
-msgstr "¡Plantilla del informe Webkit no encontrada!"
-
-#. module: report_webkit
-#: field:ir.header_webkit,margin_left:0
-msgid "Left Margin (mm)"
-msgstr "Margen izquierdo (mm)"
-
-#. module: report_webkit
-#: view:res.company:0
-msgid "Headers"
-msgstr "Cabeceras"
-
-#. module: report_webkit
-#: help:ir.header_webkit,footer_html:0
-msgid "Set Webkit Report Footer."
-msgstr "Definir pie de página informe Webkit"
-
-#. module: report_webkit
-#: selection:ir.header_webkit,format:0
-msgid "B9  23  33 x 62 mm"
-msgstr "B9 23 33 x 62 mm"
-
-#. module: report_webkit
-#: model:ir.model,name:report_webkit.model_ir_actions_report_xml
-msgid "ir.actions.report.xml"
-msgstr "ir.acciones.informe.xml"+#: field:ir.header_webkit,html:0
+msgid "webkit header"
+msgstr "Cabecera WebKit"