<?xml version="1.0" encoding="UTF-8"?>
<openerp>
    <data>

        <record id="view_voucher_filter_customer_pay" model="ir.ui.view">
            <field name="name">account.voucher.customer.pay.select</field>
            <field name="model">account.voucher</field>
            <field name="type">search</field>
            <field name="arch" type="xml">
                <search string="Search Vouchers">
                    <group>
                        <filter icon="terp-document-new" string="Draft" domain="[('state','=','draft')]" help="Draft Vouchers"/>
                        <filter icon="terp-camera_test" string="Posted" domain="[('state','=','posted')]" help="Posted Vouchers"/>
                        <separator orientation="vertical"/>
                        <filter icon="terp-gtk-jump-to-ltr" string="To Review" domain="[('state','=','posted')]" help="To Review"/>
                        <separator orientation="vertical"/>
                        <field name="date"/>
                        <field name="number"/>
                        <field name="partner_id" string="Customer"/>
                    </group>
                    <newline/>
                    <group>
                        <field name="journal_id" widget="selection" context="{'journal_id': self, 'set_visible':False}" domain="[('type','in',('bank','cash'))]"/>
                        <field name="period_id"/>
                    </group>
                   <newline/>
                    <group expand="0" string="Group By...">
                        <filter string="Customer" icon="terp-personal" domain="[]" context="{'group_by':'partner_id'}"/>
                        <filter string="Journal" icon="terp-folder-orange" domain="[]" context="{'group_by':'journal_id'}"/>
                        <filter string="Period" icon="terp-go-month" domain="[]" context="{'group_by':'period_id','visible':True}"/>
                        <filter string="Status" icon="terp-stock_effects-object-colorize" domain="[]" context="{'group_by':'state'}"/>
                    </group>
                </search>
            </field>
        </record>


        <record id="view_voucher_filter_vendor_pay" model="ir.ui.view">
            <field name="name">account.voucher.purchase.pay.select</field>
            <field name="model">account.voucher</field>
            <field name="type">search</field>
            <field name="arch" type="xml">
                <search string="Search Vouchers">
                    <group>
                        <filter icon="terp-document-new" string="Draft" domain="[('state','=','draft')]" help="Draft Vouchers"/>
                        <filter icon="terp-camera_test" string="Posted" domain="[('state','=','posted')]" help="Posted Vouchers"/>
                        <separator orientation="vertical"/>
                        <filter icon="terp-gtk-jump-to-ltr" string="To Review" domain="[('state','=','posted')]" help="To Review"/>
                        <separator orientation="vertical"/>
                        <field name="date"/>
                        <field name="number"/>
                        <field name="partner_id" string="Supplier"/>
                    </group>
                    <newline/>
                    <group>
                        <field name="journal_id" widget="selection" context="{'journal_id': self, 'set_visible':False}" domain="[('type','in',('bank','cash'))]"/>
                        <field name="period_id"/>
                    </group>
                   <newline/>
                    <group expand="0" string="Group By...">
                        <filter string="Supplier" icon="terp-personal" domain="[]" context="{'group_by':'partner_id'}"/>
                        <filter string="Journal" icon="terp-folder-orange" domain="[]" context="{'group_by':'journal_id'}"/>
                        <filter string="Period" icon="terp-go-month" domain="[]" context="{'group_by':'period_id','visible':True}"/>
                        <filter string="Status" icon="terp-stock_effects-object-colorize" domain="[]" context="{'group_by':'state'}"/>
                    </group>
                </search>
            </field>
        </record>
        <record model="ir.ui.view" id="view_low_priority_payment_form">
            <field name="name">account.voucher.payment.low.priority.form</field>
            <field name="model">account.voucher</field>
            <field name="type">form</field>
            <field name="priority">1</field>
            <field name="arch" type="xml">
                <form string="Bill Payment">
                    <group col="6" colspan="4">
                        <field name="partner_id" required="1" on_change="onchange_partner_id(partner_id, journal_id, amount, currency_id, type, date, context)" string="Supplier" context="{'default_customer': 0, 'search_default_supplier': 1, 'default_supplier': 1, 'invoice_currency': currency_id}" />
                        <field name="amount" on_change="onchange_amount(amount, payment_rate, partner_id, journal_id, currency_id, type, date, payment_rate_currency_id, company_id, context)"/>
                        <field name="journal_id"
                            domain="[('type','in',['bank', 'cash'])]"
                            widget="selection" select="1"
                            on_change="onchange_journal(journal_id, line_dr_ids, False, partner_id, date, amount, type, company_id, context)"
                            string="Payment Method"/>
                        <field name="date" select="1" on_change="onchange_date(date, currency_id, payment_rate_currency_id, amount, company_id, context)"/>
                        <field name="reference" select="1" string="Payment Ref"/>
                        <field name="name" colspan="2"/>
                        <field name="account_id"
                            widget="selection"
                            invisible="True"/>
                        <field name="pre_line" invisible="1"/>
                        <field name="type" invisible="True"/>
                    </group>
                    <notebook colspan="4">
                        <page string="Payment Information">
                            <field name="line_dr_ids" attrs="{'invisible': [('type', '=', 'receipt')]}" context="{'journal_id':journal_id, 'type':type, 'partner_id':partner_id}" colspan="4" nolabel="1" height="140" on_change="onchange_line_ids(line_dr_ids, line_cr_ids, amount, currency_id, context)">
                                <tree string="Open Supplier Journal Entries" editable="bottom" colors="gray:amount==0">
                                    <field name="move_line_id" context="{'journal_id':parent.journal_id, 'partner_id':parent.partner_id}"
                                        on_change="onchange_move_line_id(move_line_id)"
                                        domain="[('account_id.type','=','payable'), ('reconcile_id','=', False), ('partner_id','=',parent.partner_id)]"
                                        />
                                    <field name="account_id" domain="[('type','=','payable')]"/>
                                    <field name="date_original" readonly="1"/>
                                    <field name="date_due" readonly="1"/>
                                    <field name="amount_original" readonly="1"/>
                                    <field name="amount_unreconciled" readonly="1"/>
                                    <field name="amount" sum="Total Allocation"/>
                                </tree>
                            </field>
                            <field name="line_cr_ids" colspan="4" nolabel="1" attrs="{'invisible': [('type', '=', 'payment')]}" context="{'journal_id':journal_id, 'partner_id':partner_id}" on_change="onchange_line_ids(line_dr_ids, line_cr_ids, amount, currency_id, context)">
                                <tree string="Open Customer Journal Entries" editable="bottom" colors="gray:amount==0">
                                    <field name="move_line_id" context="{'journal_id':parent.journal_id, 'partner_id':parent.partner_id}"
                                        on_change="onchange_move_line_id(move_line_id)"
                                        domain="[('account_id.type','=','payable'), ('reconcile_id','=', False), ('partner_id','=',parent.partner_id)]"
                                        />
                                    <field name="account_id" domain="[('type','=','payable')]"/>
                                    <field name="date_original" readonly="1"/>
                                    <field name="date_due" readonly="1"/>
                                    <field name="amount_original" readonly="1"/>
                                    <field name="amount_unreconciled" readonly="1"/>
                                    <field name="amount" sum="Total Allocation"/>
                                </tree>
                            </field>
                            <group col="2" colspan="3">
                                <separator string="Internal Notes" colspan="2"/>
                                <field name="narration" colspan="2" nolabel="1"/>
                            </group>
                            <group col="4" colspan="1">
                                <separator string="Other Information" colspan="4"/>
                                <field name="currency_id" colspan="4"/>
                                <field name="payment_rate" required="1" on_change="onchange_rate(payment_rate, amount, currency_id, payment_rate_currency_id, company_id, context)" colspan="3"/>
                                <field name="payment_rate_currency_id" colspan="1" nolabel="1" on_change="onchange_payment_rate_currency(currency_id, payment_rate, payment_rate_currency_id, date, amount, company_id, context)"/>
                                <field name="paid_amount_in_company_currency" colspan="4" invisible="1"/>
                                <field name="number" colspan="4"/>
                            </group>
                        </page>
                    </notebook>
                </form>
            </field>
        </record>

        <record model="ir.ui.view" id="view_vendor_payment_form">
            <field name="name">account.voucher.payment.form</field>
            <field name="model">account.voucher</field>
            <field name="type">form</field>
            <field name="arch" type="xml">
                <form layout="manual">
                <header>
                    <button name="proforma_voucher" string="Validate" states="draft" invisible="context.get('line_type', False)"/>
                    <button name="cancel_voucher" string="Cancel" states="draft,proforma"  invisible="context.get('line_type', False)"/>
                    <button name="cancel_voucher" string="Unreconcile" type="object" states="posted" invisible="context.get('line_type', False)" confirm="Are you sure to unreconcile and cancel this record ?"/>
                    <button name="action_cancel_draft" type="object" states="cancel" string="Set to Draft" invisible="context.get('line_type', False)"/>
                    <field name="state" widget="statusbar" nolabel="1" statusbar_visible="draft,posted" statusbar_colors='{"proforma":"blue"}'/>
                </header>
                <sheet string="Bill Payment" layout="auto">
                    <group col="6" colspan="4" class="oe_form_header">
                        <field name="partner_id" required="1" invisible="context.get('line_type', False)" on_change="onchange_partner_id(partner_id, journal_id, amount, currency_id, type, date, context)" context="{'invoice_currency':currency_id, 'default_customer': 0, 'search_default_supplier': 1, 'default_supplier': 1}"  string="Supplier"/>
                        <field name="amount" invisible="context.get('line_type', False)" on_change="onchange_amount(amount, payment_rate, partner_id, journal_id, currency_id, type, date, payment_rate_currency_id, company_id, context)"/>
                        <field name="journal_id"
                            domain="[('type','in',['bank', 'cash'])]"
                            invisible="context.get('line_type', False)"
                            widget="selection" select="1"
                            on_change="onchange_journal(journal_id, line_dr_ids, False, partner_id, date, amount, type, company_id, context)"
                            string="Payment Method"/>
                        <field name="date" select="1" invisible="context.get('line_type', False)" on_change="onchange_date(date, currency_id, payment_rate_currency_id, amount, company_id, context)"/>
                        <field name="reference" select="1" invisible="context.get('line_type', False)" string="Payment Ref" placeholder="003/10"/>
                        <field name="name" colspan="2" invisible="context.get('line_type', False)" placeholder="Invoice SAJ/0042"/>
                        <field name="company_id" widget="selection" groups="base.group_multi_company"/>
                        <field name="account_id"
                            widget="selection"
                            invisible="True"/>
                        <field name="pre_line" invisible="1"/>
                        <field name="type" invisible="True"/>
                        <field name="currency_id" invisible="1" colspan="4"/>
                    </group>
                    <notebook colspan="4">
                        <page string="Payment Information">
                            <field name="line_dr_ids" context="{'journal_id':journal_id, 'type':type, 'partner_id':partner_id}" colspan="4" nolabel="1" height="140">
                                <tree string="Supplier Invoices and Outstanding transactions" editable="bottom" colors="gray:amount==0">
                                    <field name="move_line_id" context="{'journal_id':parent.journal_id, 'partner_id':parent.partner_id}"
                                        on_change="onchange_move_line_id(move_line_id)"
                                        domain="[('account_id.type','=','payable'), ('reconcile_id','=', False), ('partner_id','=',parent.partner_id)]"
                                        required="1"
                                        />
                                    <field name="account_id" groups="base.group_no_one" domain="[('type','=','payable')]"/>
                                    <field name="date_original" readonly="1"/>
                                    <field name="date_due" readonly="1"/>
                                    <field name="amount_original" readonly="1"/>
                                    <field name="amount_unreconciled" readonly="1"/>
                                    <field name="reconcile" on_change="onchange_reconcile(reconcile, amount, amount_unreconciled, context)"/>
                                    <field name="amount" sum="Total Allocation" on_change="onchange_amount(amount, amount_unreconciled, context)"/>
                                </tree>
                            </field>
                            <field name="line_cr_ids" colspan="4" nolabel="1" attrs="{'invisible': [('pre_line','=',False)]}" context="{'journal_id':journal_id, 'partner_id':partner_id}">
                                <tree string="Credits" editable="bottom" colors="gray:amount==0">
                                    <field name="move_line_id" context="{'journal_id':parent.journal_id, 'partner_id':parent.partner_id}"
                                        on_change="onchange_move_line_id(move_line_id)"
                                        domain="[('account_id.type','=','payable'), ('reconcile_id','=', False), ('partner_id','=',parent.partner_id)]"
                                        required="1"
                                        />
                                    <field name="account_id" groups="base.group_no_one" domain="[('type','=','payable')]"/>
                                    <field name="date_original" readonly="1"/>
                                    <field name="date_due" readonly="1"/>
                                    <field name="amount_original" readonly="1"/>
                                    <field name="amount_unreconciled" readonly="1"/>
                                    <field name="reconcile" on_change="onchange_reconcile(reconcile, amount, amount_unreconciled, context)"/>
                                    <field name="amount" sum="Total Allocation" on_change="onchange_amount(amount, amount_unreconciled, context)"/>
                                </tree>
                            </field>
                            <group col="2" colspan="3">
                                <separator string="Internal Notes" colspan="2"/>
                                <field name="narration" colspan="2" nolabel="1"/>
                            </group>
                            <group col="2" colspan="1">
                                <group col="4" colspan="1" attrs="{'invisible':[('currency_id','=',False),('is_multi_currency','=',False)]}">
                                    <separator string="Currency Options" colspan="4"/>
                                    <field name="is_multi_currency" invisible="1"/>
                                    <field name="payment_rate" required="1" on_change="onchange_rate(payment_rate, amount, currency_id, payment_rate_currency_id, company_id, context)" colspan="3"/>
                                    <field name="payment_rate_currency_id" colspan="1" nolabel="1" on_change="onchange_payment_rate_currency(currency_id, payment_rate, payment_rate_currency_id, date, amount, company_id, context)"/>
                                    <field name="paid_amount_in_company_currency" colspan="4" invisible="1"/>
                                </group>
                                <group col="2" colspan="1">
                                    <separator string="Payment Options" colspan="2"/>
                                    <field name="writeoff_amount"/>
                                    <field name="payment_option" required="1"/>
                                    <field name="writeoff_acc_id"
                                           attrs="{'invisible':[('payment_option','!=','with_writeoff')], 'required':[('payment_option','=','with_writeoff')]}"
                                           domain="[('type','=','other')]"/>
                                    <field name="comment"
                                           attrs="{'invisible':[('payment_option','!=','with_writeoff')]}"/>
                                    <field name="analytic_id"
                                           groups="analytic.group_analytic_accounting"/>
                                </group>
                            </group>
                        </page>
                        <page string="Journal Items" attrs="{'invisible': [('state','!=','posted')]}">
                            <group col="6" colspan="4">
                                <field name="period_id"/>
                                <field name="audit"/>
                            </group>
                            <field name="number" colspan="4"/>
                            <field name="move_ids" colspan="4" nolabel="1" readonly="1">
                               <tree string="Journal Items">
                                   <field name="move_id"/>
                                   <field name="ref"/>
                                   <field name="date"/>
                                   <field name="statement_id"/>
                                   <field name="partner_id"/>
                                   <field name="account_id"/>
                                   <field name="name"/>
                                   <field name="debit"/>
                                   <field name="credit"/>
                                   <field name="state"/>
                                   <field name="reconcile_id"/>
                                   <field name="amount_currency"/>
                                   <field name="currency_id"/>
                               </tree>
                            </field>
                        </page>
                    </notebook>
                    </sheet>
                    <div class="oe_form_sheet_width">
                        <field name="message_ids" colspan="4" widget="ThreadView" nolabel="1"/>
                    </div>
                </form>
            </field>
        </record>

        <record id="action_vendor_payment" model="ir.actions.act_window">
            <field name="name">Supplier Payment</field>
            <field name="res_model">account.voucher</field>
            <field name="view_type">form</field>
            <field name="domain">[('journal_id.type', 'in', ['bank', 'cash']), ('type','=','payment')]</field>
            <field name="context">{'type':'payment'}</field>
            <field name="view_id" eval="False"/>
            <field name="search_view_id" ref="view_voucher_filter_vendor_pay"/>
            <field name="target">current</field>
            <field name="help">The supplier payment form allows you to track the payment you do to your suppliers. When you select a supplier, the payment method and an amount for the payment, OpenERP will propose to reconcile your payment with the open supplier invoices or bills.</field>
        </record>
        <record id="action_vendor_payment_tree" model="ir.actions.act_window.view">
            <field eval="1" name="sequence"/>
            <field name="view_mode">tree</field>
            <field name="act_window_id" ref="action_vendor_payment"/>
        </record>
        <record id="action_vendor_payment_form" model="ir.actions.act_window.view">
            <field eval="2" name="sequence"/>
            <field name="view_mode">form</field>
            <field name="view_id" ref="view_vendor_payment_form"/>
            <field name="act_window_id" ref="action_vendor_payment"/>
        </record>


        <menuitem action="action_vendor_payment" icon="STOCK_JUSTIFY_FILL" sequence="12"
            id="menu_action_vendor_payment"  parent="account.menu_finance_payables"/>

        <record model="ir.ui.view" id="view_vendor_receipt_form">
            <field name="name">account.voucher.receipt.form</field>
            <field name="model">account.voucher</field>
            <field name="type">form</field>
            <field name="arch" type="xml">
                <form layout="manual">
<<<<<<< HEAD
                <div class="oe_form_topbar">
                    <button name="proforma_voucher" string="Validate" states="draft" invisible="context.get('line_type', False)" class="oe_form_button_hi"/>
=======
                <header>
                    <button name="proforma_voucher" string="Validate" states="draft" invisible="context.get('line_type', False)"/>
>>>>>>> 0f04086d
                    <button name="cancel_voucher" string="Cancel" states="draft,proforma"  invisible="context.get('line_type', False)"/>
                    <button name="cancel_voucher" string="Unreconcile" type="object" states="posted" invisible="context.get('line_type', False)" confirm="Are you sure to unreconcile and cancel this record ?"/>
                    <button name="action_cancel_draft" type="object" states="cancel" string="Set to Draft" invisible="context.get('line_type', False)"/>
                    <field name="state" widget="statusbar" nolabel="1" statusbar_visible="draft,posted" statusbar_colors='{"proforma":"blue"}'/>
                </header>
                <sheet string="Customer Payment" layout="auto">
                    <group col="6" colspan="4" class="oe_form_header">
                        <field name="partner_id" domain="[('customer','=',True)]" required="1" invisible="context.get('line_type', False)" on_change="onchange_partner_id(partner_id, journal_id, amount, currency_id, type, date, context)" string="Customer" context="{'search_default_customer': 1}"/>
                        <field name="currency_id" invisible="1"/>
                        <field name="amount"
                            invisible="context.get('line_type', False)"
                            string="Paid Amount"
                            on_change="onchange_amount(amount, payment_rate, partner_id, journal_id, currency_id, type, date, payment_rate_currency_id, company_id, context)"/>
                        <field name="journal_id"
                            domain="[('type','in',['bank', 'cash'])]"
                            invisible="context.get('line_type', False)"
                            widget="selection" select="1"
                            on_change="onchange_journal(journal_id, line_cr_ids, False, partner_id, date, amount, type, company_id, context)"
                            string="Payment Method"/>
                        <field name="date" select="1" invisible="context.get('line_type', False)" on_change="onchange_date(date, currency_id, payment_rate_currency_id, amount, company_id, context)"/>
                        <field name="reference" select="1" invisible="context.get('line_type', False)" string="Payment Ref" placeholder="003/10"/>
                        <field name="name" colspan="2" invisible="context.get('line_type', False)" placeholder="Invoice SAJ/0042"/>
                        <field name="company_id" widget="selection" groups="base.group_multi_company"/>
                        <field name="account_id"
                            widget="selection"
                            invisible="True"/>
                        <field name="pre_line" invisible="1"/>
                        <field name="type" invisible="True"/>
                    </group>
                    <notebook colspan="4">
                        <page string="Payment Information">
                            <field name="line_cr_ids" context="{'journal_id':journal_id, 'type':type, 'partner_id':partner_id}" colspan="4" nolabel="1" height="140" on_change="onchange_line_ids(line_dr_ids, line_cr_ids, amount, currency_id, context)">
                                <tree string="Invoices and outstanding transactions" editable="bottom" colors="gray:amount==0">
                                    <field name="move_line_id" context="{'journal_id':parent.journal_id, 'partner_id':parent.partner_id}"
                                        on_change="onchange_move_line_id(move_line_id)"
                                        domain="[('account_id.type','in',('receivable','payable')), ('reconcile_id','=', False), ('partner_id','=',parent.partner_id)]"
                                        required="1"
                                        />
                                    <field name="account_id"  groups="base.group_no_one" domain="[('type','=','receivable')]"/>
                                    <field name="date_original" readonly="1"/>
                                    <field name="date_due" readonly="1"/>
                                    <field name="amount_original" readonly="1"/>
                                    <field name="amount_unreconciled" readonly="1" groups="account.group_account_user"/>
                                    <field name="reconcile" on_change="onchange_reconcile(reconcile, amount, amount_unreconciled, context)" groups="account.group_account_user"/>
                                    <field name="amount" sum="Total Allocation" on_change="onchange_amount(amount, amount_unreconciled, context)" string="Allocation"/>
                                </tree>
                            </field>
                            <field name="line_dr_ids" colspan="4" nolabel="1" attrs="{'invisible': [('pre_line','=',False)]}" context="{'journal_id':journal_id, 'partner_id':partner_id}" on_change="onchange_line_ids(line_dr_ids, line_cr_ids, amount, currency_id, context)">
                                <tree string="Credits" editable="bottom" colors="gray:amount==0">
                                    <field name="move_line_id" context="{'journal_id':parent.journal_id, 'partner_id':parent.partner_id}"
                                        on_change="onchange_move_line_id(move_line_id)"
                                        domain="[('account_id.type','in',('receivable','payable')), ('reconcile_id','=', False), ('partner_id','=',parent.partner_id)]"
                                        required="1"
                                        />
                                    <field name="account_id"  groups="base.group_no_one" domain="[('type','=','receivable')]"/>
                                    <field name="date_original" readonly="1"/>
                                    <field name="date_due" readonly="1"/>
                                    <field name="amount_original" readonly="1"/>
                                    <field name="amount_unreconciled" readonly="1"/>
                                    <field name="reconcile" on_change="onchange_reconcile(reconcile, amount, amount_unreconciled, context)"/>
                                    <field name="amount" sum="Total Allocation" on_change="onchange_amount(amount, amount_unreconciled, context)" string="Allocation"/>
                                </tree>
                            </field>
                            <group col="2" colspan="3">
                                <separator string="Internal Notes" colspan="2"/>
                                <field name="narration" colspan="2" nolabel="1"/>
                            </group>
                            <group col="2" colspan="1">
                                <group col="4" colspan="1" attrs="{'invisible':[('currency_id','=',False),('is_multi_currency','=',False)]}">
                                    <separator string="Currency Options" colspan="4"/>
                                    <field name="is_multi_currency" invisible="1"/>
                                    <field name="payment_rate" required="1" on_change="onchange_rate(payment_rate, amount, currency_id, payment_rate_currency_id, company_id, context)" colspan="3"/>
                                    <field name="payment_rate_currency_id" colspan="1" nolabel="1" on_change="onchange_payment_rate_currency(currency_id, payment_rate, payment_rate_currency_id, date, amount, company_id, context)"/>
                                    <field name="paid_amount_in_company_currency" colspan="4" invisible="1"/>
                                </group>
                                <group col="2" colspan="1">
                                    <separator string="Payment Options" colspan="2"/>
                                    <field name="writeoff_amount"/>
                                    <field name="payment_option" required="1"/>
                                    <field name="writeoff_acc_id"
                                           attrs="{'invisible':[('payment_option','!=','with_writeoff')], 'required':[('payment_option','=','with_writeoff')]}"
                                           domain="[('type','=','other')]"/>
                                    <field name="comment"
                                           attrs="{'invisible':[('payment_option','!=','with_writeoff')]}"/>
                                    <field name="analytic_id"
                                           groups="analytic.group_analytic_accounting"/>
                                </group>
                            </group>
                        </page>
                        <page string="Journal Items" attrs="{'invisible': [('state','!=','posted')]}">
                            <group col="6" colspan="4">
                                <field name="period_id"/>
                                <field name="audit"/>
                            </group>
                            <field name="number" colspan="4"/>
                            <field name="move_ids" colspan="4" nolabel="1" readonly="1">
                               <tree string="Journal Items">
                                   <field name="move_id"/>
                                   <field name="ref"/>
                                   <field name="date"/>
                                   <field name="statement_id"/>
                                   <field name="partner_id"/>
                                   <field name="account_id"/>
                                   <field name="name"/>
                                   <field name="debit"/>
                                   <field name="credit"/>
                                   <field name="state"/>
                                   <field name="reconcile_id"/>
                                   <field name="amount_currency"/>
                                   <field name="currency_id"/>
                               </tree>
                            </field>
                        </page>
                    </notebook>
                    </sheet>
                    <div class="oe_form_sheet_width">
                        <field name="message_ids" colspan="4" widget="ThreadView" nolabel="1"/>
                    </div>
                </form>
            </field>
        </record>

        <record id="action_vendor_receipt" model="ir.actions.act_window">
            <field name="name">Customer Payment</field>
            <field name="res_model">account.voucher</field>
            <field name="view_type">form</field>
            <field name="domain">[('journal_id.type', 'in', ['bank', 'cash']), ('type','=','receipt')]</field>
            <field name="context">{'type':'receipt'}</field>
            <field name="search_view_id" ref="view_voucher_filter_customer_pay"/>
            <field name="view_id" eval="False"/>
            <field name="target">current</field>
            <field name="help">
                Click on create to register a payment.
                &lt;p&gt;
                Enter the customer and the payment method and then, either create manually a payment record or OpenERP will propose to you automatically the reconciliation of this payment with the open invoices or sales receipts.
            </field>
        </record>
        <record id="action_vendor_receipt_tree" model="ir.actions.act_window.view">
            <field eval="1" name="sequence"/>
            <field name="view_mode">tree</field>
            <field name="act_window_id" ref="action_vendor_receipt"/>
        </record>
        <record id="action_vendor_receipt_form" model="ir.actions.act_window.view">
            <field eval="2" name="sequence"/>
            <field name="view_mode">form</field>
            <field name="view_id" ref="view_vendor_receipt_form"/>
            <field name="act_window_id" ref="action_vendor_receipt"/>
        </record>

        <menuitem action="action_vendor_receipt" icon="STOCK_JUSTIFY_FILL" sequence="12"
            id="menu_action_vendor_receipt"  parent="account.menu_finance_receivables"/>
    </data>
</openerp><|MERGE_RESOLUTION|>--- conflicted
+++ resolved
@@ -298,13 +298,8 @@
             <field name="type">form</field>
             <field name="arch" type="xml">
                 <form layout="manual">
-<<<<<<< HEAD
-                <div class="oe_form_topbar">
+                <header>
                     <button name="proforma_voucher" string="Validate" states="draft" invisible="context.get('line_type', False)" class="oe_form_button_hi"/>
-=======
-                <header>
-                    <button name="proforma_voucher" string="Validate" states="draft" invisible="context.get('line_type', False)"/>
->>>>>>> 0f04086d
                     <button name="cancel_voucher" string="Cancel" states="draft,proforma"  invisible="context.get('line_type', False)"/>
                     <button name="cancel_voucher" string="Unreconcile" type="object" states="posted" invisible="context.get('line_type', False)" confirm="Are you sure to unreconcile and cancel this record ?"/>
                     <button name="action_cancel_draft" type="object" states="cancel" string="Set to Draft" invisible="context.get('line_type', False)"/>
