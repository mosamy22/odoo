<?xml version="1.0" encoding="utf-8"?>
<openerp>
    <data>
        <record id="view_account_statement_from_invoice" model="ir.ui.view">
            <field name="name">account.statement.from.invoice.form</field>
            <field name="model">account.statement.from.invoice</field>
            <field name="type">form</field>
            <field name="arch" type="xml">
                <form string="Import Invoices in Statement" version="7.0">
                    <header>
                        <button string="Go" name="search_invoices" type="object" class="oe_highlight"/>
                        or
                        <button string="Cancel" class="oe_link" special="cancel"/>
                    </header>
                    <group>
                        <field name="date"/>
                        <field name="journal_ids"  domain="[('type','in',['sale','purchase','cash'])]"/>
                    </group>
               </form>
            </field>
        </record>

        <record id="action_view_account_statement_from_invoice" model="ir.actions.act_window">
            <field name="name">Import Invoices in Statement</field>
            <field name="res_model">account.statement.from.invoice</field>
            <field name="view_type">form</field>
            <field name="view_mode">tree,form</field>
            <field name="view_id" ref="view_account_statement_from_invoice"/>
            <field name="target">new</field>
        </record>

        <record id="view_account_statement_from_invoice_lines" model="ir.ui.view">
            <field name="name">account.statement.from.invoice.lines.form</field>
            <field name="model">account.statement.from.invoice.lines</field>
            <field name="type">form</field>
            <field name="arch" type="xml">
<<<<<<< HEAD
                <form string="Import Entries">
                    <group colspan="4" expand="1">
                        <separator string="Payable and Receivables" colspan="4"/>
                        <field height="300" width="700" name="line_ids" colspan="4" nolabel="1" domain="[('account_id.type','in',['receivable','payable']),('reconcile_id','=',False), ('reconcile_partial_id','=',False), ('state', '=', 'valid')]"/>
                    </group>
                    <group colspan="4" col="6">
                        <label string ="" colspan="2"/>
                        <button icon="gtk-execute" string="Ok" name="populate_statement" type="object"/>
                   </group>
=======
                <form string="Import Entries" version="7.0">
                    <header>
                        <button string="Ok" name="populate_statement" type="object" class="oe_highlight"/>
                        or
                        <button string="Cancel" class="oe_link" special="cancel"/>
                    </header>
                    <separator string="Payable and Receivables"/>
                    <field height="300" width="700" name="line_ids" domain="[('account_id.type','in',['receivable','payable']),('reconcile_id','=',False), ('reconcile_partial_id','=',False), ('state', '=', 'valid')]"/>
>>>>>>> 9c9141cc
               </form>
            </field>
        </record>

        <record id="action_view_account_statement_from_invoice_lines" model="ir.actions.act_window">
            <field name="name">Import Entries</field>
            <field name="res_model">account.statement.from.invoice.lines</field>
            <field name="view_type">form</field>
            <field name="view_mode">tree,form</field>
            <field name="view_id" ref="view_account_statement_from_invoice_lines"/>
            <field name="target">new</field>
            <field name="context">{'statement_id': active_id}</field>
        </record>
    </data>
</openerp><|MERGE_RESOLUTION|>--- conflicted
+++ resolved
@@ -34,17 +34,6 @@
             <field name="model">account.statement.from.invoice.lines</field>
             <field name="type">form</field>
             <field name="arch" type="xml">
-<<<<<<< HEAD
-                <form string="Import Entries">
-                    <group colspan="4" expand="1">
-                        <separator string="Payable and Receivables" colspan="4"/>
-                        <field height="300" width="700" name="line_ids" colspan="4" nolabel="1" domain="[('account_id.type','in',['receivable','payable']),('reconcile_id','=',False), ('reconcile_partial_id','=',False), ('state', '=', 'valid')]"/>
-                    </group>
-                    <group colspan="4" col="6">
-                        <label string ="" colspan="2"/>
-                        <button icon="gtk-execute" string="Ok" name="populate_statement" type="object"/>
-                   </group>
-=======
                 <form string="Import Entries" version="7.0">
                     <header>
                         <button string="Ok" name="populate_statement" type="object" class="oe_highlight"/>
@@ -53,7 +42,6 @@
                     </header>
                     <separator string="Payable and Receivables"/>
                     <field height="300" width="700" name="line_ids" domain="[('account_id.type','in',['receivable','payable']),('reconcile_id','=',False), ('reconcile_partial_id','=',False), ('state', '=', 'valid')]"/>
->>>>>>> 9c9141cc
                </form>
             </field>
         </record>
