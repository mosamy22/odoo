--- conflicted
+++ resolved
@@ -6,25 +6,15 @@
 msgstr ""
 "Project-Id-Version: OpenERP Server 6.0dev\n"
 "Report-Msgid-Bugs-To: support@openerp.com\n"
-<<<<<<< HEAD
-"POT-Creation-Date: 2010-10-18 17:46+0000\n"
-"PO-Revision-Date: 2010-11-08 08:19+0000\n"
-"Last-Translator: OpenERP Administrators <Unknown>\n"
-=======
 "POT-Creation-Date: 2010-11-18 16:11+0000\n"
 "PO-Revision-Date: 2010-11-22 07:48+0000\n"
 "Last-Translator: Thorsten Vocks (OpenBig.org) <thorsten.vocks@big-"
 "consulting.net>\n"
->>>>>>> 192810c7
 "Language-Team: \n"
 "MIME-Version: 1.0\n"
 "Content-Type: text/plain; charset=UTF-8\n"
 "Content-Transfer-Encoding: 8bit\n"
-<<<<<<< HEAD
-"X-Launchpad-Export-Date: 2010-11-09 04:49+0000\n"
-=======
 "X-Launchpad-Export-Date: 2010-11-23 05:03+0000\n"
->>>>>>> 192810c7
 "X-Generator: Launchpad (build Unknown)\n"
 
 #. module: account_voucher
@@ -34,11 +24,6 @@
 
 #. module: account_voucher
 #: view:account.voucher:0
-msgid "Form view not available for Payment Lines"
-msgstr "Formular Ansicht nicht verfügbar für Zahlungspositionen"
-
-#. module: account_voucher
-#: view:account.voucher:0
 msgid "Payment Ref"
 msgstr "Zahlungsreferenz"
 
@@ -51,7 +36,7 @@
 #: report:voucher.cash_receipt.drcr:0
 #: report:voucher.print:0
 msgid "Particulars"
-msgstr "Personendaten"
+msgstr "Einzelpositionen"
 
 #. module: account_voucher
 #: view:account.voucher:0
@@ -128,6 +113,15 @@
 msgstr "Storno Zahlungsbeleg"
 
 #. module: account_voucher
+#: model:ir.actions.act_window,help:account_voucher.action_sale_receipt
+msgid ""
+"When you sell products to a customer, you can give him a sales receipt or an "
+"invoice. When the sales receipt is confirmed, it creates journal items "
+"automatically and you can record the customer payment related to this sales "
+"receipt."
+msgstr ""
+
+#. module: account_voucher
 #: view:account.voucher:0
 msgid "Pay Bill"
 msgstr "Bezahle Rechnung"
@@ -196,6 +190,16 @@
 msgstr "Anmerkungen"
 
 #. module: account_voucher
+#: model:ir.actions.act_window,help:account_voucher.action_vendor_receipt
+msgid ""
+"Sales payment allows you to register the payments you receive from your "
+"customers. In order to record a payment, you must enter the customer, the "
+"payment method (=the journal) and the payment amount. OpenERP will propose "
+"to you automatically the reconciliation of this payment with the open "
+"invoices or sales receipts."
+msgstr ""
+
+#. module: account_voucher
 #: selection:account.voucher,type:0
 msgid "Sale"
 msgstr "Verkauf"
@@ -306,15 +310,9 @@
 "konfigurieren."
 
 #. module: account_voucher
-<<<<<<< HEAD
-#: report:voucher.print:0
-msgid "Account :"
-msgstr "Konto:"
-=======
 #: selection:account.voucher,pay_now:0
 msgid "Pay Later or Group Funds"
 msgstr "Buche Einzahlung später"
->>>>>>> 192810c7
 
 #. module: account_voucher
 #: selection:account.voucher,type:0
@@ -345,6 +343,11 @@
 msgstr "Periode"
 
 #. module: account_voucher
+#: sql_constraint:ir.module.module:0
+msgid "The name of the module must be unique !"
+msgstr ""
+
+#. module: account_voucher
 #: view:account.voucher:0
 #: field:account.voucher,state:0
 msgid "State"
@@ -353,13 +356,18 @@
 #. module: account_voucher
 #: model:ir.module.module,shortdesc:account_voucher.module_meta_information
 msgid "Accounting Voucher Entries"
-msgstr "Beleg Buchungen"
+msgstr "Zahlungsbeleg Buchungen"
+
+#. module: account_voucher
+#: sql_constraint:ir.module.module:0
+msgid "The certificate ID of the module must be unique !"
+msgstr ""
 
 #. module: account_voucher
 #: view:account.voucher:0
 #: model:ir.actions.act_window,name:account_voucher.act_journal_voucher_open
 msgid "Voucher Entries"
-msgstr "Belegzeilen"
+msgstr "Zahlungsbeleg Buchungen"
 
 #. module: account_voucher
 #: code:addons/account_voucher/account_voucher.py:0
@@ -451,6 +459,11 @@
 msgstr "Buche Einzahlung sofort"
 
 #. module: account_voucher
+#: view:account.voucher:0
+msgid "Voucher Items"
+msgstr "Zahlungspositionen"
+
+#. module: account_voucher
 #: field:account.statement.from.invoice,line_ids:0
 #: field:account.statement.from.invoice.lines,line_ids:0
 msgid "Invoices"
@@ -465,7 +478,7 @@
 #: field:account.voucher,line_ids:0
 #: model:ir.model,name:account_voucher.model_account_voucher_line
 msgid "Voucher Lines"
-msgstr "Auszugspositionen"
+msgstr "Zahlungspositionen"
 
 #. module: account_voucher
 #: field:account.voucher,currency_id:0
@@ -478,9 +491,9 @@
 msgstr "Kreditoren und Debitoren"
 
 #. module: account_voucher
-#: selection:account.voucher,pay_now:0
-msgid "Pay Later or Group Funds"
-msgstr "Bezahle später oder eröffne Finanzfunds"
+#: report:voucher.print:0
+msgid "Account :"
+msgstr "Konto:"
 
 #. module: account_voucher
 #: view:account.voucher:0
@@ -510,6 +523,15 @@
 #: report:voucher.print:0
 msgid "PRO-FORMA"
 msgstr "PRO-FORMA"
+
+#. module: account_voucher
+#: model:ir.actions.act_window,help:account_voucher.action_vendor_payment
+msgid ""
+"The supplier payment form allows you to track the payment you do to your "
+"suppliers. When you select a supplier, the payment method and an amount for "
+"the payment, OpenERP will propose to reconcile your payment with the open "
+"supplier invoices or bills."
+msgstr ""
 
 #. module: account_voucher
 #: view:account.voucher:0
@@ -553,6 +575,11 @@
 msgstr "Buchen"
 
 #. module: account_voucher
+#: view:account.voucher:0
+msgid "Extended Filters..."
+msgstr ""
+
+#. module: account_voucher
 #: report:voucher.cash_receipt.drcr:0
 #: report:voucher.print:0
 msgid "Number:"
@@ -583,12 +610,7 @@
 #: selection:account.voucher.line,type:0
 #: report:voucher.cash_receipt.drcr:0
 msgid "Credit"
-msgstr "Guthaben"
-
-#. module: account_voucher
-#: view:account.voucher:0
-msgid "Extended options..."
-msgstr "Erweiterte Optionen.."
+msgstr "Konto entlasten (Haben)"
 
 #. module: account_voucher
 #: code:addons/account_voucher/account_voucher.py:0
@@ -627,7 +649,7 @@
 #: view:account.voucher:0
 #: model:ir.model,name:account_voucher.model_account_voucher
 msgid "Accounting Voucher"
-msgstr "Buchungsbeleg"
+msgstr "Buchung Zahlungsbelege"
 
 #. module: account_voucher
 #: field:account.voucher,number:0
@@ -659,7 +681,7 @@
 #: model:ir.actions.report.xml,name:account_voucher.report_account_voucher
 #: model:res.request.link,name:account_voucher.req_link_voucher
 msgid "Voucher"
-msgstr "Beleg"
+msgstr "Zahlungsbeleg"
 
 #. module: account_voucher
 #: model:ir.model,name:account_voucher.model_account_invoice
@@ -667,9 +689,9 @@
 msgstr "Rechnung"
 
 #. module: account_voucher
-#: view:account.voucher:0
-msgid "Voucher Items"
-msgstr "Zahlungspositionen"
+#: sql_constraint:ir.rule:0
+msgid "Rule must have at least one checked access right !"
+msgstr ""
 
 #. module: account_voucher
 #: view:account.statement.from.invoice:0
@@ -683,6 +705,11 @@
 #: selection:account.voucher,state:0
 msgid "Pro-forma"
 msgstr "Pro-forma"
+
+#. module: account_voucher
+#: sql_constraint:ir.model.fields:0
+msgid "Size of the field can never be less than 1 !"
+msgstr ""
 
 #. module: account_voucher
 #: view:account.voucher:0
@@ -722,7 +749,7 @@
 #: selection:account.voucher.line,type:0
 #: report:voucher.cash_receipt.drcr:0
 msgid "Debit"
-msgstr "Belastung"
+msgstr "Konto belasten (Soll)"
 
 #. module: account_voucher
 #: view:account.voucher:0
@@ -732,7 +759,7 @@
 #. module: account_voucher
 #: field:account.voucher.line,name:0
 msgid "Description"
-msgstr "Beschreibung"
+msgstr "Buchungstext"
 
 #. module: account_voucher
 #: report:voucher.cash_receipt.drcr:0
@@ -741,16 +768,9 @@
 msgstr "Abgebrochen"
 
 #. module: account_voucher
-<<<<<<< HEAD
-#: code:addons/account_voucher/account_voucher.py:0
-#, python-format
-msgid "Please change partner and try again !"
-msgstr "Bitte ändern Sie den Partner und versuchen Sie es dann nochmals !"
-=======
 #: view:account.voucher:0
 msgid "Vendor Invoices and Outstanding transactions"
 msgstr "Eingangsrechnungen und andere offene Posten"
->>>>>>> 192810c7
 
 #. module: account_voucher
 #: field:account.statement.from.invoice,journal_ids:0
@@ -796,7 +816,7 @@
 #: report:voucher.cash_receipt.drcr:0
 #: report:voucher.print:0
 msgid "Posted"
-msgstr "Versendet"
+msgstr "Gebucht"
 
 #. module: account_voucher
 #: view:account.voucher:0
@@ -825,12 +845,6 @@
 msgstr "Regeln werden für osv_memory Objekt nicht unterstützt"
 
 #. module: account_voucher
-#: code:addons/account_voucher/account_voucher.py:0
-#, python-format
-msgid "Invalid Error !"
-msgstr "Invalid !Fehler"
-
-#. module: account_voucher
 #: help:account.voucher,date:0
 msgid "Effective date for accounting entries"
 msgstr "Tatsächliches Buchungsdatum"
@@ -845,11 +859,6 @@
 "Rechnung überprüfen, da diese nicht ausgeglichen ist."
 
 #. module: account_voucher
-#: view:account.voucher:0
-msgid "Vendor Invoices and Outstanding transactions"
-msgstr "Eingangsrechnung und offene Transaktionen"
-
-#. module: account_voucher
 #: field:account.voucher.line,untax_amount:0
 msgid "Untax Amount"
 msgstr "Nettobetrag"
@@ -1046,4 +1055,18 @@
 #~ msgstr "Öffne eine Beleg Buchung"
 
 #~ msgid "Entry Lines"
-#~ msgstr "Buchungen"+#~ msgstr "Buchungen"
+
+#~ msgid "Extended options..."
+#~ msgstr "Erweiterte Optionen.."
+
+#~ msgid "Form view not available for Payment Lines"
+#~ msgstr "Formular Ansicht nicht verfügbar für Zahlungspositionen"
+
+#, python-format
+#~ msgid "Please change partner and try again !"
+#~ msgstr "Bitte ändern Sie den Partner und versuchen Sie es dann nochmals !"
+
+#, python-format
+#~ msgid "Invalid Error !"
+#~ msgstr "Invalid !Fehler"