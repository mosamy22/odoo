<?xml version="1.0" encoding="UTF-8"?>
<openerp>
    <data>
        <record id="view_invoice_customer" model="ir.ui.view">
<<<<<<< HEAD
           <field name="name">account.invoice.customer.pay</field>
           <field name="model">account.invoice</field>
           <field name="type">form</field>
           <field name="inherit_id" ref="account.invoice_form"/>
           <field name="arch" type="xml">
           <button name="invoice_open" position="after">
               <button name="invoice_pay_customer" type="object" class="oe_highlight" string="Register Payment" states="open" icon="gtk-go-forward"/>
           </button>
           </field>
=======
            <field name="name">account.invoice.customer.pay</field>
            <field name="model">account.invoice</field>
            <field name="type">form</field>
            <field name="inherit_id" ref="account.invoice_form"/>
            <field name="arch" type="xml">
                <xpath expr="//button[@name='invoice_open'][last()]" position="after">
                    <button name="invoice_pay_customer" type="object" string="Register Payment"
                        attrs="{'invisible': ['|', ('state','!=','open'), ('sent','=',True)]}"/>
                    <button name="invoice_pay_customer" type="object" string="Register Payment"
                        attrs="{'invisible': ['|', ('state','!=','open'), ('sent','=',False)]}" class="oe_highlight"/>
                </xpath>
            </field>
>>>>>>> b22523e0
        </record>
        <record id="view_invoice_supplier" model="ir.ui.view">
            <field name="name">account.invoice.supplier.pay</field>
            <field name="model">account.invoice</field>
            <field name="type">form</field>
            <field name="inherit_id" ref="account.invoice_supplier_form"/>
            <field name="arch" type="xml">
<<<<<<< HEAD
                <button name="invoice_open" position="after">
                    <button name="invoice_pay_customer" type="object" string="Pay" states="open" icon="gtk-go-forward" class="oe_highlight"/>
                </button>
=======
                <xpath expr="//button[@name='invoice_open'][last()]" position="after">
                    <button name="invoice_pay_customer" type="object" string="Pay" states="open" class="oe_highlight"/>
                </xpath>
>>>>>>> b22523e0
            </field>
        </record>
    </data>
</openerp><|MERGE_RESOLUTION|>--- conflicted
+++ resolved
@@ -2,17 +2,6 @@
 <openerp>
     <data>
         <record id="view_invoice_customer" model="ir.ui.view">
-<<<<<<< HEAD
-           <field name="name">account.invoice.customer.pay</field>
-           <field name="model">account.invoice</field>
-           <field name="type">form</field>
-           <field name="inherit_id" ref="account.invoice_form"/>
-           <field name="arch" type="xml">
-           <button name="invoice_open" position="after">
-               <button name="invoice_pay_customer" type="object" class="oe_highlight" string="Register Payment" states="open" icon="gtk-go-forward"/>
-           </button>
-           </field>
-=======
             <field name="name">account.invoice.customer.pay</field>
             <field name="model">account.invoice</field>
             <field name="type">form</field>
@@ -25,7 +14,6 @@
                         attrs="{'invisible': ['|', ('state','!=','open'), ('sent','=',False)]}" class="oe_highlight"/>
                 </xpath>
             </field>
->>>>>>> b22523e0
         </record>
         <record id="view_invoice_supplier" model="ir.ui.view">
             <field name="name">account.invoice.supplier.pay</field>
@@ -33,15 +21,9 @@
             <field name="type">form</field>
             <field name="inherit_id" ref="account.invoice_supplier_form"/>
             <field name="arch" type="xml">
-<<<<<<< HEAD
-                <button name="invoice_open" position="after">
-                    <button name="invoice_pay_customer" type="object" string="Pay" states="open" icon="gtk-go-forward" class="oe_highlight"/>
-                </button>
-=======
                 <xpath expr="//button[@name='invoice_open'][last()]" position="after">
                     <button name="invoice_pay_customer" type="object" string="Pay" states="open" class="oe_highlight"/>
                 </xpath>
->>>>>>> b22523e0
             </field>
         </record>
     </data>
