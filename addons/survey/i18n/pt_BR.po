<<<<<<< HEAD
# Brazilian Portuguese translation for openobject-addons
# Copyright (c) 2014 Rosetta Contributors and Canonical Ltd 2014
# This file is distributed under the same license as the openobject-addons package.
# FIRST AUTHOR <EMAIL@ADDRESS>, 2014.
#
msgid ""
msgstr ""
"Project-Id-Version: openobject-addons\n"
"Report-Msgid-Bugs-To: FULL NAME <EMAIL@ADDRESS>\n"
"POT-Creation-Date: 2014-09-23 16:27+0000\n"
"PO-Revision-Date: 2014-08-14 16:10+0000\n"
"Last-Translator: FULL NAME <EMAIL@ADDRESS>\n"
"Language-Team: Brazilian Portuguese <pt_BR@li.org>\n"
=======
# Translation of Odoo Server.
# This file contains the translation of the following modules:
# * survey
# 
# Translators:
# danimaribeiro <danimaribeiro@gmail.com>, 2015
# FIRST AUTHOR <EMAIL@ADDRESS>, 2014
# grazziano <g.negocios@outlook.com.br>, 2016
# Luiz Carlos de Lima <luiz.carlos@akretion.com.br>, 2015
# Mateus Cerqueira Lopes <mateus1@gmail.com>, 2015
msgid ""
msgstr ""
"Project-Id-Version: Odoo 8.0\n"
"Report-Msgid-Bugs-To: \n"
"POT-Creation-Date: 2015-01-21 14:07+0000\n"
"PO-Revision-Date: 2016-06-09 00:19+0000\n"
"Last-Translator: grazziano <g.negocios@outlook.com.br>\n"
"Language-Team: Portuguese (Brazil) (http://www.transifex.com/odoo/odoo-8/language/pt_BR/)\n"
>>>>>>> baa4cc0e
"MIME-Version: 1.0\n"
"Content-Type: text/plain; charset=UTF-8\n"
"Content-Transfer-Encoding: 8bit\n"
"X-Launchpad-Export-Date: 2014-09-24 09:42+0000\n"
"X-Generator: Launchpad (build 17196)\n"

#. module: survey
#: model:email.template,body_html:survey.email_template_survey
msgid ""
"\n"
"                \n"
"                <div style=\"font-family: 'Lucida Grande', Ubuntu, Arial, "
"Verdana, sans-serif; font-size: 12px; color: rgb(34, 34, 34); \">\n"
"                    <p>Hello,</p>\n"
"                    <p>We are conducting a survey, and your response would "
"be appreciated.</p>\n"
"                    <p><a href=\"__URL__\">Please, click here to start "
"survey</a></p>\n"
"                    <p>Thanks for your participation!</p>\n"
"                </div>\n"
"                \n"
"            "
msgstr ""

#. module: survey
#: view:survey.page:survey.survey_page_tree
msgid "#Questions"
msgstr "#Questões"

#. module: survey
#: code:addons/survey/survey.py:246
#: code:addons/survey/survey.py:543
#: code:addons/survey/survey.py:662
#, python-format
msgid "%s (copy)"
msgstr "%s (cópia)"

#. module: survey
#: view:website:survey.page
msgid "&times;"
msgstr ""

#. module: survey
#: model:ir.actions.act_window,help:survey.action_survey_form
msgid ""
"<p class=\"oe_view_nocontent_create\">Click to add a survey.</p>\n"
"                <p>You can create surveys for different purposes: customer "
"opinion, services feedback, recruitment interviews, employee's periodical "
"evaluations, marketing campaigns, etc.</p>\n"
"                <p>Design easily your survey, send invitations to answer by "
"email and analyse answers.</p>\n"
"            "
msgstr ""

#. module: survey
#: model:survey.page,description:survey.feedback_1
#: model:survey.page,description:survey.feedback_3
#: model:survey.survey,thank_you_message:survey.feedback_form
msgid "<p></p>"
msgstr ""

#. module: survey
#: model:survey.page,description:survey.feedback_4
msgid "<p>If you do not contribute or develop in Odoo, skip this page.</p>"
msgstr ""

#. module: survey
#: model:ir.actions.act_window,help:survey.action_selected_survey_user_input
msgid ""
"<p>Nobody has replied to your survey yet.</p>\n"
"            "
msgstr ""

#. module: survey
#: model:ir.actions.act_window,help:survey.action_survey_user_input
msgid ""
"<p>Nobody has replied to your surveys yet.</p>\n"
"            "
msgstr ""

#. module: survey
#: model:survey.page,description:survey.feedback_2
msgid ""
"<p>These questions relate to the ergonomy and ease of use of Odoo. Try to "
"remind your firsts days on Odoo and\n"
"what have been your difficulties.</p>"
msgstr ""

#. module: survey
#: model:survey.survey,description:survey.feedback_form
msgid "<p>This survey should take less than five minutes.</p>"
msgstr ""

#. module: survey
#: constraint:survey.label:0
msgid "A label must be attached to one and only one question"
msgstr ""

#. module: survey
#: sql_constraint:survey.question:0
msgid "A length must be positive!"
msgstr ""

#. module: survey
#: help:survey.survey,description:0
msgid "A long description of the purpose of the survey"
msgstr ""

#. module: survey
#: help:survey.label,quizz_mark:0
msgid ""
"A positive score indicates a correct answer; a negative or null score "
"indicates a wrong answer"
msgstr ""

#. module: survey
#: view:website:survey.page
msgid "A problem has occured"
msgstr ""

#. module: survey
#: model:survey.label,value:survey.frow_2_2_4
msgid "A process is defined for all enterprise flows"
msgstr ""

#. module: survey
#: constraint:survey.user_input_line:0
msgid "A question cannot be unanswered and skipped"
msgstr ""

#. module: survey
#: sql_constraint:survey.user_input:0
msgid "A token must be unique!"
msgstr ""

#. module: survey
#: model:survey.page,title:survey.feedback_1
msgid "About your Odoo usage"
msgstr ""

#. module: survey
#: field:survey.mail.compose.message,active_domain:0
msgid "Active domain"
msgstr ""

#. module: survey
#: view:survey.mail.compose.message:survey.survey_email_compose_message
msgid ""
"Add list of email of recipients (will not converted in partner), separated "
"by commas, semicolons or newline..."
msgstr ""

#. module: survey
#: view:survey.mail.compose.message:survey.survey_email_compose_message
msgid "Add list of existing contacts..."
msgstr ""

#. module: survey
#: model:survey.label,value:survey.fcol_2_1_3
#: model:survey.label,value:survey.fcol_2_2_3
#: model:survey.label,value:survey.fcol_2_5_3
#: model:survey.label,value:survey.fcol_2_7_3
msgid "Agree"
msgstr ""

#. module: survey
#: view:website:survey.result_number
msgid "All Data"
msgstr ""

#. module: survey
#: view:website:survey.result
msgid "All surveys"
msgstr ""

#. module: survey
#: view:survey.question:survey.survey_question_form
msgid "Allow Comments"
msgstr ""

#. module: survey
#: help:survey.page,description:0
msgid "An introductory text to your page"
msgstr ""

#. module: survey
#: view:survey.survey:survey.survey_kanban
msgid "Analyze Answers"
msgstr ""

#. module: survey
#: view:website:survey.result_choice
msgid "Answer Choices"
msgstr ""

#. module: survey
#: field:survey.user_input,type:0
#: field:survey.user_input_line,answer_type:0
msgid "Answer Type"
msgstr "Tipo de Resposta"

#. module: survey
#: view:website:survey.result
msgid "Answered"
msgstr "Respondida"

#. module: survey
#: model:ir.actions.act_window,name:survey.action_survey_user_input
#: model:ir.ui.menu,name:survey.menu_survey_type_form1
#: view:survey.question:survey.survey_question_form
#: field:survey.question,user_input_line_ids:0
#: field:survey.user_input,user_input_line_ids:0
msgid "Answers"
msgstr "Respostas"

#. module: survey
#: help:survey.mail.compose.message,no_auto_thread:0
msgid ""
"Answers do not go in the original document' discussion thread. This has an "
"impact on the generated message-id."
msgstr ""

#. module: survey
#: model:survey.question,question:survey.feedback_1_1
msgid "Are you using Odoo on a daily basis?"
msgstr ""

#. module: survey
#: field:survey.mail.compose.message,attachment_ids:0
msgid "Attachments"
msgstr ""

#. module: survey
#: field:survey.mail.compose.message,author_id:0
msgid "Author"
msgstr ""

#. module: survey
#: help:survey.mail.compose.message,author_id:0
msgid ""
"Author of the message. If not set, email_from may hold an email address that "
"did not match any partner."
msgstr ""

#. module: survey
#: field:survey.mail.compose.message,author_avatar:0
msgid "Author's Avatar"
msgstr ""

#. module: survey
#: help:survey.mail.compose.message,body:0
msgid "Automatically sanitized HTML contents"
msgstr ""

#. module: survey
#: view:website:survey.result_number
msgid "Average"
msgstr ""

#. module: survey
#: model:survey.label,value:survey.choice_1_2_4
msgid "CRM"
msgstr ""

#. module: survey
#: view:survey.mail.compose.message:survey.survey_email_compose_message
msgid "Cancel"
msgstr "Cancelar"

#. module: survey
#: field:survey.survey,res_model:0
msgid "Category"
msgstr ""

#. module: survey
#: field:survey.mail.compose.message,child_ids:0
msgid "Child Messages"
msgstr ""

#. module: survey
#: view:website:survey.simple_choice
msgid "Choose..."
msgstr ""

#. module: survey
#: view:website:survey.result
msgid "Clear All Filters"
msgstr ""

#. module: survey
#: code:addons/survey/survey.py:141
#: code:addons/survey/wizard/survey_email_compose_message.py:51
#, python-format
msgid "Click here to start survey"
msgstr ""

#. module: survey
#: code:addons/survey/wizard/survey_email_compose_message.py:109
#, python-format
msgid "Click here to take survey"
msgstr ""

#. module: survey
#: view:survey.mail.compose.message:survey.survey_email_compose_message
#: view:website:survey.page
msgid "Close"
msgstr "Fechar"

#. module: survey
#: field:survey.stage,closed:0
#: model:survey.stage,name:survey.stage_closed
msgid "Closed"
msgstr "Fechado"

#. module: survey
#: field:survey.survey,color:0
msgid "Color Index"
msgstr "Índice de Cores"

#. module: survey
#: selection:survey.mail.compose.message,type:0
#: view:website:survey.result_comments
msgid "Comment"
msgstr "Comentário"

#. module: survey
#: field:survey.question,comment_count_as_answer:0
msgid "Comment Field is an Answer Choice"
msgstr ""

#. module: survey
#: field:survey.question,comments_message:0
msgid "Comment Message"
msgstr ""

#. module: survey
#: model:survey.page,title:survey.feedback_3
msgid "Community and contributors"
msgstr ""

#. module: survey
#: view:survey.survey:survey.survey_tree
#: view:survey.user_input:survey.survey_user_input_search
#: selection:survey.user_input,state:0
msgid "Completed"
msgstr "Concluído"

#. module: survey
#: view:survey.mail.compose.message:survey.survey_email_compose_message
msgid "Compose Email"
msgstr ""

#. module: survey
#: field:survey.mail.compose.message,composition_mode:0
msgid "Composition mode"
msgstr ""

#. module: survey
#: model:survey.label,value:survey.frow_2_7_2
msgid "Configuration wizard exists for each important setting"
msgstr ""

#. module: survey
#: view:survey.question:survey.survey_question_form
msgid "Constraints"
msgstr ""

#. module: survey
#: field:survey.mail.compose.message,body:0
msgid "Contents"
msgstr ""

#. module: survey
#: view:survey.mail.compose.message:survey.survey_email_compose_message
msgid ""
"Copy and paste the HTML code below to add this web link to any webpage."
msgstr ""

#. module: survey
#: view:survey.mail.compose.message:survey.survey_email_compose_message
msgid "Copy, paste and share the web link below to your audience."
msgstr ""

#. module: survey
#: field:survey.user_input_line,date_create:0
msgid "Create Date"
msgstr "Data de Criação"

#. module: survey
#: field:survey.label,create_uid:0
#: field:survey.mail.compose.message,create_uid:0
#: field:survey.page,create_uid:0
#: field:survey.question,create_uid:0
#: field:survey.stage,create_uid:0
#: field:survey.survey,create_uid:0
#: field:survey.user_input,create_uid:0
#: field:survey.user_input_line,create_uid:0
msgid "Created by"
msgstr ""

#. module: survey
#: field:survey.label,create_date:0
#: field:survey.mail.compose.message,create_date:0
#: field:survey.page,create_date:0
#: field:survey.question,create_date:0
#: field:survey.stage,create_date:0
#: field:survey.survey,create_date:0
#: field:survey.user_input,create_date:0
#: field:survey.user_input_line,create_date:0
msgid "Created on"
msgstr ""

#. module: survey
#: field:survey.user_input,date_create:0
msgid "Creation Date"
msgstr ""

#. module: survey
#: help:survey.mail.compose.message,starred:0
msgid "Current user has a starred notification linked to this message"
msgstr ""

#. module: survey
#: help:survey.mail.compose.message,to_read:0
msgid "Current user has an unread notification linked to this message"
msgstr ""

#. module: survey
#: view:website:survey.result_choice
#: view:website:survey.result_matrix
msgid "Data"
msgstr ""

#. module: survey
#: field:survey.mail.compose.message,date:0
#: selection:survey.user_input_line,answer_type:0
msgid "Date"
msgstr "Data"

#. module: survey
#: selection:survey.question,type:0
msgid "Date and Time"
msgstr "Data e Hora"

#. module: survey
#: field:survey.user_input_line,value_date:0
msgid "Date answer"
msgstr ""

#. module: survey
#: help:survey.user_input,deadline:0
msgid "Date by which the person can open the survey and submit answers"
msgstr ""

#. module: survey
#: help:survey.survey,message_last_post:0
msgid "Date of the last message posted on the record."
msgstr ""

#. module: survey
#: field:survey.user_input,deadline:0
msgid "Deadline"
msgstr ""

#. module: survey
#: help:survey.mail.compose.message,date_deadline:0
msgid ""
"Deadline to which the invitation to respond for this survey is valid. If the "
"field is empty, the invitation is still valid."
msgstr ""

#. module: survey
#: field:survey.mail.compose.message,date_deadline:0
msgid "Deadline to which the invitation to respond is valid"
msgstr ""

#. module: survey
#: view:survey.survey:survey.survey_kanban
msgid "Delete!"
msgstr ""

#. module: survey
#: field:survey.page,description:0
#: field:survey.question,description:0
#: field:survey.survey,description:0
msgid "Description"
msgstr "Descrição"

#. module: survey
#: model:survey.label,value:survey.frow_2_7_1
msgid "Descriptions and help tooltips are clear enough"
msgstr ""

#. module: survey
#: view:survey.survey:survey.survey_kanban
msgid "Design"
msgstr ""

#. module: survey
#: model:survey.label,value:survey.fcol_2_1_2
#: model:survey.label,value:survey.fcol_2_2_2
#: model:survey.label,value:survey.fcol_2_5_2
#: model:survey.label,value:survey.fcol_2_7_2
msgid "Disagree"
msgstr ""

#. module: survey
#: view:survey.question:survey.survey_question_form
#: field:survey.question,display_mode:0
msgid "Display mode"
msgstr ""

#. module: survey
#: model:survey.question,question:survey.feedback_3_3
msgid "Do you have a proposition to attract new contributors?"
msgstr ""

#. module: survey
#: model:survey.question,question:survey.feedback_3_2
msgid "Do you have a proposition to help people to contribute?"
msgstr ""

#. module: survey
#: model:survey.question,question:survey.feedback_2_3
msgid "Do you have suggestions on how to improve the process view ?"
msgstr ""

#. module: survey
#: model:survey.stage,name:survey.stage_draft
msgid "Draft"
msgstr "Provisório"

#. module: survey
#: field:survey.user_input,email:0
msgid "E-mail"
msgstr "Email"

#. module: survey
#: view:survey.survey:survey.survey_form
msgid "Edit Pages and Questions"
msgstr ""

#. module: survey
#: selection:survey.mail.compose.message,type:0
#: view:survey.user_input:survey.survey_user_input_search
msgid "Email"
msgstr "Email"

#. module: survey
#: field:survey.survey,email_template_id:0
msgid "Email Template"
msgstr ""

#. module: survey
#: help:survey.mail.compose.message,email_from:0
msgid ""
"Email address of the sender. This field is set when no matching partner is "
"found for incoming emails."
msgstr ""

#. module: survey
#: model:ir.model,name:survey.model_survey_mail_compose_message
msgid "Email composition wizard for Survey"
msgstr ""

#. module: survey
#: model:survey.page,title:survey.feedback_2
msgid "Ergonomy and ease of use"
msgstr ""

#. module: survey
#: field:survey.question,constr_error_msg:0
#: field:survey.question,validation_error_msg:0
msgid "Error message"
msgstr "Mensagem de erro"

#. module: survey
#: code:addons/survey/survey.py:439
#, python-format
msgid "Error!"
msgstr "Erro!"

#. module: survey
#: field:survey.mail.compose.message,partner_ids:0
msgid "Existing contacts"
msgstr ""

#. module: survey
#: model:survey.label,value:survey.frow_2_7_3
msgid "Extra modules proposed are relevant"
msgstr ""

#. module: survey
#: view:website:survey.result
msgid "Filters"
msgstr ""

#. module: survey
#: model:survey.label,value:survey.choice_1_2_3
msgid "Financial Management"
msgstr ""

#. module: survey
#: view:website:survey.result
msgid "Finished surveys"
msgstr ""

#. module: survey
#: field:survey.stage,fold:0
msgid "Folded in kanban view"
msgstr ""

#. module: survey
#: field:survey.survey,message_follower_ids:0
msgid "Followers"
msgstr ""

#. module: survey
#: view:survey.question:survey.survey_question_form
msgid "Format"
msgstr ""

#. module: survey
#: selection:survey.user_input_line,answer_type:0
msgid "Free Text"
msgstr ""

#. module: survey
#: field:survey.user_input_line,value_free_text:0
msgid "Free Text answer"
msgstr ""

#. module: survey
#: field:survey.mail.compose.message,email_from:0
msgid "From"
msgstr "A partir de"

#. module: survey
#: view:website:survey.survey
#: view:website:survey.survey_init
msgid "Go back to surveys"
msgstr ""

#. module: survey
#: view:website:survey.result_choice
#: view:website:survey.result_matrix
msgid "Graph"
msgstr ""

#. module: survey
#: view:survey.page:survey.survey_page_search
#: view:survey.question:survey.survey_question_search
#: view:survey.user_input:survey.survey_user_input_search
#: view:survey.user_input_line:survey.survey_response_line_search
msgid "Group By"
msgstr ""

#. module: survey
#: help:survey.survey,message_summary:0
msgid ""
"Holds the Chatter summary (number of messages, ...). This summary is "
"directly in html format in order to be inserted in kanban views."
msgstr ""

#. module: survey
#: model:survey.question,question:survey.feedback_3_1
msgid "How do you contribute or plan to contribute to Odoo?"
msgstr ""

#. module: survey
#: model:survey.label,value:survey.choice_1_2_6
msgid "Human Ressources"
msgstr ""

#. module: survey
#: model:survey.label,value:survey.choice_3_1_3
msgid "I develop new features"
msgstr ""

#. module: survey
#: model:survey.label,value:survey.choice_4_1_4
msgid "I do not publish my developments"
msgstr ""

#. module: survey
#: model:survey.label,value:survey.choice_3_1_4
msgid "I help to translate"
msgstr ""

#. module: survey
#: model:survey.label,value:survey.choice_4_1_3
msgid "I host them on my own website"
msgstr ""

#. module: survey
#: model:survey.label,value:survey.choice_3_1_1
msgid "I participate to discussion and forums"
msgstr ""

#. module: survey
#: model:survey.label,value:survey.choice_4_1_1
msgid "I use Launchpad, like all official Odoo projects"
msgstr ""

#. module: survey
#: model:survey.label,value:survey.choice_4_1_2
msgid "I use another repository system (SourceForge...)"
msgstr ""

#. module: survey
#: model:survey.label,value:survey.frow_2_1_3
msgid "I use the contextual help in Odoo"
msgstr ""

#. module: survey
#: model:survey.label,value:survey.choice_3_1_5
msgid "I write documentations"
msgstr ""

#. module: survey
#: model:survey.label,value:survey.choice_3_1_2
msgid "I'd like to contribute but I don't know how?"
msgstr ""

#. module: survey
#: field:survey.label,id:0
#: field:survey.mail.compose.message,id:0
#: field:survey.page,id:0
#: field:survey.question,id:0
#: field:survey.stage,id:0
#: field:survey.survey,id:0
#: field:survey.user_input,id:0
#: field:survey.user_input_line,id:0
msgid "ID"
msgstr "ID"

#. module: survey
#: field:survey.user_input,token:0
msgid "Identification token"
msgstr ""

#. module: survey
#: help:survey.survey,message_unread:0
msgid "If checked new messages require your attention."
msgstr ""

#. module: survey
#: help:survey.survey,users_can_go_back:0
msgid "If checked, users can go back to previous pages."
msgstr ""

#. module: survey
#: help:survey.stage,closed:0
msgid "If closed, people won't be able to answer to surveys in this column."
msgstr ""

#. module: survey
#: code:addons/survey/survey.py:649
#: model:survey.question,comments_message:survey.feedback_1_1
#: model:survey.question,comments_message:survey.feedback_1_2
#: model:survey.question,comments_message:survey.feedback_2_1
#: model:survey.question,comments_message:survey.feedback_2_2
#: model:survey.question,comments_message:survey.feedback_2_3
#: model:survey.question,comments_message:survey.feedback_2_4
#: model:survey.question,comments_message:survey.feedback_2_5
#: model:survey.question,comments_message:survey.feedback_2_6
#: model:survey.question,comments_message:survey.feedback_2_7
#: model:survey.question,comments_message:survey.feedback_3_1
#: model:survey.question,comments_message:survey.feedback_3_2
#: model:survey.question,comments_message:survey.feedback_3_3
#: model:survey.question,comments_message:survey.feedback_4_1
#, python-format
msgid "If other, precise:"
msgstr ""

#. module: survey
#: view:website:survey.sfinished
msgid "If you wish, you can"
msgstr ""

#. module: survey
#: model:survey.stage,name:survey.stage_in_progress
msgid "In progress"
msgstr ""

#. module: survey
#: help:survey.mail.compose.message,parent_id:0
msgid "Initial thread message."
msgstr ""

#. module: survey
#: field:survey.question,validation_email:0
msgid "Input must be an email"
msgstr ""

#. module: survey
#: view:survey.survey:survey.survey_tree
msgid "Invitations sent"
msgstr ""

#. module: survey
#: field:survey.survey,message_is_follower:0
msgid "Is a Follower"
msgstr ""

#. module: survey
#: field:survey.survey,designed:0
msgid "Is designed?"
msgstr ""

#. module: survey
#: model:survey.label,value:survey.choice_2_4_2
msgid "It can be improved"
msgstr ""

#. module: survey
#: model:survey.label,value:survey.frow_2_1_2
msgid "It helps in the beginning"
msgstr ""

#. module: survey
#: model:survey.label,value:survey.frow_2_1_5
msgid "It is clear"
msgstr ""

#. module: survey
#: model:survey.label,value:survey.frow_2_1_4
msgid "It is complete"
msgstr ""

#. module: survey
#: model:survey.label,value:survey.frow_2_1_1
msgid "It is up-to-date"
msgstr ""

#. module: survey
#: model:survey.label,value:survey.frow_2_2_5
msgid "It's easy to find the process you need"
msgstr ""

#. module: survey
#: field:survey.label,sequence:0
msgid "Label Sequence order"
msgstr ""

#. module: survey
#: model:ir.actions.act_window,name:survey.action_survey_label_form
#: model:ir.ui.menu,name:survey.menu_survey_label_form1
msgid "Labels"
msgstr ""

#. module: survey
#: field:survey.survey,message_last_post:0
msgid "Last Message Date"
msgstr ""

#. module: survey
#: field:survey.label,write_uid:0
#: field:survey.mail.compose.message,write_uid:0
#: field:survey.page,write_uid:0
#: field:survey.question,write_uid:0
#: field:survey.stage,write_uid:0
#: field:survey.survey,write_uid:0
#: field:survey.user_input,write_uid:0
#: field:survey.user_input_line,write_uid:0
msgid "Last Updated by"
msgstr ""

#. module: survey
#: field:survey.label,write_date:0
#: field:survey.mail.compose.message,write_date:0
#: field:survey.page,write_date:0
#: field:survey.question,write_date:0
#: field:survey.stage,write_date:0
#: field:survey.survey,write_date:0
#: field:survey.user_input,write_date:0
#: field:survey.user_input_line,write_date:0
msgid "Last Updated on"
msgstr ""

#. module: survey
#: field:survey.user_input,last_displayed_page_id:0
msgid "Last displayed page"
msgstr ""

#. module: survey
#: selection:survey.user_input,type:0
msgid "Link"
msgstr "Vínculo"

#. module: survey
#: field:survey.mail.compose.message,multi_email:0
msgid "List of emails"
msgstr ""

#. module: survey
#: field:survey.mail.compose.message,is_log:0
msgid "Log an Internal Note"
msgstr ""

#. module: survey
#: field:survey.survey,auth_required:0
#: view:website:survey.auth_required
msgid "Login required"
msgstr ""

#. module: survey
#: selection:survey.question,type:0
msgid "Long Text Zone"
msgstr ""

#. module: survey
#: view:survey.question:survey.survey_question_form
#: field:survey.question,constr_mandatory:0
msgid "Mandatory Answer"
msgstr ""

#. module: survey
#: selection:survey.user_input,type:0
msgid "Manually"
msgstr "Manualmente"

#. module: survey
#: selection:survey.question,type:0
msgid "Matrix"
msgstr ""

#. module: survey
#: field:survey.question,matrix_subtype:0
msgid "Matrix Type"
msgstr ""

#. module: survey
#: view:website:survey.result
msgid "Matrix:"
msgstr ""

#. module: survey
#: sql_constraint:survey.question:0
msgid "Max date cannot be smaller than min date!"
msgstr ""

#. module: survey
#: sql_constraint:survey.question:0
msgid "Max length cannot be smaller than min length!"
msgstr ""

#. module: survey
#: sql_constraint:survey.question:0
msgid "Max value cannot be smaller than min value!"
msgstr ""

#. module: survey
#: view:website:survey.result_number
msgid "Maximum"
msgstr ""

#. module: survey
#: field:survey.question,validation_max_date:0
msgid "Maximum Date"
msgstr ""

#. module: survey
#: field:survey.question,validation_length_max:0
msgid "Maximum Text Length"
msgstr ""

#. module: survey
#: field:survey.question,validation_max_float_value:0
msgid "Maximum value"
msgstr ""

#. module: survey
#: field:survey.mail.compose.message,record_name:0
msgid "Message Record Name"
msgstr ""

#. module: survey
#: help:survey.mail.compose.message,type:0
msgid ""
"Message type: email for email message, notification for system message, "
"comment for other messages such as user replies"
msgstr ""

#. module: survey
#: help:survey.mail.compose.message,message_id:0
msgid "Message unique identifier"
msgstr ""

#. module: survey
#: field:survey.mail.compose.message,message_id:0
msgid "Message-Id"
msgstr ""

#. module: survey
#: field:survey.survey,message_ids:0
msgid "Messages"
msgstr ""

#. module: survey
#: help:survey.survey,message_ids:0
msgid "Messages and communication history"
msgstr ""

#. module: survey
#: view:website:survey.result_number
msgid "Minimum"
msgstr ""

#. module: survey
#: field:survey.question,validation_min_date:0
msgid "Minimum Date"
msgstr ""

#. module: survey
#: field:survey.question,validation_length_min:0
msgid "Minimum Text Length"
msgstr ""

#. module: survey
#: field:survey.question,validation_min_float_value:0
msgid "Minimum value"
msgstr ""

#. module: survey
#: view:website:survey.result_number
msgid "Most Common"
msgstr ""

#. module: survey
#: selection:survey.question,type:0
msgid "Multiple choice: multiple answers allowed"
msgstr ""

#. module: survey
#: selection:survey.question,type:0
msgid "Multiple choice: only one answer"
msgstr ""

#. module: survey
#: selection:survey.question,matrix_subtype:0
msgid "Multiple choices per row"
msgstr ""

#. module: survey
#: field:survey.stage,name:0
msgid "Name"
msgstr "Nome"

#. module: survey
#: help:survey.mail.compose.message,record_name:0
msgid "Name get of the related document."
msgstr ""

#. module: survey
#: view:survey.user_input:survey.survey_user_input_search
msgid "New"
msgstr "Novo"

#. module: survey
#: view:website:survey.page
msgid "Next page"
msgstr ""

#. module: survey
#: field:survey.mail.compose.message,no_auto_thread:0
msgid "No threading for answers"
msgstr ""

#. module: survey
#: model:survey.label,value:survey.choice_1_1_4
msgid "No, I just tested it"
msgstr ""

#. module: survey
#: view:website:survey.notopen
msgid "Not open"
msgstr ""

#. module: survey
#: view:website:survey.nopages
msgid "Not ready"
msgstr ""

#. module: survey
#: selection:survey.user_input,state:0
msgid "Not started yet"
msgstr ""

#. module: survey
#: field:survey.mail.compose.message,notification_ids:0
msgid "Notifications"
msgstr ""

#. module: survey
#: field:survey.mail.compose.message,notified_partner_ids:0
msgid "Notified partners"
msgstr ""

#. module: survey
#: field:survey.mail.compose.message,notify:0
msgid "Notify followers"
msgstr ""

#. module: survey
#: help:survey.mail.compose.message,notify:0
msgid "Notify followers of the document (mass post only)"
msgstr ""

#. module: survey
#: selection:survey.user_input_line,answer_type:0
msgid "Number"
msgstr "Número"

#. module: survey
#: view:survey.question:survey.survey_question_form
#: field:survey.question,column_nb:0
msgid "Number of columns"
msgstr ""

#. module: survey
#: field:survey.survey,tot_comp_survey:0
msgid "Number of completed surveys"
msgstr ""

#. module: survey
#: field:survey.survey,tot_sent_survey:0
msgid "Number of sent surveys"
msgstr ""

#. module: survey
#: field:survey.survey,tot_start_survey:0
msgid "Number of started surveys"
msgstr ""

#. module: survey
#: selection:survey.question,type:0
msgid "Numerical Value"
msgstr ""

#. module: survey
#: field:survey.user_input_line,value_number:0
msgid "Numerical answer"
msgstr ""

#. module: survey
#: view:website:survey.result_number
msgid "Occurence"
msgstr ""

#. module: survey
#: selection:survey.question,matrix_subtype:0
msgid "One choice per row"
msgstr ""

#. module: survey
#: code:addons/survey/wizard/survey_email_compose_message.py:95
#, python-format
msgid "One email at least is incorrect: %s"
msgstr ""

#. module: survey
#: view:survey.question:survey.survey_question_form
msgid "Options"
msgstr "Opções"

#. module: survey
#: field:survey.mail.compose.message,mail_server_id:0
msgid "Outgoing mail server"
msgstr ""

#. module: survey
#: view:survey.page:survey.survey_page_search
#: view:survey.question:survey.survey_question_search
#: field:survey.user_input_line,page_id:0
#: view:website:survey.page
msgid "Page"
msgstr "Página"

#. module: survey
#: field:survey.page,title:0
msgid "Page Title"
msgstr "Título da Página"

#. module: survey
#: field:survey.page,sequence:0
msgid "Page number"
msgstr ""

#. module: survey
#: model:ir.actions.act_window,name:survey.act_survey_pages
#: model:ir.actions.act_window,name:survey.action_survey_page_form
#: model:ir.ui.menu,name:survey.menu_survey_page_form1
#: field:survey.survey,page_ids:0
msgid "Pages"
msgstr "Páginas"

#. module: survey
#: field:survey.mail.compose.message,parent_id:0
msgid "Parent Message"
msgstr ""

#. module: survey
#: view:survey.user_input:survey.survey_user_input_search
#: selection:survey.user_input,state:0
msgid "Partially completed"
msgstr ""

#. module: survey
#: view:survey.user_input:survey.survey_user_input_search
#: field:survey.user_input,partner_id:0
msgid "Partner"
msgstr ""

#. module: survey
#: model:ir.actions.act_window,name:survey.action_partner_survey_mail
#: model:ir.actions.act_window,name:survey.action_partner_survey_mail_crm
msgid "Partner Survey Mailing"
msgstr ""

#. module: survey
#: help:survey.mail.compose.message,notified_partner_ids:0
msgid ""
"Partners that have a notification pushing this message in their mailboxes"
msgstr ""

#. module: survey
#: model:survey.stage,name:survey.stage_permanent
msgid "Permanent"
msgstr ""

#. module: survey
#: view:website:survey.result_choice
msgid "Pie Chart"
msgstr ""

#. module: survey
#: code:addons/survey/wizard/survey_email_compose_message.py:213
#, python-format
msgid "Please enter at least one valid recipient."
msgstr ""

#. module: survey
#: code:addons/survey/wizard/survey_email_compose_message.py:112
#, python-format
msgid "Please select a survey"
msgstr ""

#. module: survey
#: view:website:survey.page
msgid "Previous page"
msgstr ""

#. module: survey
#: view:survey.survey:survey.survey_form
msgid "Print Survey"
msgstr "Imprimir Pesquisa"

#. module: survey
#: view:survey.user_input:survey.survey_user_input_form
msgid "Print These Answers"
msgstr ""

#. module: survey
#: field:survey.survey,print_url:0
msgid "Print link"
msgstr ""

#. module: survey
#: model:survey.label,value:survey.choice_1_2_5
msgid "Project Management"
msgstr ""

#. module: survey
#: field:survey.mail.compose.message,public_url_html:0
msgid "Public HTML web link"
msgstr ""

#. module: survey
#: field:survey.survey,public_url:0
msgid "Public link"
msgstr ""

#. module: survey
#: field:survey.survey,public_url_html:0
msgid "Public link (html version)"
msgstr ""

#. module: survey
#: field:survey.user_input,print_url:0
msgid "Public link to the empty survey"
msgstr ""

#. module: survey
#: field:survey.user_input,result_url:0
msgid "Public link to the survey results"
msgstr ""

#. module: survey
#: field:survey.mail.compose.message,public_url:0
msgid "Public url"
msgstr ""

#. module: survey
#: model:survey.label,value:survey.choice_1_2_2
msgid "Purchases Management"
msgstr ""

#. module: survey
#: view:survey.label:survey.survey_label_search
#: field:survey.label,question_id:0
#: field:survey.label,question_id_2:0
#: view:survey.question:survey.survey_question_search
#: field:survey.user_input_line,question_id:0
#: view:website:survey.result
msgid "Question"
msgstr "Questão"

#. module: survey
#: field:survey.question,question:0
msgid "Question Name"
msgstr ""

#. module: survey
#: view:survey.question:survey.survey_question_form
msgid "Question name"
msgstr ""

#. module: survey
#: model:ir.actions.act_window,name:survey.act_survey_page_question
#: model:ir.actions.act_window,name:survey.act_survey_question
#: model:ir.actions.act_window,name:survey.action_survey_question_form
#: model:ir.ui.menu,name:survey.menu_survey_question_form1
#: field:survey.page,question_ids:0
msgid "Questions"
msgstr "Questões"

#. module: survey
#: model:survey.page,title:survey.feedback_4
msgid "Questions for developers"
msgstr ""

#. module: survey
#: field:survey.survey,quizz_mode:0
msgid "Quizz mode"
msgstr ""

#. module: survey
#: selection:survey.question,display_mode:0
msgid "Radio Buttons/Checkboxes"
msgstr ""

#. module: survey
#: field:survey.mail.compose.message,res_id:0
msgid "Related Document ID"
msgstr ""

#. module: survey
#: field:survey.mail.compose.message,model:0
msgid "Related Document Model"
msgstr ""

#. module: survey
#: help:survey.mail.compose.message,reply_to:0
msgid ""
"Reply email address. Setting the reply_to bypasses the automatic thread "
"creation."
msgstr ""

#. module: survey
#: field:survey.mail.compose.message,reply_to:0
msgid "Reply-To"
msgstr ""

#. module: survey
#: field:survey.survey,result_url:0
msgid "Results link"
msgstr ""

#. module: survey
#: field:survey.user_input_line,value_suggested_row:0
msgid "Row answer"
msgstr ""

#. module: survey
#: field:survey.question,labels_ids_2:0
msgid "Rows of the Matrix"
msgstr ""

#. module: survey
#: model:survey.label,value:survey.frow_2_7_4
msgid "Running the configuration wizards is a good way to spare time"
msgstr ""

#. module: survey
#: model:survey.label,value:survey.choice_1_2_1
msgid "Sales Management"
msgstr ""

#. module: survey
#: view:survey.mail.compose.message:survey.survey_email_compose_message
msgid "Save as a new template"
msgstr ""

#. module: survey
#: view:survey.mail.compose.message:survey.survey_email_compose_message
msgid "Save as new template"
msgstr ""

#. module: survey
#: field:survey.user_input,quizz_score:0
msgid "Score for the quiz"
msgstr ""

#. module: survey
#: field:survey.label,quizz_mark:0
msgid "Score for this answer"
msgstr ""

#. module: survey
#: field:survey.user_input_line,quizz_mark:0
msgid "Score given for this answer"
msgstr ""

#. module: survey
#: view:survey.label:survey.survey_label_search
msgid "Search Label"
msgstr ""

#. module: survey
#: view:survey.page:survey.survey_page_search
msgid "Search Page"
msgstr ""

#. module: survey
#: view:survey.question:survey.survey_question_search
msgid "Search Question"
msgstr "Pesquisar Questão"

#. module: survey
#: view:survey.user_input:survey.survey_user_input_search
msgid "Search Survey"
msgstr "Pesquisar Pesquisa"

#. module: survey
#: view:survey.user_input_line:survey.survey_response_line_search
msgid "Search User input lines"
msgstr ""

#. module: survey
#: view:survey.survey:survey.survey_form
msgid "Select Options"
msgstr ""

#. module: survey
#: selection:survey.question,display_mode:0
msgid "Selection Box"
msgstr ""

#. module: survey
#: view:survey.mail.compose.message:survey.survey_email_compose_message
msgid "Send"
msgstr "Enviar"

#. module: survey
#: selection:survey.mail.compose.message,public:0
msgid "Send by email the public web link to your audience."
msgstr ""

#. module: survey
#: selection:survey.mail.compose.message,public:0
msgid ""
"Send private invitation to your audience (only one response per recipient "
"and per invitation)."
msgstr ""

#. module: survey
#: view:survey.user_input:survey.survey_user_input_form
msgid "Sent Invitation Again"
msgstr ""

#. module: survey
#: field:survey.question,sequence:0
#: field:survey.stage,sequence:0
msgid "Sequence"
msgstr "Sequência"

#. module: survey
#: sql_constraint:survey.stage:0
msgid "Sequence number MUST be a natural"
msgstr ""

#. module: survey
#: view:survey.survey:survey.survey_kanban
msgid "Share &amp; Invite"
msgstr ""

#. module: survey
#: view:survey.survey:survey.survey_form
msgid "Share and invite by email"
msgstr ""

#. module: survey
#: field:survey.mail.compose.message,public:0
msgid "Share options"
msgstr ""

#. module: survey
#: selection:survey.mail.compose.message,public:0
msgid "Share the public web link to your audience."
msgstr ""

#. module: survey
#: field:survey.question,comments_allowed:0
msgid "Show Comments Field"
msgstr ""

#. module: survey
#: field:survey.user_input_line,skipped:0
#: view:website:survey.result
msgid "Skipped"
msgstr ""

#. module: survey
#: view:website:survey.page
msgid "Something went wrong while contacting survey server."
msgstr ""

#. module: survey
#: view:website:survey.result
msgid "Sorry, No one answered this question."
msgstr ""

#. module: survey
#: view:website:survey.no_result
msgid "Sorry, No one answered this survey yet"
msgstr ""

#. module: survey
#: view:survey.stage:survey.survey_stage_form
#: field:survey.survey,stage_id:0
msgid "Stage"
msgstr ""

#. module: survey
#: field:survey.mail.compose.message,starred:0
msgid "Starred"
msgstr ""

#. module: survey
#: view:website:survey.survey_init
msgid "Start Survey"
msgstr ""

#. module: survey
#: view:survey.survey:survey.survey_tree
msgid "Started"
msgstr "Iniciada"

#. module: survey
#: field:survey.user_input,state:0
msgid "Status"
msgstr "Status"

#. module: survey
#: field:survey.mail.compose.message,subject:0
msgid "Subject"
msgstr "Assunto"

#. module: survey
#: view:survey.mail.compose.message:survey.survey_email_compose_message
msgid "Subject..."
msgstr ""

#. module: survey
#: view:website:survey.page
msgid "Submit survey"
msgstr ""

#. module: survey
#: field:survey.mail.compose.message,subtype_id:0
msgid "Subtype"
msgstr ""

#. module: survey
#: field:survey.user_input_line,value_suggested:0
msgid "Suggested answer"
msgstr ""

#. module: survey
#: field:survey.label,value:0
msgid "Suggested value"
msgstr ""

#. module: survey
#: selection:survey.user_input_line,answer_type:0
msgid "Suggestion"
msgstr ""

#. module: survey
#: view:website:survey.result_number
msgid "Sum"
msgstr ""

#. module: survey
#: field:survey.survey,message_summary:0
msgid "Summary"
msgstr ""

#. module: survey
#: model:ir.model,name:survey.model_survey_survey
#: field:survey.mail.compose.message,survey_id:0
#: view:survey.page:survey.survey_page_search
#: field:survey.page,survey_id:0
#: view:survey.question:survey.survey_question_search
#: field:survey.question,survey_id:0
#: view:survey.survey:survey.survey_form
#: view:survey.survey:survey.survey_tree
#: view:survey.user_input:survey.survey_user_input_search
#: field:survey.user_input,survey_id:0
#: view:survey.user_input_line:survey.survey_response_line_search
#: field:survey.user_input_line,survey_id:0
msgid "Survey"
msgstr "Pesquisa"

#. module: survey
#: view:survey.user_input_line:survey.survey_response_line_tree
msgid "Survey Answer Line"
msgstr "Linha de Resposta da Pesquisa"

#. module: survey
#: model:ir.model,name:survey.model_survey_label
#: view:survey.label:survey.survey_label_tree
msgid "Survey Label"
msgstr ""

#. module: survey
#: view:survey.survey:survey.survey_kanban
msgid "Survey Options"
msgstr ""

#. module: survey
#: model:ir.model,name:survey.model_survey_page
#: view:survey.page:survey.survey_page_form
#: view:survey.page:survey.survey_page_tree
msgid "Survey Page"
msgstr "Página de Pesquisa"

#. module: survey
#: model:ir.model,name:survey.model_survey_question
#: view:survey.question:survey.survey_question_form
#: view:survey.question:survey.survey_question_tree
msgid "Survey Question"
msgstr "Questão da Pesquisa"

#. module: survey
#: model:ir.model,name:survey.model_survey_stage
msgid "Survey Stage"
msgstr ""

#. module: survey
#: model:ir.model,name:survey.model_survey_user_input
msgid "Survey User Input"
msgstr ""

#. module: survey
#: model:ir.model,name:survey.model_survey_user_input_line
msgid "Survey User Input Line"
msgstr ""

#. module: survey
#: model:ir.actions.act_window,name:survey.action_survey_user_input_line
msgid "Survey User Input lines"
msgstr ""

#. module: survey
#: model:ir.actions.act_window,name:survey.action_selected_survey_user_input
msgid "Survey User input"
msgstr ""

#. module: survey
#: view:survey.user_input:survey.survey_user_input_form
#: view:survey.user_input:survey.survey_user_input_tree
msgid "Survey User inputs"
msgstr ""

#. module: survey
#: field:survey.question,page_id:0
msgid "Survey page"
msgstr ""

#. module: survey
#: model:ir.actions.act_window,name:survey.action_survey_form
#: model:ir.ui.menu,name:survey.menu_survey_form
#: model:ir.ui.menu,name:survey.menu_surveys
#: model:ir.ui.menu,name:survey.menu_surveys_configuration
msgid "Surveys"
msgstr "Pesquisas"

#. module: survey
#: selection:survey.mail.compose.message,type:0
msgid "System notification"
msgstr ""

#. module: survey
#: help:survey.mail.compose.message,notification_ids:0
msgid ""
"Technical field holding the message notifications. Use notified_partner_ids "
"to access notified partners."
msgstr ""

#. module: survey
#: view:survey.survey:survey.survey_kanban
#: view:survey.user_input:survey.survey_user_input_search
msgid "Test"
msgstr ""

#. module: survey
#: view:survey.survey:survey.survey_form
msgid "Test Survey"
msgstr "Testar Pesquisa"

#. module: survey
#: field:survey.user_input,test_entry:0
msgid "Test entry"
msgstr ""

#. module: survey
#: selection:survey.user_input_line,answer_type:0
msgid "Text"
msgstr "Texto"

#. module: survey
#: selection:survey.question,type:0
msgid "Text Input"
msgstr ""

#. module: survey
#: field:survey.user_input_line,value_text:0
msgid "Text answer"
msgstr ""

#. module: survey
#: field:survey.survey,thank_you_message:0
msgid "Thank you message"
msgstr ""

#. module: survey
#: view:website:survey.sfinished
msgid "Thank you!"
msgstr ""

#. module: survey
#: model:survey.label,value:survey.frow_2_5_3
msgid "The 'Usability/Extended View' group helps in daily work"
msgstr ""

#. module: survey
#: model:survey.label,value:survey.frow_2_5_4
msgid "The 'Usability/Extended View' group hides only optional fields"
msgstr ""

#. module: survey
#: constraint:survey.user_input_line:0
msgid "The answer must be in the right type"
msgstr ""

#. module: survey
#: code:addons/survey/survey.py:647
#: model:survey.question,validation_error_msg:survey.feedback_1_1
#: model:survey.question,validation_error_msg:survey.feedback_1_2
#: model:survey.question,validation_error_msg:survey.feedback_2_1
#: model:survey.question,validation_error_msg:survey.feedback_2_2
#: model:survey.question,validation_error_msg:survey.feedback_2_3
#: model:survey.question,validation_error_msg:survey.feedback_2_4
#: model:survey.question,validation_error_msg:survey.feedback_2_5
#: model:survey.question,validation_error_msg:survey.feedback_2_6
#: model:survey.question,validation_error_msg:survey.feedback_2_7
#: model:survey.question,validation_error_msg:survey.feedback_3_1
#: model:survey.question,validation_error_msg:survey.feedback_3_2
#: model:survey.question,validation_error_msg:survey.feedback_3_3
#: model:survey.question,validation_error_msg:survey.feedback_4_1
#, python-format
msgid "The answer you entered has an invalid format."
msgstr ""

#. module: survey
#: code:addons/survey/wizard/survey_email_compose_message.py:188
#, python-format
msgid ""
"The content of the text don't contain '__URL__'.                     __URL__ "
"is automaticaly converted into the special url of the survey."
msgstr ""

#. module: survey
#: model:survey.label,value:survey.choice_2_4_1
msgid "The current menu structure is good"
msgstr ""

#. module: survey
#: sql_constraint:survey.user_input:0
msgid "The deadline cannot be in the past"
msgstr ""

#. module: survey
#: model:survey.label,value:survey.frow_2_5_5
msgid "The groups set on menu items are relevant"
msgstr ""

#. module: survey
#: model:survey.label,value:survey.choice_2_6_3
msgid "The number of groups is good"
msgstr ""

#. module: survey
#: model:survey.label,value:survey.frow_2_5_1
msgid "The security rules defined on groups are useful"
msgstr ""

#. module: survey
#: model:survey.label,value:survey.choice_2_6_2
msgid "There are too few groups defined, security isn't accurate enough"
msgstr ""

#. module: survey
#: model:survey.label,value:survey.choice_2_6_1
msgid "There are too many groups defined, security is too complex to set"
msgstr ""

#. module: survey
#: model:survey.label,value:survey.choice_2_4_3
msgid "There are too much menus, it's complex to understand"
msgstr ""

#. module: survey
#: model:survey.label,value:survey.frow_2_2_2
msgid "They are clean and correct"
msgstr ""

#. module: survey
#: model:survey.label,value:survey.frow_2_2_3
msgid "They are useful on a daily usage"
msgstr ""

#. module: survey
#: model:survey.label,value:survey.frow_2_2_1
msgid "They help new users to understand Odoo"
msgstr ""

#. module: survey
#: code:addons/survey/survey.py:700
#, python-format
msgid "This answer must be an email address"
msgstr ""

#. module: survey
#: code:addons/survey/survey.py:742
#, python-format
msgid "This is not a date/time"
msgstr ""

#. module: survey
#: code:addons/survey/survey.py:719
#, python-format
msgid "This is not a number"
msgstr ""

#. module: survey
#: help:survey.mail.compose.message,multi_email:0
msgid ""
"This list of emails of recipients will not converted in contacts. Emails "
"separated by commas, semicolons or newline."
msgstr ""

#. module: survey
#: help:survey.survey,thank_you_message:0
msgid "This message will be displayed when survey is completed"
msgstr ""

#. module: survey
#: code:addons/survey/survey.py:646
#: model:survey.question,constr_error_msg:survey.feedback_1_1
#: model:survey.question,constr_error_msg:survey.feedback_1_2
#: model:survey.question,constr_error_msg:survey.feedback_2_1
#: model:survey.question,constr_error_msg:survey.feedback_2_2
#: model:survey.question,constr_error_msg:survey.feedback_2_3
#: model:survey.question,constr_error_msg:survey.feedback_2_4
#: model:survey.question,constr_error_msg:survey.feedback_2_5
#: model:survey.question,constr_error_msg:survey.feedback_2_6
#: model:survey.question,constr_error_msg:survey.feedback_2_7
#: model:survey.question,constr_error_msg:survey.feedback_3_1
#: model:survey.question,constr_error_msg:survey.feedback_3_2
#: model:survey.question,constr_error_msg:survey.feedback_3_3
#: model:survey.question,constr_error_msg:survey.feedback_4_1
#, python-format
msgid "This question requires an answer."
msgstr ""

#. module: survey
#: view:website:survey.nopages
msgid "This survey has no pages by now!"
msgstr ""

#. module: survey
#: view:website:survey.notopen
msgid "This survey is not open. Thank you for your interest!"
msgstr ""

#. module: survey
#: view:website:survey.auth_required
msgid "This survey is open only to registered people. Please"
msgstr ""

#. module: survey
#: model:survey.label,value:survey.frow_2_5_2
msgid ""
"Those security rules are standard and can be used out-of-the-box in most "
"cases"
msgstr ""

#. module: survey
#: field:survey.survey,title:0
msgid "Title"
msgstr ""

#. module: survey
#: field:survey.mail.compose.message,to_read:0
msgid "To read"
msgstr ""

#. module: survey
#: model:survey.label,value:survey.fcol_2_1_4
#: model:survey.label,value:survey.fcol_2_2_4
#: model:survey.label,value:survey.fcol_2_5_4
#: model:survey.label,value:survey.fcol_2_7_4
msgid "Totally agree"
msgstr ""

#. module: survey
#: model:survey.label,value:survey.fcol_2_1_1
#: model:survey.label,value:survey.fcol_2_2_1
#: model:survey.label,value:survey.fcol_2_5_1
#: model:survey.label,value:survey.fcol_2_7_1
msgid "Totally disagree"
msgstr ""

#. module: survey
#: view:website:survey.page
msgid "Try refreshing."
msgstr ""

#. module: survey
#: field:survey.mail.compose.message,type:0
#: view:survey.question:survey.survey_question_search
msgid "Type"
msgstr "Tipo"

#. module: survey
#: field:survey.question,type:0
msgid "Type of Question"
msgstr ""

#. module: survey
#: view:survey.question:survey.survey_question_form
msgid "Type of answers"
msgstr ""

#. module: survey
#: field:survey.question,labels_ids:0
msgid "Types of answers"
msgstr ""

#. module: survey
#: field:survey.survey,message_unread:0
msgid "Unread Messages"
msgstr ""

#. module: survey
#: field:survey.mail.compose.message,use_active_domain:0
msgid "Use active domain"
msgstr ""

#. module: survey
#: view:survey.mail.compose.message:survey.survey_email_compose_message
#: field:survey.mail.compose.message,template_id:0
msgid "Use template"
msgstr ""

#. module: survey
#: help:survey.question,description:0
msgid ""
"Use this field to add             additional explanations about your question"
msgstr ""

#. module: survey
#: model:survey.survey,title:survey.feedback_form
msgid "User Feedback Form"
msgstr ""

#. module: survey
#: view:survey.user_input_line:survey.survey_response_line_search
#: field:survey.user_input_line,user_input_id:0
msgid "User Input"
msgstr ""

#. module: survey
#: model:ir.ui.menu,name:survey.menu_survey_response_line_form
msgid "User Input Lines"
msgstr ""

#. module: survey
#: view:website:survey.result_choice
#: view:website:survey.result_number
#: view:website:survey.result_text
msgid "User Responses"
msgstr ""

#. module: survey
#: view:survey.survey:survey.survey_form
msgid "User can come back in the previous page"
msgstr ""

#. module: survey
#: view:survey.user_input_line:survey.survey_user_input_line_form
msgid "User input line details"
msgstr ""

#. module: survey
#: field:survey.survey,user_input_ids:0
msgid "User responses"
msgstr ""

#. module: survey
#: field:survey.survey,users_can_go_back:0
msgid "Users can go back"
msgstr ""

#. module: survey
#: help:survey.mail.compose.message,vote_user_ids:0
msgid "Users that voted for this message"
msgstr ""

#. module: survey
#: help:survey.survey,auth_required:0
msgid ""
"Users with a public link will be requested to login before taking part to "
"the survey"
msgstr ""

#. module: survey
#: field:survey.question,validation_required:0
msgid "Validate entry"
msgstr ""

#. module: survey
#: view:survey.user_input:survey.survey_user_input_form
msgid "View Results"
msgstr ""

#. module: survey
#: view:survey.survey:survey.survey_form
msgid "View results"
msgstr ""

#. module: survey
#: view:website:survey.result_choice
msgid "Vote"
msgstr ""

#. module: survey
#: field:survey.mail.compose.message,vote_user_ids:0
msgid "Votes"
msgstr ""

#. module: survey
#: code:addons/survey/survey.py:444
#: code:addons/survey/survey.py:898
#: code:addons/survey/survey.py:1030
#: code:addons/survey/wizard/survey_email_compose_message.py:95
#: code:addons/survey/wizard/survey_email_compose_message.py:188
#: code:addons/survey/wizard/survey_email_compose_message.py:213
#, python-format
msgid "Warning!"
msgstr "Aviso!"

#. module: survey
#: model:survey.question,question:survey.feedback_2_7
msgid "What do you think about configuration wizards?"
msgstr ""

#. module: survey
#: model:survey.question,question:survey.feedback_2_1
msgid ""
"What do you think about the documentation available on doc.openerp.com?"
<<<<<<< HEAD
msgstr ""
=======
msgstr "O que você acha sobre a documentação disponível sobre doc.odoo.com?"
>>>>>>> baa4cc0e

#. module: survey
#: model:survey.question,question:survey.feedback_2_5
msgid "What do you think about the groups of users?"
msgstr ""

#. module: survey
#: model:survey.question,question:survey.feedback_2_2
msgid ""
"What do you think about the process views of Odoo, available in the web "
"client ?"
msgstr ""

#. module: survey
#: model:survey.question,question:survey.feedback_2_4
#: model:survey.question,question:survey.feedback_2_6
msgid "What do you think about the structure of the menus?"
msgstr ""

#. module: survey
#: model:survey.question,question:survey.feedback_4_1
msgid "Where do you develop your new features?"
msgstr ""

#. module: survey
#: help:survey.mail.compose.message,is_log:0
msgid "Whether the message is an internal note (comment mode only)"
msgstr ""

#. module: survey
#: model:survey.question,question:survey.feedback_1_2
msgid "Which modules are you using/testing?"
msgstr ""

#. module: survey
#: model:survey.label,value:survey.choice_1_1_1
msgid "Yes, I use a version < 7.0"
msgstr ""

#. module: survey
#: model:survey.label,value:survey.choice_1_1_2
msgid "Yes, I use the 7.0 version, installed locally"
msgstr ""

#. module: survey
#: model:survey.label,value:survey.choice_1_1_3
msgid "Yes, I use the online version of Odoo"
msgstr ""

#. module: survey
#: view:survey.mail.compose.message:survey.survey_email_compose_message
msgid ""
"You can share your survey web public link and/or send private invitations to "
"your audience. People can answer once per invitation, and whenever they want "
"with the public web link (in this case, the \"Public in website\" setting "
"must be enabled)."
msgstr ""

#. module: survey
#: code:addons/survey/survey.py:898
#: code:addons/survey/survey.py:1030
#, python-format
msgid "You cannot duplicate this             element!"
msgstr ""

#. module: survey
#: code:addons/survey/survey.py:439
#, python-format
msgid "You cannot send an invitation for a survey that has no questions."
msgstr ""

#. module: survey
#: code:addons/survey/survey.py:445
#, python-format
msgid "You cannot send invitations for closed surveys."
msgstr ""

#. module: survey
#: view:website:survey.sfinished
msgid "You scored"
msgstr ""

#. module: survey
#: view:website:survey.page
msgid "Your answers have probably not been recorded."
msgstr ""

#. module: survey
#: view:website:survey.auth_required
msgid "log in"
msgstr ""

#. module: survey
#: view:website:survey.sfinished
msgid "points."
msgstr ""

#. module: survey
#: view:website:survey.sfinished
msgid "review your answers"
msgstr ""

#. module: survey
#: view:website:survey.datetime
msgid "yyyy-mm-dd hh:mm:ss"
msgstr ""<|MERGE_RESOLUTION|>--- conflicted
+++ resolved
@@ -1,18 +1,3 @@
-<<<<<<< HEAD
-# Brazilian Portuguese translation for openobject-addons
-# Copyright (c) 2014 Rosetta Contributors and Canonical Ltd 2014
-# This file is distributed under the same license as the openobject-addons package.
-# FIRST AUTHOR <EMAIL@ADDRESS>, 2014.
-#
-msgid ""
-msgstr ""
-"Project-Id-Version: openobject-addons\n"
-"Report-Msgid-Bugs-To: FULL NAME <EMAIL@ADDRESS>\n"
-"POT-Creation-Date: 2014-09-23 16:27+0000\n"
-"PO-Revision-Date: 2014-08-14 16:10+0000\n"
-"Last-Translator: FULL NAME <EMAIL@ADDRESS>\n"
-"Language-Team: Brazilian Portuguese <pt_BR@li.org>\n"
-=======
 # Translation of Odoo Server.
 # This file contains the translation of the following modules:
 # * survey
@@ -31,30 +16,26 @@
 "PO-Revision-Date: 2016-06-09 00:19+0000\n"
 "Last-Translator: grazziano <g.negocios@outlook.com.br>\n"
 "Language-Team: Portuguese (Brazil) (http://www.transifex.com/odoo/odoo-8/language/pt_BR/)\n"
->>>>>>> baa4cc0e
 "MIME-Version: 1.0\n"
 "Content-Type: text/plain; charset=UTF-8\n"
-"Content-Transfer-Encoding: 8bit\n"
-"X-Launchpad-Export-Date: 2014-09-24 09:42+0000\n"
-"X-Generator: Launchpad (build 17196)\n"
+"Content-Transfer-Encoding: \n"
+"Language: pt_BR\n"
+"Plural-Forms: nplurals=2; plural=(n > 1);\n"
 
 #. module: survey
 #: model:email.template,body_html:survey.email_template_survey
 msgid ""
 "\n"
 "                \n"
-"                <div style=\"font-family: 'Lucida Grande', Ubuntu, Arial, "
-"Verdana, sans-serif; font-size: 12px; color: rgb(34, 34, 34); \">\n"
+"                <div style=\"font-family: 'Lucida Grande', Ubuntu, Arial, Verdana, sans-serif; font-size: 12px; color: rgb(34, 34, 34); \">\n"
 "                    <p>Hello,</p>\n"
-"                    <p>We are conducting a survey, and your response would "
-"be appreciated.</p>\n"
-"                    <p><a href=\"__URL__\">Please, click here to start "
-"survey</a></p>\n"
+"                    <p>We are conducting a survey, and your response would be appreciated.</p>\n"
+"                    <p><a href=\"__URL__\">Please, click here to start survey</a></p>\n"
 "                    <p>Thanks for your participation!</p>\n"
 "                </div>\n"
 "                \n"
 "            "
-msgstr ""
+msgstr "\n                \n                <div style=\"font-family: 'Lucida Grande', Ubuntu, Arial, Verdana, sans-serif; font-size: 12px; color: rgb(34, 34, 34); \">\n                    <p>Olá,</p>\n                    <p>Estamos realizando uma pesquisa, e sua resposta seria apreciada.</p>\n                    <p><a href=\"__URL__\">Por favor, clique aqui para iniciar pesquisa</a></p>\n                    <p>Obrigado pela sua participação!</p>\n                </div>\n                \n            "
 
 #. module: survey
 #: view:survey.page:survey.survey_page_tree
@@ -62,8 +43,7 @@
 msgstr "#Questões"
 
 #. module: survey
-#: code:addons/survey/survey.py:246
-#: code:addons/survey/survey.py:543
+#: code:addons/survey/survey.py:246 code:addons/survey/survey.py:543
 #: code:addons/survey/survey.py:662
 #, python-format
 msgid "%s (copy)"
@@ -72,122 +52,118 @@
 #. module: survey
 #: view:website:survey.page
 msgid "&times;"
-msgstr ""
+msgstr "&times;"
 
 #. module: survey
 #: model:ir.actions.act_window,help:survey.action_survey_form
 msgid ""
 "<p class=\"oe_view_nocontent_create\">Click to add a survey.</p>\n"
-"                <p>You can create surveys for different purposes: customer "
-"opinion, services feedback, recruitment interviews, employee's periodical "
-"evaluations, marketing campaigns, etc.</p>\n"
-"                <p>Design easily your survey, send invitations to answer by "
-"email and analyse answers.</p>\n"
+"                <p>You can create surveys for different purposes: customer opinion, services feedback, recruitment interviews, employee's periodical evaluations, marketing campaigns, etc.</p>\n"
+"                <p>Design easily your survey, send invitations to answer by email and analyse answers.</p>\n"
 "            "
-msgstr ""
+msgstr "<p class=\"oe_view_nocontent_create\">Clique para adicionar uma pesquisa.</p>\n                <p>Você pode criar pesquisas para diferentes finalidades: opinião do cliente, feedback serviços, entrevistas de recrutamento, avaliações periódicas de funcionários, campanhas de marketing, etc.</p>\n                <p>Projetar facilmente sua pesquisa, enviar convites para responder por e-mail e analisar respostas.</p>\n            "
 
 #. module: survey
 #: model:survey.page,description:survey.feedback_1
 #: model:survey.page,description:survey.feedback_3
 #: model:survey.survey,thank_you_message:survey.feedback_form
 msgid "<p></p>"
-msgstr ""
+msgstr "<p></p>"
 
 #. module: survey
 #: model:survey.page,description:survey.feedback_4
 msgid "<p>If you do not contribute or develop in Odoo, skip this page.</p>"
-msgstr ""
+msgstr "<p>Se você não contribui ou desenvolve no Odoo, você pode pular esta página.</p>"
 
 #. module: survey
 #: model:ir.actions.act_window,help:survey.action_selected_survey_user_input
 msgid ""
 "<p>Nobody has replied to your survey yet.</p>\n"
 "            "
-msgstr ""
+msgstr "<p>Ninguém respondeu ao seu levantamento ainda.</p>\n            "
 
 #. module: survey
 #: model:ir.actions.act_window,help:survey.action_survey_user_input
 msgid ""
 "<p>Nobody has replied to your surveys yet.</p>\n"
 "            "
-msgstr ""
+msgstr "<p>Ninguém respondeu a suas pesquisas ainda.</p>\n            "
 
 #. module: survey
 #: model:survey.page,description:survey.feedback_2
 msgid ""
-"<p>These questions relate to the ergonomy and ease of use of Odoo. Try to "
-"remind your firsts days on Odoo and\n"
+"<p>These questions relate to the ergonomy and ease of use of Odoo. Try to remind your firsts days on Odoo and\n"
 "what have been your difficulties.</p>"
-msgstr ""
+msgstr "<p>Essas questões dizem respeito à ergonomia e facilidade de uso de Odoo. Tente lembrar seus primeiros dias no Odoo e\nQuais foram suas dificuldades.</p>"
 
 #. module: survey
 #: model:survey.survey,description:survey.feedback_form
 msgid "<p>This survey should take less than five minutes.</p>"
-msgstr ""
+msgstr "<p> Esta pesquisa deve levar menos de cinco minutos. </ p>"
 
 #. module: survey
 #: constraint:survey.label:0
 msgid "A label must be attached to one and only one question"
-msgstr ""
+msgstr "A etiqueta deve ser anexada a apenas uma pergunta"
 
 #. module: survey
 #: sql_constraint:survey.question:0
 msgid "A length must be positive!"
-msgstr ""
+msgstr "A duração deve ser positiva!"
 
 #. module: survey
 #: help:survey.survey,description:0
 msgid "A long description of the purpose of the survey"
-msgstr ""
+msgstr "Uma longa descrição da finalidade da pesquisa"
 
 #. module: survey
 #: help:survey.label,quizz_mark:0
 msgid ""
 "A positive score indicates a correct answer; a negative or null score "
 "indicates a wrong answer"
-msgstr ""
+msgstr "A pontuação positiva indica uma resposta correta; uma pontuação negativa ou nula indica uma resposta errada"
 
 #. module: survey
 #: view:website:survey.page
 msgid "A problem has occured"
-msgstr ""
+msgstr "Ocorreu um problema"
 
 #. module: survey
 #: model:survey.label,value:survey.frow_2_2_4
 msgid "A process is defined for all enterprise flows"
-msgstr ""
+msgstr "Um processo é definido para todos os fluxos corporativos"
 
 #. module: survey
 #: constraint:survey.user_input_line:0
 msgid "A question cannot be unanswered and skipped"
-msgstr ""
+msgstr "A pergunta não pode ficar sem resposta ou pulada."
 
 #. module: survey
 #: sql_constraint:survey.user_input:0
 msgid "A token must be unique!"
-msgstr ""
+msgstr "Um token deve ser único!"
 
 #. module: survey
 #: model:survey.page,title:survey.feedback_1
 msgid "About your Odoo usage"
-msgstr ""
+msgstr "Sobre a utilização do Odoo"
 
 #. module: survey
 #: field:survey.mail.compose.message,active_domain:0
 msgid "Active domain"
-msgstr ""
+msgstr "Domínio Ativo"
 
 #. module: survey
 #: view:survey.mail.compose.message:survey.survey_email_compose_message
 msgid ""
 "Add list of email of recipients (will not converted in partner), separated "
 "by commas, semicolons or newline..."
-msgstr ""
+msgstr "Adicionar lista de e-mail dos destinatários (não será convertido em parceiro), separados por vírgulas, ponto e vírgula ou nova linha ..."
 
 #. module: survey
 #: view:survey.mail.compose.message:survey.survey_email_compose_message
 msgid "Add list of existing contacts..."
-msgstr ""
+msgstr "Adicionar lista de contatos existentes ..."
 
 #. module: survey
 #: model:survey.label,value:survey.fcol_2_1_3
@@ -195,41 +171,40 @@
 #: model:survey.label,value:survey.fcol_2_5_3
 #: model:survey.label,value:survey.fcol_2_7_3
 msgid "Agree"
-msgstr ""
+msgstr "Concordar"
 
 #. module: survey
 #: view:website:survey.result_number
 msgid "All Data"
-msgstr ""
+msgstr "Todos os Dados"
 
 #. module: survey
 #: view:website:survey.result
 msgid "All surveys"
-msgstr ""
+msgstr "Todas as pesquisas"
 
 #. module: survey
 #: view:survey.question:survey.survey_question_form
 msgid "Allow Comments"
-msgstr ""
+msgstr "Permitir Comentários"
 
 #. module: survey
 #: help:survey.page,description:0
 msgid "An introductory text to your page"
-msgstr ""
+msgstr "Um texto introdutório para sua página"
 
 #. module: survey
 #: view:survey.survey:survey.survey_kanban
 msgid "Analyze Answers"
-msgstr ""
+msgstr "Analisar Respostas"
 
 #. module: survey
 #: view:website:survey.result_choice
 msgid "Answer Choices"
-msgstr ""
-
-#. module: survey
-#: field:survey.user_input,type:0
-#: field:survey.user_input_line,answer_type:0
+msgstr "Opções de Resposta"
+
+#. module: survey
+#: field:survey.user_input,type:0 field:survey.user_input_line,answer_type:0
 msgid "Answer Type"
 msgstr "Tipo de Resposta"
 
@@ -252,49 +227,49 @@
 msgid ""
 "Answers do not go in the original document' discussion thread. This has an "
 "impact on the generated message-id."
-msgstr ""
+msgstr "Respostas não vá no documento original \"linha de discussão. Isto tem um impacto sobre o gerado mensagem-id."
 
 #. module: survey
 #: model:survey.question,question:survey.feedback_1_1
 msgid "Are you using Odoo on a daily basis?"
-msgstr ""
+msgstr "Você está usando Odoo diariamente?"
 
 #. module: survey
 #: field:survey.mail.compose.message,attachment_ids:0
 msgid "Attachments"
-msgstr ""
+msgstr "Anexos"
 
 #. module: survey
 #: field:survey.mail.compose.message,author_id:0
 msgid "Author"
-msgstr ""
+msgstr "Autor"
 
 #. module: survey
 #: help:survey.mail.compose.message,author_id:0
 msgid ""
-"Author of the message. If not set, email_from may hold an email address that "
-"did not match any partner."
-msgstr ""
+"Author of the message. If not set, email_from may hold an email address that"
+" did not match any partner."
+msgstr "Autor da mensagem. Se não definido, o campo email_from pode conter um endereço de e-mail que não corresponde a nenhum parceiro."
 
 #. module: survey
 #: field:survey.mail.compose.message,author_avatar:0
 msgid "Author's Avatar"
-msgstr ""
+msgstr "Avatar do autor"
 
 #. module: survey
 #: help:survey.mail.compose.message,body:0
 msgid "Automatically sanitized HTML contents"
-msgstr ""
+msgstr "Conteúdos HTML limpos automaticamente"
 
 #. module: survey
 #: view:website:survey.result_number
 msgid "Average"
-msgstr ""
+msgstr "Média"
 
 #. module: survey
 #: model:survey.label,value:survey.choice_1_2_4
 msgid "CRM"
-msgstr ""
+msgstr "CRM"
 
 #. module: survey
 #: view:survey.mail.compose.message:survey.survey_email_compose_message
@@ -304,35 +279,35 @@
 #. module: survey
 #: field:survey.survey,res_model:0
 msgid "Category"
-msgstr ""
+msgstr "Categoria"
 
 #. module: survey
 #: field:survey.mail.compose.message,child_ids:0
 msgid "Child Messages"
-msgstr ""
+msgstr "Mensagens Relacionadas"
 
 #. module: survey
 #: view:website:survey.simple_choice
 msgid "Choose..."
-msgstr ""
+msgstr "Escolha ..."
 
 #. module: survey
 #: view:website:survey.result
 msgid "Clear All Filters"
-msgstr ""
+msgstr "Limpar Todos os Filtros"
 
 #. module: survey
 #: code:addons/survey/survey.py:141
 #: code:addons/survey/wizard/survey_email_compose_message.py:51
 #, python-format
 msgid "Click here to start survey"
-msgstr ""
+msgstr "Clique aqui para iniciar pesquisa"
 
 #. module: survey
 #: code:addons/survey/wizard/survey_email_compose_message.py:109
 #, python-format
 msgid "Click here to take survey"
-msgstr ""
+msgstr "Clique aqui para fazer pesquisa"
 
 #. module: survey
 #: view:survey.mail.compose.message:survey.survey_email_compose_message
@@ -341,8 +316,7 @@
 msgstr "Fechar"
 
 #. module: survey
-#: field:survey.stage,closed:0
-#: model:survey.stage,name:survey.stage_closed
+#: field:survey.stage,closed:0 model:survey.stage,name:survey.stage_closed
 msgid "Closed"
 msgstr "Fechado"
 
@@ -360,17 +334,17 @@
 #. module: survey
 #: field:survey.question,comment_count_as_answer:0
 msgid "Comment Field is an Answer Choice"
-msgstr ""
+msgstr "Campo de comentário é uma opção de resposta"
 
 #. module: survey
 #: field:survey.question,comments_message:0
 msgid "Comment Message"
-msgstr ""
+msgstr "Comentar Mensagem"
 
 #. module: survey
 #: model:survey.page,title:survey.feedback_3
 msgid "Community and contributors"
-msgstr ""
+msgstr "Comunidade e contribuidores"
 
 #. module: survey
 #: view:survey.survey:survey.survey_tree
@@ -382,38 +356,38 @@
 #. module: survey
 #: view:survey.mail.compose.message:survey.survey_email_compose_message
 msgid "Compose Email"
-msgstr ""
+msgstr "Escrever E-mail"
 
 #. module: survey
 #: field:survey.mail.compose.message,composition_mode:0
 msgid "Composition mode"
-msgstr ""
+msgstr "Modo de composição"
 
 #. module: survey
 #: model:survey.label,value:survey.frow_2_7_2
 msgid "Configuration wizard exists for each important setting"
-msgstr ""
+msgstr "Assistente de configuração existe para cada configuração importante"
 
 #. module: survey
 #: view:survey.question:survey.survey_question_form
 msgid "Constraints"
-msgstr ""
+msgstr "Restrições"
 
 #. module: survey
 #: field:survey.mail.compose.message,body:0
 msgid "Contents"
-msgstr ""
+msgstr "Conteúdos"
 
 #. module: survey
 #: view:survey.mail.compose.message:survey.survey_email_compose_message
 msgid ""
 "Copy and paste the HTML code below to add this web link to any webpage."
-msgstr ""
+msgstr "Copie e cole o código HTML abaixo para adicionar este link web para qualquer página da web."
 
 #. module: survey
 #: view:survey.mail.compose.message:survey.survey_email_compose_message
 msgid "Copy, paste and share the web link below to your audience."
-msgstr ""
+msgstr "Copiar, colar e compartilhar o link web abaixo para o seu público."
 
 #. module: survey
 #: field:survey.user_input_line,date_create:0
@@ -423,47 +397,42 @@
 #. module: survey
 #: field:survey.label,create_uid:0
 #: field:survey.mail.compose.message,create_uid:0
-#: field:survey.page,create_uid:0
-#: field:survey.question,create_uid:0
-#: field:survey.stage,create_uid:0
-#: field:survey.survey,create_uid:0
+#: field:survey.page,create_uid:0 field:survey.question,create_uid:0
+#: field:survey.stage,create_uid:0 field:survey.survey,create_uid:0
 #: field:survey.user_input,create_uid:0
 #: field:survey.user_input_line,create_uid:0
 msgid "Created by"
-msgstr ""
+msgstr "Criado por"
 
 #. module: survey
 #: field:survey.label,create_date:0
 #: field:survey.mail.compose.message,create_date:0
-#: field:survey.page,create_date:0
-#: field:survey.question,create_date:0
-#: field:survey.stage,create_date:0
-#: field:survey.survey,create_date:0
+#: field:survey.page,create_date:0 field:survey.question,create_date:0
+#: field:survey.stage,create_date:0 field:survey.survey,create_date:0
 #: field:survey.user_input,create_date:0
 #: field:survey.user_input_line,create_date:0
 msgid "Created on"
-msgstr ""
+msgstr "Criado em"
 
 #. module: survey
 #: field:survey.user_input,date_create:0
 msgid "Creation Date"
-msgstr ""
+msgstr "Data de Criação"
 
 #. module: survey
 #: help:survey.mail.compose.message,starred:0
 msgid "Current user has a starred notification linked to this message"
-msgstr ""
+msgstr "Usuário atual marcou uma notificação ligada a esta mensagem"
 
 #. module: survey
 #: help:survey.mail.compose.message,to_read:0
 msgid "Current user has an unread notification linked to this message"
-msgstr ""
-
-#. module: survey
-#: view:website:survey.result_choice
-#: view:website:survey.result_matrix
+msgstr "Usuário atual tem uma notificação não lida ligada a esta mensagem"
+
+#. module: survey
+#: view:website:survey.result_choice view:website:survey.result_matrix
 msgid "Data"
-msgstr ""
+msgstr "Dados"
 
 #. module: survey
 #: field:survey.mail.compose.message,date:0
@@ -479,43 +448,42 @@
 #. module: survey
 #: field:survey.user_input_line,value_date:0
 msgid "Date answer"
-msgstr ""
+msgstr "Data resposta"
 
 #. module: survey
 #: help:survey.user_input,deadline:0
 msgid "Date by which the person can open the survey and submit answers"
-msgstr ""
+msgstr "Data em que a pessoa pode abrir o inquérito e enviar respostas"
 
 #. module: survey
 #: help:survey.survey,message_last_post:0
 msgid "Date of the last message posted on the record."
-msgstr ""
+msgstr "Data da última mensagem para o registro."
 
 #. module: survey
 #: field:survey.user_input,deadline:0
 msgid "Deadline"
-msgstr ""
+msgstr "Prazo Final"
 
 #. module: survey
 #: help:survey.mail.compose.message,date_deadline:0
 msgid ""
-"Deadline to which the invitation to respond for this survey is valid. If the "
-"field is empty, the invitation is still valid."
-msgstr ""
+"Deadline to which the invitation to respond for this survey is valid. If the"
+" field is empty, the invitation is still valid."
+msgstr "Prazo para que o convite para responder para esta pesquisa é válido. Se o campo estiver vazio, o convite ainda é válido."
 
 #. module: survey
 #: field:survey.mail.compose.message,date_deadline:0
 msgid "Deadline to which the invitation to respond is valid"
-msgstr ""
+msgstr "Prazo para que o convite para responder é válido"
 
 #. module: survey
 #: view:survey.survey:survey.survey_kanban
 msgid "Delete!"
-msgstr ""
-
-#. module: survey
-#: field:survey.page,description:0
-#: field:survey.question,description:0
+msgstr "Deletar!"
+
+#. module: survey
+#: field:survey.page,description:0 field:survey.question,description:0
 #: field:survey.survey,description:0
 msgid "Description"
 msgstr "Descrição"
@@ -523,12 +491,12 @@
 #. module: survey
 #: model:survey.label,value:survey.frow_2_7_1
 msgid "Descriptions and help tooltips are clear enough"
-msgstr ""
+msgstr "Descriptions and help tooltips are clear enough"
 
 #. module: survey
 #: view:survey.survey:survey.survey_kanban
 msgid "Design"
-msgstr ""
+msgstr "Design"
 
 #. module: survey
 #: model:survey.label,value:survey.fcol_2_1_2
@@ -536,28 +504,28 @@
 #: model:survey.label,value:survey.fcol_2_5_2
 #: model:survey.label,value:survey.fcol_2_7_2
 msgid "Disagree"
-msgstr ""
+msgstr "Discordar"
 
 #. module: survey
 #: view:survey.question:survey.survey_question_form
 #: field:survey.question,display_mode:0
 msgid "Display mode"
-msgstr ""
+msgstr "Modo de exibição"
 
 #. module: survey
 #: model:survey.question,question:survey.feedback_3_3
 msgid "Do you have a proposition to attract new contributors?"
-msgstr ""
+msgstr "Você tem uma proposta para atrair novos colaboradores?"
 
 #. module: survey
 #: model:survey.question,question:survey.feedback_3_2
 msgid "Do you have a proposition to help people to contribute?"
-msgstr ""
+msgstr "Você tem uma proposta para ajudar as pessoas a contribuir?"
 
 #. module: survey
 #: model:survey.question,question:survey.feedback_2_3
 msgid "Do you have suggestions on how to improve the process view ?"
-msgstr ""
+msgstr "Você tem uma proposta para ajudar as pessoas a contribuir?"
 
 #. module: survey
 #: model:survey.stage,name:survey.stage_draft
@@ -572,7 +540,7 @@
 #. module: survey
 #: view:survey.survey:survey.survey_form
 msgid "Edit Pages and Questions"
-msgstr ""
+msgstr "Editar páginas e Perguntas"
 
 #. module: survey
 #: selection:survey.mail.compose.message,type:0
@@ -583,24 +551,24 @@
 #. module: survey
 #: field:survey.survey,email_template_id:0
 msgid "Email Template"
-msgstr ""
+msgstr "Modelo de Email"
 
 #. module: survey
 #: help:survey.mail.compose.message,email_from:0
 msgid ""
 "Email address of the sender. This field is set when no matching partner is "
 "found for incoming emails."
-msgstr ""
+msgstr "Endereço de email do remetente. Este campo é preenchido quando não é encontrado um parceiro cadastrado para o email recebido."
 
 #. module: survey
 #: model:ir.model,name:survey.model_survey_mail_compose_message
 msgid "Email composition wizard for Survey"
-msgstr ""
+msgstr "Assistente de composição de email para a Pesquisa"
 
 #. module: survey
 #: model:survey.page,title:survey.feedback_2
 msgid "Ergonomy and ease of use"
-msgstr ""
+msgstr "Ergonomia e facilidade de utilização"
 
 #. module: survey
 #: field:survey.question,constr_error_msg:0
@@ -617,52 +585,52 @@
 #. module: survey
 #: field:survey.mail.compose.message,partner_ids:0
 msgid "Existing contacts"
-msgstr ""
+msgstr "Contatos existentes"
 
 #. module: survey
 #: model:survey.label,value:survey.frow_2_7_3
 msgid "Extra modules proposed are relevant"
-msgstr ""
+msgstr "Módulos extras propostos são relevantes"
 
 #. module: survey
 #: view:website:survey.result
 msgid "Filters"
-msgstr ""
+msgstr "Filtros"
 
 #. module: survey
 #: model:survey.label,value:survey.choice_1_2_3
 msgid "Financial Management"
-msgstr ""
+msgstr "Gestão Financeira"
 
 #. module: survey
 #: view:website:survey.result
 msgid "Finished surveys"
-msgstr ""
+msgstr "Inquéritos terminados"
 
 #. module: survey
 #: field:survey.stage,fold:0
 msgid "Folded in kanban view"
-msgstr ""
+msgstr "Dobrado em vista kanban"
 
 #. module: survey
 #: field:survey.survey,message_follower_ids:0
 msgid "Followers"
-msgstr ""
+msgstr "Seguidores"
 
 #. module: survey
 #: view:survey.question:survey.survey_question_form
 msgid "Format"
-msgstr ""
+msgstr "Formato"
 
 #. module: survey
 #: selection:survey.user_input_line,answer_type:0
 msgid "Free Text"
-msgstr ""
+msgstr "Texto Livre"
 
 #. module: survey
 #: field:survey.user_input_line,value_free_text:0
 msgid "Free Text answer"
-msgstr ""
+msgstr "Resposta Texto Livre"
 
 #. module: survey
 #: field:survey.mail.compose.message,email_from:0
@@ -670,16 +638,14 @@
 msgstr "A partir de"
 
 #. module: survey
-#: view:website:survey.survey
-#: view:website:survey.survey_init
+#: view:website:survey.survey view:website:survey.survey_init
 msgid "Go back to surveys"
-msgstr ""
-
-#. module: survey
-#: view:website:survey.result_choice
-#: view:website:survey.result_matrix
+msgstr "Volte para pesquisas"
+
+#. module: survey
+#: view:website:survey.result_choice view:website:survey.result_matrix
 msgid "Graph"
-msgstr ""
+msgstr "Gráfico"
 
 #. module: survey
 #: view:survey.page:survey.survey_page_search
@@ -687,83 +653,79 @@
 #: view:survey.user_input:survey.survey_user_input_search
 #: view:survey.user_input_line:survey.survey_response_line_search
 msgid "Group By"
-msgstr ""
+msgstr "Agrupar por"
 
 #. module: survey
 #: help:survey.survey,message_summary:0
 msgid ""
 "Holds the Chatter summary (number of messages, ...). This summary is "
 "directly in html format in order to be inserted in kanban views."
-msgstr ""
+msgstr "Contém o resumo da conversação (número de mensagens, ...). Este resumo é gerado diretamente em formato HTML para que possa ser inserido nas visões kanban."
 
 #. module: survey
 #: model:survey.question,question:survey.feedback_3_1
 msgid "How do you contribute or plan to contribute to Odoo?"
-msgstr ""
+msgstr "Como você contribui ou pretende contribuir para Openerp?"
 
 #. module: survey
 #: model:survey.label,value:survey.choice_1_2_6
 msgid "Human Ressources"
-msgstr ""
+msgstr "Recursos humanos"
 
 #. module: survey
 #: model:survey.label,value:survey.choice_3_1_3
 msgid "I develop new features"
-msgstr ""
+msgstr "Eu desenvolvo novas funcionalidades"
 
 #. module: survey
 #: model:survey.label,value:survey.choice_4_1_4
 msgid "I do not publish my developments"
-msgstr ""
+msgstr "Eu não publico os meus desenvolvimentos"
 
 #. module: survey
 #: model:survey.label,value:survey.choice_3_1_4
 msgid "I help to translate"
-msgstr ""
+msgstr "Eu ajudo a traduzir"
 
 #. module: survey
 #: model:survey.label,value:survey.choice_4_1_3
 msgid "I host them on my own website"
-msgstr ""
+msgstr "Eu hospedo em meu próprio site"
 
 #. module: survey
 #: model:survey.label,value:survey.choice_3_1_1
 msgid "I participate to discussion and forums"
-msgstr ""
+msgstr "Eu participo de discussão e fóruns"
 
 #. module: survey
 #: model:survey.label,value:survey.choice_4_1_1
 msgid "I use Launchpad, like all official Odoo projects"
-msgstr ""
+msgstr "Eu uso o Github, como todos os projetos oficiais do Odoo"
 
 #. module: survey
 #: model:survey.label,value:survey.choice_4_1_2
 msgid "I use another repository system (SourceForge...)"
-msgstr ""
+msgstr "Eu uso um outro sistema de repositório (SourceForge ...)"
 
 #. module: survey
 #: model:survey.label,value:survey.frow_2_1_3
 msgid "I use the contextual help in Odoo"
-msgstr ""
+msgstr "Eu uso a ajuda contextual no Odoo"
 
 #. module: survey
 #: model:survey.label,value:survey.choice_3_1_5
 msgid "I write documentations"
-msgstr ""
+msgstr "Eu escrevo documentações"
 
 #. module: survey
 #: model:survey.label,value:survey.choice_3_1_2
 msgid "I'd like to contribute but I don't know how?"
-msgstr ""
-
-#. module: survey
-#: field:survey.label,id:0
-#: field:survey.mail.compose.message,id:0
-#: field:survey.page,id:0
-#: field:survey.question,id:0
-#: field:survey.stage,id:0
-#: field:survey.survey,id:0
-#: field:survey.user_input,id:0
+msgstr "Eu gostaria de contribuir, mas não sei como?"
+
+#. module: survey
+#: field:survey.label,id:0 field:survey.mail.compose.message,id:0
+#: field:survey.page,id:0 field:survey.question,id:0 field:survey.stage,id:0
+#: field:survey.survey,id:0 field:survey.user_input,id:0
 #: field:survey.user_input_line,id:0
 msgid "ID"
 msgstr "ID"
@@ -771,22 +733,22 @@
 #. module: survey
 #: field:survey.user_input,token:0
 msgid "Identification token"
-msgstr ""
+msgstr "Token de identificação"
 
 #. module: survey
 #: help:survey.survey,message_unread:0
 msgid "If checked new messages require your attention."
-msgstr ""
+msgstr "Se marcado novas mensagens solicitarão sua atenção."
 
 #. module: survey
 #: help:survey.survey,users_can_go_back:0
 msgid "If checked, users can go back to previous pages."
-msgstr ""
+msgstr "Se marcada, os usuários podem voltar para páginas anteriores."
 
 #. module: survey
 #: help:survey.stage,closed:0
 msgid "If closed, people won't be able to answer to surveys in this column."
-msgstr ""
+msgstr "Se fechado, as pessoas não vão ser capazes de responder a pesquisas nesta coluna."
 
 #. module: survey
 #: code:addons/survey/survey.py:649
@@ -805,117 +767,112 @@
 #: model:survey.question,comments_message:survey.feedback_4_1
 #, python-format
 msgid "If other, precise:"
-msgstr ""
+msgstr "Se outro, descreva:"
 
 #. module: survey
 #: view:website:survey.sfinished
 msgid "If you wish, you can"
-msgstr ""
+msgstr "Se você deseja, você pode"
 
 #. module: survey
 #: model:survey.stage,name:survey.stage_in_progress
 msgid "In progress"
-msgstr ""
+msgstr "Em andamento"
 
 #. module: survey
 #: help:survey.mail.compose.message,parent_id:0
 msgid "Initial thread message."
-msgstr ""
+msgstr "Mensagem inicial do tópico."
 
 #. module: survey
 #: field:survey.question,validation_email:0
 msgid "Input must be an email"
-msgstr ""
+msgstr "A entrada deve ser um e-mail"
 
 #. module: survey
 #: view:survey.survey:survey.survey_tree
 msgid "Invitations sent"
-msgstr ""
+msgstr "Convites enviados"
 
 #. module: survey
 #: field:survey.survey,message_is_follower:0
 msgid "Is a Follower"
-msgstr ""
+msgstr "É um Seguidor"
 
 #. module: survey
 #: field:survey.survey,designed:0
 msgid "Is designed?"
-msgstr ""
+msgstr "É projetado?"
 
 #. module: survey
 #: model:survey.label,value:survey.choice_2_4_2
 msgid "It can be improved"
-msgstr ""
+msgstr "Pode ser melhorada"
 
 #. module: survey
 #: model:survey.label,value:survey.frow_2_1_2
 msgid "It helps in the beginning"
-msgstr ""
+msgstr "Isso ajuda no início"
 
 #. module: survey
 #: model:survey.label,value:survey.frow_2_1_5
 msgid "It is clear"
-msgstr ""
+msgstr "Está claro"
 
 #. module: survey
 #: model:survey.label,value:survey.frow_2_1_4
 msgid "It is complete"
-msgstr ""
+msgstr "É completo"
 
 #. module: survey
 #: model:survey.label,value:survey.frow_2_1_1
 msgid "It is up-to-date"
-msgstr ""
+msgstr "Atualizado"
 
 #. module: survey
 #: model:survey.label,value:survey.frow_2_2_5
 msgid "It's easy to find the process you need"
-msgstr ""
+msgstr "É fácil encontrar o processo que você precisa"
 
 #. module: survey
 #: field:survey.label,sequence:0
 msgid "Label Sequence order"
-msgstr ""
+msgstr "Etiqueta de ordem de Sequência"
 
 #. module: survey
 #: model:ir.actions.act_window,name:survey.action_survey_label_form
 #: model:ir.ui.menu,name:survey.menu_survey_label_form1
 msgid "Labels"
-msgstr ""
+msgstr "Marcadores"
 
 #. module: survey
 #: field:survey.survey,message_last_post:0
 msgid "Last Message Date"
-msgstr ""
+msgstr "Data da última mensagem"
 
 #. module: survey
 #: field:survey.label,write_uid:0
-#: field:survey.mail.compose.message,write_uid:0
-#: field:survey.page,write_uid:0
-#: field:survey.question,write_uid:0
-#: field:survey.stage,write_uid:0
-#: field:survey.survey,write_uid:0
-#: field:survey.user_input,write_uid:0
+#: field:survey.mail.compose.message,write_uid:0 field:survey.page,write_uid:0
+#: field:survey.question,write_uid:0 field:survey.stage,write_uid:0
+#: field:survey.survey,write_uid:0 field:survey.user_input,write_uid:0
 #: field:survey.user_input_line,write_uid:0
 msgid "Last Updated by"
-msgstr ""
+msgstr "Última atualização por"
 
 #. module: survey
 #: field:survey.label,write_date:0
 #: field:survey.mail.compose.message,write_date:0
-#: field:survey.page,write_date:0
-#: field:survey.question,write_date:0
-#: field:survey.stage,write_date:0
-#: field:survey.survey,write_date:0
+#: field:survey.page,write_date:0 field:survey.question,write_date:0
+#: field:survey.stage,write_date:0 field:survey.survey,write_date:0
 #: field:survey.user_input,write_date:0
 #: field:survey.user_input_line,write_date:0
 msgid "Last Updated on"
-msgstr ""
+msgstr "Última atualização em"
 
 #. module: survey
 #: field:survey.user_input,last_displayed_page_id:0
 msgid "Last displayed page"
-msgstr ""
+msgstr "Última página exibida"
 
 #. module: survey
 #: selection:survey.user_input,type:0
@@ -925,29 +882,28 @@
 #. module: survey
 #: field:survey.mail.compose.message,multi_email:0
 msgid "List of emails"
-msgstr ""
+msgstr "Lista de emails"
 
 #. module: survey
 #: field:survey.mail.compose.message,is_log:0
 msgid "Log an Internal Note"
-msgstr ""
-
-#. module: survey
-#: field:survey.survey,auth_required:0
-#: view:website:survey.auth_required
+msgstr "Registra uma nota interna"
+
+#. module: survey
+#: field:survey.survey,auth_required:0 view:website:survey.auth_required
 msgid "Login required"
-msgstr ""
+msgstr "Autenticação requerida"
 
 #. module: survey
 #: selection:survey.question,type:0
 msgid "Long Text Zone"
-msgstr ""
+msgstr "Texto Longo Zona"
 
 #. module: survey
 #: view:survey.question:survey.survey_question_form
 #: field:survey.question,constr_mandatory:0
 msgid "Mandatory Answer"
-msgstr ""
+msgstr "Resposta obrigatória"
 
 #. module: survey
 #: selection:survey.user_input,type:0
@@ -957,124 +913,124 @@
 #. module: survey
 #: selection:survey.question,type:0
 msgid "Matrix"
-msgstr ""
+msgstr "Matriz"
 
 #. module: survey
 #: field:survey.question,matrix_subtype:0
 msgid "Matrix Type"
-msgstr ""
+msgstr "Tipo de Matriz "
 
 #. module: survey
 #: view:website:survey.result
 msgid "Matrix:"
-msgstr ""
+msgstr "Matriz"
 
 #. module: survey
 #: sql_constraint:survey.question:0
 msgid "Max date cannot be smaller than min date!"
-msgstr ""
+msgstr "Max data não pode ser menor do que min data!"
 
 #. module: survey
 #: sql_constraint:survey.question:0
 msgid "Max length cannot be smaller than min length!"
-msgstr ""
+msgstr "Comprimento máximo não pode ser menor do que o comprimento min!"
 
 #. module: survey
 #: sql_constraint:survey.question:0
 msgid "Max value cannot be smaller than min value!"
-msgstr ""
+msgstr "Valor máximo não pode ser menor do que o valor minímo!"
 
 #. module: survey
 #: view:website:survey.result_number
 msgid "Maximum"
-msgstr ""
+msgstr "Máximo"
 
 #. module: survey
 #: field:survey.question,validation_max_date:0
 msgid "Maximum Date"
-msgstr ""
+msgstr "Data máxima"
 
 #. module: survey
 #: field:survey.question,validation_length_max:0
 msgid "Maximum Text Length"
-msgstr ""
+msgstr "Comprimento máximo de texto"
 
 #. module: survey
 #: field:survey.question,validation_max_float_value:0
 msgid "Maximum value"
-msgstr ""
+msgstr "O valor máximo"
 
 #. module: survey
 #: field:survey.mail.compose.message,record_name:0
 msgid "Message Record Name"
-msgstr ""
+msgstr "Nome do Registro da Mensagem"
 
 #. module: survey
 #: help:survey.mail.compose.message,type:0
 msgid ""
 "Message type: email for email message, notification for system message, "
 "comment for other messages such as user replies"
-msgstr ""
+msgstr "Tipo de mensagem: e-mail para mensagens de e-mail, notificação para mensagens do sistema e comentário para outros tipos como respostas de usuário."
 
 #. module: survey
 #: help:survey.mail.compose.message,message_id:0
 msgid "Message unique identifier"
-msgstr ""
+msgstr "Identificador da mensagem"
 
 #. module: survey
 #: field:survey.mail.compose.message,message_id:0
 msgid "Message-Id"
-msgstr ""
+msgstr "Cód da Mensagem"
 
 #. module: survey
 #: field:survey.survey,message_ids:0
 msgid "Messages"
-msgstr ""
+msgstr "Mensagens"
 
 #. module: survey
 #: help:survey.survey,message_ids:0
 msgid "Messages and communication history"
-msgstr ""
+msgstr "Histórico de mensagens e comunicação"
 
 #. module: survey
 #: view:website:survey.result_number
 msgid "Minimum"
-msgstr ""
+msgstr "Mínimo"
 
 #. module: survey
 #: field:survey.question,validation_min_date:0
 msgid "Minimum Date"
-msgstr ""
+msgstr "Data mínima"
 
 #. module: survey
 #: field:survey.question,validation_length_min:0
 msgid "Minimum Text Length"
-msgstr ""
+msgstr "Mínimo Comprimento do Texto"
 
 #. module: survey
 #: field:survey.question,validation_min_float_value:0
 msgid "Minimum value"
-msgstr ""
+msgstr "Valor Mínimo"
 
 #. module: survey
 #: view:website:survey.result_number
 msgid "Most Common"
-msgstr ""
+msgstr "Mais Comum"
 
 #. module: survey
 #: selection:survey.question,type:0
 msgid "Multiple choice: multiple answers allowed"
-msgstr ""
+msgstr "Múltipla escolha: múltiplas respostas permitidas"
 
 #. module: survey
 #: selection:survey.question,type:0
 msgid "Multiple choice: only one answer"
-msgstr ""
+msgstr "Múltipla escolha: apenas uma resposta"
 
 #. module: survey
 #: selection:survey.question,matrix_subtype:0
 msgid "Multiple choices per row"
-msgstr ""
+msgstr "Várias opções por linha"
 
 #. module: survey
 #: field:survey.stage,name:0
@@ -1084,7 +1040,7 @@
 #. module: survey
 #: help:survey.mail.compose.message,record_name:0
 msgid "Name get of the related document."
-msgstr ""
+msgstr "Nome obtido do documento relacionado."
 
 #. module: survey
 #: view:survey.user_input:survey.survey_user_input_search
@@ -1094,52 +1050,52 @@
 #. module: survey
 #: view:website:survey.page
 msgid "Next page"
-msgstr ""
+msgstr "Próxima página"
 
 #. module: survey
 #: field:survey.mail.compose.message,no_auto_thread:0
 msgid "No threading for answers"
-msgstr ""
+msgstr "Sem respostas para a thread"
 
 #. module: survey
 #: model:survey.label,value:survey.choice_1_1_4
 msgid "No, I just tested it"
-msgstr ""
+msgstr "Não, eu só testei"
 
 #. module: survey
 #: view:website:survey.notopen
 msgid "Not open"
-msgstr ""
+msgstr "Não aberto"
 
 #. module: survey
 #: view:website:survey.nopages
 msgid "Not ready"
-msgstr ""
+msgstr "Não está pronto"
 
 #. module: survey
 #: selection:survey.user_input,state:0
 msgid "Not started yet"
-msgstr ""
+msgstr "Não começou ainda"
 
 #. module: survey
 #: field:survey.mail.compose.message,notification_ids:0
 msgid "Notifications"
-msgstr ""
+msgstr "Notificações"
 
 #. module: survey
 #: field:survey.mail.compose.message,notified_partner_ids:0
 msgid "Notified partners"
-msgstr ""
+msgstr "Parceiros Notificados"
 
 #. module: survey
 #: field:survey.mail.compose.message,notify:0
 msgid "Notify followers"
-msgstr ""
+msgstr "Notificar seguidores"
 
 #. module: survey
 #: help:survey.mail.compose.message,notify:0
 msgid "Notify followers of the document (mass post only)"
-msgstr ""
+msgstr "Notificar seguidores do documento"
 
 #. module: survey
 #: selection:survey.user_input_line,answer_type:0
@@ -1150,48 +1106,48 @@
 #: view:survey.question:survey.survey_question_form
 #: field:survey.question,column_nb:0
 msgid "Number of columns"
-msgstr ""
+msgstr "Número de colunas"
 
 #. module: survey
 #: field:survey.survey,tot_comp_survey:0
 msgid "Number of completed surveys"
-msgstr ""
+msgstr "Número de pesquisas concluídas"
 
 #. module: survey
 #: field:survey.survey,tot_sent_survey:0
 msgid "Number of sent surveys"
-msgstr ""
+msgstr "Número de pesquisas enviadas"
 
 #. module: survey
 #: field:survey.survey,tot_start_survey:0
 msgid "Number of started surveys"
-msgstr ""
+msgstr "Número de pesquisas iniciadas"
 
 #. module: survey
 #: selection:survey.question,type:0
 msgid "Numerical Value"
-msgstr ""
+msgstr "Valor Numérico"
 
 #. module: survey
 #: field:survey.user_input_line,value_number:0
 msgid "Numerical answer"
-msgstr ""
+msgstr "Resposta numérica"
 
 #. module: survey
 #: view:website:survey.result_number
 msgid "Occurence"
-msgstr ""
+msgstr "Ocorrência"
 
 #. module: survey
 #: selection:survey.question,matrix_subtype:0
 msgid "One choice per row"
-msgstr ""
+msgstr "Uma opção por linha"
 
 #. module: survey
 #: code:addons/survey/wizard/survey_email_compose_message.py:95
 #, python-format
 msgid "One email at least is incorrect: %s"
-msgstr ""
+msgstr "Um e-mail, pelo menos, está incorreto: %s"
 
 #. module: survey
 #: view:survey.question:survey.survey_question_form
@@ -1201,13 +1157,12 @@
 #. module: survey
 #: field:survey.mail.compose.message,mail_server_id:0
 msgid "Outgoing mail server"
-msgstr ""
+msgstr "Servidor de envio"
 
 #. module: survey
 #: view:survey.page:survey.survey_page_search
 #: view:survey.question:survey.survey_question_search
-#: field:survey.user_input_line,page_id:0
-#: view:website:survey.page
+#: field:survey.user_input_line,page_id:0 view:website:survey.page
 msgid "Page"
 msgstr "Página"
 
@@ -1219,7 +1174,7 @@
 #. module: survey
 #: field:survey.page,sequence:0
 msgid "Page number"
-msgstr ""
+msgstr "Número de página"
 
 #. module: survey
 #: model:ir.actions.act_window,name:survey.act_survey_pages
@@ -1232,58 +1187,58 @@
 #. module: survey
 #: field:survey.mail.compose.message,parent_id:0
 msgid "Parent Message"
-msgstr ""
+msgstr "Mensagem Principal"
 
 #. module: survey
 #: view:survey.user_input:survey.survey_user_input_search
 #: selection:survey.user_input,state:0
 msgid "Partially completed"
-msgstr ""
+msgstr "Parcialmente concluída"
 
 #. module: survey
 #: view:survey.user_input:survey.survey_user_input_search
 #: field:survey.user_input,partner_id:0
 msgid "Partner"
-msgstr ""
+msgstr "Parceiro"
 
 #. module: survey
 #: model:ir.actions.act_window,name:survey.action_partner_survey_mail
 #: model:ir.actions.act_window,name:survey.action_partner_survey_mail_crm
 msgid "Partner Survey Mailing"
-msgstr ""
+msgstr "Parceiro Inquérito Divulgação"
 
 #. module: survey
 #: help:survey.mail.compose.message,notified_partner_ids:0
 msgid ""
 "Partners that have a notification pushing this message in their mailboxes"
-msgstr ""
+msgstr "Parceiros que tiveram uma notificação enviada para sua caixa de entrada."
 
 #. module: survey
 #: model:survey.stage,name:survey.stage_permanent
 msgid "Permanent"
-msgstr ""
+msgstr "Permanente"
 
 #. module: survey
 #: view:website:survey.result_choice
 msgid "Pie Chart"
-msgstr ""
+msgstr "Gráfico de Pizza"
 
 #. module: survey
 #: code:addons/survey/wizard/survey_email_compose_message.py:213
 #, python-format
 msgid "Please enter at least one valid recipient."
-msgstr ""
+msgstr "Por favor, insira pelo menos um destinatário válido."
 
 #. module: survey
 #: code:addons/survey/wizard/survey_email_compose_message.py:112
 #, python-format
 msgid "Please select a survey"
-msgstr ""
+msgstr "Por favor selecione um levantamento"
 
 #. module: survey
 #: view:website:survey.page
 msgid "Previous page"
-msgstr ""
+msgstr "Página anterior"
 
 #. module: survey
 #: view:survey.survey:survey.survey_form
@@ -1293,72 +1248,70 @@
 #. module: survey
 #: view:survey.user_input:survey.survey_user_input_form
 msgid "Print These Answers"
-msgstr ""
+msgstr "Imprima estas Respostas"
 
 #. module: survey
 #: field:survey.survey,print_url:0
 msgid "Print link"
-msgstr ""
+msgstr "Imprimir link"
 
 #. module: survey
 #: model:survey.label,value:survey.choice_1_2_5
 msgid "Project Management"
-msgstr ""
+msgstr "Gestão de Projetos"
 
 #. module: survey
 #: field:survey.mail.compose.message,public_url_html:0
 msgid "Public HTML web link"
-msgstr ""
+msgstr "Link da web em HTML"
 
 #. module: survey
 #: field:survey.survey,public_url:0
 msgid "Public link"
-msgstr ""
+msgstr "Link público"
 
 #. module: survey
 #: field:survey.survey,public_url_html:0
 msgid "Public link (html version)"
-msgstr ""
+msgstr "Link público (versão html)"
 
 #. module: survey
 #: field:survey.user_input,print_url:0
 msgid "Public link to the empty survey"
-msgstr ""
+msgstr "Ligação pública com a pesquisa vazia"
 
 #. module: survey
 #: field:survey.user_input,result_url:0
 msgid "Public link to the survey results"
-msgstr ""
+msgstr "Link público para os resultados da pesquisa"
 
 #. module: survey
 #: field:survey.mail.compose.message,public_url:0
 msgid "Public url"
-msgstr ""
+msgstr "Url pública"
 
 #. module: survey
 #: model:survey.label,value:survey.choice_1_2_2
 msgid "Purchases Management"
-msgstr ""
+msgstr "Gestão de compras"
 
 #. module: survey
 #: view:survey.label:survey.survey_label_search
-#: field:survey.label,question_id:0
-#: field:survey.label,question_id_2:0
+#: field:survey.label,question_id:0 field:survey.label,question_id_2:0
 #: view:survey.question:survey.survey_question_search
-#: field:survey.user_input_line,question_id:0
-#: view:website:survey.result
+#: field:survey.user_input_line,question_id:0 view:website:survey.result
 msgid "Question"
 msgstr "Questão"
 
 #. module: survey
 #: field:survey.question,question:0
 msgid "Question Name"
-msgstr ""
+msgstr "Pergunta Nome"
 
 #. module: survey
 #: view:survey.question:survey.survey_question_form
 msgid "Question name"
-msgstr ""
+msgstr "Pergunta Nome"
 
 #. module: survey
 #: model:ir.actions.act_window,name:survey.act_survey_page_question
@@ -1372,99 +1325,99 @@
 #. module: survey
 #: model:survey.page,title:survey.feedback_4
 msgid "Questions for developers"
-msgstr ""
+msgstr "Perguntas para desenvolvedores"
 
 #. module: survey
 #: field:survey.survey,quizz_mode:0
-msgid "Quizz mode"
-msgstr ""
+msgid "Quiz mode"
+msgstr "Modo de teste"
 
 #. module: survey
 #: selection:survey.question,display_mode:0
 msgid "Radio Buttons/Checkboxes"
-msgstr ""
+msgstr "Botões de Rádio / Checkboxes"
 
 #. module: survey
 #: field:survey.mail.compose.message,res_id:0
 msgid "Related Document ID"
-msgstr ""
+msgstr "ID do Documento Relacionado"
 
 #. module: survey
 #: field:survey.mail.compose.message,model:0
 msgid "Related Document Model"
-msgstr ""
+msgstr "Modelo de Documento Relacionado"
 
 #. module: survey
 #: help:survey.mail.compose.message,reply_to:0
 msgid ""
 "Reply email address. Setting the reply_to bypasses the automatic thread "
 "creation."
-msgstr ""
+msgstr "Responder endereço de e-mail. Definir o reply_to ignora a criação de linha automático."
 
 #. module: survey
 #: field:survey.mail.compose.message,reply_to:0
 msgid "Reply-To"
-msgstr ""
+msgstr "Responder-Para"
 
 #. module: survey
 #: field:survey.survey,result_url:0
 msgid "Results link"
-msgstr ""
+msgstr "Ligação resultados"
 
 #. module: survey
 #: field:survey.user_input_line,value_suggested_row:0
 msgid "Row answer"
-msgstr ""
+msgstr "Resposta Row"
 
 #. module: survey
 #: field:survey.question,labels_ids_2:0
 msgid "Rows of the Matrix"
-msgstr ""
+msgstr "Linhas da matriz"
 
 #. module: survey
 #: model:survey.label,value:survey.frow_2_7_4
 msgid "Running the configuration wizards is a good way to spare time"
-msgstr ""
+msgstr "Executando os assistentes de configuração é uma boa maneira de poupar tempo"
 
 #. module: survey
 #: model:survey.label,value:survey.choice_1_2_1
 msgid "Sales Management"
-msgstr ""
+msgstr "Gestão de Vendas"
 
 #. module: survey
 #: view:survey.mail.compose.message:survey.survey_email_compose_message
 msgid "Save as a new template"
-msgstr ""
+msgstr "Salvar como um novo modelo"
 
 #. module: survey
 #: view:survey.mail.compose.message:survey.survey_email_compose_message
 msgid "Save as new template"
-msgstr ""
+msgstr "Salvar como novo modelo"
 
 #. module: survey
 #: field:survey.user_input,quizz_score:0
 msgid "Score for the quiz"
-msgstr ""
+msgstr "Pontuação para o quiz"
 
 #. module: survey
 #: field:survey.label,quizz_mark:0
 msgid "Score for this answer"
-msgstr ""
+msgstr "Pontuação para esta resposta"
 
 #. module: survey
 #: field:survey.user_input_line,quizz_mark:0
 msgid "Score given for this answer"
-msgstr ""
+msgstr "Pontuação dada para esta resposta"
 
 #. module: survey
 #: view:survey.label:survey.survey_label_search
 msgid "Search Label"
-msgstr ""
+msgstr "Etiqueta de Pesquisa"
 
 #. module: survey
 #: view:survey.page:survey.survey_page_search
 msgid "Search Page"
-msgstr ""
+msgstr "Página de Pesquisa"
 
 #. module: survey
 #: view:survey.question:survey.survey_question_search
@@ -1479,17 +1432,17 @@
 #. module: survey
 #: view:survey.user_input_line:survey.survey_response_line_search
 msgid "Search User input lines"
-msgstr ""
+msgstr "Linhas de entrada de pesquisa do usuário"
 
 #. module: survey
 #: view:survey.survey:survey.survey_form
 msgid "Select Options"
-msgstr ""
+msgstr "Selecione Opções"
 
 #. module: survey
 #: selection:survey.question,display_mode:0
 msgid "Selection Box"
-msgstr ""
+msgstr "Caixa de Seleção"
 
 #. module: survey
 #: view:survey.mail.compose.message:survey.survey_email_compose_message
@@ -1499,92 +1452,89 @@
 #. module: survey
 #: selection:survey.mail.compose.message,public:0
 msgid "Send by email the public web link to your audience."
-msgstr ""
+msgstr "Enviar por e-mail o link da web pública para o seu público."
 
 #. module: survey
 #: selection:survey.mail.compose.message,public:0
 msgid ""
 "Send private invitation to your audience (only one response per recipient "
 "and per invitation)."
-msgstr ""
+msgstr "Enviar convite particular para o seu público (apenas uma resposta por beneficiário e por convite)."
 
 #. module: survey
 #: view:survey.user_input:survey.survey_user_input_form
 msgid "Sent Invitation Again"
-msgstr ""
-
-#. module: survey
-#: field:survey.question,sequence:0
-#: field:survey.stage,sequence:0
+msgstr "Convite enviado Novamente"
+
+#. module: survey
+#: field:survey.question,sequence:0 field:survey.stage,sequence:0
 msgid "Sequence"
 msgstr "Sequência"
 
 #. module: survey
 #: sql_constraint:survey.stage:0
 msgid "Sequence number MUST be a natural"
-msgstr ""
+msgstr "Número sequencial deve ser uma pessoa singular"
 
 #. module: survey
 #: view:survey.survey:survey.survey_kanban
 msgid "Share &amp; Invite"
-msgstr ""
+msgstr "Share & amp; convidar"
 
 #. module: survey
 #: view:survey.survey:survey.survey_form
 msgid "Share and invite by email"
-msgstr ""
+msgstr "Compartilhe e convide por e-mail"
 
 #. module: survey
 #: field:survey.mail.compose.message,public:0
 msgid "Share options"
-msgstr ""
+msgstr "opções sobre ações"
 
 #. module: survey
 #: selection:survey.mail.compose.message,public:0
 msgid "Share the public web link to your audience."
-msgstr ""
+msgstr "Compartilhe o link da web pública para o seu público."
 
 #. module: survey
 #: field:survey.question,comments_allowed:0
 msgid "Show Comments Field"
-msgstr ""
-
-#. module: survey
-#: field:survey.user_input_line,skipped:0
-#: view:website:survey.result
+msgstr "Mostrar Comentários campo"
+
+#. module: survey
+#: field:survey.user_input_line,skipped:0 view:website:survey.result
 msgid "Skipped"
-msgstr ""
+msgstr "ignorados"
 
 #. module: survey
 #: view:website:survey.page
 msgid "Something went wrong while contacting survey server."
-msgstr ""
+msgstr "Algo deu errado ao entrar em contato com servidor de pesquisa."
 
 #. module: survey
 #: view:website:survey.result
 msgid "Sorry, No one answered this question."
-msgstr ""
+msgstr "Desculpe, Ninguém respondeu a esta pergunta."
 
 #. module: survey
 #: view:website:survey.no_result
 msgid "Sorry, No one answered this survey yet"
-msgstr ""
-
-#. module: survey
-#: view:survey.stage:survey.survey_stage_form
-#: field:survey.survey,stage_id:0
+msgstr "Desculpe, Ninguém respondeu a essa pesquisa ainda"
+
+#. module: survey
+#: view:survey.stage:survey.survey_stage_form field:survey.survey,stage_id:0
 msgid "Stage"
-msgstr ""
+msgstr "Estágio"
 
 #. module: survey
 #: field:survey.mail.compose.message,starred:0
 msgid "Starred"
-msgstr ""
+msgstr "Favoritos"
 
 #. module: survey
 #: view:website:survey.survey_init
 msgid "Start Survey"
-msgstr ""
+msgstr "Iniciar Pesquisa"
 
 #. module: survey
 #: view:survey.survey:survey.survey_tree
@@ -1604,51 +1554,49 @@
 #. module: survey
 #: view:survey.mail.compose.message:survey.survey_email_compose_message
 msgid "Subject..."
-msgstr ""
+msgstr "Assunto..."
 
 #. module: survey
 #: view:website:survey.page
 msgid "Submit survey"
-msgstr ""
+msgstr "Enviar pesquisa"
 
 #. module: survey
 #: field:survey.mail.compose.message,subtype_id:0
 msgid "Subtype"
-msgstr ""
+msgstr "Sub-tipo"
 
 #. module: survey
 #: field:survey.user_input_line,value_suggested:0
 msgid "Suggested answer"
-msgstr ""
+msgstr "resposta sugerida"
 
 #. module: survey
 #: field:survey.label,value:0
 msgid "Suggested value"
-msgstr ""
+msgstr "O valor sugerido"
 
 #. module: survey
 #: selection:survey.user_input_line,answer_type:0
 msgid "Suggestion"
-msgstr ""
+msgstr "sugestão"
 
 #. module: survey
 #: view:website:survey.result_number
 msgid "Sum"
-msgstr ""
+msgstr "Total"
 
 #. module: survey
 #: field:survey.survey,message_summary:0
 msgid "Summary"
-msgstr ""
+msgstr "Resumo"
 
 #. module: survey
 #: model:ir.model,name:survey.model_survey_survey
 #: field:survey.mail.compose.message,survey_id:0
-#: view:survey.page:survey.survey_page_search
-#: field:survey.page,survey_id:0
+#: view:survey.page:survey.survey_page_search field:survey.page,survey_id:0
 #: view:survey.question:survey.survey_question_search
-#: field:survey.question,survey_id:0
-#: view:survey.survey:survey.survey_form
+#: field:survey.question,survey_id:0 view:survey.survey:survey.survey_form
 #: view:survey.survey:survey.survey_tree
 #: view:survey.user_input:survey.survey_user_input_search
 #: field:survey.user_input,survey_id:0
@@ -1666,12 +1614,12 @@
 #: model:ir.model,name:survey.model_survey_label
 #: view:survey.label:survey.survey_label_tree
 msgid "Survey Label"
-msgstr ""
+msgstr "Rótulo pesquisa"
 
 #. module: survey
 #: view:survey.survey:survey.survey_kanban
 msgid "Survey Options"
-msgstr ""
+msgstr "Opções de questionário"
 
 #. module: survey
 #: model:ir.model,name:survey.model_survey_page
@@ -1690,38 +1638,38 @@
 #. module: survey
 #: model:ir.model,name:survey.model_survey_stage
 msgid "Survey Stage"
-msgstr ""
+msgstr "Inquérito Stage"
 
 #. module: survey
 #: model:ir.model,name:survey.model_survey_user_input
 msgid "Survey User Input"
-msgstr ""
+msgstr "Inquérito de entrada de usuário"
 
 #. module: survey
 #: model:ir.model,name:survey.model_survey_user_input_line
 msgid "Survey User Input Line"
-msgstr ""
+msgstr "Inquérito de linha de entrada do usuário"
 
 #. module: survey
 #: model:ir.actions.act_window,name:survey.action_survey_user_input_line
 msgid "Survey User Input lines"
-msgstr ""
+msgstr "As linhas de entrada inquérito aos utilizadores"
 
 #. module: survey
 #: model:ir.actions.act_window,name:survey.action_selected_survey_user_input
 msgid "Survey User input"
-msgstr ""
+msgstr "Inquérito de entrada do usuário"
 
 #. module: survey
 #: view:survey.user_input:survey.survey_user_input_form
 #: view:survey.user_input:survey.survey_user_input_tree
 msgid "Survey User inputs"
-msgstr ""
+msgstr "Entradas inquérito aos utilizadores"
 
 #. module: survey
 #: field:survey.question,page_id:0
 msgid "Survey page"
-msgstr ""
+msgstr "página de pesquisa"
 
 #. module: survey
 #: model:ir.actions.act_window,name:survey.action_survey_form
@@ -1734,20 +1682,20 @@
 #. module: survey
 #: selection:survey.mail.compose.message,type:0
 msgid "System notification"
-msgstr ""
+msgstr "Notificação do sistema"
 
 #. module: survey
 #: help:survey.mail.compose.message,notification_ids:0
 msgid ""
 "Technical field holding the message notifications. Use notified_partner_ids "
 "to access notified partners."
-msgstr ""
+msgstr "Campo técnico que armazena as notificações de mensagem. Utilize notified_partner_ids para acessar os parceiros notificados."
 
 #. module: survey
 #: view:survey.survey:survey.survey_kanban
 #: view:survey.user_input:survey.survey_user_input_search
 msgid "Test"
-msgstr ""
+msgstr "Teste"
 
 #. module: survey
 #: view:survey.survey:survey.survey_form
@@ -1757,7 +1705,7 @@
 #. module: survey
 #: field:survey.user_input,test_entry:0
 msgid "Test entry"
-msgstr ""
+msgstr "entrada de teste"
 
 #. module: survey
 #: selection:survey.user_input_line,answer_type:0
@@ -1767,37 +1715,37 @@
 #. module: survey
 #: selection:survey.question,type:0
 msgid "Text Input"
-msgstr ""
+msgstr "Entrada de texto"
 
 #. module: survey
 #: field:survey.user_input_line,value_text:0
 msgid "Text answer"
-msgstr ""
+msgstr "Texto resposta"
 
 #. module: survey
 #: field:survey.survey,thank_you_message:0
 msgid "Thank you message"
-msgstr ""
+msgstr "Obrigado mensagem"
 
 #. module: survey
 #: view:website:survey.sfinished
 msgid "Thank you!"
-msgstr ""
+msgstr "Obrigado!"
 
 #. module: survey
 #: model:survey.label,value:survey.frow_2_5_3
 msgid "The 'Usability/Extended View' group helps in daily work"
-msgstr ""
+msgstr "O grupo 'Usabilidade / Visualização estendida' ajuda no trabalho diário"
 
 #. module: survey
 #: model:survey.label,value:survey.frow_2_5_4
 msgid "The 'Usability/Extended View' group hides only optional fields"
-msgstr ""
+msgstr "O grupo 'Usabilidade / Estendido View' esconde únicos campos opcionais"
 
 #. module: survey
 #: constraint:survey.user_input_line:0
 msgid "The answer must be in the right type"
-msgstr ""
+msgstr "A resposta deve ser o tipo certo"
 
 #. module: survey
 #: code:addons/survey/survey.py:647
@@ -1816,100 +1764,100 @@
 #: model:survey.question,validation_error_msg:survey.feedback_4_1
 #, python-format
 msgid "The answer you entered has an invalid format."
-msgstr ""
+msgstr "A resposta que você inseriu tem um formato inválido."
 
 #. module: survey
 #: code:addons/survey/wizard/survey_email_compose_message.py:188
 #, python-format
 msgid ""
-"The content of the text don't contain '__URL__'.                     __URL__ "
-"is automaticaly converted into the special url of the survey."
-msgstr ""
+"The content of the text don't contain '__URL__'.                     __URL__"
+" is automaticaly converted into the special url of the survey."
+msgstr "O conteúdo do texto não contêm \"__URL__ '. __URL__ É automaticamente convertido para a url especial do inquérito."
 
 #. module: survey
 #: model:survey.label,value:survey.choice_2_4_1
 msgid "The current menu structure is good"
-msgstr ""
+msgstr "A estrutura do menu atual é boa"
 
 #. module: survey
 #: sql_constraint:survey.user_input:0
 msgid "The deadline cannot be in the past"
-msgstr ""
+msgstr "O prazo não pode ser no passado"
 
 #. module: survey
 #: model:survey.label,value:survey.frow_2_5_5
 msgid "The groups set on menu items are relevant"
-msgstr ""
+msgstr "Os grupos definidos em itens de menu são relevantes"
 
 #. module: survey
 #: model:survey.label,value:survey.choice_2_6_3
 msgid "The number of groups is good"
-msgstr ""
+msgstr "O número de grupos é bom"
 
 #. module: survey
 #: model:survey.label,value:survey.frow_2_5_1
 msgid "The security rules defined on groups are useful"
-msgstr ""
+msgstr "As regras de segurança definidas em grupos são úteis"
 
 #. module: survey
 #: model:survey.label,value:survey.choice_2_6_2
 msgid "There are too few groups defined, security isn't accurate enough"
-msgstr ""
+msgstr "Há muito poucos grupos definidos, a segurança não é precisa o suficiente"
 
 #. module: survey
 #: model:survey.label,value:survey.choice_2_6_1
 msgid "There are too many groups defined, security is too complex to set"
-msgstr ""
+msgstr "Há também muitos grupos definidos, a segurança é muito complexo para definir"
 
 #. module: survey
 #: model:survey.label,value:survey.choice_2_4_3
 msgid "There are too much menus, it's complex to understand"
-msgstr ""
+msgstr "Há também muito menus, é complexo compreender"
 
 #. module: survey
 #: model:survey.label,value:survey.frow_2_2_2
 msgid "They are clean and correct"
-msgstr ""
+msgstr "Eles são limpos e correta"
 
 #. module: survey
 #: model:survey.label,value:survey.frow_2_2_3
 msgid "They are useful on a daily usage"
-msgstr ""
+msgstr "Eles são úteis no uso diário"
 
 #. module: survey
 #: model:survey.label,value:survey.frow_2_2_1
 msgid "They help new users to understand Odoo"
-msgstr ""
+msgstr "Eles ajudam novos usuários a entender o Odoo"
 
 #. module: survey
 #: code:addons/survey/survey.py:700
 #, python-format
 msgid "This answer must be an email address"
-msgstr ""
+msgstr "Essa resposta deve ser um endereço de e-mail"
 
 #. module: survey
 #: code:addons/survey/survey.py:742
 #, python-format
 msgid "This is not a date/time"
-msgstr ""
+msgstr "Esta não é uma data / hora"
 
 #. module: survey
 #: code:addons/survey/survey.py:719
 #, python-format
 msgid "This is not a number"
-msgstr ""
+msgstr "Este não é um número"
 
 #. module: survey
 #: help:survey.mail.compose.message,multi_email:0
 msgid ""
 "This list of emails of recipients will not converted in contacts. Emails "
 "separated by commas, semicolons or newline."
-msgstr ""
+msgstr "Esta lista de e-mails de destinatários não convertido em contatos. Os e-mails separados por vírgulas, ponto e vírgula ou nova linha."
 
 #. module: survey
 #: help:survey.survey,thank_you_message:0
 msgid "This message will be displayed when survey is completed"
-msgstr ""
+msgstr "Esta mensagem será exibida quando pesquisa é concluída"
 
 #. module: survey
 #: code:addons/survey/survey.py:646
@@ -1928,39 +1876,39 @@
 #: model:survey.question,constr_error_msg:survey.feedback_4_1
 #, python-format
 msgid "This question requires an answer."
-msgstr ""
+msgstr "Esta questão requer uma resposta."
 
 #. module: survey
 #: view:website:survey.nopages
 msgid "This survey has no pages by now!"
-msgstr ""
+msgstr "Esta pesquisa não tem páginas por agora!"
 
 #. module: survey
 #: view:website:survey.notopen
 msgid "This survey is not open. Thank you for your interest!"
-msgstr ""
+msgstr "Esta pesquisa não é aberto. Obrigado pelo seu interesse!"
 
 #. module: survey
 #: view:website:survey.auth_required
 msgid "This survey is open only to registered people. Please"
-msgstr ""
+msgstr "Este inquérito está aberto apenas para pessoas registradas. Por Favor"
 
 #. module: survey
 #: model:survey.label,value:survey.frow_2_5_2
 msgid ""
 "Those security rules are standard and can be used out-of-the-box in most "
 "cases"
-msgstr ""
+msgstr "Essas regras de segurança são padrão e pode ser usado out-of-the-box, na maioria dos casos"
 
 #. module: survey
 #: field:survey.survey,title:0
 msgid "Title"
-msgstr ""
+msgstr "Título"
 
 #. module: survey
 #: field:survey.mail.compose.message,to_read:0
 msgid "To read"
-msgstr ""
+msgstr "Não lidas"
 
 #. module: survey
 #: model:survey.label,value:survey.fcol_2_1_4
@@ -1968,7 +1916,7 @@
 #: model:survey.label,value:survey.fcol_2_5_4
 #: model:survey.label,value:survey.fcol_2_7_4
 msgid "Totally agree"
-msgstr ""
+msgstr "Totalmente de acordo"
 
 #. module: survey
 #: model:survey.label,value:survey.fcol_2_1_1
@@ -1976,12 +1924,12 @@
 #: model:survey.label,value:survey.fcol_2_5_1
 #: model:survey.label,value:survey.fcol_2_7_1
 msgid "Totally disagree"
-msgstr ""
+msgstr "Totalmente em desacordo"
 
 #. module: survey
 #: view:website:survey.page
 msgid "Try refreshing."
-msgstr ""
+msgstr "Tente refrescante."
 
 #. module: survey
 #: field:survey.mail.compose.message,type:0
@@ -1992,123 +1940,122 @@
 #. module: survey
 #: field:survey.question,type:0
 msgid "Type of Question"
-msgstr ""
+msgstr "Tipo de pergunta"
 
 #. module: survey
 #: view:survey.question:survey.survey_question_form
 msgid "Type of answers"
-msgstr ""
+msgstr "Tipo de respostas"
 
 #. module: survey
 #: field:survey.question,labels_ids:0
 msgid "Types of answers"
-msgstr ""
+msgstr "Tipos de respostas"
 
 #. module: survey
 #: field:survey.survey,message_unread:0
 msgid "Unread Messages"
-msgstr ""
+msgstr "Mensagens não lidas"
 
 #. module: survey
 #: field:survey.mail.compose.message,use_active_domain:0
 msgid "Use active domain"
-msgstr ""
+msgstr "Utilizar domínio ativo"
 
 #. module: survey
 #: view:survey.mail.compose.message:survey.survey_email_compose_message
 #: field:survey.mail.compose.message,template_id:0
 msgid "Use template"
-msgstr ""
+msgstr "Usar modelo"
 
 #. module: survey
 #: help:survey.question,description:0
 msgid ""
-"Use this field to add             additional explanations about your question"
-msgstr ""
+"Use this field to add             additional explanations about your "
+"question"
+msgstr "Utilize este campo para adicionar explicações adicionais sobre a sua pergunta"
 
 #. module: survey
 #: model:survey.survey,title:survey.feedback_form
 msgid "User Feedback Form"
-msgstr ""
+msgstr "Formulário de Comentários do usuário"
 
 #. module: survey
 #: view:survey.user_input_line:survey.survey_response_line_search
 #: field:survey.user_input_line,user_input_id:0
 msgid "User Input"
-msgstr ""
+msgstr "Entrada do Usuário"
 
 #. module: survey
 #: model:ir.ui.menu,name:survey.menu_survey_response_line_form
 msgid "User Input Lines"
-msgstr ""
-
-#. module: survey
-#: view:website:survey.result_choice
-#: view:website:survey.result_number
+msgstr "Linhas de entrada do usuário"
+
+#. module: survey
+#: view:website:survey.result_choice view:website:survey.result_number
 #: view:website:survey.result_text
 msgid "User Responses"
-msgstr ""
+msgstr "As respostas de usuários"
 
 #. module: survey
 #: view:survey.survey:survey.survey_form
 msgid "User can come back in the previous page"
-msgstr ""
+msgstr "O usuário pode voltar à página anterior"
 
 #. module: survey
 #: view:survey.user_input_line:survey.survey_user_input_line_form
 msgid "User input line details"
-msgstr ""
+msgstr "Usuário detalhes de linha de entrada"
 
 #. module: survey
 #: field:survey.survey,user_input_ids:0
 msgid "User responses"
-msgstr ""
+msgstr "Respostas do usuário"
 
 #. module: survey
 #: field:survey.survey,users_can_go_back:0
 msgid "Users can go back"
-msgstr ""
+msgstr "Os usuários podem voltar"
 
 #. module: survey
 #: help:survey.mail.compose.message,vote_user_ids:0
 msgid "Users that voted for this message"
-msgstr ""
+msgstr "Usuários que votaram para esta mensagem"
 
 #. module: survey
 #: help:survey.survey,auth_required:0
 msgid ""
 "Users with a public link will be requested to login before taking part to "
 "the survey"
-msgstr ""
+msgstr "Os usuários com um link público será convidado a iniciar sessão antes de participar com a pesquisa"
 
 #. module: survey
 #: field:survey.question,validation_required:0
 msgid "Validate entry"
-msgstr ""
+msgstr "Validar entrada"
 
 #. module: survey
 #: view:survey.user_input:survey.survey_user_input_form
 msgid "View Results"
-msgstr ""
+msgstr "Ver Resultados"
 
 #. module: survey
 #: view:survey.survey:survey.survey_form
 msgid "View results"
-msgstr ""
+msgstr "Ver Resultados"
 
 #. module: survey
 #: view:website:survey.result_choice
 msgid "Vote"
-msgstr ""
+msgstr "Vote"
 
 #. module: survey
 #: field:survey.mail.compose.message,vote_user_ids:0
 msgid "Votes"
-msgstr ""
-
-#. module: survey
-#: code:addons/survey/survey.py:444
-#: code:addons/survey/survey.py:898
+msgstr "Votos"
+
+#. module: survey
+#: code:addons/survey/survey.py:444 code:addons/survey/survey.py:898
 #: code:addons/survey/survey.py:1030
 #: code:addons/survey/wizard/survey_email_compose_message.py:95
 #: code:addons/survey/wizard/survey_email_compose_message.py:188
@@ -2120,120 +2067,125 @@
 #. module: survey
 #: model:survey.question,question:survey.feedback_2_7
 msgid "What do you think about configuration wizards?"
-msgstr ""
+msgstr "O que você acha sobre assistentes de configuração?"
 
 #. module: survey
 #: model:survey.question,question:survey.feedback_2_1
 msgid ""
 "What do you think about the documentation available on doc.openerp.com?"
-<<<<<<< HEAD
-msgstr ""
-=======
 msgstr "O que você acha sobre a documentação disponível sobre doc.odoo.com?"
->>>>>>> baa4cc0e
 
 #. module: survey
 #: model:survey.question,question:survey.feedback_2_5
 msgid "What do you think about the groups of users?"
-msgstr ""
+msgstr "O que você acha sobre os grupos de usuários?"
 
 #. module: survey
 #: model:survey.question,question:survey.feedback_2_2
 msgid ""
 "What do you think about the process views of Odoo, available in the web "
 "client ?"
-msgstr ""
+msgstr "O Que rápido você acha Sobre os pontos de vista do Processo de OpenERP, disponivel no Cliente web?"
 
 #. module: survey
 #: model:survey.question,question:survey.feedback_2_4
 #: model:survey.question,question:survey.feedback_2_6
 msgid "What do you think about the structure of the menus?"
-msgstr ""
+msgstr "O que você acha sobre a estrutura dos menus?"
 
 #. module: survey
 #: model:survey.question,question:survey.feedback_4_1
 msgid "Where do you develop your new features?"
-msgstr ""
+msgstr "Onde você desenvolver seus novos recursos?"
 
 #. module: survey
 #: help:survey.mail.compose.message,is_log:0
 msgid "Whether the message is an internal note (comment mode only)"
-msgstr ""
+msgstr "Se a mensagem é uma nota interna(somente modo comentário)"
 
 #. module: survey
 #: model:survey.question,question:survey.feedback_1_2
 msgid "Which modules are you using/testing?"
-msgstr ""
+msgstr "Quais os módulos que você está usando / testes?"
 
 #. module: survey
 #: model:survey.label,value:survey.choice_1_1_1
 msgid "Yes, I use a version < 7.0"
-msgstr ""
+msgstr "Sim, eu uso uma versão <7.0"
 
 #. module: survey
 #: model:survey.label,value:survey.choice_1_1_2
 msgid "Yes, I use the 7.0 version, installed locally"
-msgstr ""
+msgstr "Sim, eu uso a versão 7.0, instalado localmente"
 
 #. module: survey
 #: model:survey.label,value:survey.choice_1_1_3
 msgid "Yes, I use the online version of Odoo"
-msgstr ""
+msgstr "Sim, eu uso a versão online do Odoo"
 
 #. module: survey
 #: view:survey.mail.compose.message:survey.survey_email_compose_message
 msgid ""
-"You can share your survey web public link and/or send private invitations to "
-"your audience. People can answer once per invitation, and whenever they want "
-"with the public web link (in this case, the \"Public in website\" setting "
-"must be enabled)."
-msgstr ""
-
-#. module: survey
-#: code:addons/survey/survey.py:898
-#: code:addons/survey/survey.py:1030
+"You can share your survey web public link and/or send private invitations to"
+" your audience. People can answer once per invitation, and whenever they "
+"want with the public web link (in this case, the \"Public in website\" "
+"setting must be enabled)."
+msgstr "Você pode compartilhar seu link público levantamento web e / ou enviar convites para seu público-privadas. As pessoas podem responder a uma vez por convite, e sempre que quiserem com o link web público (neste caso, a definição de \"público em site\" deve ser ativado)."
+
+#. module: survey
+#: code:addons/survey/survey.py:898 code:addons/survey/survey.py:1030
 #, python-format
 msgid "You cannot duplicate this             element!"
-msgstr ""
+msgstr "Você não pode duplicar esse elemento!"
 
 #. module: survey
 #: code:addons/survey/survey.py:439
 #, python-format
 msgid "You cannot send an invitation for a survey that has no questions."
-msgstr ""
+msgstr "Você não pode enviar um convite para uma pesquisa que não tem dúvidas."
 
 #. module: survey
 #: code:addons/survey/survey.py:445
 #, python-format
 msgid "You cannot send invitations for closed surveys."
-msgstr ""
+msgstr "Você não pode enviar convites para pesquisas fechadas."
 
 #. module: survey
 #: view:website:survey.sfinished
 msgid "You scored"
-msgstr ""
+msgstr "você marcou"
 
 #. module: survey
 #: view:website:survey.page
 msgid "Your answers have probably not been recorded."
-msgstr ""
+msgstr "Suas respostas foram provavelmente não foi gravado."
 
 #. module: survey
 #: view:website:survey.auth_required
 msgid "log in"
-msgstr ""
+msgstr "entrar"
+
+#. module: survey
+#: view:website:survey.page
+msgid "on"
+msgstr "em"
+
+#. module: survey
+#: view:survey.mail.compose.message:survey.survey_email_compose_message
+msgid "or"
+msgstr "ou"
 
 #. module: survey
 #: view:website:survey.sfinished
 msgid "points."
-msgstr ""
+msgstr "pontos."
 
 #. module: survey
 #: view:website:survey.sfinished
 msgid "review your answers"
-msgstr ""
+msgstr "rever as suas respostas"
 
 #. module: survey
 #: view:website:survey.datetime
 msgid "yyyy-mm-dd hh:mm:ss"
-msgstr ""+msgstr "aaaa-mm-dd hh:mm:ss"