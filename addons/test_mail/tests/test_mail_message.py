--- conflicted
+++ resolved
@@ -61,17 +61,11 @@
         self.env['ir.config_parameter'].set_param('mail.catchall.alias', alias_catchall)
 
         msg = self.Message.create({})
-<<<<<<< HEAD
-        self.assertIn('-private', msg.message_id, 'mail_message: message_id for a void message should be a "private" one')
+        self.assertIn('-private', msg.message_id.split('@')[0], 'mail_message: message_id for a void message should be a "private" one')
         reply_to_name = self.env.user.company_id.name
         reply_to_email = '%s@%s' % (alias_catchall, alias_domain)
         self.assertEqual(msg.reply_to, formataddr((reply_to_name, reply_to_email)))
         self.assertEqual(msg.email_from, formataddr((self.user_employee.name, self.user_employee.email)))
-=======
-        self.assertIn('-private', msg.message_id.split('@')[0], 'mail_message: message_id for a void message should be a "private" one')
-        self.assertEqual(msg.reply_to, '%s <%s@%s>' % (self.env.user.company_id.name, alias_catchall, alias_domain))
-        self.assertEqual(msg.email_from, '%s <%s>' % (self.user_employee.name, self.user_employee.email))
->>>>>>> 11b1e12c
 
     def test_mail_message_values_document_no_alias(self):
         self.env['ir.config_parameter'].search([('key', '=', 'mail.catchall.domain')]).unlink()
@@ -94,15 +88,10 @@
             'model': 'mail.test',
             'res_id': self.alias_record.id
         })
-<<<<<<< HEAD
-        self.assertIn('-openerp-%d-mail.test' % self.alias_record.id, msg.message_id)
+        self.assertIn('-openerp-%d-mail.test' % self.alias_record.id, msg.message_id.split('@')[0])
         reply_to_name = '%s %s' % (self.env.user.company_id.name, self.alias_record.name)
         reply_to_email = '%s@%s' % (self.alias_record.alias_name, alias_domain)
         self.assertEqual(msg.reply_to, formataddr((reply_to_name, reply_to_email)))
-=======
-        self.assertIn('-openerp-%d-mail.test' % self.alias_record.id, msg.message_id.split('@')[0])
-        self.assertEqual(msg.reply_to, '%s %s <%s@%s>' % (self.env.user.company_id.name, self.alias_record.name, self.alias_record.alias_name, alias_domain))
->>>>>>> 11b1e12c
         self.assertEqual(msg.email_from, '%s <%s>' % (self.user_employee.name, self.user_employee.email))
 
     def test_mail_message_values_document_alias_catchall(self):
@@ -115,15 +104,10 @@
             'model': 'mail.test',
             'res_id': self.alias_record.id
         })
-<<<<<<< HEAD
-        self.assertIn('-openerp-%d-mail.test' % self.alias_record.id, msg.message_id)
+        self.assertIn('-openerp-%d-mail.test' % self.alias_record.id, msg.message_id.split('@')[0])
         reply_to_name = '%s %s' % (self.env.user.company_id.name, self.alias_record.name)
         reply_to_email = '%s@%s' % (self.alias_record.alias_name, alias_domain)
         self.assertEqual(msg.reply_to, formataddr((reply_to_name, reply_to_email)))
-=======
-        self.assertIn('-openerp-%d-mail.test' % self.alias_record.id, msg.message_id.split('@')[0])
-        self.assertEqual(msg.reply_to, '%s %s <%s@%s>' % (self.env.user.company_id.name, self.alias_record.name, self.alias_record.alias_name, alias_domain))
->>>>>>> 11b1e12c
         self.assertEqual(msg.email_from, '%s <%s>' % (self.user_employee.name, self.user_employee.email))
 
     def test_mail_message_values_no_auto_thread(self):
