# -*- coding: utf-8 -*-
# Part of Odoo. See LICENSE file for full copyright and licensing details.

from odoo.tests.common import TransactionCase, users, warmup
from odoo.tools import mute_logger


class TestMailPerformance(TransactionCase):

    def setUp(self):
        super(TestMailPerformance, self).setUp()
        self.user_employee = self.env['res.users'].with_context({
            'no_reset_password': True,
            'mail_create_nolog': True,
            'mail_create_nosubscribe': True,
            'mail_notrack': True,
        }).create({
            'name': 'Ernest Employee',
            'login': 'emp',
            'email': 'e.e@example.com',
            'notification_type': 'inbox',
            'groups_id': [(6, 0, [self.env.ref('base.group_user').id])],
        })

    @users('admin', 'demo')
    @warmup
    def test_read_mail(self):
        """ Read records inheriting from 'mail.thread'. """
        records = self.env['test_performance.mail'].search([])
        self.assertEqual(len(records), 5)

        with self.assertQueryCount(admin=3, demo=3):
            # without cache
            for record in records:
                record.partner_id.country_id.name

        with self.assertQueryCount(0):
            # with cache
            for record in records:
                record.partner_id.country_id.name

        with self.assertQueryCount(0):
            # value_pc must have been prefetched, too
            for record in records:
                record.value_pc

    @users('admin', 'demo')
    @warmup
    def test_write_mail(self):
        """ Write records inheriting from 'mail.thread' (no recomputation). """
        records = self.env['test_performance.mail'].search([])
        self.assertEqual(len(records), 5)

        with self.assertQueryCount(admin=4, demo=4):  # test_mail only: 3 - 3
            records.write({'name': 'X'})

    @users('admin', 'demo')
    @warmup
    def test_write_mail_with_recomputation(self):
        """ Write records inheriting from 'mail.thread' (with recomputation). """
        records = self.env['test_performance.mail'].search([])
        self.assertEqual(len(records), 5)

        with self.assertQueryCount(admin=6, demo=6):  # test_mail only: 5 - 5
            records.write({'value': 42})

<<<<<<< HEAD
    @users('admin', 'demo')
    @warmup
=======
    @queryCount(admin=33, demo=47)
>>>>>>> 726b91b9
    def test_write_mail_with_tracking(self):
        """ Write records inheriting from 'mail.thread' (with field tracking). """
        record = self.env['test_performance.mail'].create({
            'name': 'Test',
            'track': 'Y',
            'value': 40,
            'partner_id': self.env.ref('base.res_partner_12').id,
        })

        with self.assertQueryCount(admin=20, demo=31):  # test_mail only: 17 - 25
            record.track = 'X'

    @users('admin', 'demo')
    @warmup
    def test_create_mail(self):
        """ Create records inheriting from 'mail.thread' (without field tracking). """
        model = self.env['test_performance.mail']

<<<<<<< HEAD
        with self.assertQueryCount(admin=3, demo=3):  # test_mail only: 3 - 3
            model.with_context(tracking_disable=True).create({'name': 'X'})

    @users('admin', 'demo')
    @warmup
=======
    @queryCount(admin=63, demo=85)
>>>>>>> 726b91b9
    def test_create_mail_with_tracking(self):
        """ Create records inheriting from 'mail.thread' (with field tracking). """
        with self.assertQueryCount(admin=38, demo=54):  # test_mail only: 33 - 47
            self.env['test_performance.mail'].create({'name': 'X'})

<<<<<<< HEAD
    @users('admin', 'emp')
    @warmup
=======
    @queryCount(admin=33, emp=43)
>>>>>>> 726b91b9
    def test_simple(self):
        """ Create records inheriting from 'mail.thread' (simple models) """
        with self.assertQueryCount(admin=22, emp=29):  # test_mail only: 19 - 25
            self.env['mail.test.simple'].create({'name': 'Test'})


class TestAdvMailPerformance(TransactionCase):

    def setUp(self):
        super(TestAdvMailPerformance, self).setUp()
        self._quick_create_ctx = {
            'no_reset_password': True,
            'mail_create_nolog': True,
            'mail_create_nosubscribe': True,
            'mail_notrack': True,
        }
        self.user_employee = self.env['res.users'].with_context(self._quick_create_ctx).create({
            'name': 'Ernest Employee',
            'login': 'emp',
            'email': 'e.e@example.com',
            'signature': '--\nErnest',
            'notification_type': 'inbox',
            'groups_id': [(6, 0, [self.env.ref('base.group_user').id])],
        })

    @users('admin', 'emp')
    @warmup
    def test_activity(self):
        model = self.env['mail.test.activity']

        with self.assertQueryCount(admin=25, emp=32):  # test_mail only: 22 - 28
            model.create({'name': 'Test'})

    @users('admin', 'emp')
    @warmup
    def test_activity_full(self):
        record = self.env['mail.test.activity'].create({'name': 'Test'})
        model = self.env['mail.activity'].with_context({
            'default_res_model': 'mail.test.activity',
        })

        with self.assertQueryCount(admin=47, emp=52):  # test_mail only: 35 - 40
            model.create({
                'summary': 'Test Activity',
                'res_id': record.id,
                'activity_type_id': self.env.ref('mail.mail_activity_data_todo').id,
            })


class TestHeavyMailPerformance(TransactionCase):

    def setUp(self):
        super(TestHeavyMailPerformance, self).setUp()
        self._quick_create_ctx = {
            'no_reset_password': True,
            'mail_create_nolog': True,
            'mail_create_nosubscribe': True,
            'mail_notrack': True,
        }
        self.user_employee = self.env['res.users'].with_context(self._quick_create_ctx).create({
            'name': 'Ernest Employee',
            'login': 'emp',
            'email': 'e.e@example.com',
            'signature': '--\nErnest',
            'notification_type': 'inbox',
            'groups_id': [(6, 0, [self.env.ref('base.group_user').id])],
        })
        self.user_portal = self.env['res.users'].with_context(self._quick_create_ctx).create({
            'name': 'Olivia Portal',
            'login': 'port',
            'email': 'p.p@example.com',
            'signature': '--\nOlivia',
            'notification_type': 'email',
            'groups_id': [(6, 0, [self.env.ref('base.group_portal').id])],
        })

        self.admin = self.env.user
        self.admin.login = 'admin'

<<<<<<< HEAD
        self.customer = self.env['res.partner'].with_context(self._quick_create_ctx).create({
            'name': 'Test Customer',
            'email': 'test@example.com'
        })
        self.umbrella = self.env['mail.test'].with_context(mail_create_nosubscribe=True).create({
            'name': 'Test Umbrella',
            'customer_id': self.customer.id,
            'alias_name': 'test',
        })

        Partners = self.env['res.partner'].with_context(self._quick_create_ctx)
        self.partners = self.env['res.partner']
        for x in range(0, 10):
            self.partners |= Partners.create({'name': 'Test %s' % x, 'email': 'test%s@example.com' % x})
        self.umbrella.message_subscribe(self.partners.ids, subtype_ids=[
            self.env.ref('mail.mt_comment').id,
            self.env.ref('test_mail.st_mail_test_child_full').id]
        )
=======
    @queryCount(admin=36, emp=46)
    def test_activity(self):
        self.env['mail.test.activity'].create({'name': self.str('Test')})

    @queryCount(admin=57, emp=65)
    def test_activity_full(self):
        test_record_activity = self.env['mail.test.activity'].create({'name': self.str('Test')})
        res_id = test_record_activity.id
        self.resetQueryCount()
>>>>>>> 726b91b9

    @mute_logger('odoo.tests', 'odoo.addons.mail.models.mail_mail', 'odoo.models.unlink')
    @users('admin', 'emp')
    @warmup
    def test_mail_mail_send(self):
        self.env['ir.config_parameter'].sudo().set_param('mail.catchall.domain', 'example.com')
        self.env['ir.config_parameter'].sudo().set_param('mail.catchall.alias', 'test-catchall')
        self.env['ir.config_parameter'].sudo().set_param('mail.bounce.alias', 'test-bounce')
        message = self.env['mail.message'].sudo().with_context(message_create_from_mail_mail=True).create({
            'subject': 'Test',
            'body': '<p>Test</p>',
            'author_id': self.env.user.partner_id.id,
            'email_from': self.env.user.partner_id.email,
            'model': 'mail.test',
            'res_id': self.umbrella.id,
        })
        mail = self.env['mail.mail'].sudo().create({
            'mail_message_id': message.id,
            'recipient_ids': [(4, pid) for pid in self.partners.ids],
        })
        mail_ids = mail.ids

        with self.assertQueryCount(admin=24, emp=48):  # test_mail only: 20 - 41
            self.env['mail.mail'].browse(mail_ids).send()

    @mute_logger('odoo.tests', 'odoo.addons.mail.models.mail_mail', 'odoo.models.unlink')
    @users('admin', 'emp')
    @warmup
    def test_message_post(self):
        self.umbrella.message_subscribe(self.user_portal.partner_id.ids)
        record = self.umbrella.sudo(self.env.user)

        with self.assertQueryCount(admin=118, emp=150):  # test_mail only: 112 - 143
            record.message_post(
                body='<p>Test Post Performances</p>',
                message_type='comment', subtype='mail.mt_comment')

        self.assertEqual(record.message_ids[0].body, '<p>Test Post Performances</p>')
        self.assertEqual(record.message_ids[0].needaction_partner_ids, self.partners | self.user_portal.partner_id)

    @mute_logger('odoo.tests', 'odoo.addons.mail.models.mail_mail', 'odoo.models.unlink')
    @users('admin', 'emp')
    @warmup
    def test_message_post_template(self):
        self.umbrella.message_subscribe(self.user_portal.partner_id.ids)
        record = self.umbrella.sudo(self.env.user)
        template = self.env.ref('test_mail.mail_test_tpl')

        with self.assertQueryCount(admin=176, emp=223):  # test_mail only: 166 - 211
            record.message_post_with_template(template.id, message_type='comment', composition_mode='comment')

        self.assertEqual(record.message_ids[0].body, '<p>Adding stuff on %s</p>' % record.name)
        self.assertEqual(record.message_ids[0].needaction_partner_ids, self.partners | self.user_portal.partner_id | self.customer)

    @mute_logger('odoo.tests', 'odoo.addons.mail.models.mail_mail', 'odoo.models.unlink')
    @users('admin', 'emp')
    @warmup
    def test_create_tracking_subscription(self):
        """ Create record using most features: auto subscription, tracking
        and templates. """
        umbrella_id = self.umbrella.id
        customer_id = self.customer.id
        user_id = self.user_portal.id

        with self.assertQueryCount(admin=315, emp=380):  # test_mail only: 298 - 359
            rec = self.env['mail.test.full'].create({
                'name': 'Test',
                'umbrella_id': umbrella_id,
                'customer_id': customer_id,
                'user_id': user_id,
            })

        self.assertEqual(rec.message_partner_ids, self.partners | self.env.user.partner_id | self.user_portal.partner_id)
        # tracking message
        self.assertEqual(rec.message_ids[0].subtype_id, self.env.ref('test_mail.st_mail_test_full_umbrella_upd'))
        self.assertEqual(rec.message_ids[0].needaction_partner_ids, self.partners | self.user_portal.partner_id)
        # creation message
        self.assertEqual(rec.message_ids[1].subtype_id, self.env.ref('mail.mt_note'))
        self.assertEqual(rec.message_ids[1].needaction_partner_ids, self.env['res.partner'])<|MERGE_RESOLUTION|>--- conflicted
+++ resolved
@@ -64,12 +64,8 @@
         with self.assertQueryCount(admin=6, demo=6):  # test_mail only: 5 - 5
             records.write({'value': 42})
 
-<<<<<<< HEAD
-    @users('admin', 'demo')
-    @warmup
-=======
-    @queryCount(admin=33, demo=47)
->>>>>>> 726b91b9
+    @users('admin', 'demo')
+    @warmup
     def test_write_mail_with_tracking(self):
         """ Write records inheriting from 'mail.thread' (with field tracking). """
         record = self.env['test_performance.mail'].create({
@@ -79,7 +75,7 @@
             'partner_id': self.env.ref('base.res_partner_12').id,
         })
 
-        with self.assertQueryCount(admin=20, demo=31):  # test_mail only: 17 - 25
+        with self.assertQueryCount(admin=30, demo=41):  # test_mail only: 17 - 25
             record.track = 'X'
 
     @users('admin', 'demo')
@@ -88,29 +84,21 @@
         """ Create records inheriting from 'mail.thread' (without field tracking). """
         model = self.env['test_performance.mail']
 
-<<<<<<< HEAD
         with self.assertQueryCount(admin=3, demo=3):  # test_mail only: 3 - 3
             model.with_context(tracking_disable=True).create({'name': 'X'})
 
     @users('admin', 'demo')
     @warmup
-=======
-    @queryCount(admin=63, demo=85)
->>>>>>> 726b91b9
     def test_create_mail_with_tracking(self):
         """ Create records inheriting from 'mail.thread' (with field tracking). """
-        with self.assertQueryCount(admin=38, demo=54):  # test_mail only: 33 - 47
+        with self.assertQueryCount(admin=58, demo=78):  # test_mail only: 33 - 47
             self.env['test_performance.mail'].create({'name': 'X'})
 
-<<<<<<< HEAD
-    @users('admin', 'emp')
-    @warmup
-=======
-    @queryCount(admin=33, emp=43)
->>>>>>> 726b91b9
+    @users('admin', 'emp')
+    @warmup
     def test_simple(self):
         """ Create records inheriting from 'mail.thread' (simple models) """
-        with self.assertQueryCount(admin=22, emp=29):  # test_mail only: 19 - 25
+        with self.assertQueryCount(admin=30, emp=39):  # test_mail only: 19 - 25
             self.env['mail.test.simple'].create({'name': 'Test'})
 
 
@@ -138,7 +126,7 @@
     def test_activity(self):
         model = self.env['mail.test.activity']
 
-        with self.assertQueryCount(admin=25, emp=32):  # test_mail only: 22 - 28
+        with self.assertQueryCount(admin=33, emp=42):  # test_mail only: 22 - 28
             model.create({'name': 'Test'})
 
     @users('admin', 'emp')
@@ -187,7 +175,6 @@
         self.admin = self.env.user
         self.admin.login = 'admin'
 
-<<<<<<< HEAD
         self.customer = self.env['res.partner'].with_context(self._quick_create_ctx).create({
             'name': 'Test Customer',
             'email': 'test@example.com'
@@ -206,17 +193,6 @@
             self.env.ref('mail.mt_comment').id,
             self.env.ref('test_mail.st_mail_test_child_full').id]
         )
-=======
-    @queryCount(admin=36, emp=46)
-    def test_activity(self):
-        self.env['mail.test.activity'].create({'name': self.str('Test')})
-
-    @queryCount(admin=57, emp=65)
-    def test_activity_full(self):
-        test_record_activity = self.env['mail.test.activity'].create({'name': self.str('Test')})
-        res_id = test_record_activity.id
-        self.resetQueryCount()
->>>>>>> 726b91b9
 
     @mute_logger('odoo.tests', 'odoo.addons.mail.models.mail_mail', 'odoo.models.unlink')
     @users('admin', 'emp')
@@ -249,7 +225,7 @@
         self.umbrella.message_subscribe(self.user_portal.partner_id.ids)
         record = self.umbrella.sudo(self.env.user)
 
-        with self.assertQueryCount(admin=118, emp=150):  # test_mail only: 112 - 143
+        with self.assertQueryCount(admin=120, emp=151):  # test_mail only: 112 - 143
             record.message_post(
                 body='<p>Test Post Performances</p>',
                 message_type='comment', subtype='mail.mt_comment')
@@ -281,7 +257,7 @@
         customer_id = self.customer.id
         user_id = self.user_portal.id
 
-        with self.assertQueryCount(admin=315, emp=380):  # test_mail only: 298 - 359
+        with self.assertQueryCount(admin=327, emp=397):  # test_mail only: 298 - 359
             rec = self.env['mail.test.full'].create({
                 'name': 'Test',
                 'umbrella_id': umbrella_id,
