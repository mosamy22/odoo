--- conflicted
+++ resolved
@@ -38,11 +38,7 @@
         return self.rpc.execute(self.dbname, self.user_id, self.passwd, *request, **kwargs)
 
 class email_parser(object):
-<<<<<<< HEAD
-    def __init__(self, uid, password, model, email, email_default, dbname, host, port, smtp_server=None, smtp_port=None, smtp_ssl=None, smtp_user=None, smtp_password=None):
-=======
     def __init__(self, uid, password, model, email_default, dbname, host, port):
->>>>>>> bbbcdbdb
         self.rpc = rpc_proxy(uid, password, host=host, port=port, dbname=dbname)
         try:
             self.model_id = int(model)
@@ -51,207 +47,12 @@
             self.model_id = self.rpc('ir.model', 'search', [('model', '=', model)])[0]
             self.model = str(model)
         self.email_default = email_default
-<<<<<<< HEAD
-        self.canal_id = False
-        self.smtp_server = smtp_server
-        self.smtp_port = smtp_port
-        self.smtp_ssl = smtp_ssl
-        self.smtp_user = smtp_user
-        self.smtp_password = smtp_password
-        
-        
-    def email_get(self, email_from):
-        res = email_re.search(email_from)
-        return res and res.group(1)
 
-    def partner_get(self, email):
-        mail = self.email_get(email)
-        adr_ids = self.rpc('res.partner.address', 'search', [('email', '=', mail)])
-        if not adr_ids:
-            return {}
-        adr = self.rpc('res.partner.address', 'read', adr_ids, ['partner_id'])
-        return {
-            'partner_address_id': adr[0]['id'], 
-            'partner_id': adr[0].get('partner_id', False) and adr[0]['partner_id'][0] or False
-        }
-
-    def _to_decode(self, s, charsets):
-       for charset in charsets:
-           if charset:
-               try:
-                   return s.decode(charset)
-               except UnicodeError:
-                    pass
-       return s.decode('latin1')
-
-    def _decode_header(self, s):
-        from email.Header import decode_header
-        s = decode_header(s.replace('\r', '')) 
-        return ''.join(map(lambda x:self._to_decode(x[0], [x[1]]), s or []))
-    
-    def history(self, model, new_id, msg_id, subject, msg_to, msg_from, body, attach):
-        msg_data = {
-                    'name': subject, 
-                    'history': True, 
-                    'model': model, 
-                    'res_id': new_id, 
-                    'message_id': msg_id, 
-                    'user_id': self.rpc.user_id, 
-                    'date': time.strftime('%Y-%m-%d %H:%M:%S'), 
-                    'email_from': msg_from, 
-                    'email_to': msg_to, 
-                    'description': body, 
-                    'attachment_ids': [(6, 0, attach)]
-        }
-        msg_id = self.rpc('mailgate.message', 'create', msg_data)
-        return True
-    
-    def msg_new(self, msg):
-        message = self.msg_body_get(msg)
-        msg_subject = self._decode_header(msg['Subject'])
-        msg_from = self._decode_header(msg['From'])
-        msg_to = self._decode_header(msg['To'])
-        msg_cc = self._decode_header(msg['Cc'] or '')
-        
-        data = {
-            'name': msg_subject, 
-            'email_from': msg_from, 
-            'email_cc': msg_cc,             
-            'user_id': False, 
-            'description': message['body'], 
-            'state' : 'draft',
-        }
-        data.update(self.partner_get(msg_from))
-=======
-
->>>>>>> bbbcdbdb
 
     def parse(self, message, custom_values=None):
         if custom_values is None:
             custom_values = {}
         try:
-<<<<<<< HEAD
-            att_ids = []
-            new_id = self.rpc(self.model, 'create', data)
-            attachments = message['attachment']        
-            for attach in attachments or []:
-                data_attach = {
-                    'name': str(attach), 
-                    'datas': binascii.b2a_base64(str(attachments[attach])), 
-                    'datas_fname': str(attach), 
-                    'description': 'Mail attachment', 
-                    'res_model': self.model, 
-                    'res_id': new_id
-                }
-                att_ids.append(self.rpc('ir.attachment', 'create', data_attach))
-            try:
-                self.rpc(self.model, 'history', [new_id], 'Receive', True, msg_to, message['body'], msg_from, False, {'model' : self.model})
-            except Exception, e:
-                self.history(self.model, new_id, msg['Message-Id'], msg_subject, msg_to, msg_from, message['body'], att_ids)
-        except Exception, e:
-            if getattr(e, 'faultCode', '') and 'AccessError' in e.faultCode:
-                e = '\n\nThe Specified user does not have an access to the Model.'
-            print e
-        
-
-        return new_id
-
-#   #change the return type format to dictionary
-#   {
-#       'body':'body part',
-#       'attachment':{
-#                       'file_name':'file data',
-#                       'file_name':'file data',
-#                       'file_name':'file data',
-#                   }
-#   }
-
-    def msg_body_get(self, msg):
-        message = {};
-        message['body'] = '';
-        message['attachment'] = {};
-        attachment = message['attachment'];
-        counter = 1;
-        def replace(match):
-            return ''
-
-        for part in msg.walk():
-            if part.get_content_maintype() == 'multipart':
-                continue
-
-            if part.get_content_maintype()=='text':
-                buf = part.get_payload(decode=True)
-                if buf:
-                    txt = self._to_decode(buf, part.get_charsets())
-                    txt = re.sub("<(\w)>", replace, txt)
-                    txt = re.sub("<\/(\w)>", replace, txt)
-                if txt and part.get_content_subtype() == 'plain':
-                    message['body'] += txt 
-                elif txt and part.get_content_subtype() == 'html':                                                               
-                    message['body'] += html2plaintext(txt)  
-                
-                filename = part.get_filename();
-                if filename :
-                    attachment[filename] = part.get_payload(decode=True);
-                    
-            elif part.get_content_maintype()=='application' or part.get_content_maintype()=='image' or part.get_content_maintype()=='text':
-                filename = part.get_filename();
-                if filename :
-                    attachment[filename] = part.get_payload(decode=True);
-                else:
-                    filename = 'attach_file'+str(counter);
-                    counter += 1;
-                    attachment[filename] = part.get_payload(decode=True);
-                #end if
-            #end if
-            message['attachment'] = attachment
-        #end for        
-        return message
-
-    def msg_send(self, msg, emails, priority=None):
-        if not len(emails):
-            return False
-        del msg['To']
-        msg['To'] = emails[0]
-        if len(emails)>1:
-            if 'Cc' in msg:
-                del msg['Cc']
-            msg['Cc'] = ','.join(emails[1:])
-        del msg['Reply-To']
-        msg['Reply-To'] = self.email
-        s = smtplib.SMTP(self.smtp_server, self.smtp_port)
-        s.ehlo()
-        s.starttls()
-        s.ehlo()
-        
-        if self.smtp_user and self.smtp_password:
-            s.login(self.smtp_user, self.smtp_password)
-            s.sendmail(self.email, emails, msg.as_string())
-        s.close()
-        return True
-
-
-    def parse(self, msg):
-        #TODO: Something with Message hierarchy 
-        res_id = self.msg_new(msg)
-        subject = self._decode_header(msg['subject'])
-        if msg.get('Subject', ''):
-            del msg['Subject']
-        msg['Subject'] = '['+str(res_id)+'] '+subject
-        msg['Message-Id'] = '<'+str(time.time())+'-openerpcrm-'+str(res_id)+'@'+socket.gethostname()+'>'
-
-        mm = [self._decode_header(msg['From']), self._decode_header(msg['To'])]+self._decode_header(msg.get('Cc', '')).split(',')
-        msg_mails = map(self.email_get, filter(None, mm))
-        try:
-            self.msg_send(msg, msg_mails)
-        except Exception, e:
-            if self.email_default:
-                a = self._decode_header(msg['Subject'])
-                del msg['Subject']
-                msg['Subject'] = '[OpenERP-FetchError] ' + a
-                self.msg_send(msg, self.email_default.split(','))
-        return res_id, msg_mails
-=======
             # pass message as bytes because we don't know its encoding until we parse its headers
             # and hence can't convert it to utf-8 for transport
             res_id = self.rpc('email.server.tools', 'process_email', self.model, xmlrpclib.Binary(message), custom_values)
@@ -260,7 +61,6 @@
             logger.warning('Failed to process incoming email. Source of the failed mail is available at debug level.', exc_info=True)
             logger.debug('Source of the mail that failed to parse:', message)
             res_id = False
->>>>>>> bbbcdbdb
 
 if __name__ == '__main__':
     parser = optparse.OptionParser(usage='usage: %prog [options]', version='%prog v1.0')
@@ -272,26 +72,12 @@
     parser.add_option("-p", "--password", dest="password", help="Password of the user in OpenERP", default='admin')
     parser.add_option("-o", "--model", dest="model", help="Name or ID of crm model", default="crm.lead")
     parser.add_option("-m", "--default", dest="default", help="Default eMail in case of any trouble.", default=None)
-<<<<<<< HEAD
-    parser.add_option("-d", "--dbname", dest="dbname", help="Database name (default: terp)", default='terp')
-    parser.add_option("--host", dest="host", help="Hostname of the Open ERP Server", default="localhost")
-    parser.add_option("--port", dest="port", help="Port of the Open ERP Server", default="8069")
-    parser.add_option('--smtp', dest='smtp_server', default='', help='specify the SMTP server for sending email')
-    parser.add_option('--smtp-port', dest='smtp_port', default='25', help='specify the SMTP port', type="int")
-    parser.add_option('--smtp-ssl', dest='smtp_ssl', default='', help='specify the SMTP server support SSL or not')
-    parser.add_option('--smtp-user', dest='smtp_user', default='', help='specify the SMTP username for sending email')
-    parser.add_option('--smtp-password', dest='smtp_password', default='', help='specify the SMTP password for sending email')
-
-    (options, args) = parser.parse_args()
-    parser = email_parser(options.userid, options.password, options.model, options.email, options.default, dbname=options.dbname, host=options.host, port=options.port, smtp_server=options.smtp_server, smtp_port=options.smtp_port, smtp_ssl=options.smtp_ssl, smtp_user=options.smtp_user, smtp_password=options.smtp_password)
-=======
     parser.add_option("-d", "--dbname", dest="dbname", help="Database name (default: openerp)", default='openerp')
     parser.add_option("--host", dest="host", help="Hostname of the OpenERP Server", default="localhost")
     parser.add_option("--port", dest="port", help="Port of the OpenERP Server", default="8069")
     parser.add_option("--custom-values", dest="custom_values", help="Add Custom Values to the object", default=None)
 
     (options, args) = parser.parse_args()
->>>>>>> bbbcdbdb
 
     logging.basicConfig(level=logging.DEBUG, format="%(asctime)s %(levelname)s %(message)s")
 
