--- conflicted
+++ resolved
@@ -1,30 +1,22 @@
-# Czech translation for openobject-addons
-# Copyright (c) 2014 Rosetta Contributors and Canonical Ltd 2014
-# This file is distributed under the same license as the openobject-addons package.
-# FIRST AUTHOR <EMAIL@ADDRESS>, 2014.
-#
+# Translation of Odoo Server.
+# This file contains the translation of the following modules:
+# * account_budget
+# 
+# Translators:
+# FIRST AUTHOR <EMAIL@ADDRESS>, 2014
 msgid ""
 msgstr ""
-<<<<<<< HEAD
-"Project-Id-Version: openobject-addons\n"
-"Report-Msgid-Bugs-To: FULL NAME <EMAIL@ADDRESS>\n"
-"POT-Creation-Date: 2014-08-14 13:08+0000\n"
-"PO-Revision-Date: 2014-10-27 16:32+0000\n"
-"Last-Translator: Michael Lauko <michael.lauko@vanio.cz>\n"
-"Language-Team: Czech <cs@li.org>\n"
-=======
 "Project-Id-Version: Odoo 8.0\n"
 "Report-Msgid-Bugs-To: \n"
 "POT-Creation-Date: 2015-01-21 14:07+0000\n"
 "PO-Revision-Date: 2016-05-23 12:22+0000\n"
 "Last-Translator: Martin Trigaux\n"
 "Language-Team: Czech (http://www.transifex.com/odoo/odoo-8/language/cs/)\n"
->>>>>>> bde083a5
 "MIME-Version: 1.0\n"
 "Content-Type: text/plain; charset=UTF-8\n"
-"Content-Transfer-Encoding: 8bit\n"
-"X-Launchpad-Export-Date: 2014-10-28 07:54+0000\n"
-"X-Generator: Launchpad (build 17203)\n"
+"Content-Transfer-Encoding: \n"
+"Language: cs\n"
+"Plural-Forms: nplurals=3; plural=(n==1) ? 0 : (n>=2 && n<=4) ? 1 : 2;\n"
 
 #. module: account_budget
 #: model:ir.actions.act_window,help:account_budget.act_crossovered_budget_view
@@ -32,20 +24,15 @@
 "<p class=\"oe_view_nocontent_create\">\n"
 "                Click to create a new budget.\n"
 "              </p><p>\n"
-"                A budget is a forecast of your company's income and/or "
-"expenses\n"
-"                expected for a period in the future. A budget is defined on "
-"some\n"
-"                financial accounts and/or analytic accounts (that may "
-"represent\n"
+"                A budget is a forecast of your company's income and/or expenses\n"
+"                expected for a period in the future. A budget is defined on some\n"
+"                financial accounts and/or analytic accounts (that may represent\n"
 "                projects, departments, categories of products, etc.)\n"
 "              </p><p>\n"
 "                By keeping track of where your money goes, you may be less\n"
 "                likely to overspend, and more likely to meet your financial\n"
-"                goals. Forecast a budget by detailing the expected revenue "
-"per\n"
-"                analytic account and monitor its evolution based on the "
-"actuals\n"
+"                goals. Forecast a budget by detailing the expected revenue per\n"
+"                analytic account and monitor its evolution based on the actuals\n"
 "                realised during that period.\n"
 "              </p>\n"
 "            "
@@ -54,7 +41,7 @@
 #. module: account_budget
 #: model:ir.model,name:account_budget.model_account_budget_crossvered_summary_report
 msgid "Account Budget  crossvered summary report"
-msgstr ""
+msgstr "Rozpočet"
 
 #. module: account_budget
 #: model:ir.model,name:account_budget.model_account_budget_crossvered_report
@@ -165,7 +152,7 @@
 #: model:ir.ui.menu,name:account_budget.next_id_31
 #: model:ir.ui.menu,name:account_budget.next_id_pos
 msgid "Budgets"
-msgstr ""
+msgstr "Rozpočet"
 
 #. module: account_budget
 #: view:account.budget.analytic:account_budget.account_budget_analytic_view
@@ -186,8 +173,7 @@
 msgstr "Zrušeno"
 
 #. module: account_budget
-#: field:account.budget.post,code:0
-#: field:crossovered.budget,code:0
+#: field:account.budget.post,code:0 field:crossovered.budget,code:0
 msgid "Code"
 msgstr "Kód"
 
@@ -271,8 +257,7 @@
 msgstr "Trvání"
 
 #. module: account_budget
-#: field:crossovered.budget,date_to:0
-#: field:crossovered.budget.lines,date_to:0
+#: field:crossovered.budget,date_to:0 field:crossovered.budget.lines,date_to:0
 msgid "End Date"
 msgstr "Koncové datum"
 
@@ -285,7 +270,7 @@
 msgstr "Konec období"
 
 #. module: account_budget
-#: code:addons/account_budget/account_budget.py:118
+#: code:addons/account_budget/account_budget.py:124
 #, python-format
 msgid "Error!"
 msgstr "Chyba!"
@@ -294,10 +279,8 @@
 #: field:account.budget.analytic,id:0
 #: field:account.budget.crossvered.report,id:0
 #: field:account.budget.crossvered.summary.report,id:0
-#: field:account.budget.post,id:0
-#: field:account.budget.report,id:0
-#: field:crossovered.budget,id:0
-#: field:crossovered.budget.lines,id:0
+#: field:account.budget.post,id:0 field:account.budget.report,id:0
+#: field:crossovered.budget,id:0 field:crossovered.budget.lines,id:0
 #: field:report.account_budget.report_analyticaccountbudget,id:0
 #: field:report.account_budget.report_budget,id:0
 #: field:report.account_budget.report_crossoveredbudget,id:0
@@ -327,8 +310,7 @@
 msgstr "Naposled upraveno"
 
 #. module: account_budget
-#: field:account.budget.post,name:0
-#: field:crossovered.budget,name:0
+#: field:account.budget.post,name:0 field:crossovered.budget,name:0
 msgid "Name"
 msgstr "Jméno"
 
@@ -406,7 +388,7 @@
 #. module: account_budget
 #: view:crossovered.budget:account_budget.crossovered_budget_view_form
 msgid "Reset to Draft"
-msgstr ""
+msgstr "Nastavit na návrh"
 
 #. module: account_budget
 #: field:crossovered.budget,creating_user_id:0
@@ -425,7 +407,7 @@
 #: field:crossovered.budget,date_from:0
 #: field:crossovered.budget.lines,date_from:0
 msgid "Start Date"
-msgstr ""
+msgstr "Počáteční datum"
 
 #. module: account_budget
 #: field:account.budget.analytic,date_from:0
@@ -433,7 +415,7 @@
 #: field:account.budget.crossvered.summary.report,date_from:0
 #: field:account.budget.report,date_from:0
 msgid "Start of period"
-msgstr ""
+msgstr "Začátek období"
 
 #. module: account_budget
 #: field:crossovered.budget,state:0
@@ -441,7 +423,7 @@
 msgstr "Status"
 
 #. module: account_budget
-#: code:addons/account_budget/account_budget.py:118
+#: code:addons/account_budget/account_budget.py:124
 #, python-format
 msgid "The Budget '%s' has no accounts!"
 msgstr ""
@@ -479,7 +461,7 @@
 #. module: account_budget
 #: view:crossovered.budget:account_budget.view_crossovered_budget_search
 msgid "To Approve"
-msgstr ""
+msgstr "Ke schválení"
 
 #. module: account_budget
 #: view:crossovered.budget:account_budget.view_crossovered_budget_search
@@ -491,7 +473,7 @@
 #: view:website:account_budget.report_budget
 #: view:website:account_budget.report_crossoveredbudget
 msgid "Total:"
-msgstr ""
+msgstr "Celkem k úhradě:"
 
 #. module: account_budget
 #: field:crossovered.budget,validating_user_id:0
@@ -501,4 +483,24 @@
 #. module: account_budget
 #: selection:crossovered.budget,state:0
 msgid "Validated"
-msgstr ""+msgstr "Ověřeno"
+
+#. module: account_budget
+#: view:website:account_budget.report_budget
+msgid "at"
+msgstr "v"
+
+#. module: account_budget
+#: view:account.budget.analytic:account_budget.account_budget_analytic_view
+#: view:account.budget.crossvered.report:account_budget.account_budget_crossvered_report_view
+#: view:account.budget.crossvered.summary.report:account_budget.account_budget_crossvered_summary_report_view
+#: view:account.budget.report:account_budget.account_budget_report_view
+msgid "or"
+msgstr "nebo"
+
+#. module: account_budget
+#: view:website:account_budget.report_analyticaccountbudget
+#: view:website:account_budget.report_budget
+#: view:website:account_budget.report_crossoveredbudget
+msgid "to"
+msgstr "do"