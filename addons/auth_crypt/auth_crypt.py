--- conflicted
+++ resolved
@@ -1,17 +1,12 @@
 import logging
-<<<<<<< HEAD
 
 from passlib.context import CryptContext
-=======
-import random
-from string import ascii_letters, digits
->>>>>>> cc5860fb
 
 import openerp
 from openerp.osv import fields, osv
 
-<<<<<<< HEAD
-openerp.addons.base.res.res_users.USER_PRIVATE_FIELDS.append('password_crypt')
+from openerp.addons.base.res import res_users
+res_users.USER_PRIVATE_FIELDS.append('password_crypt')
 
 _logger = logging.getLogger(__name__)
 
@@ -25,107 +20,6 @@
     # algorithm but the default, but Debian only provides 1.5 so...
     deprecated=['md5_crypt'],
 )
-=======
-_logger = logging.getLogger(__name__)
-
-magic_md5 = '$1$'
-magic_sha256 = '$5$'
-
-from openerp.addons.base.res import res_users
-res_users.USER_PRIVATE_FIELDS.append('password_crypt')
-
-def gen_salt(length=8, symbols=None):
-    if symbols is None:
-        symbols = ascii_letters + digits
-    return ''.join(random.SystemRandom().sample(symbols, length))
-
-def md5crypt( raw_pw, salt, magic=magic_md5 ):
-    """ md5crypt FreeBSD crypt(3) based on but different from md5
-
-    The md5crypt is based on Mark Johnson's md5crypt.py, which in turn is
-    based on  FreeBSD src/lib/libcrypt/crypt.c (1.2)  by  Poul-Henning Kamp.
-    Mark's port can be found in  ActiveState ASPN Python Cookbook.  Kudos to
-    Poul and Mark. -agi
-
-    Original license:
-
-    * "THE BEER-WARE LICENSE" (Revision 42):
-    *
-    * <phk@login.dknet.dk>  wrote  this file.  As  long as  you retain  this
-    * notice  you can do  whatever you want with this stuff. If we meet some
-    * day,  and you think this stuff is worth it,  you can buy me  a beer in
-    * return.
-    *
-    * Poul-Henning Kamp
-    """
-    raw_pw = raw_pw.encode('utf-8')
-    salt = salt.encode('utf-8')
-    hash = hashlib.md5()
-    hash.update( raw_pw + magic + salt )
-    st = hashlib.md5()
-    st.update( raw_pw + salt + raw_pw)
-    stretch = st.digest()
-
-    for i in range( 0, len( raw_pw ) ):
-        hash.update( stretch[i % 16] )
-
-    i = len( raw_pw )
-
-    while i:
-        if i & 1:
-            hash.update('\x00')
-        else:
-            hash.update( raw_pw[0] )
-        i >>= 1
-
-    saltedmd5 = hash.digest()
-
-    for i in range( 1000 ):
-        hash = hashlib.md5()
-
-        if i & 1:
-            hash.update( raw_pw )
-        else:
-            hash.update( saltedmd5 )
-
-        if i % 3:
-            hash.update( salt )
-        if i % 7:
-            hash.update( raw_pw )
-        if i & 1:
-            hash.update( saltedmd5 )
-        else:
-            hash.update( raw_pw )
-
-        saltedmd5 = hash.digest()
-
-    itoa64 = './0123456789ABCDEFGHIJKLMNOPQRSTUVWXYZabcdefghijklmnopqrstuvwxyz'
-
-    rearranged = ''
-    for a, b, c in ((0, 6, 12), (1, 7, 13), (2, 8, 14), (3, 9, 15), (4, 10, 5)):
-        v = ord( saltedmd5[a] ) << 16 | ord( saltedmd5[b] ) << 8 | ord( saltedmd5[c] )
-
-        for i in range(4):
-            rearranged += itoa64[v & 0x3f]
-            v >>= 6
-
-    v = ord( saltedmd5[11] )
-
-    for i in range( 2 ):
-        rearranged += itoa64[v & 0x3f]
-        v >>= 6
-
-    return magic + salt + '$' + rearranged
-
-def sh256crypt(cls, password, salt, magic=magic_sha256):
-    iterations = 1000
-    # see http://en.wikipedia.org/wiki/PBKDF2
-    result = password.encode('utf8')
-    for i in xrange(cls.iterations):
-        result = hmac.HMAC(result, salt, hashlib.sha256).digest() # uses HMAC (RFC 2104) to apply salt
-    result = result.encode('base64') # doesnt seem to be crypt(3) compatible
-    return '%s%s$%s' % (magic_sha256, salt, result)
->>>>>>> cc5860fb
 
 class res_users(osv.osv):
     _inherit = "res.users"
