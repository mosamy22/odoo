# -*- coding: utf-8 -*-
import logging
import os
import time
from os import listdir
from os.path import join
from threading import Thread, Lock
from select import select
from Queue import Queue, Empty

import openerp
import openerp.addons.hw_proxy.controllers.main as hw_proxy
from openerp import http
from openerp.http import request
from openerp.tools.translate import _

_logger = logging.getLogger(__name__)

try:
    import serial
except ImportError:
    _logger.error('Odoo module hw_scale depends on the pyserial python module')
    serial = None


class Scale(Thread):
    def __init__(self):
        Thread.__init__(self)
        self.lock = Lock()
        self.scalelock = Lock()
        self.status = {'status':'connecting', 'messages':[]}
        self.input_dir = '/dev/serial/by-id/'
        self.weight = 0
        self.weight_info = 'ok'
        self.device = None

    def lockedstart(self):
        with self.lock:
            if not self.isAlive():
                self.daemon = True
                self.start()

    def set_status(self, status, message = None):
        if status == self.status['status']:
            if message != None and message != self.status['messages'][-1]:
                self.status['messages'].append(message)

                if status == 'error' and message:
                    _logger.error('Scale Error: '+message)
                elif status == 'disconnected' and message:
                    _logger.warning('Disconnected Scale: '+message)
        else:
            self.status['status'] = status
            if message:
                self.status['messages'] = [message]
            else:
                self.status['messages'] = []

<<<<<<< HEAD
        if status == 'error' and message:
            _logger.error('Scale Error: '+message)
        elif status == 'disconnected' and message:
            _logger.info('Disconnected Scale: %s', message)
=======
            if status == 'error' and message:
                _logger.error('Scale Error: '+message)
            elif status == 'disconnected' and message:
                _logger.warning('Disconnected Scale: '+message)
>>>>>>> 02954bad

    def get_device(self):
        try:
            if not os.path.exists(self.input_dir):
                self.set_status('disconnected','Scale Not Found')
                return None
            devices = [ device for device in listdir(self.input_dir)]
            scales  = [ device for device in devices if ('mettler' in device.lower()) or ('toledo' in device.lower()) ]
            if len(scales) > 0:
                print join(self.input_dir,scales[0])
                self.set_status('connected','Connected to '+scales[0])
                return serial.Serial(join(self.input_dir,scales[0]), 
                        baudrate = 9600, 
                        bytesize = serial.SEVENBITS, 
                        stopbits = serial.STOPBITS_ONE, 
                        parity   = serial.PARITY_EVEN, 
                        #xonxoff  = serial.XON,
                        timeout  = 0.02, 
                        writeTimeout= 0.02)
            else:
                self.set_status('disconnected','Scale Not Found')
                return None
        except Exception as e:
            self.set_status('error',str(e))
            return None

    def get_weight(self):
        self.lockedstart()
        return self.weight

    def get_weight_info(self):
        self.lockedstart()
        return self.weight_info
    
    def get_status(self):
        self.lockedstart()
        return self.status

    def read_weight(self):
        with self.scalelock:
            if self.device:
                try:
                    self.device.write('W')
                    time.sleep(0.2)
                    answer = []

                    while True:
                        char = self.device.read(1)
                        if not char: 
                            break
                        else:
                            answer.append(char)

                    if '?' in answer:
                        stat = ord(answer[answer.index('?')+1])
                        if stat == 0: 
                            self.weight_info = 'ok'
                        else:
                            self.weight_info = []
                            if stat & 1 :
                                self.weight_info.append('moving')
                            if stat & 1 << 1:
                                self.weight_info.append('over_capacity')
                            if stat & 1 << 2:
                                self.weight_info.append('negative')
                                self.weight = 0.0
                            if stat & 1 << 3:
                                self.weight_info.append('outside_zero_capture_range')
                            if stat & 1 << 4:
                                self.weight_info.append('center_of_zero')
                            if stat & 1 << 5:
                                self.weight_info.append('net_weight')
                    else:
                        answer = answer[1:-1]
                        if 'N' in answer:
                            answer = answer[0:-1]
                        try:
                            self.weight = float(''.join(answer))
                        except ValueError as v:
                            self.set_status('error','No data Received, please power-cycle the scale');
                            self.device = None
                        
                except Exception as e:
                    self.set_status('error',str(e))
                    self.device = None

    def set_zero(self):
        with self.scalelock:
            if self.device:
                try: 
                    self.device.write('Z')
                except Exception as e:
                    self.set_status('error',str(e))
                    self.device = None

    def set_tare(self):
        with self.scalelock:
            if self.device:
                try: 
                    self.device.write('T')
                except Exception as e:
                    self.set_status('error',str(e))
                    self.device = None

    def clear_tare(self):
        with self.scalelock:
            if self.device:
                try: 
                    self.device.write('C')
                except Exception as e:
                    self.set_status('error',str(e))
                    self.device = None

    def run(self):
        self.device   = None

        while True: 
            if self.device:
                self.read_weight()
                time.sleep(0.15)
            else:
                with self.scalelock:
                    self.device = self.get_device()
                if not self.device:
                    time.sleep(5)

scale_thread = None
if serial:
    scale_thread = Scale()
    hw_proxy.drivers['scale'] = scale_thread

class ScaleDriver(hw_proxy.Proxy):
    @http.route('/hw_proxy/scale_read/', type='json', auth='none', cors='*')
    def scale_read(self):
        if scale_thread:
            return {'weight': scale_thread.get_weight(), 'unit':'kg', 'info': scale_thread.get_weight_info()}
        return None

    @http.route('/hw_proxy/scale_zero/', type='json', auth='none', cors='*')
    def scale_zero(self):
        if scale_thread:
            scale_thread.set_zero()
        return True

    @http.route('/hw_proxy/scale_tare/', type='json', auth='none', cors='*')
    def scale_tare(self):
        if scale_thread:
            scale_thread.set_tare()
        return True

    @http.route('/hw_proxy/scale_clear_tare/', type='json', auth='none', cors='*')
    def scale_clear_tare(self):
        if scale_thread:
            scale_thread.clear_tare()
        return True
        
        <|MERGE_RESOLUTION|>--- conflicted
+++ resolved
@@ -56,17 +56,10 @@
             else:
                 self.status['messages'] = []
 
-<<<<<<< HEAD
-        if status == 'error' and message:
-            _logger.error('Scale Error: '+message)
-        elif status == 'disconnected' and message:
-            _logger.info('Disconnected Scale: %s', message)
-=======
             if status == 'error' and message:
                 _logger.error('Scale Error: '+message)
             elif status == 'disconnected' and message:
-                _logger.warning('Disconnected Scale: '+message)
->>>>>>> 02954bad
+                _logger.info('Disconnected Scale: %s', message)
 
     def get_device(self):
         try:
