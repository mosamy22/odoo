--- conflicted
+++ resolved
@@ -89,12 +89,7 @@
     _name = "procurement.order"
     _description = "Procurement"
     _order = 'priority desc, date_planned, id asc'
-<<<<<<< HEAD
     _inherit = ['mail.thread','ir.needaction_mixin']
-    _log_create = False
-=======
-    _inherit = ['mail.thread']
->>>>>>> 5eee5591
     _columns = {
         'name': fields.text('Description', required=True),
 
