--- conflicted
+++ resolved
@@ -101,19 +101,14 @@
         if mode.endswith('b'):
             mode = mode[:-1]
         self.mode = mode
-<<<<<<< HEAD
-
-        for attr in ('closed', 'read', 'write', 'seek', 'tell'):
-=======
         self._size = os.stat(path).st_size
-        
+
         for attr in ('closed', 'read', 'write', 'seek', 'tell', 'next'):
->>>>>>> af3c1264
             setattr(self,attr, getattr(self.__file, attr))
 
     def size(self):
         return self._size
-        
+
     def __iter__(self):
         return self
 
@@ -570,7 +565,7 @@
                 fp = open(fname, 'wb')
                 try:
                     fp.write(data)
-                finally:    
+                finally:
                     fp.close()
                 self._doclog.debug( "Saved data to %s" % fname)
                 filesize = len(data) # os.stat(fname).st_size
@@ -599,7 +594,7 @@
                 fp = open(fname,'wb')
                 try:
                     fp.write(data)
-                finally:    
+                finally:
                     fp.close()
                 self._doclog.debug("Saved data to %s", fname)
                 filesize = len(data) # os.stat(fname).st_size
@@ -765,31 +760,12 @@
             fname = ira.store_fname
 
             if not fname:
-<<<<<<< HEAD
-                return ValueError("Tried to rename a non-stored file")
-            path = sbro.path
-            oldpath = os.path.join(path, fname)
-
-            for ch in ('*', '|', "\\", '/', ':', '"', '<', '>', '?', '..'):
-                if ch in new_name:
-                    raise ValueError("Invalid char %s in name %s" %(ch, new_name))
-
-            file_node.fix_ppath(cr, ira)
-            npath = file_node.full_path() or []
-            dpath = [path,]
-            dpath.extend(npath[:-1])
-            dpath.append(new_name)
-            newpath = os.path.join(*dpath)
-            # print "old, new paths:", oldpath, newpath
-            os.rename(oldpath, newpath)
-            return { 'name': new_name, 'datas_fname': new_name, 'store_fname': new_name }
-=======
                 self._doclog.warning("Trying to rename a non-stored file")
             if fname != os.path.join(*opath):
                 self._doclog.warning("inconsistency in realstore: %s != %s" , fname, repr(opath))
 
             oldpath = os.path.join(path, opath[-1])
-            
+
             npath = [sbro.path,] + (ndir_bro.get_full_path() or [])
             npath = filter(lambda x: x is not None, npath)
             newdir = os.path.join(*npath)
@@ -798,15 +774,14 @@
                 os.makedirs(newdir)
             npath.append(opath[-1])
             newpath = os.path.join(*npath)
-            
+
             self._doclog.debug("Going to move %s from %s to %s", opath[-1], oldpath, newpath)
             shutil.move(oldpath, newpath)
-            
+
             store_path = npath[1:] + [opath[-1],]
             store_fname = os.path.join(*store_path)
-            
+
             return { 'store_fname': store_fname }
->>>>>>> af3c1264
         else:
             raise TypeError("No %s storage" % sbro.type)
 
