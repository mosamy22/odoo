<?xml version="1.0" encoding="utf-8"?>
<openerp>
<data>

  <template id="assets_frontend" inherit_id="website.assets_frontend" name="Website Quote frontend assets">
    <xpath expr="." position="inside">
      <script type="text/javascript" src="/website_quote/static/src/js/website_quotation.js"></script>
      <script type="text/javascript" src="/website_quote/static/lib/jSignature/jSignature.min.js"></script>
      <link rel='stylesheet' href='/website_quote/static/src/css/website_quotation.css'/>
    </xpath>
  </template>

  <template id="pricing" name="Price">
      <section id="quote">
          <h1 class="page-header">Pricing</h1>
          <table class="table">
              <thead>
                  <tr>
                      <th>Products</th>
                      <th>Quantity</th>
                      <th>Taxes</th>
                      <th></th>
                      <th class="text-right">Unit Price</th>
                      <th class="text-right">Price</th>
                      <th></th>
                  </tr>
              </thead>
              <tbody>
                  <tr t-foreach="quotation.order_line" t-as="line">
                      <td>
                          <span t-field="line.name"/>
                      </td>
                      <td>
                          <div id="quote_qty">
                              <span t-field="line.product_uom_qty"/>
                              <span t-field="line.product_uom"/>
                          </div>
                      </td>
                      <td>
                          <div t-foreach="line.tax_id" t-as="tax">
                              <t t-esc="tax.name"/>
                          </div>
                      </td>
                      <td>
                          <strong t-if="line.discount" class="text-info">
                              <t t-esc="((line.discount % 1) and '%s' or '%d') % line.discount"/>% discount
                          </strong>
                      </td>
                      <td>
                          <strong class="text-right">
                              <div t-field="line.price_unit"
                                  t-field-options='{"widget": "monetary", "display_currency": "quotation.pricelist_id.currency_id"}'
                                  t-att-style="line.discount and 'text-decoration: line-through' or ''"
                                  t-att-class="line.discount and 'text-danger' or ''"/>
                              <!-- TODO: apply monetary widget formating -->
                              <div t-if="line.discount">
                                  <t t-esc="'%.2f' % ((1-line.discount / 100.0) * line.price_unit)"/>
                              </div>
                          </strong>
                      </td>
                      <td>
                          <div class="text-right"
                              t-field="line.price_subtotal"
                              t-field-options='{"widget": "monetary", "display_currency": "quotation.pricelist_id.currency_id"}'/>
                      </td>
                      <td>
                          <a t-attf-href="./update_line/#{ line.id }/?order_id=#{ quotation.id }&amp;unlink=True&amp;token=#{ quotation.access_token }" class="mb8 js_update_line_json pull-right hidden-print" t-if="line.option_line_id">
                              <span class="fa fa-trash-o"></span>
                          </a>
                      </td>
                  </tr>
                  <tr>
                      <td></td><td></td><td></td><td></td>
                      <td class="text-right"><strong>Subtotal:</strong></td>
                      <td class="text-right">
                          <strong data-id="total_amount" t-field="quotation.amount_untaxed" t-field-options='{"widget": "monetary","display_currency": "quotation.pricelist_id.currency_id"}'/>
                      </td>
                  </tr>
                  <tr>
                      <td></td><td></td><td></td><td></td>
                      <td class="text-right">Taxes:</td>
                      <td class="text-right">
                          <span data-id="total_amount" t-field="quotation.amount_tax" t-field-options='{"widget": "monetary","display_currency": "quotation.pricelist_id.currency_id"}'/>
                      </td>
                  </tr>
                  <tr>
                      <td></td><td></td><td></td><td></td>
                      <td class="text-right"><strong>Total:</strong></td>
                      <td class="text-right">
                          <strong data-id="total_amount" t-field="quotation.amount_total" t-field-options='{"widget": "monetary","display_currency": "quotation.pricelist_id.currency_id"}'/>
                      </td>
                  </tr>
              </tbody>
          </table>
      </section>
      <section id="terms" class="container" t-if="quotation.note">
          <h2 class="page-header">Terms &amp; Conditions</h2>
          <p t-field="quotation.note"/>
      </section>
  </template>

  <template id="change_quantity" inherit_id="website_quote.pricing" active="False" customize_show="True" name="Change Quantity">
      <xpath expr="//div[@id='quote_qty']" position="replace">
          <div class="input-group oe_website_spinner">
              <span class="input-group-addon hidden-print">
                  <a t-attf-href="./update_line/#{ line.id }/?order_id=#{ quotation.id }&amp;remove=True&amp;token=#{ quotation.access_token }" class="mb8 js_update_line_json">
                      <span class="fa fa-minus"/>
                  </a>
              </span>
              <input type="text" class="js_quantity form-control" t-att-data-id="line.id" t-att-value="line.product_uom_qty"/>
              <span class="input-group-addon hidden-print">
                  <a t-attf-href="./update_line/#{ line.id }/?order_id=#{ quotation.id }&amp;token=#{ quotation.access_token }" class="mb8 js_update_line_json">
                      <span class="fa fa-plus"/>
                  </a>
              </span>
          </div>
      </xpath>
  </template>

<<<<<<< HEAD
=======
  <template id="chatter">
      <section id="discussion" class="hidden-print">
          <h1 class="page-header">History</h1>
          <ul class="media-list" id="comments-list">
              <t t-foreach="quotation.message_ids" t-as="message">
                  <li class="media" t-if="message.type not in ['comment', 'notification'] or message.subtype_id">
                      <div class="media-body">
                          <img class="media-object pull-left" t-att-src="website.image_url(message.author_id, 'image_small')" style="width: 50px; margin-right: 10px;"/>
                          <div class="media-body">
                              <h5 class="media-heading">
                                  <span t-field="message.author_id"/> <small>on <span t-field="message.date"/></small>
                              </h5>
                              <div t-raw="message.body"/>
                          </div>
                      </div>
                  </li>
              </t>
          </ul>
      </section>
  </template>

  <!-- Options:Quotation Chatter: user can reply -->
  <template id="opt_quotation_chatter_post_complete_comment" name="Allow Comments" customize_show="True" inherit_id="website_quote.chatter">
      <xpath expr="//h1" position="after">
          <section class="mb32 css_editable_mode_hidden hidden-print">
              <form id="comment" t-attf-action="/quote/#{quotation.id}/#{quotation.access_token}/post" method="POST">
                  <img class="img pull-left img-rounded" t-att-src="website.image_url(user_id.partner_id, 'image_small')" style="width: 50px; margin-right: 10px;"/>
                  <div class="pull-left mb32" style="width: 75%%">
                      <textarea rows="4" name="comment" class="form-control" placeholder="Send us a note..."></textarea>
                      <button type="submit" class="btn btn-primary mt8">Send</button>
                  </div>
              </form>
          </section>
          <div class="clearfix"/>
      </xpath>
  </template>

  <template id="quotation_toolbar">
      <div class="text-center hidden-print" t-if="quotation.state in ('draft', 'sent', 'waiting_date')">
          <a class="btn btn-success" data-toggle="modal" data-target="#modelaccept"
            t-if="days_valid &gt;= 0">
              <i class="fa fa-check"></i> Accept
          </a>
          <a class="btn btn-info fa fa-comment" type="submit" href="#discussion">
              Feedback
          </a>
          <a class="btn btn-danger fa fa-times" data-toggle="modal" data-target="#modaldecline">
              Reject
          </a>
      </div>
  </template>

>>>>>>> bf1e9996
  <!-- Complete page of the quotation -->
  <template id="so_quotation" name="Product Quotation">
      <t t-call="website.layout">
        <body data-spy="scroll" data-target=".navspy" data-offset="50">
            <div class="container o_website_quote">
              <div class="row mt16">
                <!-- Sidebar -->
                  <div class="col-md-3 hidden-print">
                      <div class="bs-sidebar">
                          <div class="text-center" t-if="quotation.state in ('draft', 'sent', 'waiting_date')" style="padding: 10px">
                              <a t-if="order_valid" class="btn btn-primary btn-block fa fa-check" data-toggle="modal" data-target="#modalaccept">
                                  Accept Order
                              </a>
                              <a t-if="not order_valid" href="#discussion" class="btn btn-info btn-block">
                                  <strong>This offer expired!</strong><br/>
                                  Contact us for new quote.
                              </a>
                              <div class="mt8" t-if="order_valid">
                                  <a data-toggle="modal" data-target="#modaldecline">
                                      Reject
                                  </a>
                              </div>
                          </div>
                          <hr class="mt0 mb0"/>
                          <t t-call="website_quote.navigation_menu"/>
                          <hr class="mt0 mb0"/>
                          <div t-if="order_valid" class="text-center">
                              <input type="hidden" t-att-value="quotation.validity_date" id="validity_date"/>
                              <div class="mt8" t-if="days_valid &gt; 0">
                                  <strong>This offer expires in</strong>
                                  <div class="fa fa-clock-o fa-2x day_counter mt8 mb16">
                                      <t t-esc="days_valid"/>
                                      <t t-if="days_valid &gt; 1">
                                          days
                                      </t>
                                      <t t-if="days_valid &lt;= 1">
                                          day
                                      </t>
                                  </div>
                              </div>


                              <div class="text-center mb16" t-if="quotation.amount_undiscounted &gt; quotation.amount_untaxed">
                                  <p class="text-muted mb8">Your advantage:</p>
                                  <t t-if="quotation.amount_untaxed == quotation.amount_total">
                                      <strong t-field="quotation.amount_total"
                                          t-field-options='{"widget": "monetary", "display_currency": "quotation.pricelist_id.currency_id"}'/>
                                      <strong t-field="quotation.amount_undiscounted"
                                          t-field-options='{"widget": "monetary", "display_currency": "quotation.pricelist_id.currency_id"}'
                                          style="text-decoration: line-through"
                                          class="text-danger"/>
                                  </t>
                                  <t t-if="quotation.amount_untaxed != quotation.amount_total">
                                      <strong t-field="quotation.amount_untaxed"
                                          t-field-options='{"widget": "monetary", "display_currency": "quotation.pricelist_id.currency_id"}'/>
                                      <strong t-field="quotation.amount_undiscounted"
                                          t-field-options='{"widget": "monetary", "display_currency": "quotation.pricelist_id.currency_id"}'
                                          style="text-decoration: line-through"
                                          class="text-danger"/>
                                      <br />
                                      (<span t-field="quotation.amount_total"
                                          t-field-options='{"widget": "monetary", "display_currency": "quotation.pricelist_id.currency_id"}'/> Incl. tax)
                                  </t>
                              </div>
                         </div>
                      </div>
                  </div>
                  <!-- Page content -->
                  <div id="quote_content" class="col-md-9">

                      <div class="alert alert-success alert-dismissable" t-if="message==1">
                          <button type="button" class="close" data-dismiss="alert" aria-hidden="true">&amp;times;</button>
                          Your message has been successfully sent!
                      </div>
                      <div class="alert alert-warning alert-dismissable" t-if="message==2">
                          <button type="button" class="close" data-dismiss="alert" aria-hidden="true">&amp;times;</button>
                          This quotation has been rejected. <a href="#discussion">Contact us</a> if you want a new one.
                      </div>
                      <div class="alert alert-warning alert-dismissable" t-if="message==3">
                          <button type="button" class="close" data-dismiss="alert" aria-hidden="true">&amp;times;</button>
                          This order has been validated. Thanks for your trust
                          and do not hesitate to <a href="#discussion">contact us</a> for
                          any question.
                      </div>

                      <!-- modal relative to the actions Accept/Reject/Cancel -->
                      <div class="modal fade" id="modalaccept" role="dialog" aria-hidden="true">
                        <div class="modal-dialog">
                          <form id="accept" method="POST" t-attf-action="/quote/accept/#{quotation.id}/?token=#{quotation.access_token}" class="js_accept_json modal-content">
                            <div class="modal-header">
                              <button type="button" class="close" data-dismiss="modal" aria-hidden="true">&amp;times;</button>
                              <h4 class="modal-title">Validate Order</h4>
                            </div>
                            <div class="modal-body" id="sign-dialog">
                              <p>
                                  <span>I agree that by signing this proposal, I
                                  accept it on the behalf of </span><b t-field="quotation.company_id"/><span>, for an amount of </span>
                                  <b data-id="total_amount" t-field="quotation.amount_total"
                                    t-field-options='{"widget": "monetary", "display_currency": "quotation.pricelist_id.currency_id"}'/>
                                  <span>with payment terms: </span><b t-field="quotation.payment_term_id"/>.
                              </p>
                              <div id="signer" class="form-group">
                                  <label class="control-label" for="name">Your Name:</label>
                                  <input type="text" name="signer" id="name" class="form-control"/>
                              </div>
                            </div>
                            <div class="modal-footer">
                                <button type="submit" t-attf-class="btn btn-primary">Sign Order</button> or
                                <button type="button" class="btn btn-link" data-dismiss="modal" style="padding: 0">Cancel</button>
                            </div>
                          </form>
                        </div>
                      </div>

                      <div class="modal fade" id="modaldecline" role="dialog" aria-hidden="true">
                        <div class="modal-dialog">
                          <form id="decline" method="POST" t-attf-action="/quote/#{quotation.id}/#{quotation.access_token}/decline" class="modal-content">
                            <div class="modal-header">
                              <button type="button" class="close" data-dismiss="modal" aria-hidden="true">&amp;times;</button>
                              <h4 class="modal-title">Reject This Quote</h4>
                            </div>
                            <div class="modal-body">
                              <p>
                                  Tell us why you are refusing this quotation, this will help us improve our services.
                              </p>
                              <textarea rows="4" name="decline_message" placeholder="Your feedback....." class="form-control"/>
                            </div>
                            <div class="modal-footer">
                                <button type="submit" t-att-id="quotation.id" class="btn btn-primary">Reject</button> or
                                <button type="button" class="btn btn-link" data-dismiss="modal" style="padding: 0">Cancel</button>
                            </div>
                          </form>
                        </div>
                      </div>

                      <div class="alert alert-warning alert-dismissable hidden-print" t-if="quotation.state == 'cancel'">
                          <button type="button" class="close" data-dismiss="alert" aria-hidden="true">&amp;times;</button>
                          <strong>This quotation has been canceled.</strong> Contact us to get a new quote.
                      </div>

                      <t t-call="website_quote.so_quotation_content"/>

                      <div class="text-center hidden-print mt16 mb16" id="quotation_toolbar" t-if="quotation.state in ('draft', 'sent', 'waiting_date')">
                          <a class="btn btn-success fa fa-check" data-toggle="modal" data-target="#modalaccept" t-if="order_valid">
                              Accept
                          </a>
                          <a class="btn btn-danger fa fa-times" data-toggle="modal" data-target="#modaldecline">
                              Reject
                          </a>
                      </div>

                  </div><!-- //col-md-9 -->
              </div>
            </div>
        </body>
      </t>
  </template>

  <template id="chatter" name="Allow Comments &amp; History" customize_show="True" inherit_id="website_quote.so_quotation">
      <xpath expr="//div[@id='quote_content']" position="inside">
          <section id="discussion" class="hidden-print">
              <h1 class="page-header">History</h1>
              <!-- Options:Quotation Chatter: user can reply -->
              <section class="mb32 css_editable_mode_hidden hidden-print">
                  <form id="comment" t-attf-action="/quote/#{quotation.id}/#{quotation.access_token}/post" method="POST">
                      <img class="img pull-left img-rounded" t-att-src="website.image_url(user_id.partner_id, 'image_small')" style="width: 50px; margin-right: 10px;"/>
                      <div class="pull-left mb32" style="width: 75%%">
                          <textarea rows="4" name="comment" class="form-control" placeholder="Send us a note..."></textarea>
                          <button type="submit" class="btn btn-primary mt8">Send</button>
                      </div>
                  </form>
              </section>
              <div class="clearfix"/>
              <!-- Options:Quotation Chatter: user can view history -->
              <ul class="media-list" id="comments-list">
                  <t t-foreach="quotation.message_ids" t-as="message">
                      <li class="media" t-if="message.message_type not in ['comment', 'notification'] or message.subtype_id">
                          <div class="media-body">
                              <img class="media-object pull-left" t-att-src="website.image_url(message.author_id, 'image_small')" style="width: 50px; margin-right: 10px;"/>
                              <div class="media-body">
                                  <h5 class="media-heading">
                                      <span t-field="message.author_id"/> <small>on <span t-field="message.date"/></small>
                                  </h5>
                                  <div t-field="message.body"/>
                              </div>
                          </div>
                      </li>
                  </t>
              </ul>
          </section>
      </xpath>
      <xpath expr="//a[@data-target='#modaldecline']" position="before">
          <a type="submit" href="#discussion">
              Ask Changes
          </a> or
      </xpath>
      <xpath expr="//div[@id='quotation_toolbar']/a[@data-target='#modaldecline']" position="before">
          <a class="btn btn-info fa fa-comment" type="submit" href="#discussion">
              Feedback
          </a>
      </xpath>
  </template>

  <!--
      Quotation content : intro, informations, order lines, remarks, descriptions ....
      This template should contains all the printable element of the SO. This is the
      template rendered in PDF with the report engine.
  -->
  <template id="so_quotation_content" name="Quotation Content">
      <!-- Intro -->
      <div id="introduction" class="page-header mt16">
        <h1>
            <t t-if="quotation.state in ('draft','sent','cancel')">Your Quotation</t>
            <t t-if="quotation.state not in ('draft','sent','cancel')">Your Order</t>
            <em t-esc="quotation.name"/>
            <small t-field="quotation.state"/>
            <div t-ignore="true" class="pull-right css_editable_mode_hidden hidden-print">
		<div groups="base.group_website_publisher">
                    <a t-if="quotation.state not in ('manual')" class="btn btn-info" t-att-href="'/web#return_label=Website&amp;model=%s&amp;id=%s&amp;action=%s&amp;view_type=form' % (quotation._name, quotation.id, action)">Update Quote</a>
   		    <a t-if="quotation.state in ('manual')" class=" btn btn-info" t-att-href="'/web#return_label=Website&amp;model=%s&amp;id=%s&amp;action=%s&amp;view_type=form' % (quotation._name, quotation.id, action)">Back to Sale Order</a>
                </div>
                <a class="btn btn-info" target="_blank" t-att-href="'/quote/%s/%s' % (quotation.id,quotation.access_token)+'?pdf=True'">Print</a>
            </div>
        </h1>
      </div>
      <!-- Informations -->
      <div class="row mt32">
          <div class="col-md-6 col-xs-6">
              <div class="row">
                  <label class="col-sm-4 col-xs-4 text-right">Customer:</label>
                  <div class="col-sm-8 col-xs-8">
                      <div t-field="quotation.partner_id"/>
                  </div>
              </div>
              <div class="row">
                  <label class="col-sm-4 col-xs-4 text-right">Bill To:</label>
                  <div class="col-sm-8 col-xs-8">
                      <div t-field="quotation.partner_invoice_id" t-field-options='{
                          "widget": "contact",
                          "fields": ["address", "name", "phone", "email"]
                          }'/>
                  </div>
              </div>
              <div t-if="quotation.partner_shipping_id.id != quotation.partner_invoice_id.id" class="row">
                  <label class="col-sm-4 col-xs-4 text-right">Ship To:</label>
                  <div class="col-sm-8 col-xs-8">
                      <div t-field="quotation.partner_shipping_id" t-field-options='{
                        "widget": "contact",
                        "fields": ["address", "name", "phone"]
                        }'/>
                  </div>
              </div>
          </div>
          <div class="col-md-6 col-xs-6">
              <div class="row">
                  <label class="col-sm-5 col-xs-5 text-right">Your Contact:</label>
                  <div class="col-sm-7 col-xs-7">
                      <div t-field="quotation.user_id" t-field-options='{
                          "widget": "contact",
                          "fields": ["name", "phone", "email"]
                          }'/>
                  </div>
              </div>
              <div class="row">
                  <label class="col-sm-5 col-xs-5 text-right">Quote Date:</label>
                  <div class="col-sm-7 col-xs-7">
                      <span t-field="quotation.date_order"/>
                  </div>
                  <div class="clearfix"/>
                  <div t-if="quotation.validity_date">
                    <label class="col-sm-5 col-xs-5 text-right">Expiration Date:</label>
                    <div class="col-sm-7 col-xs-7">
                        <span t-field="quotation.validity_date"/>
                    </div>
                  </div>
                  <div class="clearfix"/>
                  <div t-if="quotation.client_order_ref">
                      <label class="col-sm-5 col-xs-5 text-right">Your Reference:</label>
                      <div class="col-sm-7 col-xs-7">
                          <span t-field="quotation.client_order_ref"/>
                      </div>
                  </div>
              </div>
          </div>
      </div>
      <!-- Descriptions -->
      <div t-field="quotation.website_description" class="oe_no_empty"/>
      <t t-foreach="quotation.order_line" t-as="line">
          <a t-att-id="line.id"/>
          <div t-att-class="'oe_no_empty' if line.website_description else 'oe_no_empty hidden-print'" t-field="line.website_description"/>
      </t>
      <div class="oe_structure"/>
      <!-- Pricing -->
      <t t-call="website_quote.pricing"/>
      <!-- Options -->
      <t t-call="website_quote.optional_products"/>
  </template>


  <template id="navigation_menu">
    <div class="navspy" t-ignore="true" role="complementary">
        <ul class="nav bs-sidenav" data-id="quote_sidebar">
            <li><a href="#introduction">Introduction</a></li>
        </ul>
    </div>
  </template>

  <!-- Options:Quotation Signature -->
  <template id="opt_quotation_signature" name="Ask Signature" customize_show="True" inherit_id="website_quote.so_quotation">
      <xpath expr="//div[@id='sign-dialog']" position="inside">
        <div class="panel panel-default mt16 mb0" id="drawsign">
            <div class="panel-heading">
                <div class="pull-right">
                    <a id="sign_clean" class="btn btn-xs">Clear</a>
                </div>
                <strong>Draw your signature</strong>
            </div>
            <div id="signature" class="panel-body" style="padding: 0"/>
        </div>
      </xpath>
  </template>

  <template id="optional_products">
        <section t-if="quotation.options" id="options">
            <h1 class="page-header">Suggested Products</h1>
            <table class="table table-hover">
                <thead>
                    <tr>
                        <th>Products</th>
                        <th>Description</th>
                        <th></th>
                        <th class="text-right">Price</th>
                        <th></th>
                    </tr>
                </thead>
                <tbody>
                    <tr t-foreach="quotation.options" t-as="option">
                        <t t-if="not option.line_id">
                            <td>
                                <div t-field="option.product_id.name"/>
                            </td>
                            <td>
                                <div t-field="option.name"/>
                            </td>
                            <td>
                                <strong t-if="option.discount" class="text-info">
                                    <t t-esc="((option.discount % 1) and '%s' or '%d') % option.discount"/>% discount
                                </strong>
                            </td>
                            <td>
                                <strong class="text-right">
                                    <div t-field="option.price_unit"
                                    t-field-options='{"widget": "monetary", "display_currency": "quotation.pricelist_id.currency_id"}'
                                    t-att-style="option.discount and 'text-decoration: line-through' or ''"
                                    t-att-class="option.discount and 'text-danger' or ''"/>
                                    <div t-if="option.discount">
                                        <t t-esc="'%.2f' % ((1-option.discount / 100.0) * option.price_unit)"/>
                                    </div>
                                </strong>
                            </td>
                            <td>
                                <a t-if="quotation.state in ['draft', 'sent']" t-attf-href="/quote/add_line/#{ option.id }/#{ quotation.id }/#{ quotation.access_token }" class="mb8 hidden-print">
                                    <span class="fa fa-shopping-cart" title="Buy the product"/>
                                </a>
                            </td>
                        </t>
                    </tr>
                </tbody>
            </table>
        </section>
  </template>

  <!-- Template to edit the quotation template with the website editor -->
  <template id="so_template" name="SO Template">
    <t t-call="website.layout">
        <body data-spy="scroll" data-target=".navspy" data-offset="50">
            <div class="container o_website_quote">
                <div class="row mt16">
                    <div class="col-md-3 hidden-print">
                        <div class="bs-sidebar">
                            <div class="navspy" role="complementary" t-ignore="True">
                                <ul class="nav bs-sidenav" data-id="quote_sidebar"/>
                            </div>
                        </div>
                    </div>
                    <div class="col-md-9">
                        <div class="alert alert-info alert-dismissable" t-ignore="True">
                            <button type="button" class="close" data-dismiss="alert" aria-hidden="true">&amp;times;</button>
                            <p>
                                <strong>Template Header:</strong> this content
                                will appear on all quotations using this
                                template.
                            </p>
                            <p class="text-muted">
                                Titles with style <i>Heading 1</i> and
                                <i>Heading 2</i> will be used to generate the
                                table of content automatically.
                            </p>
                        </div>
                        <div id="template_introduction" t-field="template.website_description" class="oe_no_empty"/>
                        <t t-foreach="template.quote_line" t-as="line">
                            <div class="alert alert-info alert-dismissable" t-ignore="True">
                                <button type="button" class="close" data-dismiss="alert" aria-hidden="true">&amp;times;</button>
                                Product: <strong t-esc="line.product_id.name"/>:
                                this content will appear on the quotation only if this
                                product is put on the quote.
                            </div>
                            <div t-field="line.website_description" class="oe_no_empty"/>
                        </t>
                        <t t-foreach="template.options" t-as="option_line">
                            <div class="alert alert-info alert-dismissable" t-ignore="True">
                                <button type="button" class="close" data-dismiss="alert" aria-hidden="true">&amp;times;</button>
                                Optional Product: <strong t-esc="option_line.product_id.name"/>:
                                this content will appear on the quotation only if this
                                product is used in the quote.
                            </div>
                            <div t-field="option_line.website_description" class="oe_no_empty"/>
                        </t>
                        <section id="terms" class="container" t-if="template.note">
                            <h1 t-ignore="True">Terms &amp; Conditions</h1>
                            <p t-field="template.note"/>
                        </section>
                    </div>
                </div>
            </div>
        </body>
        </t>
  </template>

  <template id="website.layout_footer_copyright" inherit_id="website.layout" name="Footer Copyright">
      <xpath expr="//footer" position="inside">
          <div class="container mt16 mb8">
              <div class="pull-right" t-ignore="true" t-if="not editable">
                  Powered by <a class="label label-danger" href="http://www.odoo.com/page/website-builder">Odoo</a>,
                  an awesome <a href="http://www.odoo.com/page/crm">Open Source CRM</a>.
              </div>
              <div class="pull-left text-muted">
                  Copyright &amp;copy; <span t-field="res_company.name">Company name</span>
              </div>
          </div>
      </xpath>
  </template>


</data>
</openerp><|MERGE_RESOLUTION|>--- conflicted
+++ resolved
@@ -117,61 +117,6 @@
       </xpath>
   </template>
 
-<<<<<<< HEAD
-=======
-  <template id="chatter">
-      <section id="discussion" class="hidden-print">
-          <h1 class="page-header">History</h1>
-          <ul class="media-list" id="comments-list">
-              <t t-foreach="quotation.message_ids" t-as="message">
-                  <li class="media" t-if="message.type not in ['comment', 'notification'] or message.subtype_id">
-                      <div class="media-body">
-                          <img class="media-object pull-left" t-att-src="website.image_url(message.author_id, 'image_small')" style="width: 50px; margin-right: 10px;"/>
-                          <div class="media-body">
-                              <h5 class="media-heading">
-                                  <span t-field="message.author_id"/> <small>on <span t-field="message.date"/></small>
-                              </h5>
-                              <div t-raw="message.body"/>
-                          </div>
-                      </div>
-                  </li>
-              </t>
-          </ul>
-      </section>
-  </template>
-
-  <!-- Options:Quotation Chatter: user can reply -->
-  <template id="opt_quotation_chatter_post_complete_comment" name="Allow Comments" customize_show="True" inherit_id="website_quote.chatter">
-      <xpath expr="//h1" position="after">
-          <section class="mb32 css_editable_mode_hidden hidden-print">
-              <form id="comment" t-attf-action="/quote/#{quotation.id}/#{quotation.access_token}/post" method="POST">
-                  <img class="img pull-left img-rounded" t-att-src="website.image_url(user_id.partner_id, 'image_small')" style="width: 50px; margin-right: 10px;"/>
-                  <div class="pull-left mb32" style="width: 75%%">
-                      <textarea rows="4" name="comment" class="form-control" placeholder="Send us a note..."></textarea>
-                      <button type="submit" class="btn btn-primary mt8">Send</button>
-                  </div>
-              </form>
-          </section>
-          <div class="clearfix"/>
-      </xpath>
-  </template>
-
-  <template id="quotation_toolbar">
-      <div class="text-center hidden-print" t-if="quotation.state in ('draft', 'sent', 'waiting_date')">
-          <a class="btn btn-success" data-toggle="modal" data-target="#modelaccept"
-            t-if="days_valid &gt;= 0">
-              <i class="fa fa-check"></i> Accept
-          </a>
-          <a class="btn btn-info fa fa-comment" type="submit" href="#discussion">
-              Feedback
-          </a>
-          <a class="btn btn-danger fa fa-times" data-toggle="modal" data-target="#modaldecline">
-              Reject
-          </a>
-      </div>
-  </template>
-
->>>>>>> bf1e9996
   <!-- Complete page of the quotation -->
   <template id="so_quotation" name="Product Quotation">
       <t t-call="website.layout">
