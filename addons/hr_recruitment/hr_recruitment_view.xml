<?xml version="1.0"?>
<openerp>
    <data>

    # ------------------------------------------------------
    # Job Categories
    # ------------------------------------------------------

    <record id="hr_job_categ_action" model="ir.actions.act_window">
        <field name="name">Applicant Categories</field>
        <field name="res_model">crm.case.categ</field>
        <field name="view_type">form</field>
        <field name="view_id" ref="crm.crm_case_categ_tree-view"/>
           <field name="domain">[('object_id.model', '=', 'hr.applicant')]</field>
        <field name="context">{'object_id':'hr.applicant'}</field>
    </record>
    # ------------------------------------------------------
    # Stage
    # ------------------------------------------------------
    <record id="hr_job_stage_act" model="ir.actions.act_window">
        <field name="name">Applicant Stages</field>
        <field name="res_model">crm.case.stage</field>
        <field name="view_type">form</field>
        <field name="view_id"  ref="crm.crm_case_stage_tree"/>
        <field name="domain">[('object_id.model', '=', 'hr.applicant')]</field>
        <field name="context">{'object_id':'hr.applicant'}</field>
    </record>
    <menuitem action="hr_job_stage_act" id="menu_hr_job_stage_act" parent="crm.menu_crm_case_stage"/>

    # ------------------------------------------------------
    # Jobs
    # ------------------------------------------------------

    <record model="ir.ui.view" id="crm_case_tree_view_job">
        <field name="name">Applicants</field>
        <field name="model">hr.applicant</field>
        <field name="type">tree</field>
        <field name="arch" type="xml">
            <tree string="Applicants" colors="grey:state in ('cancel','done');blue:state=='pending'">
                <field name="create_date"/>
                <field name="partner_name"/>
                <field name="email_from"/>
                <field name="partner_phone"/>
                <field name="job_id"/>
                <field name="stage_id"/>
                <button name="stage_previous" string="Previous" states="open,pending" type="object" icon="gtk-go-back"/>
                <button name="stage_next" string="Next" states="open,pending" type="object" icon="gtk-go-forward"/>
                <field name="survey" invisible="1"/>
                <field name="response" invisible="1"/>
                <field name="priority"/>
                <field name="type_id" invisible="1"/>
                <field name="availability" invisible="1"/>
                <field name="department_id" invisible="context.get('invisible_department', True)"/>
                <field name="user_id"/>
                <field name="state"/>
                <button name="case_open" string="In Progress" states="draft,pending" type="object" icon="gtk-go-forward"/>
                <button name="case_pending" string="Pending" states="draft,open" type="object" icon="gtk-media-pause"/>
                <button name="case_close" string="Hired" states="open,draft,pending" type="object" icon="terp-partner"/>
                <button name="case_cancel" string="Refused" states="draft,open,pending" type="object" icon="gtk-cancel"/>

            </tree>
        </field>
    </record>

    <record model="ir.ui.view" id="crm_case_form_view_job">
        <field name="name">Jobs - Recruitment Form</field>
        <field name="model">hr.applicant</field>
        <field name="type">form</field>
        <field name="arch" type="xml">
            <form string="Jobs - Recruitment Form">
                <group colspan="4" col="8">
<<<<<<< HEAD
                    <field name="name" string="Subject"/>
                    <label string="Stage: " align="1.0"/>
                    <group colspan="1" col="3">
                        <field name="stage_id" nolabel="1"/>
=======
                     <group colspan="3" col="6">
                        <field name="name" string="Subject"/>
                        <field name="stage_id"/>
>>>>>>> d7c1fcbf
                        <button name="stage_previous" string="" type="object" icon="gtk-go-back"/>
                        <button icon="gtk-go-forward" string="" name="stage_next" type="object"/>
                    </group>
                    <newline/>
                    <group colspan="3" col="6">
	                  	<field name="partner_name"/>
	                   	<field name="job_id" on_change="onchange_job(job_id)"/>
	                   	<button string="Schedule a Phone Call" name="223" icon="gtk-redo" type="action"/>
                     </group>
                    <newline/>
                    <group colspan="3" col="6">
                        <field name="user_id"/>
                        <field name="department_id" widget="selection"/>
                        <button name="action_makeMeeting" type="object" string="Schedule Meeting" icon="terp-hr"/>
                    </group>
                    <button name="action_print_survey" string="Print Interview" type="object" icon="gtk-print" attrs="{'readonly':[('survey','=',False)]}" groups="base.group_extended"/>
                    <button name="%(survey.action_view_survey_question_message)d" string="Interview Question" type="action" icon="gtk-execute" context="{'survey_id': survey, 'response_id': [response], 'response_no':0 ,'active' : response, 'object' : 'hr.applicant', 'cur_id' :active_id}" attrs="{'readonly':[('survey','=',False)]}" groups="base.group_extended"/>
            	</group>
                <notebook colspan="4">
                    <page string="Job Info">
                        <group col="2" colspan="2">
                            <separator colspan="2" string="Contact"/>
                            <field name="partner_id" on_change="onchange_partner_id(partner_id, email_from)" />
                            <field name="partner_address_id" on_change="onchange_partner_address_id(partner_address_id, email_from)"/>
                            <field name="email_from"/>
                            <field name="partner_phone"/>
                            <field name="partner_mobile"/>
                        </group>
                        <group col="2" colspan="2">
                            <separator colspan="2" string="Contract Data"/>
                            <field name="availability"/>
                            <field name="salary_expected"/>
                            <field name="salary_proposed"/>
                        </group>
                        <group col="2" colspan="2">
                            <separator colspan="2" string="Qualification"/>
                            <field name="type_id"/>
                            <field name="priority" string="Appreciation"/>
                        </group>
                        <group col="2" colspan="2">
                           <separator colspan="2" string="Dates"/>
                           <field name="create_date"/>
                           <field name="write_date"/>
                           <field name="date_closed"/>
                        </group>
                        <separator colspan="4" string="Status"/>
                        <group col="8" colspan="4">
                            <field name="state"/>
                            <button name="case_open" string="In Progress" states="draft,pending" type="object" icon="gtk-go-forward"/>
                            <button name="case_pending" string="Pending" states="draft,open" type="object" icon="gtk-media-pause"/>
                            <button name="case_close" string="Hired" states="open,draft,pending" type="object" icon="terp-partner"/>
                            <button name="case_cancel" string="Refused" states="draft,open,pending" type="object" icon="gtk-cancel"/>
                            <button name="case_reset" string="Reset to New" states="done,cancel" type="object" icon="gtk-convert"/>
                        </group>
                   </page>
                   <page string="Internal Notes">
                       <field name="description" nolabel="1" colspan="4"/>
                   </page>
                   <page string="History" groups="base.group_extended">
                       <field name="id"/>
                       <field name="active"/>
                       <field name="log_ids" nolabel="1" colspan="4">
                        <tree string="Logs">
                            <field name="name" colspan="4"/>
                            <field name="date"/>
                            <field name="user_id"/>
                        </tree>
                        <form string="Logs">
                            <separator string="Action Information" colspan="4"/>
                            <field name="name" colspan="4"/>
                            <field name="date"/>
                            <field name="user_id"/>
                        </form>
                    </field>
                    </page>
                   <page string="Emails" groups="base.group_extended">
                       <group colspan="4">
                           <field colspan="4" name="email_cc" string="CC"/>
                       </group>
                       <field name="message_ids" colspan="4" nolabel="1" mode="form,tree">
                        <form string="Communication history">
                            <group col="6" colspan="4">
                                <field name="date"/>
                                <field name="email_to"/>
                                <field name="email_from"/>
							</group>
                                   <newline/>
                                   <field name="description" colspan="4" nolabel="1"/>
                                   <button colspan="4"
                                   	string="Reply to Last Email"
                                   	name="%(crm.action_crm_send_mail)d"
                                   	context="{'mail':'reply', 'model': 'hr.applicant'}"
                                   	icon="gtk-undo" type="action" />
                               </form>
                               <tree string="Communication history">
                                   <field name="description"/>
                                   <field name="email_to"/>
                                   <field name="date"/>
                               </tree>
                           </field>
                           <button colspan="4" string="Send New Email"
                           	name="%(crm.action_crm_send_mail)d"
                           	context="{'mail':'new', 'model': 'hr.applicant'}"
                           	icon="gtk-go-forward" type="action" />
                 </page>
                </notebook>
            </form>
        </field>
    </record>


    <record model="ir.ui.view" id="crm_case_graph_view_job">
        <field name="name">Jobs - Recruitment Graph</field>
        <field name="model">hr.applicant</field>
        <field name="type">graph</field>
        <field name="arch" type="xml">
              <graph string="Cases By Stage and Estimates" type="bar" orientation="vertical">
                <field name="job_id"/>
                <field name="salary_expected" operator="+"/>
                <field name="state" group="True"/>
            </graph>
        </field>
    </record>

    <record id="view_crm_case_jobs_filter" model="ir.ui.view">
        <field name="name">Jobs - Recruitment Search</field>
        <field name="model">hr.applicant</field>
        <field name="type">search</field>
        <field name="arch" type="xml">
            <search string="Search Jobs">
               <filter icon="gtk-new" string="Current"
                   domain="[('state','in',('draft','open'))]"
                   help="All new and in progress jobs"
                   default="1"
               />
               <filter icon="gtk-new" string="New"
                   domain="[('state','=','draft')]"
                   help="All Initial Jobs"
               />
               <filter icon="gtk-yes" string="In Progress"
                   domain="[('state','=','open')]"
                   help="Open Jobs"
               />
               <filter icon="gtk-media-pause" string="Pending"
                   domain="[('state','=','pending')]"
                   help="Pending Jobs"
               />
               <separator orientation="vertical"/>
               <field name="partner_name"/>
               <field name="email_from"/>
               <field name="job_id" widget="selection"/>
               <field name="user_id" widget="selection">
                    <filter domain="[('user_id','=',uid)]" help="My Recruitements" icon="gtk-execute" default="1"/>
                    <filter domain="[('user_id','=',False)]" help="Unassigned Recruitements" icon="gtk-execute" separator="1"/>
               </field>
               <field name="department_id" widget="selection" string="Department" context="{'invisible_department': False}">
                   <filter icon="terp-hr" context="{'invisible_department': False}"
                       domain="[('department_id','=',context.get('department_id',False))]"
                       help="My Department"/>
               </field>
               <newline/>
                <group expand="0" string="Group By..." colspan="11" col="20">
                    <filter string="Department" icon="terp-project" domain="[]" context="{'group_by':'department_id'}"/>
                    <filter string="Responsible" icon="terp-project" domain="[]"  context="{'group_by':'user_id'}"/>
                    <separator orientation="vertical"/>
                    <filter string="Job" icon="terp-project" domain="[]" context="{'group_by':'job_id'}"/>
                    <filter string="Stage" icon="terp-project" domain="[]" context="{'group_by':'stage_id'}"/>
                    <filter string="Degree" icon="terp-project" domain="[]" context="{'group_by':'type_id'}"/>
                    <filter string="Availability" icon="terp-project" domain="[]" context="{'group_by':'availability'}"/>
                    <filter string="State" icon="terp-project" domain="[]" context="{'group_by':'state'}"/>
                    <separator orientation="vertical"/>
                    <filter string="Appreciation" icon="terp-project" domain="[]" context="{'group_by':'priority'}"/>
                    <separator orientation="vertical"/>
                    <filter string="Date" icon="terp-project" domain="[]" context="{'group_by':'create_date'}"/>
                </group>
           </search>
        </field>
    </record>

    # ------------------------------------------------------
    # HR Job
    # ------------------------------------------------------

    <record id="hr_job_survey" model="ir.ui.view">
        <field name="name">hr.job.form1</field>
        <field name="model">hr.job</field>
        <field name="type">form</field>
        <field name="inherit_id" ref="hr.view_hr_job_form"/>
        <field name="arch" type="xml">
            <field name="no_of_employee" position="after">
                <field name="survey_id"/>
            </field>
        </field>
    </record>

    </data>
</openerp><|MERGE_RESOLUTION|>--- conflicted
+++ resolved
@@ -69,16 +69,9 @@
         <field name="arch" type="xml">
             <form string="Jobs - Recruitment Form">
                 <group colspan="4" col="8">
-<<<<<<< HEAD
-                    <field name="name" string="Subject"/>
-                    <label string="Stage: " align="1.0"/>
-                    <group colspan="1" col="3">
-                        <field name="stage_id" nolabel="1"/>
-=======
                      <group colspan="3" col="6">
                         <field name="name" string="Subject"/>
                         <field name="stage_id"/>
->>>>>>> d7c1fcbf
                         <button name="stage_previous" string="" type="object" icon="gtk-go-back"/>
                         <button icon="gtk-go-forward" string="" name="stage_next" type="object"/>
                     </group>
