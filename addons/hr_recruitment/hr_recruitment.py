# -*- coding: utf-8 -*-
##############################################################################
#
#    OpenERP, Open Source Management Solution
#    Copyright (C) 2004-2009 Tiny SPRL (<http://tiny.be>).
#
#    This program is free software: you can redistribute it and/or modify
#    it under the terms of the GNU Affero General Public License as
#    published by the Free Software Foundation, either version 3 of the
#    License, or (at your option) any later version.
#
#    This program is distributed in the hope that it will be useful,
#    but WITHOUT ANY WARRANTY; without even the implied warranty of
#    MERCHANTABILITY or FITNESS FOR A PARTICULAR PURPOSE.  See the
#    GNU Affero General Public License for more details.
#
#    You should have received a copy of the GNU Affero General Public License
#    along with this program.  If not, see <http://www.gnu.org/licenses/>.
#
##############################################################################

from base_status.base_stage import base_stage
import time
from datetime import datetime, timedelta

from osv import fields, osv
from crm import crm
import tools
import collections
import binascii
import tools
from tools.translate import _
from crm import wizard

wizard.mail_compose_message.SUPPORTED_MODELS.append('hr.applicant')

AVAILABLE_STATES = [
    ('draft', 'New'),
    ('cancel', 'Refused'),
    ('open', 'In Progress'),
    ('pending', 'Pending'),
    ('done', 'Hired')
]

AVAILABLE_PRIORITIES = [
    ('', ''),
    ('5', 'Not Good'),
    ('4', 'On Average'),
    ('3', 'Good'),
    ('2', 'Very Good'),
    ('1', 'Excellent')
]

class hr_recruitment_source(osv.osv):
    """ Sources of HR Recruitment """
    _name = "hr.recruitment.source"
    _description = "Source of Applicants"
    _columns = {
        'name': fields.char('Source Name', size=64, required=True, translate=True),
    }

class hr_recruitment_stage(osv.osv):
    """ Stage of HR Recruitment """
    _name = "hr.recruitment.stage"
    _description = "Stage of Recruitment"
    _order = 'sequence'
    _columns = {
        'name': fields.char('Name', size=64, required=True, translate=True),
        'sequence': fields.integer('Sequence', help="Gives the sequence order when displaying a list of stages."),
        'department_id':fields.many2one('hr.department', 'Specific to a Department', help="Stages of the recruitment process may be different per department. If this stage is common to all departments, keep tempy this field."),
        'state': fields.selection(AVAILABLE_STATES, 'State', required=True, help="The related state for the stage. The state of your document will automatically change regarding the selected stage. Example, a stage is related to the state 'Close', when your document reach this stage, it will be automatically closed."),
        'fold': fields.boolean('Hide in views if empty', help="This stage is not visible, for example in status bar or kanban view, when there are no records in that stage to display."),
        'requirements': fields.text('Requirements'),
    }
    _defaults = {
        'sequence': 1,
        'state': 'draft',
        'fold': False,
    }

class hr_recruitment_degree(osv.osv):
    """ Degree of HR Recruitment """
    _name = "hr.recruitment.degree"
    _description = "Degree of Recruitment"
    _columns = {
        'name': fields.char('Name', size=64, required=True, translate=True),
        'sequence': fields.integer('Sequence', help="Gives the sequence order when displaying a list of degrees."),
    }
    _defaults = {
        'sequence': 1,
    }
    _sql_constraints = [
        ('name_uniq', 'unique (name)', 'The name of the Degree of Recruitment must be unique!')
    ]

class hr_applicant(base_stage, osv.Model):
    _name = "hr.applicant"
    _description = "Applicant"
    _order = "id desc"
    _inherit = ['ir.needaction_mixin', 'mail.thread']

    def _get_default_department_id(self, cr, uid, context=None):
        """ Gives default department by checking if present in the context """
        return (self._resolve_department_id_from_context(cr, uid, context=context) or False)

    def _get_default_stage_id(self, cr, uid, context=None):
        """ Gives default stage_id """
        department_id = self._get_default_department_id(cr, uid, context=context)
        return self.stage_find(cr, uid, [], department_id, [('state', '=', 'draft')], context=context)

    def _resolve_department_id_from_context(self, cr, uid, context=None):
        """ Returns ID of department based on the value of 'default_department_id'
            context key, or None if it cannot be resolved to a single
            department.
        """
        if context is None:
            context = {}
        if type(context.get('default_department_id')) in (int, long):
            return context.get('default_department_id')
        if isinstance(context.get('default_department_id'), basestring):
            department_name = context['default_department_id']
            department_ids = self.pool.get('hr.department').name_search(cr, uid, name=department_name, context=context)
            if len(department_ids) == 1:
                return int(department_ids[0][0])
        return None

    def _read_group_stage_ids(self, cr, uid, ids, domain, read_group_order=None, access_rights_uid=None, context=None):
        access_rights_uid = access_rights_uid or uid
        stage_obj = self.pool.get('hr.recruitment.stage')
        order = stage_obj._order
        # lame hack to allow reverting search, should just work in the trivial case
        if read_group_order == 'stage_id desc':
            order = "%s desc" % order
        # retrieve section_id from the context and write the domain
        # - ('id', 'in', 'ids'): add columns that should be present
        # - OR ('department_id', '=', False), ('fold', '=', False): add default columns that are not folded
        # - OR ('department_id', 'in', department_id), ('fold', '=', False) if department_id: add department columns that are not folded
        department_id = self._resolve_department_id_from_context(cr, uid, context=context)
        search_domain = []
        if department_id:
            search_domain += ['|', '&', ('department_id', '=', department_id), ('fold', '=', False)]
        search_domain += ['|', ('id', 'in', ids), '&', ('department_id', '=', False), ('fold', '=', False)]
        stage_ids = stage_obj._search(cr, uid, search_domain, order=order, access_rights_uid=access_rights_uid, context=context)
        result = stage_obj.name_get(cr, access_rights_uid, stage_ids, context=context)
        # restore order of the search
        result.sort(lambda x,y: cmp(stage_ids.index(x[0]), stage_ids.index(y[0])))
        return result

    def _compute_day(self, cr, uid, ids, fields, args, context=None):
        """
        @param cr: the current row, from the database cursor,
        @param uid: the current user’s ID for security checks,
        @param ids: List of Openday’s IDs
        @return: difference between current date and log date
        @param context: A standard dictionary for contextual values
        """
        res = {}
        for issue in self.browse(cr, uid, ids, context=context):
            for field in fields:
                res[issue.id] = {}
                duration = 0
                ans = False
                hours = 0

                if field in ['day_open']:
                    if issue.date_open:
                        date_create = datetime.strptime(issue.create_date, "%Y-%m-%d %H:%M:%S")
                        date_open = datetime.strptime(issue.date_open, "%Y-%m-%d %H:%M:%S")
                        ans = date_open - date_create
                        date_until = issue.date_open

                elif field in ['day_close']:
                    if issue.date_closed:
                        date_create = datetime.strptime(issue.create_date, "%Y-%m-%d %H:%M:%S")
                        date_close = datetime.strptime(issue.date_closed, "%Y-%m-%d %H:%M:%S")
                        date_until = issue.date_closed
                        ans = date_close - date_create
                if ans:
                    duration = float(ans.days)
                    res[issue.id][field] = abs(float(duration))
        return res

    _columns = {
        'name': fields.char('Name', size=128, required=True),
        'active': fields.boolean('Active', help="If the active field is set to false, it will allow you to hide the case without removing it."),
        'description': fields.text('Description'),
        'email_from': fields.char('Email', size=128, help="These people will receive email."),
        'email_cc': fields.text('Watchers Emails', size=252, help="These email addresses will be added to the CC field of all inbound and outbound emails for this record before being sent. Separate multiple email addresses with a comma"),
        'probability': fields.float('Probability'),
        'partner_id': fields.many2one('res.partner', 'Partner'),
        'create_date': fields.datetime('Creation Date', readonly=True, select=True),
        'write_date': fields.datetime('Update Date', readonly=True),
        'stage_id': fields.many2one ('hr.recruitment.stage', 'Stage',
                        domain="['|', ('department_id', '=', department_id), ('department_id', '=', False)]"),
        'state': fields.related('stage_id', 'state', type="selection", store=True,
                selection=AVAILABLE_STATES, string="State", readonly=True,
                help='The state is set to \'Draft\', when a case is created.\
                      If the case is in progress the state is set to \'Open\'.\
                      When the case is over, the state is set to \'Done\'.\
                      If the case needs to be reviewed then the state is \
                      set to \'Pending\'.'),
        'company_id': fields.many2one('res.company', 'Company'),
        'user_id': fields.many2one('res.users', 'Responsible'),
        # Applicant Columns
        'date_closed': fields.datetime('Closed', readonly=True, select=True),
        'date_open': fields.datetime('Opened', readonly=True, select=True),
        'date': fields.datetime('Date'),
        'date_action': fields.date('Next Action Date'),
        'title_action': fields.char('Next Action', size=64),
        'priority': fields.selection(AVAILABLE_PRIORITIES, 'Appreciation'),
        'job_id': fields.many2one('hr.job', 'Applied Job'),
        'salary_proposed_extra': fields.char('Proposed Salary Extra', size=100, help="Salary Proposed by the Organisation, extra advantages"),
        'salary_expected_extra': fields.char('Expected Salary Extra', size=100, help="Salary Expected by Applicant, extra advantages"),
        'salary_proposed': fields.float('Proposed Salary', help="Salary Proposed by the Organisation"),
        'salary_expected': fields.float('Expected Salary', help="Salary Expected by Applicant"),
        'availability': fields.integer('Availability (Days)'),
        'partner_name': fields.char("Applicant's Name", size=64),
        'partner_phone': fields.char('Phone', size=32),
        'partner_mobile': fields.char('Mobile', size=32),
        'type_id': fields.many2one('hr.recruitment.degree', 'Degree'),
        'department_id': fields.many2one('hr.department', 'Department'),
        'survey': fields.related('job_id', 'survey_id', type='many2one', relation='survey', string='Survey'),
        'response': fields.integer("Response"),
        'reference': fields.char('Refered By', size=128),
        'source_id': fields.many2one('hr.recruitment.source', 'Source'),
        'day_open': fields.function(_compute_day, string='Days to Open', \
                                multi='day_open', type="float", store=True),
        'day_close': fields.function(_compute_day, string='Days to Close', \
                                multi='day_close', type="float", store=True),
        'color': fields.integer('Color Index'),
        'emp_id': fields.many2one('hr.employee', 'employee'),
        'user_email': fields.related('user_id', 'user_email', type='char', string='User Email', readonly=True),
    }

    _defaults = {
        'active': lambda *a: 1,
        'user_id':  lambda s, cr, uid, c: uid,
        'email_from': lambda s, cr, uid, c: s._get_default_email(cr, uid, c),
        'stage_id': lambda s, cr, uid, c: s._get_default_stage_id(cr, uid, c),
        'department_id': lambda s, cr, uid, c: s._get_default_department_id(cr, uid, c),
        'priority': lambda *a: '',
        'company_id': lambda s, cr, uid, c: s.pool.get('res.company')._company_default_get(cr, uid, 'crm.helpdesk', context=c),
        'color': 0,
    }

    _group_by_full = {
        'stage_id': _read_group_stage_ids
    }

    def onchange_job(self,cr, uid, ids, job, context=None):
        result = {}

        if job:
            job_obj = self.pool.get('hr.job')
            result['department_id'] = job_obj.browse(cr, uid, job, context=context).department_id.id
            return {'value': result}
        return {'value': {'department_id': False}}

    def onchange_department_id(self, cr, uid, ids, department_id=False, context=None):
        if not department_id:
            return {'value': {'stage_id': False}}
        obj_recru_stage = self.pool.get('hr.recruitment.stage')
        stage_ids = obj_recru_stage.search(cr, uid, ['|',('department_id','=',department_id),('department_id','=',False)], context=context)
        stage_id = stage_ids and stage_ids[0] or False
        return {'value': {'stage_id': stage_id}}

    def stage_find(self, cr, uid, cases, section_id, domain=[], order='sequence', context=None):
        """ Override of the base.stage method
            Parameter of the stage search taken from the lead:
            - department_id: if set, stages must belong to this section or
              be a default case
        """
        if isinstance(cases, (int, long)):
            cases = self.browse(cr, uid, cases, context=context)
        # collect all section_ids
        department_ids = []
        if section_id:
            department_ids.append(section_id)
        for case in cases:
            if case.department_id:
                department_ids.append(case.department_id.id)
        # OR all section_ids and OR with case_default
        search_domain = []
        if department_ids:
            search_domain += ['|', ('department_id', 'in', department_ids)]
        search_domain.append(('department_id', '=', False))
        # AND with the domain in parameter
        search_domain += list(domain)
        # perform search, return the first found
        stage_ids = self.pool.get('hr.recruitment.stage').search(cr, uid, search_domain, order=order, context=context)
        if stage_ids:
            return stage_ids[0]
        return False

    def action_makeMeeting(self, cr, uid, ids, context=None):
        """
        This opens Meeting's calendar view to schedule meeting on current Opportunity
        @param self: The object pointer
        @param cr: the current row, from the database cursor,
        @param uid: the current user’s ID for security checks,
        @param ids: List of Opportunity to Meeting IDs
        @param context: A standard dictionary for contextual values

        @return: Dictionary value for created Meeting view
        """
        data_obj = self.pool.get('ir.model.data')
        if context is None:
            context = {}
        value = {}
        for opp in self.browse(cr, uid, ids, context=context):
            # Get meeting views
            result = data_obj._get_id(cr, uid, 'crm', 'view_crm_case_meetings_filter')
            res = data_obj.read(cr, uid, result, ['res_id'], context=context)
            id1 = data_obj._get_id(cr, uid, 'crm', 'crm_case_calendar_view_meet')
            id2 = data_obj._get_id(cr, uid, 'crm', 'crm_case_form_view_meet')
            id3 = data_obj._get_id(cr, uid, 'crm', 'crm_case_tree_view_meet')
            if id1:
                id1 = data_obj.browse(cr, uid, id1, context=context).res_id
            if id2:
                id2 = data_obj.browse(cr, uid, id2, context=context).res_id
            if id3:
                id3 = data_obj.browse(cr, uid, id3, context=context).res_id

            context = {
                'default_partner_id': opp.partner_id and opp.partner_id.id or False,
                'default_email_from': opp.email_from,
                'default_state': 'open',
                'default_name': opp.name
            }
            value = {
                'name': ('Meetings'),
                'domain': "[('user_id','=',%s)]" % (uid),
                'context': context,
                'view_type': 'form',
                'view_mode': 'calendar,form,tree',
                'res_model': 'crm.meeting',
                'view_id': False,
                'views': [(id1, 'calendar'), (id2, 'form'), (id3, 'tree')],
                'type': 'ir.actions.act_window',
                'search_view_id': res['res_id'],
                'nodestroy': True
            }
        return value

    def action_print_survey(self, cr, uid, ids, context=None):
        """
        If response is available then print this response otherwise print survey form(print template of the survey).

        @param self: The object pointer
        @param cr: the current row, from the database cursor,
        @param uid: the current user’s ID for security checks,
        @param ids: List of Survey IDs
        @param context: A standard dictionary for contextual values
        @return: Dictionary value for print survey form.
        """
        if context is None:
            context = {}
        record = self.browse(cr, uid, ids, context=context)
        record = record and record[0]
        context.update({'survey_id': record.survey.id, 'response_id': [record.response], 'response_no': 0, })
        value = self.pool.get("survey").action_print_survey(cr, uid, ids, context=context)
        return value

    def message_new(self, cr, uid, msg, custom_values=None, context=None):
        """ Overrides mail_thread message_new that is called by the mailgateway
            through message_process.
            This override updates the document according to the email.
        """
        if custom_values is None: custom_values = {}
        custom_values.update({
            'name':  msg.get('subject') or _("No Subject"),
            'description': msg.get('body_text'),
            'email_from': msg.get('from'),
            'email_cc': msg.get('cc'),
            'user_id': False,
        })
        if msg.get('priority'):
            custom_values['priority'] = msg.get('priority')
        custom_values.update(self.message_partner_by_email(cr, uid, msg.get('from', False), context=context))
        return super(hr_applicant,self).message_new(cr, uid, msg, custom_values=custom_values, context=context)

    def message_update(self, cr, uid, ids, msg, update_vals=None, context=None):
        """ Override mail_thread message_update that is called by the mailgateway
            through message_process.
            This method updates the document according to the email.
        """
        if isinstance(ids, (str, int, long)):
            ids = [ids]
        if update_vals is None: vals = {}
        
        update_vals.update({
            'description': msg.get('body'),
            'email_from': msg.get('from'),
            'email_cc': msg.get('cc'),
        })
        if msg.get('priority'):
            update_vals['priority'] = msg.get('priority')

        maps = {
            'cost': 'planned_cost',
            'revenue': 'planned_revenue',
            'probability': 'probability',
        }
        for line in msg.get('body_text', '').split('\n'):
            line = line.strip()
            res = tools.misc.command_re.match(line)
            if res and maps.get(res.group(1).lower(), False):
                key = maps.get(res.group(1).lower())
                update_vals[key] = res.group(2).lower()

        return super(hr_applicant, self).message_update(cr, uids, ids, update_vals=update_vals, context=context)

    def create(self, cr, uid, vals, context=None):
        obj_id = super(hr_applicant, self).create(cr, uid, vals, context=context)
        self.create_send_note(cr, uid, [obj_id], context=context)
        return obj_id

    def case_open(self, cr, uid, ids, context=None):
        """
            open Request of the applicant for the hr_recruitment
        """
        res = super(hr_applicant, self).case_open(cr, uid, ids, context)
        date = self.read(cr, uid, ids, ['date_open'])[0]
        if not date['date_open']:
            self.write(cr, uid, ids, {'date_open': time.strftime('%Y-%m-%d %H:%M:%S'),})
        return res

    def case_close(self, cr, uid, ids, context=None):
        res = super(hr_applicant, self).case_close(cr, uid, ids, context)
        return res

    def case_close_with_emp(self, cr, uid, ids, context=None):
        if context is None:
            context = {}
        hr_employee = self.pool.get('hr.employee')
        model_data = self.pool.get('ir.model.data')
        act_window = self.pool.get('ir.actions.act_window')
        emp_id = False
        for applicant in self.browse(cr, uid, ids, context=context):
            address_id = False
            if applicant.partner_id:
                address_id = applicant.partner_id.address_get(['contact'])['contact']
            if applicant.job_id:
                applicant.job_id.write({'no_of_recruitment': applicant.job_id.no_of_recruitment - 1})
                emp_id = hr_employee.create(cr,uid,{'name': applicant.partner_name or applicant.name,
                                                     'job_id': applicant.job_id.id,
                                                     'address_home_id': address_id,
                                                     'department_id': applicant.department_id.id
                                                     })
                self.write(cr, uid, [applicant.id], {'emp_id': emp_id}, context=context)
                self.case_close(cr, uid, [applicant.id], context)
            else:
                raise osv.except_osv(_('Warning!'),_('You must define Applied Job for this applicant.'))

        action_model, action_id = model_data.get_object_reference(cr, uid, 'hr', 'open_view_employee_list')
        dict_act_window = act_window.read(cr, uid, action_id, [])
        if emp_id:
            dict_act_window['res_id'] = emp_id
        dict_act_window['view_mode'] = 'form,tree'
        return dict_act_window

    def case_cancel(self, cr, uid, ids, context=None):
        """Overrides cancel for crm_case for setting probability
        """
        res = super(hr_applicant, self).case_cancel(cr, uid, ids, context)
        self.write(cr, uid, ids, {'probability' : 0.0})
        return res

    def case_pending(self, cr, uid, ids, context=None):
        """Marks case as pending"""
        res = super(hr_applicant, self).case_pending(cr, uid, ids, context)
        self.write(cr, uid, ids, {'probability' : 0.0})
        return res

    def case_reset(self, cr, uid, ids, context=None):
        """Resets case as draft
        """
        res = super(hr_applicant, self).case_reset(cr, uid, ids, context)
        self.write(cr, uid, ids, {'date_open': False, 'date_closed': False})
        return res

    def set_priority(self, cr, uid, ids, priority, *args):
        """Set applicant priority
        """
        return self.write(cr, uid, ids, {'priority' : priority})

    def set_high_priority(self, cr, uid, ids, *args):
        """Set applicant priority to high
        """
        return self.set_priority(cr, uid, ids, '1')

    def set_normal_priority(self, cr, uid, ids, *args):
        """Set applicant priority to normal
        """
        return self.set_priority(cr, uid, ids, '3')

    # -------------------------------------------------------
    # OpenChatter methods and notifications
    # -------------------------------------------------------

<<<<<<< HEAD
    def message_get_subscribers(self, cr, uid, ids, get_ids=False, context=None):
        user_ids = super(hr_applicant, self).message_get_subscribers(cr, uid, ids, True, context=context)
        for obj in self.browse(cr, uid, ids, context=context):
            if obj.user_id and not obj.user_id.id in user_ids:
                self.message_subscribe(cr, uid, [obj.id], [obj.user_id.id], context=context)
        return super(hr_applicant, self).message_get_subscribers(cr, uid, ids, get_ids, context=context)
=======
    def message_get_subscribers(self, cr, uid, ids, context=None):
        """ Override to add responsible user. """
        user_ids = super(hr_applicant, self).message_get_subscribers(cr, uid, ids, context=context)
        for obj in self.browse(cr, uid, ids, context=context):
            if obj.user_id and not obj.user_id.id in user_ids:
                user_ids.append(obj.user_id.id)
        return user_ids
>>>>>>> dc869082

    def get_needaction_user_ids(self, cr, uid, ids, context=None):
        result = dict.fromkeys(ids, [])
        for obj in self.browse(cr, uid, ids, context=context):
            if obj.state == 'draft' and obj.user_id:
                result[obj.id] = [obj.user_id.id]
        return result

    def stage_set_send_note(self, cr, uid, ids, stage_id, context=None):
        """ Override of the (void) default notification method. """
        if not stage_id: return True
        stage_name = self.pool.get('hr.recruitment.stage').name_get(cr, uid, [stage_id], context=context)[0][1]
        return self.message_append_note(cr, uid, ids, body= _("Stage changed to <b>%s</b>.") % (stage_name), context=context)

    def case_get_note_msg_prefix(self, cr, uid, id, context=None):
		return 'Applicant'

    def case_open_send_note(self, cr, uid, ids, context=None):
        message = _("Applicant has been set <b>in progress</b>.")
        return self.message_append_note(cr, uid, ids, body=message, context=context)

    def case_close_send_note(self, cr, uid, ids, context=None):
        if context is None:
            context = {}
        for applicant in self.browse(cr, uid, ids, context=context):
            if applicant.emp_id:
                message = _("Applicant has been <b>hired</b> and created as an employee.")
                self.message_append_note(cr, uid, [applicant.id], body=message, context=context)
            else:
                message = _("Applicant has been <b>hired</b>.")
                self.message_append_note(cr, uid, [applicant.id], body=message, context=context)
        return True

    def case_cancel_send_note(self, cr, uid, ids, context=None):
        msg = 'Applicant <b>refused</b>.'
        return self.message_append_note(cr, uid, ids, body=msg, context=context)

    def case_reset_send_note(self,  cr, uid, ids, context=None):
        message =_("Applicant has been set as <b>new</b>.")
        return self.message_append_note(cr, uid, ids, body=message, context=context)

    def create_send_note(self, cr, uid, ids, context=None):
        message = _("Applicant has been <b>created</b>.")
        return self.message_append_note(cr, uid, ids, body=message, context=context)


class hr_job(osv.osv):
    _inherit = "hr.job"
    _name = "hr.job"
    _columns = {
        'survey_id': fields.many2one('survey', 'Interview Form', help="Choose an interview form for this job position and you will be able to print/answer this interview from all applicants who apply for this job"),
    }


# vim:expandtab:smartindent:tabstop=4:softtabstop=4:shiftwidth=4:<|MERGE_RESOLUTION|>--- conflicted
+++ resolved
@@ -498,14 +498,6 @@
     # OpenChatter methods and notifications
     # -------------------------------------------------------
 
-<<<<<<< HEAD
-    def message_get_subscribers(self, cr, uid, ids, get_ids=False, context=None):
-        user_ids = super(hr_applicant, self).message_get_subscribers(cr, uid, ids, True, context=context)
-        for obj in self.browse(cr, uid, ids, context=context):
-            if obj.user_id and not obj.user_id.id in user_ids:
-                self.message_subscribe(cr, uid, [obj.id], [obj.user_id.id], context=context)
-        return super(hr_applicant, self).message_get_subscribers(cr, uid, ids, get_ids, context=context)
-=======
     def message_get_subscribers(self, cr, uid, ids, context=None):
         """ Override to add responsible user. """
         user_ids = super(hr_applicant, self).message_get_subscribers(cr, uid, ids, context=context)
@@ -513,7 +505,6 @@
             if obj.user_id and not obj.user_id.id in user_ids:
                 user_ids.append(obj.user_id.id)
         return user_ids
->>>>>>> dc869082
 
     def get_needaction_user_ids(self, cr, uid, ids, context=None):
         result = dict.fromkeys(ids, [])
