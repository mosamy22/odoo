--- conflicted
+++ resolved
@@ -3,10 +3,5 @@
 from . import hr_employee
 from . import hr_job
 from . import res_config_settings
-<<<<<<< HEAD
 from . import calendar
-from . import res_users
-from . import digest
-=======
-from . import calendar
->>>>>>> 11994516
+from . import digest