--- conflicted
+++ resolved
@@ -18,13 +18,8 @@
                     <td class="text-right">
                         <span t-field="l.price_unit"/>
                     </td>
-<<<<<<< HEAD
-                    <td groups="sale.group_discount_per_so_line"><span t-field="l.discount"/></td>
+                    <td class="text-right" groups="sale.group_discount_per_so_line"><span t-field="l.discount"/></td>
                     <td>
-=======
-                    <td class="text-right" groups="sale.group_discount_per_so_line"><span t-field="l.discount"/></td>
-                    <td class="text-right">
->>>>>>> 0ed63d73
                         <span t-esc="', '.join(map(lambda x: x.name, l.invoice_line_tax_id))"/>
                     </td>
                     <td class="text-right">
