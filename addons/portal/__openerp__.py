--- conflicted
+++ resolved
@@ -20,21 +20,14 @@
 ##############################################################################
 
 {
-<<<<<<< HEAD
     'name' : 'Portal',
     'version' : '1.0',
     'depends' : [
         'base',
         'share',
-        'auth_anonymous'
+        'auth_signup',
     ],
     'author' : 'OpenERP SA',
-=======
-    'name' : "Portal",
-    'version' : "1.0",
-    'depends' : ["base", "share", "auth_signup", "auth_anonymous"],
-    'author' : "OpenERP SA",
->>>>>>> 4f76c4e8
     'category': 'Portal',
     'description': """
 Customize access to your OpenERP database to external users by creating portals.
