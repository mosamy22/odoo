--- conflicted
+++ resolved
@@ -17,37 +17,19 @@
             <field name="type">form</field>
             <field name="arch" type="xml">
                 <form string="Add Portal Access" version="7.0">
-<<<<<<< HEAD
-                    <header>
+                    <group>
+                        <field name="partner_id" invisible="1"/>
+                        <field name="portal_id" widget="selection"/>
+                    </group>
+                    <label for="user_ids"/>
+                    <field name="user_ids"/>
+                    <field name="message" placeholder="This text will be included in the welcome email sent to users."/>
+                    <footer>
                         <button string="Apply"
                             name="action_manage_portal_access" type="object" class="oe_highlight"  />
                         or
-                        <button string="Cancel" class="oe_link" special="cancel" />
-                    </header>
-                    <group>
-                        <field name="partner_id" invisible="1"/>
-                        <field name="portal_id" on_change="onchange_portal_id(partner_id, portal_id)"/>
-=======
-                    <group col="4">
-                        <field name="portal_id" widget="selection"/>
->>>>>>> 88c70c43
-                    </group>
-                    <separator string="Users"/>
-                    <field name="user_ids"/>
-<<<<<<< HEAD
-                    <separator string="Message"/>
-                    <field name="message" placeholder="This text will be included in the welcome email sent to users."/>
-
-=======
-                    <label string="The following text will be included in the welcome email sent to users."/>
-                    <field name="message"/>
-                    <footer>
-                        <button string="Send Invitations"
-                            name="action_create" type="object" class="oe_highlight"  />
-                        or
                         <button string="Cancel" class="oe_link" special="cancel" />    
                     </footer>
->>>>>>> 88c70c43
                 </form>
             </field>
         </record>
