--- conflicted
+++ resolved
@@ -172,12 +172,8 @@
             default['name'] = proj.name+_(' (copy)')
         res = super(project, self).copy(cr, uid, id, default, context)
         ids = self.search(cr, uid, [('parent_id','child_of', [res])])
-<<<<<<< HEAD
         if ids:
-            cr.execute('update project_task set active=True where project_id in ('+','.join(map(str, ids))+')')
-=======
-        cr.execute('update project_task set active=True where project_id =ANY(%s)',(ids,))
->>>>>>> 59ea9665
+            cr.execute('update project_task set active=True where project_id =ANY(%s)',(ids,))
         return res
 
     def duplicate_template(self, cr, uid, ids,context={}):
@@ -208,16 +204,9 @@
             tasks_id = [x[0] for x in cr.fetchall()]
             if tasks_id:
                 self.pool.get('project.task').write(cr, uid, tasks_id, {'active': value}, context)
-<<<<<<< HEAD
             child_ids = self.search(cr, uid, [('parent_id','=', proj.id)]) 
             if child_ids:
                 self.setActive(cr, uid, child_ids, value, context)
-=======
-            cr.execute('select id from project_project where parent_id=%s', (proj.id,))
-            project_ids = [x[0] for x in cr.fetchall()]
-            for child in project_ids:
-                self.setActive(cr, uid, [child], value, context)
->>>>>>> 59ea9665
         return True
 project()
 
@@ -345,12 +334,7 @@
 
         if tm in ['Hours','Hour']:
             return res
-<<<<<<< HEAD
-
-=======
-        tm = tm.name
-        f = self.pool.get('res.company').fields_get(cr, uid, ['project_time_mode_id'], context)
->>>>>>> 59ea9665
+
         eview = etree.fromstring(res['arch'])
 
         def _check_rec(eview):
