<openerp>
    <!-- Mail template is done in a NOUPDATE block
         so users can freely customize/delete them -->
    <data noupdate="1">

        <!--Email template -->
        <record id="email_template_edi_sale" model="mail.template">
            <field name="name">Sales Order - Send by Email (Portal)</field>
            <field name="email_from">${(object.user_id.email or '')|safe}</field>
            <field name="subject">${object.company_id.name|safe} ${object.state in ('draft', 'sent') and 'Quotation' or 'Order'} (Ref ${object.name or 'n/a' })</field>
            <field name="partner_to">${object.partner_invoice_id.id}</field>
            <field name="model_id" ref="sale.model_sale_order"/>
            <field name="auto_delete" eval="True"/>
            <field name="report_template" ref="sale.report_sale_order"/>
            <field name="report_name">${(object.name or '').replace('/','_')}_${object.state == 'draft' and 'draft' or ''}</field>
            <field name="lang">${object.partner_id.lang}</field>
            <field name="user_signature" eval="True"/>
            <field name="body_html"><![CDATA[
<div style="font-family: 'Lucica Grande', Ubuntu, Arial, Verdana, sans-serif; font-size: 12px; color: rgb(34, 34, 34); background-color: rgb(255, 255, 255); ">

    <p>Hello ${object.partner_id.name},</p>
    
    <p>Here is your ${object.state in ('draft', 'sent') and 'quotation' or 'order confirmation'} from ${object.company_id.name}: </p>

    <p style="border-left: 1px solid #8e0000; margin-left: 30px;">
       &nbsp;&nbsp;<strong>REFERENCES</strong><br />
       &nbsp;&nbsp;Order number: <strong>${object.name}</strong><br />
       &nbsp;&nbsp;Order total: <strong>${object.amount_total} ${object.pricelist_id.currency_id.name}</strong><br />
       &nbsp;&nbsp;Order date:  ${format_tz(object.date_order, tz=user.tz, context={'lang':object.partner_id.lang})}<br />
       % if object.validity_date and object.state in ('draft', 'sent'):
       &nbsp;&nbsp;Expiration date: ${object.validity_date}<br />
       % endif
       % if object.origin:
       &nbsp;&nbsp;Order reference: ${object.origin}<br />
       % endif
       % if object.client_order_ref:
       &nbsp;&nbsp;Your reference: ${object.client_order_ref}<br />
       % endif
       % if object.user_id:
       &nbsp;&nbsp;Your contact: <a href="mailto:${object.user_id.email or ''}?subject=Order%20${object.name}">${object.user_id.name}</a>
       % endif
    </p>

<<<<<<< HEAD
    <% set signup_url = object.get_signup_url() %>
    % if signup_url and object.amount_total > 0 :
=======
    % set signup_url = object.get_signup_url()
    % if signup_url:
>>>>>>> c9fce1a4
    <p>
    You can access this document and pay online via our Customer Portal:
    </p>
        <a style="display:block; width: 150px; height:20px; margin-left: 120px; color: #DDD; font-family: 'Lucida Grande', Helvetica, Arial, sans-serif; font-size: 13px; font-weight: bold; text-align: center; text-decoration: none !important; line-height: 1; padding: 5px 0px 0px 0px; background-color: #8E0000; border-radius: 5px 5px; background-repeat: repeat no-repeat;"
           href="${signup_url}">View ${object.state in ('draft', 'sent') and 'Quotation' or 'Order'}</a>
    % endif

    % if object.paypal_url and object.amount_total > 0 :
    <br/>
    <p>It is also possible to directly pay with Paypal:</p>
        <a style="margin-left: 120px;" href="${object.paypal_url}">
            <img class="oe_edi_paypal_button" src="/sale/static/img/btn_paynowcc_lg.gif"/>
        </a>
    % endif

    <br/>
    <p>If you have any question, do not hesitate to contact us.</p>
    <p>Thank you for choosing ${object.company_id.name or 'us'}!</p>
    <br/>
    <br/>
    <div style="width: 375px; margin: 0px; padding: 0px; background-color: #8E0000; border-top-left-radius: 5px 5px; border-top-right-radius: 5px 5px; background-repeat: repeat no-repeat;">
        <h3 style="margin: 0px; padding: 2px 14px; font-size: 12px; color: #DDD;">
            <strong style="text-transform:uppercase;">${object.company_id.name}</strong></h3>
    </div>
    <div style="width: 347px; margin: 0px; padding: 5px 14px; line-height: 16px; background-color: #F2F2F2;">
        <span style="color: #222; margin-bottom: 5px; display: block; ">
        % if object.company_id.street:
            ${object.company_id.street}<br/>
        % endif
        % if object.company_id.street2:
            ${object.company_id.street2}<br/>
        % endif
        % if object.company_id.city or object.company_id.zip:
            ${object.company_id.zip} ${object.company_id.city}<br/>
        % endif
        % if object.company_id.country_id:
            ${object.company_id.state_id and ('%s, ' % object.company_id.state_id.name) or ''} ${object.company_id.country_id.name or ''}<br/>
        % endif
        </span>
        % if object.company_id.phone:
            <div style="margin-top: 0px; margin-right: 0px; margin-bottom: 0px; margin-left: 0px; padding-top: 0px; padding-right: 0px; padding-bottom: 0px; padding-left: 0px; ">
                Phone:&nbsp; ${object.company_id.phone}
            </div>
        % endif
        % if object.company_id.website:
            <div>
                Web :&nbsp;<a href="${object.company_id.website}">${object.company_id.website}</a>
            </div>
        % endif
        <p></p>
    </div>
</div>
            ]]></field>
        </record>

        <record id="email_template_edi_invoice" model="mail.template">
            <field name="name">Invoice - Send by Email (Portal)</field>
            <field name="email_from">${(object.user_id.email or object.company_id.email or 'noreply@localhost')|safe}</field>
            <field name="subject">${object.company_id.name|safe} Invoice (Ref ${object.number or 'n/a' })</field>
            <field name="partner_to">${object.partner_id.id}</field>
            <field name="model_id" ref="account.model_account_invoice"/>
            <field name="auto_delete" eval="True"/>
            <field name="report_template" ref="account.account_invoices"/>
            <field name="report_name">Invoice_${(object.number or '').replace('/','_')}_${object.state == 'draft' and 'draft' or ''}</field>
            <field name="lang">${object.partner_id.lang}</field>
            <field name="body_html"><![CDATA[
<div style="font-family: 'Lucica Grande', Ubuntu, Arial, Verdana, sans-serif; font-size: 12px; color: rgb(34, 34, 34); background-color: rgb(255, 255, 255); ">

    <p>Hello ${object.partner_id.name},</p>

    <p>A new invoice is available for you: </p>
    
    <p style="border-left: 1px solid #8e0000; margin-left: 30px;">
       &nbsp;&nbsp;<strong>REFERENCES</strong><br />
       &nbsp;&nbsp;Invoice number: <strong>${object.number}</strong><br />
       &nbsp;&nbsp;Invoice total: <strong>${object.amount_total} ${object.currency_id.name}</strong><br />
       &nbsp;&nbsp;Invoice date: ${object.date_invoice}<br />
       % if object.origin:
       &nbsp;&nbsp;Order reference: ${object.origin}<br />
       % endif
       % if object.user_id:
       &nbsp;&nbsp;Your contact: <a href="mailto:${object.user_id.email or ''}?subject=Invoice%20${object.number}">${object.user_id.name}</a>
       % endif
    </p>  

    % set signup_url = object.get_signup_url()
    % if signup_url:
    <p>
    You can access the invoice document and pay online via our Customer Portal:
    </p>
        <a style="display:block; width: 150px; height:20px; margin-left: 120px; color: #DDD; font-family: 'Lucida Grande', Helvetica, Arial, sans-serif; font-size: 13px; font-weight: bold; text-align: center; text-decoration: none !important; line-height: 1; padding: 5px 0px 0px 0px; background-color: #8E0000; border-radius: 5px 5px; background-repeat: repeat no-repeat;"
           href="${signup_url}">View Invoice</a>
    % endif
    
    % if object.paypal_url:
    <br/>
    <p>It is also possible to directly pay with Paypal:</p>
        <a style="margin-left: 120px;" href="${object.paypal_url}">
            <img class="oe_edi_paypal_button" src="/sale/static/img/btn_paynowcc_lg.gif"/>
        </a>
    % endif
    
    <br/>
    <p>If you have any question, do not hesitate to contact us.</p>
    <p>Thank you for choosing ${object.company_id.name or 'us'}!</p>
    <br/>
    <br/>
    <div style="width: 375px; margin: 0px; padding: 0px; background-color: #8E0000; border-top-left-radius: 5px 5px; border-top-right-radius: 5px 5px; background-repeat: repeat no-repeat;">
        <h3 style="margin: 0px; padding: 2px 14px; font-size: 12px; color: #DDD;">
            <strong style="text-transform:uppercase;">${object.company_id.name}</strong></h3>
    </div>
    <div style="width: 347px; margin: 0px; padding: 5px 14px; line-height: 16px; background-color: #F2F2F2;">
        <span style="color: #222; margin-bottom: 5px; display: block; ">
        % if object.company_id.street:
            ${object.company_id.street}<br/>
        % endif
        % if object.company_id.street2:
            ${object.company_id.street2}<br/>
        % endif
        % if object.company_id.city or object.company_id.zip:
            ${object.company_id.zip} ${object.company_id.city}<br/>
        % endif
        % if object.company_id.country_id:
            ${object.company_id.state_id and ('%s, ' % object.company_id.state_id.name) or ''} ${object.company_id.country_id.name or ''}<br/>
        % endif
        </span>
        % if object.company_id.phone:
            <div style="margin-top: 0px; margin-right: 0px; margin-bottom: 0px; margin-left: 0px; padding-top: 0px; padding-right: 0px; padding-bottom: 0px; padding-left: 0px; ">
                Phone:&nbsp; ${object.company_id.phone}
            </div>
        % endif
        % if object.company_id.website:
            <div>
                Web :&nbsp;<a href="${object.company_id.website}">${object.company_id.website}</a>
            </div>
        % endif
        <p></p>
    </div>
</div>
            ]]></field>
        </record>

    </data>
</openerp><|MERGE_RESOLUTION|>--- conflicted
+++ resolved
@@ -41,13 +41,8 @@
        % endif
     </p>
 
-<<<<<<< HEAD
-    <% set signup_url = object.get_signup_url() %>
+    % set signup_url = object.get_signup_url()
     % if signup_url and object.amount_total > 0 :
-=======
-    % set signup_url = object.get_signup_url()
-    % if signup_url:
->>>>>>> c9fce1a4
     <p>
     You can access this document and pay online via our Customer Portal:
     </p>
