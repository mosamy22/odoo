
openerp.base.form = function (openerp) {

openerp.base.views.add('form', 'openerp.base.FormView');
openerp.base.FormView =  openerp.base.View.extend( /** @lends openerp.base.FormView# */{
    /**
     * Indicates that this view is not searchable, and thus that no search
     * view should be displayed (if there is one active).
     */
    searchable: false,
    template: "FormView",
    /**
     * @constructs
     * @param {openerp.base.Session} session the current openerp session
     * @param {String} element_id this view's root element id
     * @param {openerp.base.DataSet} dataset the dataset this view will work with
     * @param {String} view_id the identifier of the OpenERP view object
     *
     * @property {openerp.base.Registry} registry=openerp.base.form.widgets widgets registry for this form view instance
     */
    init: function(view_manager, session, element_id, dataset, view_id) {
        this._super(session, element_id);
        this.view_manager = view_manager || new openerp.base.NullViewManager();
        this.dataset = dataset;
        this.model = dataset.model;
        this.view_id = view_id;
        this.fields_view = {};
        this.widgets = {};
        this.widgets_counter = 0;
        this.fields = {};
        this.datarecord = {};
        this.ready = false;
        this.show_invalid = true;
        this.touched = false;
<<<<<<< HEAD
        this.flags = this.view_manager.action.flags || {};
        this.registry = openerp.base.form.widgets;
=======
        this.flags = this.view_manager.flags || {};
>>>>>>> dc91f906
    },
    start: function() {
        //this.log('Starting FormView '+this.model+this.view_id)
        if (this.embedded_view) {
            return $.Deferred().then(this.on_loaded).resolve({fields_view: this.embedded_view});
        } else {
            return this.rpc("/base/formview/load", {"model": this.model, "view_id": this.view_id,
                toolbar:!!this.flags.sidebar}, this.on_loaded);
        }
    },
    on_loaded: function(data) {
        var self = this;
        this.fields_view = data.fields_view;

        var frame = new (this.registry.get_object('frame'))(this, this.fields_view.arch);

        this.$element.html(QWeb.render(this.template, { 'frame': frame, 'view': this }));
        _.each(this.widgets, function(w) {
            w.start();
        });
        this.$element.find('div.oe_form_pager button[data-pager-action]').click(function() {
            var action = $(this).data('pager-action');
            self.on_pager_action(action);
        });

        this.$element.find('#' + this.element_id + '_header button.oe_form_button_save').click(this.do_save);
        this.$element.find('#' + this.element_id + '_header button.oe_form_button_save_edit').click(this.do_save_edit);
        this.$element.find('#' + this.element_id + '_header button.oe_form_button_cancel').click(this.do_cancel);
        this.$element.find('#' + this.element_id + '_header button.oe_form_button_new').click(this.on_button_new);

        this.view_manager.sidebar.set_toolbar(data.fields_view.toolbar);
    },
    do_show: function () {
        var self = this;
        this.do_update_pager.add(function() {
            self.$element.show();
        });
        if (this.dataset.index === null) {
            // null index means we should start a new record
            this.on_button_new();
        } else {
            this.dataset.read_index(_.keys(this.fields_view.fields), this.on_record_loaded);
        }
        this.view_manager.sidebar.do_refresh(true);
    },
    do_hide: function () {
        this.$element.hide();
    },
    on_record_loaded: function(record) {
        this.touched = false;
        if (record) {
            this.datarecord = record;
            for (var f in this.fields) {
                var field = this.fields[f];
                field.touched = false;
                field.set_value(this.datarecord[f] || false);
                field.validate();
            }
            if (!record.id) {
                // New record: Second pass in order to trigger the onchanges
                this.touched = true;
                this.show_invalid = false;
                for (var f in record) {
                    this.on_form_changed(this.fields[f]);
                }
            }
            this.on_form_changed();
            this.show_invalid = this.ready = true;
        } else {
            this.log("No record received");
        }
        this.do_update_pager(record.id == null);
        this.do_update_sidebar();
    },
    on_form_changed: function(widget) {
        if (widget && widget.node.attrs.on_change) {
            this.do_onchange(widget);
        } else {
            for (var w in this.widgets) {
                w = this.widgets[w];
                w.process_attrs();
                w.update_dom();
            }
        }
    },
    on_pager_action: function(action) {
        switch (action) {
            case 'first':
                this.dataset.index = 0;
                break;
            case 'previous':
                this.dataset.previous();
                break;
            case 'next':
                this.dataset.next();
                break;
            case 'last':
                this.dataset.index = this.dataset.ids.length - 1;
                break;
        }
        this.reload();
    },
    do_update_pager: function(hide_index) {
        var $pager = this.$element.find('#' + this.element_id + '_header div.oe_form_pager');
        var index = hide_index ? '-' : this.dataset.index + 1;
        $pager.find('span.oe_pager_index').html(index);
        $pager.find('span.oe_pager_count').html(this.dataset.count);
    },
    do_onchange: function(widget, processed) {
        processed = processed || [];
        if (widget.node.attrs.on_change) {
            var self = this;
            this.ready = false;
            var onchange = _.trim(widget.node.attrs.on_change);
            var call = onchange.match(/^\s?(.*?)\((.*?)\)\s?$/);
            if (call) {
                var method = call[1], args = [];
                var argument_replacement = {
                    'False' : false,
                    'True' : true,
                    'None' : null
                }
                _.each(call[2].split(','), function(a) {
                    var field = _.trim(a);
                    if (field in argument_replacement) {
                        args.push(argument_replacement[field]);
                    } else if (self.fields[field]) {
                        var value = self.fields[field].value;
                        args.push(value == null ? false : value);
                    } else {
                        args.push(false);
                        self.log("warning : on_change can't find field " + field, onchange);
                    }
                });
                var ajax = {
                    url: '/base/dataset/call',
                    async: false
                };
                return this.rpc(ajax, {
                    model: this.dataset.model,
                    method: method,
                    ids: (this.datarecord.id == null ? [] : [this.datarecord.id]),
                    args: args
                }, function(response) {
                    self.on_processed_onchange(response, processed);
                });
            } else {
                this.log("Wrong on_change format", on_change);
            }
        }
    },
    on_processed_onchange: function(response, processed) {
        var result = response.result;
        if (result.value) {
            for (var f in result.value) {
                var field = this.fields[f];
                if (field) {
                    var value = result.value[f];
                    processed.push(field.name);
                    if (field.value != value) {
                        field.set_value(value);
                        if (_.indexOf(processed, field.name) < 0) {
                            this.do_onchange(field, processed);
                        }
                    }
                } else {
                    this.log("warning : on_processed_onchange can't find field " + field, result);
                }
            }
            this.on_form_changed();
        }
        if (result.warning) {
            $(QWeb.render("DialogWarning", result.warning)).dialog({
                modal: true,
                buttons: {
                    Ok: function() {
                        $(this).dialog("close");
                    }
                }
            });
        }
        if (result.domain) {
            // Will be removed ?
        }
        this.ready = true;
    },
    on_button_new: function() {
        var self = this;
        this.dataset.default_get(_.keys(this.fields), function(result) {
            self.on_record_loaded(result.result);
        });
    },
    do_save: function(success) {
        var self = this;
        if (!this.ready) {
            return false;
        }
        var invalid = false;
        var values = {};
        for (var f in this.fields) {
            f = this.fields[f];
            if (f.invalid) {
                invalid = true;
                f.update_dom();
            } else if (f.touched) {
                values[f.name] = f.get_value();
            }
        }
        if (invalid) {
            this.on_invalid();
            return false;
        } else {
            this.log("About to save", values);
            if (!this.datarecord.id) {
                this.dataset.create(values, function(r) {
                    self.on_created(r, success);
                });
            } else {
                this.dataset.write(this.datarecord.id, values, function(r) {
                    self.on_saved(r, success);
                });
            }
            return true;
        }
    },
    do_save_edit: function() {
        this.do_save();
        //this.switch_readonly(); Use promises
    },
    switch_readonly: function() {
    },
    switch_editable: function() {
    },
    on_invalid: function() {
        var msg = "<ul>";
        _.each(this.fields, function(f) {
            if (f.invalid) {
                msg += "<li>" + f.string + "</li>";
            }
        });
        msg += "</ul>";
        this.notification.warn("The following fields are invalid :", msg);
    },
    on_saved: function(r, success) {
        if (!r.result) {
            this.notification.warn("Record not saved", "Problem while saving record.");
        } else {
            this.notification.notify("Record saved", "The record #" + this.datarecord.id + " has been saved.");
            if (success) {
                success(r);
            }
        }
    },
    on_created: function(r, success) {
        if (!r.result) {
            this.notification.warn("Record not created", "Problem while creating record.");
        } else {
            this.datarecord.id = arguments[0].result;
            this.dataset.ids.push(this.datarecord.id);
            this.dataset.index = this.dataset.ids.length - 1;
            this.dataset.count++;
            this.do_update_pager();
            this.do_update_sidebar();
            this.notification.notify("Record created", "The record has been created with id #" + this.datarecord.id);
            if (success) {
                success(r);
            }
        }
    },
    do_search: function (domains, contexts, groupbys) {
        this.notification.notify("Searching form");
    },
    on_action: function (action) {
        this.notification.notify('Executing action ' + action);
    },
    do_cancel: function () {
        this.notification.notify("Cancelling form");
    },
    do_update_sidebar: function() {
        if (this.flags.sidebar === false) {
            return;
        }
        if (!this.datarecord.id) {
            this.on_attachments_loaded([]);
        } else {
            this.rpc('/base/dataset/search_read', {
                model: 'ir.attachment',
                fields: ['name', 'url', 'type'],
                domain: [['res_model', '=', this.dataset.model], ['res_id', '=', this.datarecord.id], ['type', 'in', ['binary', 'url']]],
                context: this.dataset.context
            }, this.on_attachments_loaded);
        }
    },
    on_attachments_loaded: function(attachments) {
        this.$sidebar = this.view_manager.sidebar.$element.find('.sidebar-attachments');
        this.attachments = attachments;
        this.$sidebar.html(QWeb.render('FormView.sidebar.attachments', this));
        this.$sidebar.find('.oe-sidebar-attachment-delete').click(this.on_attachment_delete);
        this.$sidebar.find('.oe-binary-file').change(this.on_attachment_changed);
    },
    on_attachment_changed: function(e) {
        window[this.element_id + '_iframe'] = this.do_update_sidebar;
        var $e = $(e.target);
        if ($e.val() != '') {
            this.$sidebar.find('form.oe-binary-form').submit();
            $e.parent().find('input[type=file]').attr('disabled', 'true');
            $e.parent().find('button').attr('disabled', 'true').find('img, span').toggle();
        }
    },
    on_attachment_delete: function(e) {
        var self = this, $e = $(e.currentTarget);
        var name = _.trim($e.parent().find('a.oe-sidebar-attachments-link').text());
        if (confirm("Do you really want to delete the attachment " + name + " ?")) {
            this.rpc('/base/dataset/unlink', {
                model: 'ir.attachment',
                ids: [parseInt($e.attr('data-id'))]
            }, function(r) {
                $e.parent().remove();
                self.notification.notify("Delete an attachment", "The attachment '" + name + "' has been deleted");
            });
        }
    },
    reload: function() {
        if (this.datarecord.id) {
            this.dataset.read_index(_.keys(this.fields_view.fields), this.on_record_loaded);
        } else {
            this.on_button_new();
        }
    }
});

/** @namespace */
openerp.base.form = {};

openerp.base.form.compute_domain = function(expr, fields) {
    var stack = [];
    for (var i = expr.length - 1; i >= 0; i--) {
        var ex = expr[i];
        if (ex.length == 1) {
            var top = stack.pop();
            switch (ex) {
                case '|':
                    stack.push(stack.pop() || top);
                    continue;
                case '&':
                    stack.push(stack.pop() && top);
                    continue;
                case '!':
                    stack.push(!top);
                    continue;
                default:
                    throw new Error('Unknown domain operator ' + ex);
            }
        }

        var field = fields[ex[0]].value;
        var op = ex[1];
        var val = ex[2];

        switch (op.toLowerCase()) {
            case '=':
            case '==':
                stack.push(field == val);
                break;
            case '!=':
            case '<>':
                stack.push(field != val);
                break;
            case '<':
                stack.push(field < val);
                break;
            case '>':
                stack.push(field > val);
                break;
            case '<=':
                stack.push(field <= val);
                break;
            case '>=':
                stack.push(field >= val);
                break;
            case 'in':
                stack.push(_(val).contains(field));
                break;
            case 'not in':
                stack.push(!_(val).contains(field));
                break;
            default:
                this.log("Unsupported operator in attrs :", op);
        }
    }
    return _.all(stack);
};

openerp.base.form.Widget = openerp.base.Controller.extend({
    template: 'Widget',
    init: function(view, node) {
        this.view = view;
        this.node = node;
        this.attrs = JSON.parse(this.node.attrs.attrs || '{}');
        this.type = this.type || node.tag;
        this.element_name = this.element_name || this.type;
        this.element_id = [this.view.element_id, this.element_name, this.view.widgets_counter++].join("_");

        this._super(this.view.session, this.element_id);

        this.view.widgets[this.element_id] = this;
        this.children = node.children;
        this.colspan = parseInt(node.attrs.colspan || 1);

        this.string = this.string || node.attrs.string;
        this.help = this.help || node.attrs.help;
        this.invisible = (node.attrs.invisible == '1');
    },
    start: function() {
        this.$element = $('#' + this.element_id);
    },
    process_attrs: function() {
        var compute_domain = openerp.base.form.compute_domain;
        for (var a in this.attrs) {
            this[a] = compute_domain(this.attrs[a], this.view.fields);
        }
    },
    update_dom: function() {
        this.$element.toggle(!this.invisible);
    },
    render: function() {
        var template = this.template;
        return QWeb.render(template, { "widget": this });
    }
});

openerp.base.form.WidgetFrame = openerp.base.form.Widget.extend({
    template: 'WidgetFrame',
    init: function(view, node) {
        this._super(view, node);
        this.columns = node.attrs.col || 4;
        this.x = 0;
        this.y = 0;
        this.table = [];
        this.add_row();
        for (var i = 0; i < node.children.length; i++) {
            var n = node.children[i];
            if (n.tag == "newline") {
                this.add_row();
            } else {
                this.handle_node(n);
            }
        }
        this.set_row_cells_with(this.table[this.table.length - 1]);
    },
    add_row: function(){
        if (this.table.length) {
            this.set_row_cells_with(this.table[this.table.length - 1]);
        }
        var row = [];
        this.table.push(row);
        this.x = 0;
        this.y += 1;
        return row;
    },
    set_row_cells_with: function(row) {
        for (var i = 0; i < row.length; i++) {
            var w = row[i];
            if (w.is_field_label) {
                w.width = "1%";
                if (row[i + 1]) {
                    row[i + 1].width = Math.round((100 / this.columns) * (w.colspan + 1) - 1) + '%';
                }
            } else if (w.width === undefined) {
                w.width = Math.round((100 / this.columns) * w.colspan) + '%';
            }
        }
    },
    handle_node: function(node) {
        var type = this.view.fields_view.fields[node.attrs.name] || {};
        var widget_type = node.attrs.widget || type.type || node.tag;
        var widget = new (this.view.registry.get_object(widget_type)) (this.view, node);
        if (node.tag == 'field' && node.attrs.nolabel != '1') {
            var label = new (this.view.registry.get_object('label')) (this.view, node);
            label["for"] = widget;
            this.add_widget(label);
        }
        this.add_widget(widget);
    },
    add_widget: function(widget) {
        var current_row = this.table[this.table.length - 1];
        if (current_row.length && (this.x + widget.colspan) > this.columns) {
            current_row = this.add_row();
        }
        current_row.push(widget);
        this.x += widget.colspan;
        return widget;
    }
});

openerp.base.form.WidgetNotebook = openerp.base.form.Widget.extend({
    init: function(view, node) {
        this._super(view, node);
        this.template = "WidgetNotebook";
        this.pages = [];
        for (var i = 0; i < node.children.length; i++) {
            var n = node.children[i];
            if (n.tag == "page") {
                var page = new openerp.base.form.WidgetFrame(this.view, n);
                this.pages.push(page);
            }
        }
    },
    start: function() {
        this._super.apply(this, arguments);
        this.$element.tabs();
    }
});

openerp.base.form.WidgetSeparator = openerp.base.form.Widget.extend({
    init: function(view, node) {
        this._super(view, node);
        this.template = "WidgetSeparator";
    }
});

openerp.base.form.WidgetButton = openerp.base.form.Widget.extend({
    init: function(view, node) {
        this._super(view, node);
        this.template = "WidgetButton";
    },
    start: function() {
        this._super.apply(this, arguments);
        this.$element.click(this.on_click);
    },
    on_click: function(saved) {
        var self = this;
        if (!this.node.attrs.special && this.view.touched && saved !== true) {
            this.view.do_save(function() {
                self.on_click(true);
            });
        } else {
            if (this.node.attrs.confirm) {
                var dialog = $('<div>' + this.node.attrs.confirm + '</div>').dialog({
                    title: 'Confirm',
                    modal: true,
                    buttons: {
                        Ok: function() {
                            self.on_confirmed();
                            $(this).dialog("close");
                        },
                        Cancel: function() {
                            $(this).dialog("close");
                        }
                    }
                });
            } else {
                this.on_confirmed();
            }
        }
    },
    on_confirmed: function() {
        var self = this;

        this.view.execute_action(
            this.node.attrs, this.view.dataset, this.session.action_manager,
            this.view.datarecord.id, function (result) {
                self.log("Button returned", result);
                self.view.reload();
            });
    }
});

openerp.base.form.WidgetLabel = openerp.base.form.Widget.extend({
    init: function(view, node) {
        this.is_field_label = true;
        this.element_name = 'label_' + node.attrs.name;

        this._super(view, node);

        this.template = "WidgetLabel";
        this.colspan = 1;
    },
    render: function () {
        if (this['for'] && this.type !== 'label') {
            return QWeb.render(this.template, {widget: this['for']});
        }
        // Actual label widgets should not have a false and have type label
        return QWeb.render(this.template, {widget: this});
    }
});

openerp.base.form.Field = openerp.base.form.Widget.extend({
    init: function(view, node) {
        this.name = node.attrs.name;
        this.value = undefined;
        view.fields[this.name] = this;
        this.type = node.attrs.widget || view.fields_view.fields[node.attrs.name].type;
        this.element_name = "field_" + this.name + "_" + this.type;

        this._super(view, node);

        if (node.attrs.nolabel != '1' && this.colspan > 1) {
            this.colspan--;
        }
        this.field = view.fields_view.fields[node.attrs.name] || {};
        this.string = node.attrs.string || this.field.string;
        this.help = node.attrs.help || this.field.help;
        this.invisible = (this.invisible || this.field.invisible == '1');
        this.nolabel = (this.field.nolabel || node.attrs.nolabel) == '1';
        this.readonly = (this.field.readonly || node.attrs.readonly) == '1';
        this.required = (this.field.required || node.attrs.required) == '1';
        this.invalid = false;
        this.touched = false;
    },
    set_value: function(value) {
        this.value = value;
        this.invalid = false;
        this.update_dom();
    },
    set_value_from_ui: function() {
        this.value = undefined;
    },
    get_value: function() {
        return this.value;
    },
    update_dom: function() {
        this._super.apply(this, arguments);
        this.$element.toggleClass('disabled', this.readonly);
        this.$element.toggleClass('required', this.required);
        if (this.view.show_invalid) {
            this.$element.toggleClass('invalid', this.invalid);
        }
    },
    on_ui_change: function() {
        this.touched = this.view.touched = true;
        this.set_value_from_ui();
        this.validate();
        this.view.on_form_changed(this);
    },
    validate: function() {
    }
});

openerp.base.form.FieldChar = openerp.base.form.Field.extend({
    init: function(view, node) {
        this._super(view, node);
        this.template = "FieldChar";
    },
    start: function() {
        this._super.apply(this, arguments);
        this.$element.find('input').change(this.on_ui_change);
    },
    set_value: function(value) {
        this._super.apply(this, arguments);
        var show_value = (value != null && value !== false) ? value : '';
        this.$element.find('input').val(show_value);
    },
    update_dom: function() {
        this._super.apply(this, arguments);
        this.$element.find('input').attr('disabled', this.readonly);
    },
    set_value_from_ui: function() {
        this.value = this.$element.find('input').val();
    },
    validate: function() {
        this.invalid = false;
        if (this.value === false || this.value === "") {
            this.invalid = this.required;
        } else if (this.validation_regex) {
            this.invalid = !this.validation_regex.test(this.value);
        }
    }
});

openerp.base.form.FieldEmail = openerp.base.form.FieldChar.extend({
    init: function(view, node) {
        this._super(view, node);
        this.template = "FieldEmail";
        this.validation_regex = /@/;
    },
    start: function() {
        this._super.apply(this, arguments);
        this.$element.find('button').click(this.on_button_clicked);
    },
    on_button_clicked: function() {
        if (!this.value || this.invalid) {
            this.notification.warn("E-mail error", "Can't send email to invalid e-mail address");
        } else {
            location.href = 'mailto:' + this.value;
        }
    },
    set_value: function(value) {
        this._super.apply(this, arguments);
        var show_value = (value != null && value !== false) ? value : '';
        this.$element.find('a').attr('href', 'mailto:' + show_value);
    }
});

openerp.base.form.FieldUrl = openerp.base.form.FieldChar.extend({
    init: function(view, node) {
        this._super(view, node);
        this.template = "FieldUrl";
    },
    start: function() {
        this._super.apply(this, arguments);
        this.$element.find('button').click(this.on_button_clicked);
    },
    on_button_clicked: function() {
        if (!this.value) {
            this.notification.warn("Resource error", "This resource is empty");
        } else {
            window.open(this.value);
        }
    }
});

openerp.base.form.FieldFloat = openerp.base.form.FieldChar.extend({
    init: function(view, node) {
        this._super(view, node);
        this.validation_regex = /^-?\d+(\.\d+)?$/;
    },
    set_value: function(value) {
        if (!value) {
            // As in GTK client, floats default to 0
            this.touched = this.view.touched = true;
            value = 0;
        }
        this._super.apply(this, [value]);
        var show_value = value.toFixed(2);
        this.$element.find('input').val(show_value);
    },
    set_value_from_ui: function() {
        this.value = this.$element.find('input').val().replace(/,/g, '.');
    },
    validate: function() {
        this._super.apply(this, arguments);
        if (!this.invalid) {
            this.value = Number(this.value);
        }
    }
});

openerp.base.form.FieldDatetime = openerp.base.form.Field.extend({
    init: function(view, node) {
        this._super(view, node);
        this.template = "FieldDate";
        this.jqueryui_object = 'datetimepicker';
    },
    start: function() {
        this._super.apply(this, arguments);
        this.$element.find('input').change(this.on_ui_change)[this.jqueryui_object]({
            dateFormat: 'yy-mm-dd',
            timeFormat: 'hh:mm:ss'
        });
    },
    set_value: function(value) {
        this._super.apply(this, arguments);
        if (value == null || value == false) {
            this.$element.find('input').val('');
        } else {
            this.value = this.parse(value);
            this.$element.find('input')[this.jqueryui_object]('setDate', this.value);
        }
    },
    set_value_from_ui: function() {
        this.value = this.$element.find('input')[this.jqueryui_object]('getDate') || false;
        if (this.value) {
            this.value = this.format(this.value);
        }
    },
    validate: function() {
        this.invalid = this.required && this.value === false;
    },
    parse: openerp.base.parse_datetime,
    format: openerp.base.format_datetime
});

openerp.base.form.FieldDate = openerp.base.form.FieldDatetime.extend({
    init: function(view, node) {
        this._super(view, node);
        this.jqueryui_object = 'datepicker';
    },
    parse: openerp.base.parse_date,
    format: openerp.base.format_date
});

openerp.base.form.FieldFloatTime = openerp.base.form.FieldChar.extend({
    init: function(view, node) {
        this._super(view, node);
        this.validation_regex = /^\d+:\d+$/;
    },
    set_value: function(value) {
        value = value || 0;
        this._super.apply(this, [value]);
        var show_value = _.sprintf("%02d:%02d", Math.floor(value), Math.round((value % 1) * 60));
        this.$element.find('input').val(show_value);
    },
    validate: function() {
        if (typeof(this.value) == "string") {
            this._super.apply(this, arguments);
            if (!this.invalid) {
                var time = this.value.split(':');
                this.set_value(parseInt(time[0], 10) + parseInt(time[1], 10) / 60);
            }
        }
    }
});

openerp.base.form.FieldText = openerp.base.form.Field.extend({
    init: function(view, node) {
        this._super(view, node);
        this.template = "FieldText";
        this.validation_regex = null;
    },
    start: function() {
        this._super.apply(this, arguments);
        this.$element.find('textarea').change(this.on_ui_change);
    },
    set_value: function(value) {
        this._super.apply(this, arguments);
        var show_value = (value != null && value !== false) ? value : '';
        this.$element.find('textarea').val(show_value);
    },
    update_dom: function() {
        this._super.apply(this, arguments);
        this.$element.find('textarea').attr('disabled', this.readonly);
    },
    set_value_from_ui: function() {
        this.value = this.$element.find('textarea').val();
    },
    validate: function() {
        this.invalid = false;
        if (this.value === false || this.value === "") {
            this.invalid = this.required;
        } else if (this.validation_regex) {
            this.invalid = !this.validation_regex.test(this.value);
        }
    }
});

openerp.base.form.FieldBoolean = openerp.base.form.Field.extend({
    init: function(view, node) {
        this._super(view, node);
        this.template = "FieldBoolean";
    },
    start: function() {
        var self = this;
        this._super.apply(this, arguments);
        this.$element.find('input').click(function() {
            if ($(this).is(':checked') != self.value) {
                self.on_ui_change();
            }
        });
    },
    set_value: function(value) {
        this._super.apply(this, arguments);
        this.$element.find('input')[0].checked = value;
    },
    set_value_from_ui: function() {
        this.value = this.$element.find('input').is(':checked');
    },
    update_dom: function() {
        this._super.apply(this, arguments);
        this.$element.find('input').attr('disabled', this.readonly);
    },
    validate: function() {
        this.invalid = this.required && !this.value;
    }
});

openerp.base.form.FieldProgressBar = openerp.base.form.Field.extend({
    init: function(view, node) {
        this._super(view, node);
        this.template = "FieldProgressBar";
    },
    start: function() {
        this._super.apply(this, arguments);
        this.$element.find('div').progressbar({
            value: this.value,
            disabled: this.readonly
        });
    },
    set_value: function(value) {
        this._super.apply(this, arguments);
        var show_value = Number(value);
        if (show_value === NaN) {
            show_value = 0;
        }
        this.$element.find('div').progressbar('option', 'value', show_value).find('span').html(show_value + '%');
    }
});

openerp.base.form.FieldTextXml = openerp.base.form.Field.extend({
// to replace view editor
});

openerp.base.form.FieldSelection = openerp.base.form.Field.extend({
    init: function(view, node) {
        this._super(view, node);
        this.template = "FieldSelection";
    },
    start: function() {
        this._super.apply(this, arguments);
        this.$element.find('select').change(this.on_ui_change);
    },
    set_value: function(value) {
        this._super.apply(this, arguments);
        if (value != null && value !== false) {
            this.$element.find('select').val(value);
        } else {
            this.$element.find('select')[0].selectedIndex = 0;
        }
    },
    set_value_from_ui: function() {
        this.value = this.$element.find('select').val();
    },
    update_dom: function() {
        this._super.apply(this, arguments);
        this.$element.find('select').attr('disabled', this.readonly);
    },
    validate: function() {
        this.invalid = this.required && this.value === "";
    }
});

openerp.base.form.FieldMany2OneDatasSet = openerp.base.DataSetStatic.extend({
    start: function() {
    },
    write: function (id, data, callback) {
        this._super(id, data, callback);
    }
});

openerp.base.form.FieldMany2One = openerp.base.form.Field.extend({
    init: function(view, node) {
        this._super(view, node);
        this.template = "FieldMany2One";
        this.is_field_m2o = true;
    },
    start: function() {
        this.$element = $('#' + this.element_id);
        this.dataset = new openerp.base.form.FieldMany2OneDatasSet(this.session, this.field.relation);
        var views = [ [false,"list"], [false,"form"] ];
        new openerp.base.m2o(this.$element, this.field.relation, this.dataset, this.session)
        this.$element.find('input').change(this.on_ui_change);
    },
    set_value: function(value) {
        this._super.apply(this, arguments);
        var show_value = '';
        if (value != null && value !== false) {
            show_value = value[1];
            this.value = value[0];
        }
        this.$element.find('input').val(show_value);
        this.$element.find('input').attr('m2o_id', this.value);
    },

    get_value: function() {
        var val = this.$element.find('input').attr('m2o_id') || this.value
        return val;
    },

    on_ui_change: function() {
        this.touched = this.view.touched = true;
    }
});

openerp.base.form.FieldOne2Many = openerp.base.form.Field.extend({
    init: function(view, node) {
        this._super(view, node);
        this.template = "FieldOne2Many";
        this.is_started = $.Deferred();
        this.is_setted = $.Deferred();
    },
    start: function() {
        this._super.apply(this, arguments);
        
        var self = this;
        
        this.dataset = new openerp.base.DataSetStatic(this.session, this.field.relation);
        this.dataset.on_unlink.add_last(function(ids) {
            // TODO niv check form view
            var view = self.viewmanager.views[self.viewmanager.active_view].controller;
            view.reload_content();
            // TODO niv make real suppression (list or direct)
            self.on_ui_change();
        });
        
        var modes = this.node.attrs.mode;
        modes = !!modes ? modes.split(",") : ["tree", "form"];
        var views = [];
        _.each(modes, function(mode) {
            var view = [false, mode == "tree" ? "list" : mode];
            if (self.field.views && self.field.views[mode]) {
                view.push(self.field.views[mode]);
            }
            views.push(view);
        });
        
        this.viewmanager = new openerp.base.ViewManager(this.view.session,
            this.element_id, this.dataset, views);
        this.viewmanager.on_controller_inited.add_last(function(view_type, controller) {
            if (view_type == "list") {
                // TODO niv
            } else if (view_type == "form") {
                // TODO niv
            }
            self.is_started.resolve();
        });
        this.viewmanager.start();
        
        $.when(this.is_started, this.is_setted).then(function() {
            if (modes[0] == "tree") {
                var view = self.viewmanager.views[self.viewmanager.active_view].controller;
                view.reload_content();
            }
            // TODO niv: handle other types of views
        });
    },
    set_value: function(value) {
        if(value != false) {
            this.dataset.set_ids(value);
            this.is_setted.resolve();
        }
    },
    get_value: function(value) {
        //TODO niv
        return [];
    }
});

openerp.base.form.FieldMany2Many = openerp.base.form.Field.extend({
    init: function(view, node) {
        this._super(view, node);
        this.template = "FieldMany2Many";
        this.list_id = _.uniqueId("many2many");
        this.is_started = $.Deferred();
        this.is_setted = $.Deferred();
    },
    start: function() {
        this._super.apply(this, arguments);
        
        var self = this;
        
        this.dataset = new openerp.base.DataSetStatic(
                this.session, this.field.relation);
        this.dataset.on_unlink.add_last(function(ids) {
            self.list_view.reload_content();
            
            self.on_ui_change();
        });

        this.list_view = new openerp.base.form.Many2ManyListView(
                null, this.view.session, this.list_id, this.dataset, false, {
                    'selectable': false,
                    'addable': 'Add'
            });
        this.list_view.m2m_field = this;
        this.list_view.start();
        this.list_view.on_loaded.add_last(function() {
            self.is_started.resolve();
        });
        $.when(this.is_started, this.is_setted).then(function() {
            self.list_view.reload_content();
        });
    },
    set_value: function(value) {
        if (value != false) {
            this.dataset.set_ids(value);
            this.is_setted.resolve();
        }
    },
    get_value: function() {
        return [[6,false,this.dataset.ids]];
    }
});

openerp.base.form.Many2ManyListView = openerp.base.ListView.extend({
    do_add_record: function () {
        var pop = new openerp.base.form.Many2XSelectPopup(
                null, this.m2m_field.view.session);
        pop.select_element(this.model);
        var self = this;
        pop.on_select_element.add(function(element_id) {
            if(! _.detect(self.dataset.ids, function(x) {return x == element_id;})) {
                self.dataset.set_ids([].concat(self.dataset.ids, [element_id]));
                self.reload_content();
            }
            pop.stop();
        });
    },
    do_activate_record: function(index, id) {
        this.m2m_field.view.session.action_manager.do_action({
            "res_model": this.dataset.model,
            "views":[[false,"form"]],
            "res_id": id,
            "type":"ir.actions.act_window",
            "view_type":"form",
            "view_mode":"form",
            "target":"new"
        });
    }
});

openerp.base.form.Many2XSelectPopup = openerp.base.BaseWidget.extend({
    identifier_prefix: "many2xselectpopup",
    template: "Many2XSelectPopup",
    select_element: function(model, dataset) {
        this.model = model;
        this.dataset = dataset;
        jQuery(this.render()).dialog({title: '',
                    modal: true,
                    minWidth: 800});
        this.start();
    },
    start: function() {
        this._super();
        if (!this.dataset) {
            this.dataset = new openerp.base.DataSetSearch(this.session, this.model);
        }
        this.setup_search_view();
    },
    setup_search_view: function() {
        var self = this;
        if (this.searchview) {
            this.searchview.stop();
        }
        this.searchview = new openerp.base.SearchView(null, this.session,
                this.element_id + "_search", this.dataset, false, {});
        this.searchview.on_search.add(function(domains, contexts, groupbys) {
            self.view_list.do_search.call(
                self, domains, contexts, groupbys);
        });
        this.searchview.on_loaded.add_last(function () {
            var $buttons = self.searchview.$element.find(".oe_search-view-buttons");
            $buttons.append(QWeb.render("Many2XSelectPopup.search.buttons"));
            var $nbutton = $buttons.find(".oe_many2xselectpopup-search-new");
            $nbutton.click(function() {
                self.new_object();
            });
            var $cbutton = $buttons.find(".oe_many2xselectpopup-search-close");
            $cbutton.click(function() {
                self.stop();
            });
            self.view_list = new openerp.base.form.Many2XPopupListView( null, self.session,
                    self.element_id + "_view_list", self.dataset, false,
                    {'deletable': false});
            self.view_list.popup = self;
            self.view_list.do_show();
            self.view_list.start();
            var tmphack = {"loaded": false};
            self.view_list.on_loaded.add_last(function() {
                if ( !tmphack.loaded ) {
                    self.searchview.do_search();
                    tmphack.loaded = true;
                };
            });
        });
        this.searchview.start();
    },
    on_select_element: function(element_id) {
    },
    new_object: function() {
        var self = this;
        this.searchview.hide();
        this.view_list.$element.hide();
        this.dataset.index = null;
        this.view_form = new openerp.base.FormView(null, this.session,
                this.element_id + "_view_form", this.dataset, false);
        this.view_form.start();
        this.view_form.on_loaded.add_last(function() {
            var $buttons = self.view_form.$element.find(".oe_form_buttons");
            $buttons.html(QWeb.render("Many2XSelectPopup.form.buttons"));
            var $nbutton = $buttons.find(".oe_many2xselectpopup-form-save");
            $nbutton.click(function() {
                self.view_form.do_save();
            });
            var $cbutton = $buttons.find(".oe_many2xselectpopup-form-close");
            $cbutton.click(function() {
                self.stop();
            });
        });
        this.view_form.on_created.add_last(function(r, success) {
            if (r.result) {
                var id = arguments[0].result;
                self.on_select_element(id);
            }
        });
        this.view_form.do_show();
    }
});

openerp.base.form.Many2XPopupListView = openerp.base.ListView.extend({
    select_record: function(index) {
        this.popup.on_select_element(this.dataset.ids[index]);
    }
});

openerp.base.form.FieldReference = openerp.base.form.Field.extend({
    init: function(view, node) {
        this._super(view, node);
        this.template = "FieldReference";
    }
});

openerp.base.form.FieldBinary = openerp.base.form.Field.extend({
    init: function(view, node) {
        this._super(view, node);
        this.iframe = this.element_id + '_iframe';
        this.binary_value = false;
    },
    start: function() {
        this._super.apply(this, arguments);
        this.$element.find('input.oe-binary-file').change(this.on_file_change);
        this.$element.find('button.oe-binary-file-save').click(this.on_save_as);
        this.$element.find('.oe-binary-file-clear').click(this.on_clear);
    },
    set_value_from_ui: function() {
    },
    human_filesize : function(size) {
        var units = ['B', 'KB', 'MB', 'GB', 'TB', 'PB', 'EB', 'ZB', 'YB'];
        var i = 0;
        while (size >= 1024) {
            size /= 1024;
            ++i;
        }
        return size.toFixed(2) + ' ' + units[i];
    },
    on_file_change: function(e) {
        // TODO: on modern browsers, we could directly read the file locally on client ready to be used on image cropper
        // http://www.html5rocks.com/tutorials/file/dndfiles/
        // http://deepliquid.com/projects/Jcrop/demos.php?demo=handler
        window[this.iframe] = this.on_file_uploaded;
        if ($(e.target).val() != '') {
            this.$element.find('form.oe-binary-form input[name=session_id]').val(this.session.session_id);
            this.$element.find('form.oe-binary-form').submit();
            this.toggle_progress();
        }
    },
    toggle_progress: function() {
        this.$element.find('.oe-binary-progress, .oe-binary').toggle();
    },
    on_file_uploaded: function(size, name, content_type, file_base64) {
        delete(window[this.iframe]);
        if (size === false) {
            this.notification.warn("File Upload", "There was a problem while uploading your file");
            // TODO: use openerp web exception handler
            console.log("Error while uploading file : ", name);
        } else {
            this.on_file_uploaded_and_valid.apply(this, arguments);
            this.on_ui_change();
        }
        this.toggle_progress();
    },
    on_file_uploaded_and_valid: function(size, name, content_type, file_base64) {
    },
    on_save_as: function() {
        if (!this.view.datarecord.id) {
            this.notification.warn("Can't save file", "The record has not yet been saved");
        } else {
            var url = '/base/binary/saveas?session_id=' + this.session.session_id + '&model=' +
                this.view.dataset.model +'&id=' + (this.view.datarecord.id || '') + '&field=' + this.name +
                '&fieldname=' + (this.node.attrs.filename || '') + '&t=' + (new Date().getTime())
            window.open(url);
        }
    },
    on_clear: function() {
        if (this.value !== false) {
            this.value = false;
            this.binary_value = false;
            this.on_ui_change();
        }
        return false;
    }
});

openerp.base.form.FieldBinaryFile = openerp.base.form.FieldBinary.extend({
    init: function(view, node) {
        this._super(view, node);
        this.template = "FieldBinaryFile";
    },
    set_value: function(value) {
        this._super.apply(this, arguments);
        var show_value = (value != null && value !== false) ? value : '';
        this.$element.find('input').eq(0).val(show_value);
    },
    on_file_uploaded_and_valid: function(size, name, content_type, file_base64) {
        this.value = file_base64;
        this.binary_value = true;
        var show_value = this.human_filesize(size);
        this.$element.find('input').eq(0).val(show_value);
        this.set_filename(name);
    },
    set_filename: function(value) {
        var filename = this.node.attrs.filename;
        if (this.view.fields[filename]) {
            this.view.fields[filename].set_value(value);
            this.view.fields[filename].on_ui_change();
        }
    },
    on_clear: function() {
        this._super.apply(this, arguments);
        this.$element.find('input').eq(0).val('');
        this.set_filename('');
    }
});

openerp.base.form.FieldBinaryImage = openerp.base.form.FieldBinary.extend({
    init: function(view, node) {
        this._super(view, node);
        this.template = "FieldBinaryImage";
    },
    start: function() {
        this._super.apply(this, arguments);
        this.$image = this.$element.find('img.oe-binary-image');
    },
    set_image_maxwidth: function() {
        this.$image.css('max-width', this.$element.width());
    },
    on_file_change: function() {
        this.set_image_maxwidth();
        this._super.apply(this, arguments);
    },
    on_file_uploaded_and_valid: function(size, name, content_type, file_base64) {
        this.value = file_base64;
        this.binary_value = true;
        this.$image.attr('src', 'data:' + (content_type || 'image/png') + ';base64,' + file_base64);
    },
    on_clear: function() {
        this._super.apply(this, arguments);
        this.$image.attr('src', '/base/static/src/img/placeholder.png');
    },
    set_value: function(value) {
        this._super.apply(this, arguments);
        this.set_image_maxwidth();
        var url = '/base/binary/image?session_id=' + this.session.session_id + '&model=' +
            this.view.dataset.model +'&id=' + (this.view.datarecord.id || '') + '&field=' + this.name + '&t=' + (new Date().getTime())
        this.$image.attr('src', url);
    }
});

/**
 * Registry of form widgets, called by :js:`openerp.base.FormView`
 */
openerp.base.form.widgets = new openerp.base.Registry({
    'frame' : 'openerp.base.form.WidgetFrame',
    'group' : 'openerp.base.form.WidgetFrame',
    'notebook' : 'openerp.base.form.WidgetNotebook',
    'separator' : 'openerp.base.form.WidgetSeparator',
    'label' : 'openerp.base.form.WidgetLabel',
    'button' : 'openerp.base.form.WidgetButton',
    'char' : 'openerp.base.form.FieldChar',
    'email' : 'openerp.base.form.FieldEmail',
    'url' : 'openerp.base.form.FieldUrl',
    'text' : 'openerp.base.form.FieldText',
    'text_wiki' : 'openerp.base.form.FieldText',
    'date' : 'openerp.base.form.FieldDate',
    'datetime' : 'openerp.base.form.FieldDatetime',
    'selection' : 'openerp.base.form.FieldSelection',
    'many2one' : 'openerp.base.form.FieldMany2One',
    'many2many' : 'openerp.base.form.FieldMany2Many',
    'one2many' : 'openerp.base.form.FieldOne2Many',
    'one2many_list' : 'openerp.base.form.FieldOne2Many',
    'reference' : 'openerp.base.form.FieldReference',
    'boolean' : 'openerp.base.form.FieldBoolean',
    'float' : 'openerp.base.form.FieldFloat',
    'integer': 'openerp.base.form.FieldFloat',
    'progressbar': 'openerp.base.form.FieldProgressBar',
    'float_time': 'openerp.base.form.FieldFloatTime',
    'image': 'openerp.base.form.FieldBinaryImage',
    'binary': 'openerp.base.form.FieldBinaryFile'
});

};

// vim:et fdc=0 fdl=0 foldnestmax=3 fdm=syntax:<|MERGE_RESOLUTION|>--- conflicted
+++ resolved
@@ -32,12 +32,8 @@
         this.ready = false;
         this.show_invalid = true;
         this.touched = false;
-<<<<<<< HEAD
         this.flags = this.view_manager.action.flags || {};
         this.registry = openerp.base.form.widgets;
-=======
-        this.flags = this.view_manager.flags || {};
->>>>>>> dc91f906
     },
     start: function() {
         //this.log('Starting FormView '+this.model+this.view_id)
