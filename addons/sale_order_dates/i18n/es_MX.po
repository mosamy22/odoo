--- conflicted
+++ resolved
@@ -1,40 +1,22 @@
-# Spanish translation for openobject-addons
-# Copyright (c) 2010 Rosetta Contributors and Canonical Ltd 2010
-# This file is distributed under the same license as the openobject-addons package.
-# FIRST AUTHOR <EMAIL@ADDRESS>, 2010.
-#
+# Translation of Odoo Server.
+# This file contains the translation of the following modules:
+# * sale_order_dates
+# 
+# Translators:
+# FIRST AUTHOR <EMAIL@ADDRESS>, 2010
 msgid ""
 msgstr ""
-<<<<<<< HEAD
-"Project-Id-Version: openobject-addons\n"
-"Report-Msgid-Bugs-To: FULL NAME <EMAIL@ADDRESS>\n"
-"POT-Creation-Date: 2011-01-11 11:16+0000\n"
-"PO-Revision-Date: 2011-01-13 10:05+0000\n"
-"Last-Translator: Carlos @ smile.fr <Unknown>\n"
-"Language-Team: Spanish <es@li.org>\n"
-=======
 "Project-Id-Version: Odoo 8.0\n"
 "Report-Msgid-Bugs-To: \n"
 "POT-Creation-Date: 2015-01-21 14:08+0000\n"
 "PO-Revision-Date: 2016-01-14 21:30+0000\n"
 "Last-Translator: Martin Trigaux\n"
 "Language-Team: Spanish (Mexico) (http://www.transifex.com/odoo/odoo-8/language/es_MX/)\n"
->>>>>>> 1812b8f3
 "MIME-Version: 1.0\n"
 "Content-Type: text/plain; charset=UTF-8\n"
-"Content-Transfer-Encoding: 8bit\n"
-"X-Launchpad-Export-Date: 2011-09-05 05:54+0000\n"
-"X-Generator: Launchpad (build 13830)\n"
-
-#. module: sale_order_dates
-#: sql_constraint:sale.order:0
-msgid "Order Reference must be unique !"
-msgstr "¡La referencia del pedido debe ser única!"
-
-#. module: sale_order_dates
-#: help:sale.order,requested_date:0
-msgid "Date on which customer has requested for sales."
-msgstr "Fecha en que el cliente ha solicitado la venta."
+"Content-Transfer-Encoding: \n"
+"Language: es_MX\n"
+"Plural-Forms: nplurals=2; plural=(n != 1);\n"
 
 #. module: sale_order_dates
 #: field:sale.order,commitment_date:0
@@ -42,25 +24,34 @@
 msgstr "Fecha compromiso"
 
 #. module: sale_order_dates
-<<<<<<< HEAD
+#: help:sale.order,requested_date:0
+msgid ""
+"Date by which the customer has requested the items to be delivered.\n"
+"When this Order gets confirmed, the Delivery Order's expected date will be computed based on this date and the Company's Security Delay.\n"
+"Leave this field empty if you want the Delivery Order to be processed as soon as possible. In that case the expected date will be computed using the default method: based on the Product Lead Times and the Company's Security Delay."
+msgstr ""
+
+#. module: sale_order_dates
+#: help:sale.order,commitment_date:0
+msgid ""
+"Date by which the products are sure to be delivered. This is a date that you"
+" can promise to the customer, based on the Product Lead Times."
+msgstr ""
+
+#. module: sale_order_dates
+#: help:sale.order,effective_date:0
+msgid "Date on which the first Delivery Order was created."
+msgstr "Fecha en la que se creó la primera entrega de la orden."
+
+#. module: sale_order_dates
+#: view:sale.order:sale_order_dates.view_sale_orderfor
+msgid "Dates"
+msgstr "Fechas"
+
+#. module: sale_order_dates
 #: field:sale.order,effective_date:0
 msgid "Effective Date"
 msgstr "Fecha efectiva"
-=======
-#: help:sale.order,effective_date:0
-msgid "Date on which the first Delivery Order was created."
-msgstr "Fecha en la que se creó la primera entrega de la orden."
->>>>>>> 1812b8f3
-
-#. module: sale_order_dates
-#: model:ir.module.module,shortdesc:sale_order_dates.module_meta_information
-msgid "Sales Order Dates"
-msgstr "Fechas en pedidos de venta"
-
-#. module: sale_order_dates
-#: help:sale.order,effective_date:0
-msgid "Date on which picking is created."
-msgstr "Fecha en que el albarán ha sido creado."
 
 #. module: sale_order_dates
 #: field:sale.order,requested_date:0
@@ -68,36 +59,20 @@
 msgstr "Fecha solicitud"
 
 #. module: sale_order_dates
-<<<<<<< HEAD
-=======
 #: code:addons/sale_order_dates/sale_order_dates.py:76
 #, python-format
 msgid "Requested date is too soon!"
 msgstr "Fecha de solicitud es demasiado pronto!"
 
 #. module: sale_order_dates
->>>>>>> 1812b8f3
 #: model:ir.model,name:sale_order_dates.model_sale_order
 msgid "Sales Order"
 msgstr "Pedido de venta"
 
 #. module: sale_order_dates
-#: model:ir.module.module,description:sale_order_dates.module_meta_information
+#: code:addons/sale_order_dates/sale_order_dates.py:77
+#, python-format
 msgid ""
-<<<<<<< HEAD
-"\n"
-"Add commitment, requested and effective dates on the sales order.\n"
-msgstr ""
-"\n"
-"Añade las fechas de compromiso, solicitada y efectiva en el pedido de "
-"venta.\n"
-
-#. module: sale_order_dates
-#: help:sale.order,commitment_date:0
-msgid "Date on which delivery of products is to be made."
-msgstr "Fecha en que la entrega de productos se va a realizar."
-=======
 "The date requested by the customer is sooner than the commitment date. You "
 "may be unable to honor the customer's request."
-msgstr "La fecha solicitada por el cliente antes de lo que la fecha del compromiso. Usted puede ser capaz de honrar la solicitud del cliente."
->>>>>>> 1812b8f3
+msgstr "La fecha solicitada por el cliente antes de lo que la fecha del compromiso. Usted puede ser capaz de honrar la solicitud del cliente."