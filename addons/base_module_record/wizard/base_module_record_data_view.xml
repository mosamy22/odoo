--- conflicted
+++ resolved
@@ -9,8 +9,8 @@
             <field name="arch" type="xml">
                 <form string="Data Recording" version="7.0">
                     <header>
-<<<<<<< HEAD
                         <button icon="gtk-cancel" string="Cancel" special="cancel"/>
+                        or
                         <button name="record_objects" icon="gtk-ok" string="Record" type="object"/>
                     </header>
                     <sheet>
@@ -23,19 +23,6 @@
                         </group>
                         <group><field name="info_yaml"/></group>
                     </sheet>
-=======
-                        <button name="record_objects" string="Record" type="object" class="oe_highlight"/>
-                        or
-                        <button string="Cancel" class="oe_link" special="cancel"/>
-                    </header>
-                    <group>
-                        <field name="check_date"/>
-                        <field name="filter_cond"/>
-                    </group>
-                    <separator string="Choose objects to record"/>
-                    <field name="objects"/>
-                    <group><field name="info_yaml"/></group>
->>>>>>> 9c9141cc
                 </form>
             </field>
         </record>
