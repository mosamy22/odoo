--- conflicted
+++ resolved
@@ -3,19 +3,15 @@
 # * mrp_operations
 # 
 # Translators:
+# bal4nce, 2015
 # Ralf Hilgenstock <rh@dialoge.info>, 2015
 msgid ""
 msgstr ""
 "Project-Id-Version: Odoo 9.0\n"
 "Report-Msgid-Bugs-To: \n"
 "POT-Creation-Date: 2015-09-14 10:27+0000\n"
-<<<<<<< HEAD
-"PO-Revision-Date: 2015-10-20 04:47+0000\n"
-"Last-Translator: Ralf Hilgenstock <rh@dialoge.info>\n"
-=======
 "PO-Revision-Date: 2016-01-19 06:36+0000\n"
 "Last-Translator: Wolfgang Taferner\n"
->>>>>>> 6872aae8
 "Language-Team: German (http://www.transifex.com/odoo/odoo-9/language/de/)\n"
 "MIME-Version: 1.0\n"
 "Content-Type: text/plain; charset=UTF-8\n"
@@ -560,7 +556,7 @@
 "            Manufacturing operations are often called Work Orders. The various\n"
 "            operations will have different impacts on the costs of\n"
 "            manufacturing and planning depending on the available workload."
-msgstr ""
+msgstr "Zur Herstellung oder zur Montage von Produkten, unter Verwendung von Komponenten oder Halbfertigprodukten sind oft verschiedene Arbeitsvorgänge zu verrichten. Diese Vorgänge werden häufig als Arbeitsaufträge bezeichnet. Diese verschiedenen Vorgänge haben diverse Auswirkungen auf Herstellkosten und Ressourcenplanung in Abhängigkeit von der Auslastungssituation"
 
 #. module: mrp_operations
 #: model:ir.model.fields,field_description:mrp_operations.field_mrp_workorder_total_cycles
@@ -641,7 +637,7 @@
 "            marked as started. Once you finish the latest operation of a\n"
 "            manufacturing order, the MO is automatically done and the related\n"
 "            products are produced."
-msgstr ""
+msgstr "Arbeitsaufträge repräsentieren die Auflistung der durchzuführenden Vorgänge für einen Fertigungsauftrag. Sobald Sie den ersten Arbeitsauftrag zu einem Fertigungsauftrag starten, wird dieser automatisch mit gestartet. Sobald Sie den letzten Arbeitsvorgang beenden, wird ebenso der Fertigungsauftrag abgeschlossen sowie die produzierte Menge als Bestand gebucht"
 
 #. module: mrp_operations
 #: model:ir.model.fields,field_description:mrp_operations.field_mrp_production_workcenter_line_delay
