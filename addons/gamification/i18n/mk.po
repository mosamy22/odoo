# Macedonian translation for openobject-addons
# Copyright (c) 2014 Rosetta Contributors and Canonical Ltd 2014
# This file is distributed under the same license as the openobject-addons package.
# FIRST AUTHOR <EMAIL@ADDRESS>, 2014.
#
msgid ""
msgstr ""
<<<<<<< HEAD
"Project-Id-Version: openobject-addons\n"
"Report-Msgid-Bugs-To: FULL NAME <EMAIL@ADDRESS>\n"
"POT-Creation-Date: 2014-09-23 16:27+0000\n"
"PO-Revision-Date: 2014-11-07 14:56+0000\n"
"Last-Translator: Tome Barbov <tome.barbov@eskon.com.mk>\n"
"Language-Team: Macedonian <mk@li.org>\n"
=======
"Project-Id-Version: Odoo 8.0\n"
"Report-Msgid-Bugs-To: \n"
"POT-Creation-Date: 2016-05-25 12:58+0000\n"
"PO-Revision-Date: 2016-05-26 09:20+0000\n"
"Last-Translator: Martin Trigaux\n"
"Language-Team: Macedonian (http://www.transifex.com/odoo/odoo-8/language/mk/)\n"
>>>>>>> bde083a5
"MIME-Version: 1.0\n"
"Content-Type: text/plain; charset=UTF-8\n"
"Content-Transfer-Encoding: 8bit\n"
"X-Launchpad-Export-Date: 2014-11-08 06:21+0000\n"
"X-Generator: Launchpad (build 17231)\n"

#. module: gamification
#: model:email.template,body_html:gamification.email_template_badge_received
msgid ""
"\n"
"        <p>Congratulation, you have received the badge "
"<strong>${object.badge_id.name}</strong> !\n"
"            % if object.sender_id\n"
"                This badge was granted by "
"<strong>${object.sender_id.name}</strong>.\n"
"            % endif\n"
"        </p>\n"
"\n"
"        % if object.comment\n"
"            <p><em>${object.comment}</em></p>\n"
"        % endif\n"
"        "
msgstr ""
"\n"
"        <p>Честитки, ја добивте значката "
"<strong>${object.badge_id.name}</strong> !\n"
"            % if object.sender_id\n"
"                Оваа значка е доделена од "
"<strong>${object.sender_id.name}</strong>.\n"
"            % endif\n"
"        </p>\n"
"\n"
"        % if object.comment\n"
"            <p><em>${object.comment}</em></p>\n"
"        % endif\n"
"        "

#. module: gamification
#: model:email.template,body_html:gamification.email_template_goal_reminder
msgid ""
"\n"
"    <header>\n"
"        <strong>Reminder ${object.name}</strong>\n"
"    </header>\n"
"    \n"
"    <p>You have not updated your progress for the goal "
"${object.definition_id.name} (currently reached at ${object.completeness}%) "
"for at least ${object.remind_update_delay} days. Do not forget to do "
"it.</p>\n"
"            "
msgstr ""
"\n"
"    <header>\n"
"        <strong>Потсетување ${object.name}</strong>\n"
"    </header>\n"
"    \n"
"    <p>Го немате ажурирано вашиот напредок за целта "
"${object.definition_id.name} (моментално дистигната на "
"${object.completeness}%) за најмалку ${object.remind_update_delay} денови. "
"Не заборавајте да го направите тоа.</p>\n"
"            "

#. module: gamification
#: model:email.template,body_html:gamification.simple_report_template
msgid ""
"\n"
"<header>\n"
"    <strong>${object.name}</strong>\n"
"</header>\n"
"<p class=\"oe_grey\">The following message contains the current progress for "
"the challenge ${object.name}</p>\n"
"\n"
"% if object.visibility_mode == 'personal':\n"
"    <table width=\"100%\" border=\"1\">\n"
"    <tr>\n"
"        <th>Goal</th>\n"
"        <th>Target</th>\n"
"        <th>Current</th>\n"
"        <th>Completeness</th>\n"
"    </tr>\n"
"    % for line in ctx[\"challenge_lines\"]:\n"
"        <tr\n"
"            % if line['completeness'] >= 100:\n"
"                style=\"font-weight:bold;\"\n"
"            % endif\n"
"            >\n"
"            <td>${line['name']}</td>\n"
"            <td>${line['target']}\n"
"            % if line['suffix']:\n"
"                ${line['suffix']}\n"
"            % endif\n"
"            </td>\n"
"            <td>${line['current']}\n"
"            % if line['suffix']:\n"
"                ${line['suffix']}\n"
"            % endif\n"
"            </td>\n"
"            <td>${line['completeness']} %</td>\n"
"        </tr>\n"
"    % endfor\n"
"    </table>\n"
"% else:\n"
"    % for line in ctx[\"challenge_lines\"]:\n"
"        <table width=\"100%\" border=\"1\">\n"
"            <tr>\n"
"                <th colspan=\"4\">${line['name']}</th>\n"
"            </tr>\n"
"            <tr>\n"
"                <th>#</th>\n"
"                <th>Person</th>\n"
"                <th>Completeness</th>\n"
"                <th>Current</th>\n"
"            </tr>\n"
"            % for goal in line['goals']:\n"
"                <tr\n"
"                    % if goal.completeness >= 100:\n"
"                        style=\"font-weight:bold;\"\n"
"                    % endif\n"
"                    >\n"
"                    <td>${goal['rank']}</td>\n"
"                    <td>${goal['name']}</td>\n"
"                    <td>${goal['completeness']}%</td>\n"
"                    <td>${goal['current']}/${line['target']}\n"
"                    % if line['suffix']:\n"
"                        ${line['suffix']}\n"
"                    % endif\n"
"                    </td>\n"
"                </tr>\n"
"            % endfor\n"
"        </table>\n"
"\n"
"        <br/><br/>\n"
"\n"
"    % endfor\n"
"% endif\n"
"            "
msgstr ""
"\n"
"<header>\n"
"    <strong>${object.name}</strong>\n"
"</header>\n"
"<p class=\"oe_grey\">Следнава порака го содржи моменталниот напредок за "
"предизвикот ${object.name}</p>\n"
"\n"
"% if object.visibility_mode == 'personal':\n"
"    <table width=\"100%\" border=\"1\">\n"
"    <tr>\n"
"        <th>Цел</th>\n"
"        <th>Таргет</th>\n"
"        <th>Моментално</th>\n"
"        <th>Комплетираност</th>\n"
"    </tr>\n"
"    % for line in ctx[\"challenge_lines\"]:\n"
"        <tr\n"
"            % if line['completeness'] >= 100:\n"
"                style=\"font-weight:bold;\"\n"
"            % endif\n"
"            >\n"
"            <td>${line['name']}</td>\n"
"            <td>${line['target']}\n"
"            % if line['suffix']:\n"
"                ${line['suffix']}\n"
"            % endif\n"
"            </td>\n"
"            <td>${line['current']}\n"
"            % if line['suffix']:\n"
"                ${line['suffix']}\n"
"            % endif\n"
"            </td>\n"
"            <td>${line['completeness']} %</td>\n"
"        </tr>\n"
"    % endfor\n"
"    </table>\n"
"% else:\n"
"    % for line in ctx[\"challenge_lines\"]:\n"
"        <table width=\"100%\" border=\"1\">\n"
"            <tr>\n"
"                <th colspan=\"4\">${line['name']}</th>\n"
"            </tr>\n"
"            <tr>\n"
"                <th>#</th>\n"
"                <th>Лице</th>\n"
"                <th>Комплетираност</th>\n"
"                <th>Моментално</th>\n"
"            </tr>\n"
"            % for goal in line['goals']:\n"
"                <tr\n"
"                    % if goal.completeness >= 100:\n"
"                        style=\"font-weight:bold;\"\n"
"                    % endif\n"
"                    >\n"
"                    <td>${goal['rank']}</td>\n"
"                    <td>${goal['name']}</td>\n"
"                    <td>${goal['completeness']}%</td>\n"
"                    <td>${goal['current']}/${line['target']}\n"
"                    % if line['suffix']:\n"
"                        ${line['suffix']}\n"
"                    % endif\n"
"                    </td>\n"
"                </tr>\n"
"            % endfor\n"
"        </table>\n"
"\n"
"        <br/><br/>\n"
"\n"
"    % endfor\n"
"% endif\n"
"            "

#. module: gamification
#: selection:gamification.challenge.line,condition:0
msgid "<="
msgstr "<="

#. module: gamification
#: code:addons/gamification/models/challenge.py:745
#, python-format
msgid ""
"<br/>Nobody has succeeded to reach every goal, no badge is rewared for this "
"challenge."
msgstr ""
"<br/>Никој не успеа да ги оствари сите цели, нема да биде доделена значка за "
"овој предизвик."

#. module: gamification
#: code:addons/gamification/models/challenge.py:743
#, python-format
msgid "<br/>Reward (badge %s) for every succeeding user was sent to %s."
msgstr "<br/>Наградна (значка %s) за секој успешен корисник е пратена на %s."

#. module: gamification
#: code:addons/gamification/models/challenge.py:752
#, python-format
msgid ""
"<br/>Special rewards were sent to the top competing users. The ranking for "
"this challenge is :"
msgstr ""
"<br/>Специјални награди се испратени на најдобрите учесници. Резултатот од "
"овој предизвик е :"

#. module: gamification
#: model:ir.actions.act_window,help:gamification.badge_list_action
msgid ""
"<p class=\"oe_view_nocontent_create\">\n"
"                    Click to create a badge. \n"
"                </p>\n"
"                <p>\n"
"                    A badge is a symbolic token granted to a user as a sign "
"of reward.\n"
"                    It can be deserved automatically when some conditions "
"are met or manually by users.\n"
"                    Some badges are harder than others to get with specific "
"conditions.\n"
"                </p>\n"
"            "
msgstr ""
"<p class=\"oe_view_nocontent_create\">\n"
"                    Кликнете да креирате значка. \n"
"                </p>\n"
"                <p>\n"
"                    Значката е симболичен токен доделен на корисник како "
"знак на награда.\n"
"                    Може да се заслужи автоматски кога некои услови се "
"исполнети или рачно од корисници.\n"
"                    Некои значки потешко се добиваат од други, со специфични "
"услови.\n"
"                </p>\n"
"            "

#. module: gamification
#: model:ir.actions.act_window,help:gamification.challenge_list_action
msgid ""
"<p class=\"oe_view_nocontent_create\">\n"
"                    Click to create a challenge. \n"
"                </p>\n"
"                <p>\n"
"                    Assign a list of goals to chosen users to evaluate "
"them.\n"
"                    The challenge can use a period (weekly, monthly...) for "
"automatic creation of goals.\n"
"                    The goals are created for the specified users or member "
"of the group.\n"
"                </p>\n"
"            "
msgstr ""
"<p class=\"oe_view_nocontent_create\">\n"
"                    Кликнете да креирате предизвик. \n"
"                </p>\n"
"                <p>\n"
"                    Назначете листа со цели на избрани корисници за да ги "
"оцените.\n"
"                    Предизвикот може да користи период (неделно, месечно...) "
"за автоматско креирање цели.\n"
"                    Целите се креираат за одредени корисници или членови на "
"групата.\n"
"                </p>\n"
"            "

#. module: gamification
#: model:ir.actions.act_window,help:gamification.goal_definition_list_action
msgid ""
"<p class=\"oe_view_nocontent_create\">\n"
"                    Click to create a goal definition. \n"
"                </p>\n"
"                <p>\n"
"                    A goal definition is a technical model of goal defining "
"a condition to reach.\n"
"                    The dates, values to reach or users are defined in goal "
"instance.\n"
"                </p>\n"
"            "
msgstr ""
"<p class=\"oe_view_nocontent_create\">\n"
"                    Кликнете да креирате дефиниција на цел. \n"
"                </p>\n"
"                <p>\n"
"                    Дефиниција на цел е технички модел на цел што дефинира "
"услови што треба да се исполнат.\n"
"                    Датуми, вредности да се достигнат или корисници се "
"дефинирамо во инстанца на цел.\n"
"                </p>\n"
"            "

#. module: gamification
#: model:ir.actions.act_window,help:gamification.goal_list_action
msgid ""
"<p class=\"oe_view_nocontent_create\">\n"
"                    Click to create a goal. \n"
"                </p>\n"
"                <p>\n"
"                    A goal is defined by a user and a goal definition.\n"
"                    Goals can be created automatically by using challenges.\n"
"                </p>\n"
"            "
msgstr ""
"<p class=\"oe_view_nocontent_create\">\n"
"                    Кликнете да креирате цел. \n"
"                </p>\n"
"                <p>\n"
"                    Цел се дефинира од корисник или дефиниција на цел.\n"
"                    Целите можат да се креират автоматски преку предизвици.\n"
"                </p>\n"
"            "

#. module: gamification
#: model:ir.actions.act_window,help:gamification.goals_from_challenge_act
msgid ""
"<p>\n"
"                There is no goals associated to this challenge matching your "
"search.\n"
"                Make sure that your challenge is active and assigned to at "
"least one user.\n"
"              </p>\n"
"            "
msgstr ""
"<p>\n"
"                Нема цели поврзани со овој предизвик кои се совпаѓаат со "
"вашето пребарување.\n"
"                Осигурајте се дека вашиот предизвик е активен и назначен "
"барем на еден корисник.\n"
"              </p>\n"
"            "

#. module: gamification
#: selection:gamification.challenge.line,condition:0
msgid ">="
msgstr ">="

#. module: gamification
#: help:gamification.goal.definition,condition:0
msgid ""
"A goal is considered as completed when the current value is compared to the "
"value to reach"
msgstr ""
"Целта се смета за остварена кога моменталната вредност се споредува со "
"вредноста што треба да се достигне"

#. module: gamification
#: selection:gamification.badge,rule_auth:0
msgid "A selected list of users"
msgstr "Избрана листа на корисници"

#. module: gamification
#: view:gamification.challenge:gamification.view_challenge_wizard
msgid "Accept"
msgstr "Прифати"

#. module: gamification
#: field:gamification.goal.definition,action_id:0
msgid "Action"
msgstr "Акција"

#. module: gamification
#: field:gamification.badge,active:0
msgid "Active"
msgstr "Активно"

#. module: gamification
#: view:gamification.challenge:gamification.challenge_form_view
msgid "Advanced Options"
msgstr "Напредни опции"

#. module: gamification
#: field:gamification.badge,rule_auth:0
msgid "Allowance to Grant"
msgstr "Дозвола за доделување"

#. module: gamification
#: help:gamification.challenge,user_domain:0
msgid "Alternative to a list of users"
msgstr "Алтернатива на листа на корисници"

#. module: gamification
#: field:gamification.challenge,category:0
msgid "Appears in"
msgstr "Се појавува во"

#. module: gamification
#: view:gamification.challenge:gamification.challenge_form_view
msgid "Assign Challenge To"
msgstr "Назначи предизвик на"

#. module: gamification
#: field:gamification.badge,rule_auth_user_ids:0
msgid "Authorized Users"
msgstr "Овластени корисници"

#. module: gamification
#: selection:gamification.goal.definition,computation_mode:0
msgid "Automatic: execute a specific Python code"
msgstr "Автоматски: изврши одреден Python код"

#. module: gamification
#: selection:gamification.goal.definition,computation_mode:0
msgid "Automatic: number of records"
msgstr "Автоматски: број на записи"

#. module: gamification
#: selection:gamification.goal.definition,computation_mode:0
msgid "Automatic: sum on a field"
msgstr "Автоматски: збир на поле"

#. module: gamification
#: view:gamification.badge:gamification.badge_form_view
#: field:gamification.badge,name:0
#: field:gamification.badge.user,badge_id:0
#: field:gamification.badge.user.wizard,badge_id:0
msgid "Badge"
msgstr "Значка"

#. module: gamification
#: view:gamification.badge:gamification.badge_form_view
msgid "Badge Description"
msgstr "Опис на значка"

#. module: gamification
#: model:mail.message.subtype,description:gamification.mt_badge_granted
#: model:mail.message.subtype,name:gamification.mt_badge_granted
msgid "Badge Granted"
msgstr "Значката е доделена"

#. module: gamification
#: view:gamification.badge:gamification.badge_list_view
msgid "Badge List"
msgstr "Листа на значки"

#. module: gamification
#: field:gamification.badge.user,badge_name:0
msgid "Badge Name"
msgstr "Име на значка"

#. module: gamification
#: model:ir.actions.act_window,name:gamification.badge_list_action
#: model:ir.ui.menu,name:gamification.gamification_badge_menu
msgid "Badges"
msgstr "Значки"

#. module: gamification
#: view:gamification.challenge:gamification.challenge_form_view
msgid ""
"Badges are granted when a challenge is finished. This is either at the end "
"of a running period (eg: end of the month for a monthly challenge), at the "
"end date of a challenge (if no periodicity is set) or when the challenge is "
"manually closed."
msgstr ""
"Значките се доделуваат кога предизвикот е завршен. Ова е или на крајот на "
"одредениот период (пр: на крајот од месецот за месечни предизвици), на "
"крајот на датумот на предизвикот (ако не е подесена периодичност) или кога "
"предизвикот рачно се затвори."

#. module: gamification
#: field:gamification.goal.definition,batch_mode:0
msgid "Batch Mode"
msgstr "Групен мод"

#. module: gamification
#: model:gamification.badge,name:gamification.badge_idea
msgid "Brilliant"
msgstr "Брилијант"

#. module: gamification
#: view:gamification.badge:gamification.badge_kanban_view
msgid "Can not grant"
msgstr "Не може да се додели"

#. module: gamification
#: code:addons/gamification/models/goal.py:453
#, python-format
msgid "Can not modify the configuration of a started goal"
msgstr "Не може да се уредува конфигурација на веќе започната цел"

#. module: gamification
#: view:gamification.badge.user.wizard:gamification.view_badge_wizard_grant
#: view:gamification.goal.wizard:gamification.view_goal_wizard_update_current
msgid "Cancel"
msgstr "Откажи"

#. module: gamification
#: selection:gamification.goal,state:0
msgid "Canceled"
msgstr "Откажано"

#. module: gamification
#: view:gamification.challenge:gamification.challenge_form_view
msgid "Category"
msgstr "Категорија"

#. module: gamification
#: view:gamification.challenge:gamification.view_challenge_wizard
#: field:gamification.challenge.line,challenge_id:0
#: field:gamification.goal,challenge_id:0
msgid "Challenge"
msgstr "Предизвик"

#. module: gamification
#: model:ir.actions.act_window,name:gamification.challenge_wizard
msgid "Challenge Description"
msgstr "Опис на предизвик"

#. module: gamification
#: field:gamification.goal,line_id:0
msgid "Challenge Line"
msgstr "Линија на предизвик"

#. module: gamification
#: view:gamification.challenge:gamification.view_challenge_wizard
#: view:gamification.challenge.line:gamification.challenge_line_list_view
msgid "Challenge Lines"
msgstr "Линии на предизвик"

#. module: gamification
#: field:gamification.challenge,name:0
msgid "Challenge Name"
msgstr "Име на предизвик"

#. module: gamification
#: field:gamification.badge.user,challenge_id:0
msgid "Challenge originating"
msgstr "Потекло на предизвик"

#. module: gamification
#: help:gamification.goal,challenge_id:0
msgid ""
"Challenge that generated the goal, assign challenge to users to generate "
"goals with a value in this field."
msgstr ""
"Предизвик кој ја генерирал целта, назначи предизвик на корисници да се "
"генерираат цели со вредност во ова поле."

#. module: gamification
#: view:gamification.challenge:gamification.view_challenge_kanban
#: model:ir.actions.act_window,name:gamification.challenge_list_action
#: model:ir.ui.menu,name:gamification.gamification_challenge_menu
msgid "Challenges"
msgstr "Предизвици"

#. module: gamification
#: help:gamification.badge,rule_max:0
msgid "Check to set a monthly limit per person of sending this badge"
msgstr ""
"Означете за да поставите максимален број по лице за праќање на оваа значка"

#. module: gamification
#: view:gamification.goal.definition:gamification.goal_definition_form_view
msgid "Clickable Goals"
msgstr "Цели што може да се кликат"

#. module: gamification
#: field:gamification.goal,closed:0
msgid "Closed goal"
msgstr "Затворени цели"

#. module: gamification
#: field:gamification.badge.user,comment:0
#: field:gamification.badge.user.wizard,comment:0
msgid "Comment"
msgstr "Коментар"

#. module: gamification
#: model:gamification.challenge,name:gamification.challenge_base_discover
msgid "Complete your Profile"
msgstr "Комплетирајте го Вашиот профил"

#. module: gamification
#: field:gamification.goal,completeness:0
msgid "Completeness"
msgstr "Комплетност"

#. module: gamification
#: view:gamification.goal.definition:gamification.goal_definition_search_view
#: field:gamification.goal.definition,computation_mode:0
msgid "Computation Mode"
msgstr "Мод на пресметка"

#. module: gamification
#: field:gamification.goal,computation_mode:0
msgid "Computation mode"
msgstr "Мод на пресметка"

#. module: gamification
#: field:gamification.challenge.line,condition:0
msgid "Condition"
msgstr "Услов"

#. module: gamification
#: model:ir.actions.act_window,name:gamification.action_new_simplified_res_users
msgid "Create User"
msgstr "Креирај корисник"

#. module: gamification
#: model:ir.actions.act_window,help:gamification.action_new_simplified_res_users
msgid ""
"Create and manage users that will connect to the system. Users can be "
"deactivated should there be a period of time during which they will/should "
"not connect to the system. You can assign them groups in order to give them "
"specific access to the applications they need to use in the system."
msgstr ""
"Креирај и управувај со корисници што ќе се поврзат на системот. Корисниците "
"можат да бидат деактивирани доколку постои период на време во кој тие не "
"треба да бидат поврзани на систем. Можете да им назначите групи со цел да им "
"овозможите одреден пристап до апликацијата што треба да ја користат во "
"системот."

#. module: gamification
#: field:gamification.badge.user,create_date:0
msgid "Created"
msgstr "Креирано"

#. module: gamification
#: field:gamification.badge,create_uid:0
#: field:gamification.badge.user.wizard,create_uid:0
#: field:gamification.challenge,create_uid:0
#: field:gamification.challenge.line,create_uid:0
#: field:gamification.goal,create_uid:0
#: field:gamification.goal.definition,create_uid:0
#: field:gamification.goal.wizard,create_uid:0
msgid "Created by"
msgstr "Креирано од"

#. module: gamification
#: field:gamification.badge,create_date:0
#: field:gamification.badge.user.wizard,create_date:0
#: field:gamification.challenge,create_date:0
#: field:gamification.challenge.line,create_date:0
#: field:gamification.goal,create_date:0
#: field:gamification.goal.definition,create_date:0
#: field:gamification.goal.wizard,create_date:0
msgid "Created on"
msgstr "Креирано на"

#. module: gamification
#: field:gamification.badge.user,create_uid:0
msgid "Creator"
msgstr "Креатор"

#. module: gamification
#: field:gamification.goal.wizard,current:0
msgid "Current"
msgstr "Тековен"

#. module: gamification
#: field:gamification.goal,current:0
msgid "Current Value"
msgstr "Моментална вредност"

#. module: gamification
#: selection:gamification.challenge,period:0
#: selection:gamification.challenge,report_message_frequency:0
msgid "Daily"
msgstr "Дневно"

#. module: gamification
#: view:gamification.goal:gamification.goal_form_view
msgid "Data"
msgstr "Податоци"

#. module: gamification
#: field:gamification.goal.definition,field_date_id:0
msgid "Date Field"
msgstr "Поле за датум"

#. module: gamification
#: help:gamification.badge,message_last_post:0
#: help:gamification.challenge,message_last_post:0
msgid "Date of the last message posted on the record."
msgstr "Датум на испраќање на последната порака"

#. module: gamification
#: help:gamification.challenge,category:0
msgid "Define the visibility of the challenge through menus"
msgstr "Дефинирајте видливост на предизвикот преку мени-ата"

#. module: gamification
#: help:gamification.goal.definition,computation_mode:0
msgid ""
"Defined how will be computed the goals. The result of the operation will be "
"stored in the field 'Current'."
msgstr ""
"Дефинирано како ќе се пресметуваат целите. Резултатот од операцијата ќе биде "
"прикажан во полето 'Моментално'."

#. module: gamification
#: field:gamification.goal,definition_condition:0
msgid "Definition Condition"
msgstr "Услов на дефиницја"

#. module: gamification
#: field:gamification.goal,definition_description:0
msgid "Definition Description"
msgstr "Опис на дефиниција"

#. module: gamification
#: view:gamification.challenge:gamification.challenge_form_view
msgid "Depending on the Display mode, reports will be individual or shared."
msgstr ""
"Во зависност од модот на прикажување, извештаите ќе бидат индивидуални или "
"заеднички."

#. module: gamification
#: view:gamification.challenge:gamification.challenge_form_view
msgid ""
"Describe the challenge: what is does, who it targets, why it matters..."
msgstr "Опишете го предизвикот: што прави, кого таргетира, зошто е важен..."

#. module: gamification
#: view:gamification.badge.user.wizard:gamification.view_badge_wizard_grant
msgid "Describe what they did and why it matters (will be public)"
msgstr "Опишете што направиле и зошто е важно тоа (ќе биде јавно)"

#. module: gamification
#: field:gamification.badge,description:0
#: field:gamification.challenge,description:0
msgid "Description"
msgstr "Опис"

#. module: gamification
#: field:gamification.challenge,visibility_mode:0
#: field:gamification.goal,definition_display:0
msgid "Display Mode"
msgstr "Мод на прикажување"

#. module: gamification
#: field:gamification.badge,display_name:0
#: field:gamification.badge.user,display_name:0
#: field:gamification.badge.user.wizard,display_name:0
#: field:gamification.challenge,display_name:0
#: field:gamification.challenge.line,display_name:0
#: field:gamification.goal,display_name:0
#: field:gamification.goal.definition,display_name:0
#: field:gamification.goal.wizard,display_name:0
msgid "Display Name"
msgstr ""

#. module: gamification
#: field:gamification.goal.definition,display_mode:0
msgid "Displayed as"
msgstr "Прикажано како"

#. module: gamification
#: field:gamification.goal.definition,batch_distinctive_field:0
msgid "Distinctive field for batch user"
msgstr ""

#. module: gamification
#: help:gamification.goal.definition,domain:0
msgid ""
"Domain for filtering records. General rule, not user depending, e.g. "
"[('state', '=', 'done')]. The expression can contain reference to 'user' "
"which is a browse record of the current user if not in batch mode."
msgstr ""

#. module: gamification
#: selection:gamification.challenge,state:0
#: view:gamification.goal:gamification.goal_search_view
msgid "Done"
msgstr "Завршено"

#. module: gamification
#: selection:gamification.challenge,state:0
#: view:gamification.goal:gamification.goal_search_view
#: selection:gamification.goal,state:0
msgid "Draft"
msgstr "Нацрт"

#. module: gamification
#: field:gamification.challenge,end_date:0
#: view:gamification.goal:gamification.goal_search_view
#: field:gamification.goal,end_date:0
msgid "End Date"
msgstr "Датум на завршување"

#. module: gamification
#: code:addons/gamification/models/challenge.py:553
#: code:addons/gamification/models/goal.py:148
#: code:addons/gamification/models/goal.py:453
#, python-format
msgid "Error!"
msgstr "Грешка!"

#. module: gamification
#: help:gamification.goal.definition,batch_mode:0
msgid "Evaluate the expression in batch instead of once for each user"
msgstr "Оценете го изразот групно наместо по еднаш за секој корисник"

#. module: gamification
#: field:gamification.goal.definition,batch_user_expression:0
msgid "Evaluted expression for batch mode"
msgstr "Оценуван израз за групен мод"

#. module: gamification
#: view:gamification.challenge:gamification.view_challenge_wizard
msgid "Even if the challenge is failed, best challengers will be rewarded"
msgstr ""
"Дури и ако предизвикот не е успешен, најдобрите учесници ќе бидат наградени"

#. module: gamification
#: selection:gamification.badge,rule_auth:0
msgid "Everyone"
msgstr "Сите"

#. module: gamification
#: selection:gamification.goal.definition,display_mode:0
msgid "Exclusive (done or not-done)"
msgstr "Ексклузивно (завршено или незавршено)"

#. module: gamification
#: selection:gamification.goal,state:0
msgid "Failed"
msgstr "Неуспешно"

#. module: gamification
#: field:gamification.goal.definition,field_id:0
msgid "Field to Sum"
msgstr "Поле за збир"

#. module: gamification
#: field:gamification.goal.definition,domain:0
msgid "Filter Domain"
msgstr "Филтрирај домен"

#. module: gamification
#: field:gamification.badge,message_follower_ids:0
#: field:gamification.challenge,message_follower_ids:0
msgid "Followers"
msgstr "Следбеници"

#. module: gamification
#: field:gamification.challenge,reward_first_id:0
msgid "For 1st user"
msgstr "За прв корисник"

#. module: gamification
#: field:gamification.challenge,reward_second_id:0
msgid "For 2nd user"
msgstr "За втор корисник"

#. module: gamification
#: field:gamification.challenge,reward_third_id:0
msgid "For 3rd user"
msgstr "За трет корисник"

#. module: gamification
#: field:gamification.challenge,reward_id:0
msgid "For Every Succeding User"
msgstr "За секој нареден корисник"

#. module: gamification
#: view:gamification.goal.definition:gamification.goal_definition_form_view
msgid "Formating Options"
msgstr "Опции на форматирање"

#. module: gamification
#: view:gamification.goal:gamification.goal_kanban_view
msgid "From"
msgstr "Од"

#. module: gamification
#: field:gamification.goal.definition,full_suffix:0
msgid "Full Suffix"
msgstr "Целосен суфикс"

#. module: gamification
#: model:ir.module.category,name:gamification.module_goal_category
msgid "Gamification"
msgstr "Гамификација"

#. module: gamification
#: model:ir.ui.menu,name:gamification.gamification_menu
msgid "Gamification Tools"
msgstr "Алатки за гамификација"

#. module: gamification
#: model:ir.model,name:gamification.model_gamification_badge
msgid "Gamification badge"
msgstr "Значка за гамификација"

#. module: gamification
#: model:ir.model,name:gamification.model_gamification_challenge
msgid "Gamification challenge"
msgstr "Предизвик за гамификација"

#. module: gamification
#: model:ir.model,name:gamification.model_gamification_challenge_line
msgid "Gamification generic goal for challenge"
msgstr "Генерична цел на предизвик за гамификација"

#. module: gamification
#: model:ir.model,name:gamification.model_gamification_goal_definition
msgid "Gamification goal definition"
msgstr "Дефиниција на цел за гамификација"

#. module: gamification
#: model:ir.model,name:gamification.model_gamification_goal
msgid "Gamification goal instance"
msgstr "Инстанца на цел за гамификација"

#. module: gamification
#: model:ir.model,name:gamification.model_gamification_badge_user
msgid "Gamification user badge"
msgstr "Значна на корисник за гамификација"

#. module: gamification
#: view:gamification.challenge:gamification.view_challenge_kanban
#: view:gamification.goal:gamification.goal_form_view
#: field:gamification.goal.wizard,goal_id:0
msgid "Goal"
msgstr "Цел"

#. module: gamification
#: field:gamification.challenge.line,definition_id:0
#: view:gamification.goal:gamification.goal_search_view
#: field:gamification.goal,definition_id:0
#: field:gamification.goal.definition,name:0
msgid "Goal Definition"
msgstr "Дефинирање цел"

#. module: gamification
#: view:gamification.goal.definition:gamification.goal_definition_list_view
#: model:ir.actions.act_window,name:gamification.goal_definition_list_action
#: model:ir.ui.menu,name:gamification.gamification_definition_menu
msgid "Goal Definitions"
msgstr "Дефинирање на цел"

#. module: gamification
#: field:gamification.goal.definition,description:0
msgid "Goal Description"
msgstr "Опис на цел"

#. module: gamification
#: view:gamification.goal:gamification.goal_form_view
msgid "Goal Failed"
msgstr "Поле за цел"

#. module: gamification
#: view:gamification.goal:gamification.goal_list_view
msgid "Goal List"
msgstr "Листа на цели"

#. module: gamification
#: field:gamification.goal.definition,condition:0
msgid "Goal Performance"
msgstr "Изведба на цел"

#. module: gamification
#: view:gamification.goal:gamification.goal_form_view
msgid "Goal Reached"
msgstr "Достигната цел"

#. module: gamification
#: view:gamification.challenge:gamification.challenge_form_view
#: view:gamification.challenge:gamification.challenge_list_view
#: view:gamification.goal.definition:gamification.goal_definition_form_view
msgid "Goal definitions"
msgstr "Дефиниции на цел"

#. module: gamification
#: view:gamification.challenge:gamification.challenge_form_view
#: view:gamification.challenge:gamification.view_challenge_kanban
#: view:gamification.challenge:gamification.view_challenge_wizard
#: model:ir.actions.act_window,name:gamification.goal_list_action
#: model:ir.ui.menu,name:gamification.gamification_goal_menu
msgid "Goals"
msgstr "Цели"

#. module: gamification
#: model:gamification.badge,name:gamification.badge_good_job
msgid "Good Job"
msgstr "Добра работа"

#. module: gamification
#: view:gamification.badge:gamification.badge_kanban_view
msgid "Grant"
msgstr "Додели"

#. module: gamification
#: view:gamification.badge.user.wizard:gamification.view_badge_wizard_grant
#: model:ir.actions.act_window,name:gamification.action_grant_wizard
msgid "Grant Badge"
msgstr "Додели значка"

#. module: gamification
#: view:gamification.badge.user.wizard:gamification.view_badge_wizard_grant
#: view:gamification.goal.wizard:gamification.view_goal_wizard_update_current
msgid "Grant Badge To"
msgstr "Додели значка на"

#. module: gamification
#: view:gamification.badge:gamification.badge_form_view
msgid "Grant this Badge"
msgstr "Додели ја оваа значка"

#. module: gamification
#: view:gamification.badge.user:gamification.badge_user_kanban_view
msgid "Granted by"
msgstr "Доделено од"

#. module: gamification
#: view:gamification.badge:gamification.badge_form_view
msgid "Granting"
msgstr "Доделување"

#. module: gamification
#: view:gamification.challenge:gamification.challenge_search_view
#: view:gamification.goal:gamification.goal_search_view
#: view:gamification.goal.definition:gamification.goal_definition_search_view
msgid "Group By"
msgstr "Групирање според"

#. module: gamification
#: help:gamification.challenge,report_message_group_id:0
msgid "Group that will receive a copy of the report in addition to the user"
msgstr ""
"Група која, освен корисникот, исто така ќе добие копија од извештајот"

#. module: gamification
#: view:gamification.challenge:gamification.challenge_search_view
msgid "HR Challenges"
msgstr "HR предизвици"

#. module: gamification
#: model:gamification.badge,name:gamification.badge_hidden
msgid "Hidden"
msgstr "Сокриено"

#. module: gamification
#: help:gamification.badge,message_summary:0
#: help:gamification.challenge,message_summary:0
msgid ""
"Holds the Chatter summary (number of messages, ...). This summary is "
"directly in html format in order to be inserted in kanban views."
msgstr ""
"Содржи резиме на конверзација (број на пораки, ...). Ова резиме е директно "
"во html формат со цел да биде вметнато во kanban преглед."

#. module: gamification
#: view:gamification.goal.definition:gamification.goal_definition_form_view
msgid "How to compute the goal?"
msgstr "Како да се пресмета цел?"

#. module: gamification
#: field:gamification.badge,id:0
#: field:gamification.badge.user,id:0
#: field:gamification.badge.user.wizard,id:0
#: field:gamification.challenge,id:0
#: field:gamification.challenge.line,id:0
#: field:gamification.goal,id:0
#: field:gamification.goal.definition,id:0
#: field:gamification.goal.wizard,id:0
msgid "ID"
msgstr "ID"

#. module: gamification
#: field:gamification.goal.definition,res_id_field:0
msgid "ID Field of user"
msgstr "Поле за ID на корисник"

#. module: gamification
#: help:gamification.badge,remaining_sending:0
msgid "If a maxium is set"
msgstr "Ако максимумот е поставен"

#. module: gamification
#: help:gamification.badge,message_unread:0
#: help:gamification.challenge,message_unread:0
msgid "If checked new messages require your attention."
msgstr "Доколку е означено, новите пораки го бараат вашето вниманите."

#. module: gamification
#: help:gamification.badge.user,challenge_id:0
msgid "If this badge was rewarded through a challenge"
msgstr "Ако оваа значка е доделена преку предизвик"

#. module: gamification
#: field:gamification.badge,image:0
msgid "Image"
msgstr "Слика"

#. module: gamification
#: selection:gamification.challenge,state:0
msgid "In Progress"
msgstr "Во тек"

#. module: gamification
#: view:gamification.goal.definition:gamification.goal_definition_form_view
msgid ""
"In batch mode, the domain is evaluated globally. If enabled, do not use "
"keyword 'user' in above filter domain."
msgstr ""

#. module: gamification
#: help:gamification.goal.definition,batch_distinctive_field:0
msgid ""
"In batch mode, this indicates which field distinct one user form the other, "
"e.g. user_id, partner_id..."
msgstr ""

#. module: gamification
#: help:gamification.goal,last_update:0
msgid ""
"In case of manual goal, reminders are sent if the goal as not been updated "
"for a while (defined in challenge). Ignored in case of non-manual goal or "
"goal not linked to a challenge."
msgstr ""
"Во случај на рачно поставена цел, се праќаат потсетници ако целта не е "
"ажурирана извесно време (дефинирано во предизвик). Се игнорира во случај на "
"цел која не е рачно поставена или цел што не е поврзана со предизвик."

#. module: gamification
#: selection:gamification.goal,state:0
msgid "In progress"
msgstr "Во тек"

#. module: gamification
#: selection:gamification.challenge,visibility_mode:0
msgid "Individual Goals"
msgstr "Индивидуални цели"

#. module: gamification
#: field:gamification.goal.definition,model_inherited_model_ids:0
msgid "Inherited models"
msgstr "Наследени модели"

#. module: gamification
#: code:addons/gamification/models/goal.py:319
#, python-format
msgid "Invalid return content from the evaluation of code for definition %s"
msgstr ""
"Невалидна повратна содржина од евалуацијата на кодот за дефиниција %s"

#. module: gamification
#: model:gamification.goal.definition,name:gamification.definition_base_invite
msgid "Invite new Users"
msgstr "Покани нови корисници"

#. module: gamification
#: view:gamification.challenge:gamification.view_challenge_wizard
msgid "Invited"
msgstr "Поканети"

#. module: gamification
#. openerp-web
#: code:addons/gamification/static/src/xml/gamification.xml:105
#, python-format
msgid "Invited Challenges"
msgstr "Поканети предизвици"

#. module: gamification
#: field:gamification.badge,message_is_follower:0
#: field:gamification.challenge,message_is_follower:0
msgid "Is a Follower"
msgstr "Е следбеник"

#. module: gamification
#: field:gamification.badge,message_last_post:0
#: field:gamification.challenge,message_last_post:0
msgid "Last Message Date"
msgstr "Датум на последна порака"

#. module: gamification
#: field:gamification.badge,__last_update:0
#: field:gamification.badge.user,__last_update:0
#: field:gamification.badge.user.wizard,__last_update:0
#: field:gamification.challenge,__last_update:0
#: field:gamification.challenge.line,__last_update:0
#: field:gamification.goal,__last_update:0
#: field:gamification.goal.definition,__last_update:0
#: field:gamification.goal.wizard,__last_update:0
msgid "Last Modified on"
msgstr ""

#. module: gamification
#: field:gamification.challenge,last_report_date:0
msgid "Last Report Date"
msgstr "Датум на последен извештај"

#. module: gamification
#: field:gamification.goal,last_update:0
msgid "Last Update"
msgstr "Последно ажурирање"

#. module: gamification
#: field:gamification.badge,write_uid:0
#: field:gamification.badge.user,write_uid:0
#: field:gamification.badge.user.wizard,write_uid:0
#: field:gamification.challenge,write_uid:0
#: field:gamification.challenge.line,write_uid:0
#: field:gamification.goal,write_uid:0
#: field:gamification.goal.definition,write_uid:0
#: field:gamification.goal.wizard,write_uid:0
msgid "Last Updated by"
msgstr "Последно ажурирање од"

#. module: gamification
#: field:gamification.badge,write_date:0
#: field:gamification.badge.user,write_date:0
#: field:gamification.badge.user.wizard,write_date:0
#: field:gamification.challenge,write_date:0
#: field:gamification.challenge.line,write_date:0
#: field:gamification.goal,write_date:0
#: field:gamification.goal.definition,write_date:0
#: field:gamification.goal.wizard,write_date:0
msgid "Last Updated on"
msgstr "Последно ажурирање на"

#. module: gamification
#: selection:gamification.challenge,visibility_mode:0
msgid "Leader Board (Group Ranking)"
msgstr "Водечка табела (Рангирање на група)"

#. module: gamification
#: field:gamification.badge,rule_max_number:0
msgid "Limitation Number"
msgstr "Број на ограничувања"

#. module: gamification
#: view:gamification.challenge:gamification.challenge_form_view
msgid "Line List"
msgstr "Листа на ставки"

#. module: gamification
#: field:gamification.challenge,line_ids:0
msgid "Lines"
msgstr "Линии"

#. module: gamification
#: help:gamification.challenge,line_ids:0
msgid "List of goals that will be set"
msgstr "Листа на цели што ќе бидат поставени"

#. module: gamification
#: help:gamification.challenge,user_ids:0
msgid "List of users participating to the challenge"
msgstr "Листа на корисници кои ќе учествуваат во предизвикот"

#. module: gamification
#: model:gamification.goal.definition,name:gamification.definition_nbr_following
msgid "Mail Group Following"
msgstr ""

#. module: gamification
#: model:res.groups,name:gamification.group_goal_manager
msgid "Manager"
msgstr "Менаџер"

#. module: gamification
#: field:gamification.badge,message_ids:0
#: field:gamification.challenge,message_ids:0
msgid "Messages"
msgstr "Пораки"

#. module: gamification
#: help:gamification.badge,message_ids:0
#: help:gamification.challenge,message_ids:0
msgid "Messages and communication history"
msgstr "Историја на пораки и комуникација"

#. module: gamification
#: view:gamification.goal.definition:gamification.goal_definition_search_view
#: field:gamification.goal.definition,model_id:0
msgid "Model"
msgstr "Модел"

#. module: gamification
#: field:gamification.challenge.line,definition_monetary:0
msgid "Monetary"
msgstr "Монетарен"

#. module: gamification
#: field:gamification.goal.definition,monetary:0
msgid "Monetary Value"
msgstr "Монетарна вредност"

#. module: gamification
#: selection:gamification.challenge,period:0
#: selection:gamification.challenge,report_message_frequency:0
msgid "Monthly"
msgstr "Месечно"

#. module: gamification
#: field:gamification.badge,rule_max:0
msgid "Monthly Limited Sending"
msgstr "Месечен лимит на праќање"

#. module: gamification
#: field:gamification.badge,stat_this_month:0
msgid "Monthly total"
msgstr "Месечно вкупно"

#. module: gamification
#: view:gamification.goal:gamification.goal_search_view
msgid "My Goals"
msgstr "Мои цели"

#. module: gamification
#: field:gamification.badge,stat_my_monthly_sending:0
msgid "My Monthly Sending Total"
msgstr ""

#. module: gamification
#: field:gamification.badge,stat_my_this_month:0
msgid "My Monthly Total"
msgstr "Мое месечно вкупно"

#. module: gamification
#: field:gamification.badge,stat_my:0
msgid "My Total"
msgstr "Мое вкупно"

#. module: gamification
#: field:gamification.challenge.line,name:0
msgid "Name"
msgstr "Име"

#. module: gamification
#: selection:gamification.challenge,report_message_frequency:0
msgid "Never"
msgstr "Никогаш"

#. module: gamification
#: help:gamification.challenge,remind_update_delay:0
msgid "Never reminded if no value or zero is specified."
msgstr "Никогаш не потсетува ако нема вредност или пак е внесена нула."

#. module: gamification
#: field:gamification.challenge,next_report_date:0
msgid "Next Report Date"
msgstr "Следна дата на извештај"

#. module: gamification
#: view:gamification.badge:gamification.badge_form_view
msgid "No monthly sending limit"
msgstr "Без месечен лимит на праќање"

#. module: gamification
#: selection:gamification.badge,rule_auth:0
msgid "No one, assigned through challenges"
msgstr "Никој, се доделува преку предизвици"

#. module: gamification
#: code:addons/gamification/models/challenge.py:755
#, python-format
msgid "Nobody reached the required conditions to receive special badges."
msgstr ""
"Никој не ги оствари потребните услови за добивање на специјална значка."

#. module: gamification
#: selection:gamification.challenge,period:0
msgid "Non recurring"
msgstr "Без да се повтара"

#. module: gamification
#: field:gamification.challenge,remind_update_delay:0
msgid "Non-updated manual goals will be reminded after"
msgstr "За не ажурирани рачно поставени цели, ќе се испрати потсетување по"

#. module: gamification
#: view:gamification.challenge:gamification.challenge_form_view
msgid "Notification Messages"
msgstr "Пораки за известувањa"

#. module: gamification
#: field:gamification.badge,stat_count_distinct:0
msgid "Number of users"
msgstr "Број на корисници"

#. module: gamification
#: selection:gamification.challenge,report_message_frequency:0
msgid "On change"
msgstr "При промена"

#. module: gamification
#: help:gamification.badge,rule_auth_badge_ids:0
msgid "Only the people having these badges can give this badge"
msgstr ""
"Само луѓето кои ги поседуваат овие значки може да ја доделат оваа значка"

#. module: gamification
#: help:gamification.badge,rule_auth_user_ids:0
msgid "Only these people can give this badge"
msgstr "Само овие луѓе можат да ја доделат оваа значка"

#. module: gamification
#: view:gamification.goal.definition:gamification.goal_definition_form_view
msgid "Optimisation"
msgstr "Оптимизација"

#. module: gamification
#: field:gamification.badge,owner_ids:0
msgid "Owners"
msgstr "Сопственици"

#. module: gamification
#: view:gamification.challenge:gamification.view_challenge_wizard
msgid "Participating"
msgstr "Кои учествуваат"

#. module: gamification
#: selection:gamification.badge,rule_auth:0
msgid "People having some badges"
msgstr "Луѓе кои имаат некои значки"

#. module: gamification
#: view:gamification.challenge:gamification.challenge_search_view
msgid "Period"
msgstr "Период"

#. module: gamification
#: help:gamification.challenge,period:0
msgid ""
"Period of automatic goal assigment. If none is selected, should be launched "
"manually."
msgstr ""
"Период на автоматско назначување на цели. Ако ниту еден не е избран треба да "
"се стартува рачно."

#. module: gamification
#: field:gamification.challenge,period:0
msgid "Periodicity"
msgstr "Периодичност"

#. module: gamification
#: model:gamification.badge,name:gamification.badge_problem_solver
msgid "Problem Solver"
msgstr "Решавач на проблеми"

#. module: gamification
#: selection:gamification.goal.definition,display_mode:0
msgid "Progressive (using numerical values)"
msgstr "Прогресивно (со употреба на нумерички вредности)"

#. module: gamification
#: field:gamification.goal.definition,compute_code:0
msgid "Python Code"
msgstr "Код Python"

#. module: gamification
#: help:gamification.goal.definition,compute_code:0
msgid ""
"Python code to be executed for each user. 'result' should contains the new "
"current value. Evaluated user can be access through object.user_id."
msgstr ""
"Python код што треба да се изврши за секој корисник. 'резултат' треба да ја "
"содржи новата моментална вредност. Корисникот што се оценува може да се види "
"преку object.user_id."

#. module: gamification
#: selection:gamification.goal,state:0
msgid "Reached"
msgstr "Достигнато"

#. module: gamification
#: view:gamification.goal:gamification.goal_form_view
msgid "Reached when current value is"
msgstr "Достигнато кога моменталната вредност е"

#. module: gamification
#: selection:gamification.goal.definition,computation_mode:0
msgid "Recorded manually"
msgstr "Запишани рачно"

#. module: gamification
#: view:gamification.goal:gamification.goal_form_view
msgid "Reference"
msgstr "Референца"

#. module: gamification
#: view:gamification.challenge:gamification.challenge_form_view
msgid "Refresh Challenge"
msgstr "Освежи предизвик"

#. module: gamification
#: view:gamification.challenge:gamification.view_challenge_wizard
msgid "Reject"
msgstr "Отфрли"

#. module: gamification
#: view:gamification.challenge:gamification.challenge_form_view
msgid "Related"
msgstr "Поврзано"

#. module: gamification
#: model:ir.actions.act_window,name:gamification.goals_from_challenge_act
msgid "Related Goals"
msgstr "Поврзани цели"

#. module: gamification
#: field:gamification.badge,remaining_sending:0
msgid "Remaining Sending Allowed"
msgstr "Останато дозволено за праќање"

#. module: gamification
#: field:gamification.goal,remind_update_delay:0
msgid "Remind delay"
msgstr "Одложување на потсетник"

#. module: gamification
#: view:gamification.challenge:gamification.challenge_form_view
msgid "Reminders for Manual Goals"
msgstr "Потсетници за рачни цели"

#. module: gamification
#: field:gamification.challenge,report_message_frequency:0
msgid "Report Frequency"
msgstr "Фреквенција на известување"

#. module: gamification
#: field:gamification.challenge,report_template_id:0
msgid "Report Template"
msgstr "Урнек за извештај"

#. module: gamification
#: field:gamification.badge,rule_auth_badge_ids:0
msgid "Required Badges"
msgstr "Потребни значки"

#. module: gamification
#: view:gamification.goal:gamification.goal_form_view
msgid "Reset Completion"
msgstr "Ресетирај комплетирање"

#. module: gamification
#: field:gamification.challenge,manager_id:0
msgid "Responsible"
msgstr "Одговорен"

#. module: gamification
#: code:addons/gamification/models/challenge.py:553
#, python-format
msgid "Retrieving progress for personal challenge without user information"
msgstr "Види напредок за личен предизвик без кориснички информации"

#. module: gamification
#: view:gamification.challenge:gamification.challenge_form_view
#: view:gamification.challenge:gamification.view_challenge_wizard
msgid "Reward"
msgstr "Награда"

#. module: gamification
#: field:gamification.challenge,reward_failure:0
msgid "Reward Bests if not Succeeded?"
msgstr "Награди ги најдобрите ако не е успешно?"

#. module: gamification
#: field:gamification.challenge,reward_realtime:0
msgid "Reward as soon as every goal is reached"
msgstr "Награди веднаш штом сите цели се постигнати"

#. module: gamification
#: field:gamification.badge,challenge_ids:0
msgid "Reward of Challenges"
msgstr "Награда за предизвик"

#. module: gamification
#: field:gamification.badge,goal_definition_ids:0
msgid "Rewarded by"
msgstr "Наградено од"

#. module: gamification
#: view:gamification.badge:gamification.badge_form_view
msgid "Rewards for challenges"
msgstr "Награди за предизвици"

#. module: gamification
#: view:gamification.goal:gamification.goal_search_view
msgid "Running"
msgstr "Се извршува"

#. module: gamification
#: view:gamification.challenge:gamification.challenge_search_view
msgid "Running Challenges"
msgstr "Предизвици во тек"

#. module: gamification
#: view:gamification.goal:gamification.goal_form_view
msgid "Schedule"
msgstr "Распоред"

#. module: gamification
#: view:gamification.challenge:gamification.challenge_search_view
msgid "Search Challenges"
msgstr "Пребарај предизвици"

#. module: gamification
#: view:gamification.goal.definition:gamification.goal_definition_search_view
msgid "Search Goal Definitions"
msgstr "Пребарај дефиниции на цели"

#. module: gamification
#: view:gamification.goal:gamification.goal_search_view
msgid "Search Goals"
msgstr "Пребарај цели"

#. module: gamification
#: view:gamification.badge:gamification.badge_form_view
msgid ""
"Security rules to define who is allowed to manually grant badges. Not "
"enforced for administrator."
msgstr ""
"Безбедносни правила за дефинирање кому е дозволено рачно да додели значка. "
"Не се применува на администратор."

#. module: gamification
#: view:gamification.challenge:gamification.challenge_form_view
msgid "Send Report"
msgstr "Испрати извештај"

#. module: gamification
#: field:gamification.challenge,report_message_group_id:0
msgid "Send a copy to"
msgstr "Испрати копија до"

#. module: gamification
#: field:gamification.badge.user,sender_id:0
msgid "Sender"
msgstr "Испраќач"

#. module: gamification
#: field:gamification.challenge.line,sequence:0
msgid "Sequence"
msgstr "Секвенца"

#. module: gamification
#: help:gamification.challenge.line,sequence:0
msgid "Sequence number for ordering"
msgstr "Секвенцен број на нарачување"

#. module: gamification
#: view:gamification.goal.wizard:gamification.view_goal_wizard_update_current
msgid "Set the current value you have reached for this goal"
msgstr "Подеси ја моменталната вредност што ја имате постигнато за оваа цел"

#. module: gamification
#: model:gamification.goal.definition,name:gamification.definition_base_company_data
msgid "Set your Company Data"
msgstr "Подесете ги информациите за Вашата компанија"

#. module: gamification
#: model:gamification.goal.definition,name:gamification.definition_base_company_logo
msgid "Set your Company Logo"
msgstr "Постави лого на Вашата компанија"

#. module: gamification
#: model:gamification.goal.definition,name:gamification.definition_base_timezone
msgid "Set your Timezone"
msgstr "Поставете ја вашата временска зона"

#. module: gamification
#: model:gamification.challenge,name:gamification.challenge_base_configure
msgid "Setup your Company"
msgstr "Уредете ја Вашата компанија"

#. module: gamification
#: view:gamification.challenge:gamification.challenge_form_view
msgid "Start Challenge"
msgstr "Започни предизвик"

#. module: gamification
#: field:gamification.challenge,start_date:0
#: field:gamification.goal,start_date:0
msgid "Start Date"
msgstr "Почетен датум"

#. module: gamification
#: view:gamification.goal:gamification.goal_form_view
msgid "Start goal"
msgstr "Започни цел"

#. module: gamification
#: view:gamification.challenge:gamification.challenge_search_view
#: field:gamification.challenge,state:0
#: view:gamification.goal:gamification.goal_search_view
#: field:gamification.goal,state:0
msgid "State"
msgstr "Состојба"

#. module: gamification
#: view:gamification.badge:gamification.badge_form_view
msgid "Statistics"
msgstr "Статистика"

#. module: gamification
#: view:gamification.challenge:gamification.challenge_form_view
msgid "Subscriptions"
msgstr "Претплати"

#. module: gamification
#: field:gamification.challenge.line,definition_full_suffix:0
#: field:gamification.goal,definition_suffix:0
#: field:gamification.goal.definition,suffix:0
msgid "Suffix"
msgstr "Суфикс"

#. module: gamification
#: field:gamification.challenge,invited_user_ids:0
msgid "Suggest to users"
msgstr "Предложи на корисниците"

#. module: gamification
#: field:gamification.badge,message_summary:0
#: field:gamification.challenge,message_summary:0
msgid "Summary"
msgstr "Резиме"

#. module: gamification
#: field:gamification.challenge.line,target_goal:0
msgid "Target Value to Reach"
msgstr "Целна вредност да се достигне"

#. module: gamification
#. openerp-web
#: code:addons/gamification/static/src/xml/gamification.xml:32
#: code:addons/gamification/static/src/xml/gamification.xml:54
#, python-format
msgid "Target:"
msgstr "Цел:"

#. module: gamification
#. openerp-web
#: code:addons/gamification/static/src/xml/gamification.xml:35
#: code:addons/gamification/static/src/xml/gamification.xml:57
#, python-format
msgid "Target: <="
msgstr "Цел: <="

#. module: gamification
#: view:gamification.goal:gamification.goal_kanban_view
msgid "Target: less than"
msgstr "помалку од"

#. module: gamification
#: help:gamification.goal.definition,action_id:0
msgid "The action that will be called to update the goal value."
msgstr "Акција која ќе се повика за да ја ажурира вредноста на целта."

#. module: gamification
#: code:addons/gamification/models/challenge.py:739
#, python-format
msgid "The challenge %s is finished."
msgstr "Предизвикот %s е завршен."

#. module: gamification
#: help:gamification.goal.definition,full_suffix:0
msgid "The currency and suffix field"
msgstr "Поле на валута и суфикс"

#. module: gamification
#: help:gamification.goal.definition,field_date_id:0
msgid "The date to use for the time period evaluated"
msgstr "Датум да се употреби за временскио период што се оценува"

#. module: gamification
#: help:gamification.challenge,end_date:0
msgid ""
"The day a new challenge will be automatically closed. If no periodicity is "
"set, will use this date as the goal end date."
msgstr ""
"Денот кога предизвикот автоматски ќе се затвори. Ако не е поставена "
"периодичност, ќе се употреби овој датум како завршен датум за целта."

#. module: gamification
#: help:gamification.challenge,start_date:0
msgid ""
"The day a new challenge will be automatically started. If no periodicity is "
"set, will use this date as the goal start date."
msgstr ""
"Денот кога нов предизвик автоматски ќе започне. Ако не е поставена "
"периодичност, ќе се употреби овој датум како почетен датум за целта."

#. module: gamification
#: code:addons/gamification/models/goal.py:148
#, python-format
msgid ""
"The domain for the definition %s seems incorrect, please check it.\n"
"\n"
"%s"
msgstr ""
"Доменот за дефиниција %s изгледа не е точен, ве молиме проверете го.\n"
"\n"
"%s"

#. module: gamification
#: help:gamification.goal.definition,field_id:0
msgid "The field containing the value to evaluate"
msgstr "Поле што ја содржи вредноста на оценување"

#. module: gamification
#: help:gamification.goal.definition,res_id_field:0
msgid ""
"The field name on the user profile (res.users) containing the value for "
"res_id for action."
msgstr ""
"Името на полето на корисничкиот профил (res.users) ја содржи вредноста за "
"res_id за акција."

#. module: gamification
#: selection:gamification.goal.definition,condition:0
msgid "The higher the better"
msgstr "Колку повисоко толку подобро"

#. module: gamification
#: help:gamification.badge,owner_ids:0
msgid "The list of instances of this badge granted to users"
msgstr "Листа на инстанци на оваа значка доделена на корисници"

#. module: gamification
#: help:gamification.badge,unique_owner_ids:0
msgid "The list of unique users having received this badge."
msgstr "Листа на уникатни корисници кои ја добиле оваа значка."

#. module: gamification
#: selection:gamification.goal.definition,condition:0
msgid "The lower the better"
msgstr "Колку пониско толку подобро"

#. module: gamification
#: help:gamification.badge,rule_max_number:0
msgid ""
"The maximum number of time this badge can be sent per month per person."
msgstr "Максимален број на испраќања на оваа значка месечно по лице."

#. module: gamification
#: code:addons/gamification/models/goal.py:160
#, python-format
msgid ""
"The model configuration for the definition %s seems incorrect, please check it.\n"
"\n"
"%s not found"
msgstr ""

#. module: gamification
#: code:addons/gamification/models/goal.py:158
#, python-format
msgid ""
"The model configuration for the definition %s seems incorrect, please check it.\n"
"\n"
"%s not stored"
msgstr ""

#. module: gamification
#: help:gamification.goal.definition,model_id:0
msgid "The model object for the field to evaluate"
msgstr ""

#. module: gamification
#: help:gamification.goal,remind_update_delay:0
msgid ""
"The number of days after which the user assigned to a manual goal will be "
"reminded. Never reminded if no value is specified."
msgstr ""
"Број на денови по кои корисникот кој добил рачно поставена цел ќе биде "
"потсетен. Никогаш не потсетува ако нема внесено вредност."

#. module: gamification
#: help:gamification.badge,stat_my_this_month:0
msgid ""
"The number of time the current user has received this badge this month."
msgstr "Колку пати овој корисик ја има добиено оваа значка за овој месец."

#. module: gamification
#: help:gamification.badge,stat_my:0
msgid "The number of time the current user has received this badge."
msgstr "Колку пати овој корисник ја има добиено оваа значка."

#. module: gamification
#: help:gamification.badge,stat_my_monthly_sending:0
msgid "The number of time the current user has sent this badge this month."
msgstr "Колку пати корисникот ја има испратено оваа значка овој месец."

#. module: gamification
#: help:gamification.badge,stat_count_distinct:0
msgid "The number of time this badge has been received by unique users."
msgstr "Колку пати е примена оваа значка од уникатни корисници."

#. module: gamification
#: help:gamification.badge,stat_this_month:0
msgid "The number of time this badge has been received this month."
msgstr "Колку пати е примена оваа значка овој месец."

#. module: gamification
#: help:gamification.badge,stat_count:0
msgid "The number of time this badge has been received."
msgstr "Колку пати е примена оваа значка."

#. module: gamification
#: help:gamification.goal.definition,monetary:0
msgid "The target and current value are defined in the company currency."
msgstr "Целта и моменталната вредност се дефинирани во валута на компанија."

#. module: gamification
#: help:gamification.goal.definition,suffix:0
msgid "The unit of the target and current values"
msgstr "Единица на целта и моментални вредности"

#. module: gamification
#: help:gamification.challenge,manager_id:0
msgid "The user responsible for the challenge."
msgstr "Одговорниот корисник за предизвикот"

#. module: gamification
#: help:gamification.badge.user,sender_id:0
msgid "The user who has send the badge"
msgstr "Корисник кој ја испратил значката"

#. module: gamification
#: help:gamification.badge,goal_definition_ids:0
msgid ""
"The users that have succeeded theses goals will receive automatically the "
"badge."
msgstr ""
"Корисниците кои ги наследиле овие цели автоматски ќе ја примат значката."

#. module: gamification
#: help:gamification.goal.definition,batch_user_expression:0
msgid ""
"The value to compare with the distinctive field. The expression can contain "
"reference to 'user' which is a browse record of the current user, e.g. "
"user.id, user.partner_id.id..."
msgstr ""

#. module: gamification
#: view:gamification.challenge:gamification.view_challenge_wizard
msgid "There is no reward upon completion of this challenge."
msgstr "Нема награда по завршување на овој предизвик."

#. module: gamification
#: help:gamification.goal,closed:0
msgid "These goals will not be recomputed."
msgstr "Овие цели нема да бидат повторно пресметани."

#. module: gamification
#: code:addons/gamification/models/badge.py:238
#, python-format
msgid "This badge can not be sent by users."
msgstr "Оваа значка не може да се праќа од корисници."

#. module: gamification
#: help:gamification.badge,image:0
msgid "This field holds the image used for the badge, limited to 256x256"
msgstr ""
"Ова поле ја содржи сликата што се користи за значката, ограничена на 256х256"

#. module: gamification
#: field:gamification.goal,target_goal:0
msgid "To Reach"
msgstr "Да се достигне"

#. module: gamification
#: field:gamification.goal,to_update:0
msgid "To update"
msgstr "Да ажурира"

#. module: gamification
#: field:gamification.badge,stat_count:0
msgid "Total"
msgstr "Вкупно"

#. module: gamification
#: field:gamification.badge,unique_owner_ids:0
msgid "Unique Owners"
msgstr "Уникатни сопственици"

#. module: gamification
#: field:gamification.challenge.line,definition_suffix:0
msgid "Unit"
msgstr "Единица"

#. module: gamification
#: field:gamification.badge,message_unread:0
#: field:gamification.challenge,message_unread:0
msgid "Unread Messages"
msgstr "Непрочитани пораки"

#. module: gamification
#: view:gamification.goal.wizard:gamification.view_goal_wizard_update_current
msgid "Update"
msgstr "Ажурирај"

#. module: gamification
#: code:addons/gamification/models/goal.py:487
#, python-format
msgid "Update %s"
msgstr "Ажурирај %s"

#. module: gamification
#: field:gamification.badge.user,user_id:0
#: field:gamification.badge.user.wizard,user_id:0
#: view:gamification.goal:gamification.goal_search_view
#: field:gamification.goal,user_id:0
msgid "User"
msgstr "Корисник"

#. module: gamification
#: field:gamification.challenge,user_domain:0
msgid "User domain"
msgstr "Кориснички домен"

#. module: gamification
#: field:gamification.challenge,user_ids:0
#: model:ir.model,name:gamification.model_res_users
msgid "Users"
msgstr "Корисници"

#. module: gamification
#: code:addons/gamification/models/badge.py:238
#: code:addons/gamification/models/badge.py:240
#: code:addons/gamification/models/badge.py:242
#: code:addons/gamification/models/badge.py:244
#: code:addons/gamification/wizard/grant_badge.py:44
#, python-format
msgid "Warning!"
msgstr "Предупредување!"

#. module: gamification
#: selection:gamification.challenge,period:0
#: selection:gamification.challenge,report_message_frequency:0
msgid "Weekly"
msgstr "Неделно"

#. module: gamification
#: help:gamification.badge,rule_auth:0
msgid "Who can grant this badge"
msgstr "Кој може да ја додели оваа значка"

#. module: gamification
#: view:gamification.badge.user.wizard:gamification.view_badge_wizard_grant
msgid "Who would you like to reward?"
msgstr "Кого сакате да наградите?"

#. module: gamification
#: help:gamification.challenge,reward_realtime:0
msgid ""
"With this option enabled, a user can receive a badge only once. The top 3 "
"badges are still rewarded only at the end of the challenge."
msgstr ""
"Кога е избрана оваа опција, корисник може да прими значка само еднаш. Топ 3 "
"значките пак се доделуваат само по крајот на предизвикот."

#. module: gamification
#: selection:gamification.challenge,period:0
#: selection:gamification.challenge,report_message_frequency:0
msgid "Yearly"
msgstr "Годишно"

#. module: gamification
#: code:addons/gamification/models/badge.py:240
#, python-format
msgid "You are not in the user allowed list."
msgstr "Не сте во листата на овластени корисници."

#. module: gamification
#: code:addons/gamification/wizard/grant_badge.py:44
#, python-format
msgid "You can not grant a badge to yourself"
msgstr "Не можете самите да си доделите значка"

#. module: gamification
#: view:gamification.badge:gamification.badge_form_view
msgid "You can still grant"
msgstr "Сеуште не можете да доделите"

#. module: gamification
#: code:addons/gamification/models/badge.py:242
#, python-format
msgid "You do not have the required badges."
msgstr "Не ги поседувате потребните значки."

#. module: gamification
#: code:addons/gamification/models/badge.py:244
#, python-format
msgid "You have already sent this badge too many time this month."
msgstr "Оваа значка ја имате испратено премногу пати овој месец."

#. module: gamification
#: view:gamification.badge:gamification.badge_form_view
msgid "badges this month"
msgstr "значки овој месец"

#. module: gamification
#: view:gamification.challenge:gamification.challenge_form_view
#: view:gamification.goal:gamification.goal_form_view
msgid "days"
msgstr "денови"

#. module: gamification
#: view:gamification.challenge:gamification.challenge_form_view
msgid "e.g. Monthly Sales Objectives"
msgstr "пр. Месечни цели на продажба"

#. module: gamification
#: view:gamification.goal.definition:gamification.goal_definition_form_view
msgid "e.g. days"
msgstr "пр. денови"

#. module: gamification
#: view:gamification.goal.definition:gamification.goal_definition_form_view
msgid ""
"e.g. result = pool.get('mail.followers').search(cr, uid, [('res_model', '=', "
"'mail.group'), ('partner_id', '=', object.user_id.partner_id.id)], "
"count=True, context=context)"
msgstr ""
"пр. result = pool.get('mail.followers').search(cr, uid, [('res_model', '=', "
"'mail.group'), ('partner_id', '=', object.user_id.partner_id.id)], "
"count=True, context=context)"

#. module: gamification
#: view:gamification.goal.definition:gamification.goal_definition_form_view
msgid "e.g. user.partner_id.id"
msgstr "пр. user.partner_id.id"

#. module: gamification
#: view:gamification.badge:gamification.badge_kanban_view
msgid "granted,"
msgstr "доделена,"

#. module: gamification
#. openerp-web
#: code:addons/gamification/static/src/xml/gamification.xml:108
#, python-format
msgid "more details..."
msgstr "повеќе детали..."

#. module: gamification
#: view:gamification.goal:gamification.goal_form_view
msgid "refresh"
msgstr "освежи"

#. module: gamification
#: view:gamification.challenge:gamification.view_challenge_wizard
msgid "reply later"
msgstr "одговори подоцна"

#. module: gamification
#: view:gamification.goal:gamification.goal_form_view
msgid "than the target."
msgstr "од целта."

#. module: gamification
#: view:gamification.badge.user:gamification.badge_user_kanban_view
msgid "the"
msgstr ""

#. module: gamification
#: view:gamification.badge:gamification.badge_kanban_view
msgid "this month"
msgstr "овој месец"<|MERGE_RESOLUTION|>--- conflicted
+++ resolved
@@ -1,40 +1,30 @@
-# Macedonian translation for openobject-addons
-# Copyright (c) 2014 Rosetta Contributors and Canonical Ltd 2014
-# This file is distributed under the same license as the openobject-addons package.
-# FIRST AUTHOR <EMAIL@ADDRESS>, 2014.
-#
+# Translation of Odoo Server.
+# This file contains the translation of the following modules:
+# * gamification
+# 
+# Translators:
+# FIRST AUTHOR <EMAIL@ADDRESS>, 2014
 msgid ""
 msgstr ""
-<<<<<<< HEAD
-"Project-Id-Version: openobject-addons\n"
-"Report-Msgid-Bugs-To: FULL NAME <EMAIL@ADDRESS>\n"
-"POT-Creation-Date: 2014-09-23 16:27+0000\n"
-"PO-Revision-Date: 2014-11-07 14:56+0000\n"
-"Last-Translator: Tome Barbov <tome.barbov@eskon.com.mk>\n"
-"Language-Team: Macedonian <mk@li.org>\n"
-=======
 "Project-Id-Version: Odoo 8.0\n"
 "Report-Msgid-Bugs-To: \n"
 "POT-Creation-Date: 2016-05-25 12:58+0000\n"
 "PO-Revision-Date: 2016-05-26 09:20+0000\n"
 "Last-Translator: Martin Trigaux\n"
 "Language-Team: Macedonian (http://www.transifex.com/odoo/odoo-8/language/mk/)\n"
->>>>>>> bde083a5
 "MIME-Version: 1.0\n"
 "Content-Type: text/plain; charset=UTF-8\n"
-"Content-Transfer-Encoding: 8bit\n"
-"X-Launchpad-Export-Date: 2014-11-08 06:21+0000\n"
-"X-Generator: Launchpad (build 17231)\n"
+"Content-Transfer-Encoding: \n"
+"Language: mk\n"
+"Plural-Forms: nplurals=2; plural=(n % 10 == 1 && n % 100 != 11) ? 0 : 1;\n"
 
 #. module: gamification
 #: model:email.template,body_html:gamification.email_template_badge_received
 msgid ""
 "\n"
-"        <p>Congratulation, you have received the badge "
-"<strong>${object.badge_id.name}</strong> !\n"
+"        <p>Congratulation, you have received the badge <strong>${object.badge_id.name}</strong> !\n"
 "            % if object.sender_id\n"
-"                This badge was granted by "
-"<strong>${object.sender_id.name}</strong>.\n"
+"                This badge was granted by <strong>${object.sender_id.name}</strong>.\n"
 "            % endif\n"
 "        </p>\n"
 "\n"
@@ -42,20 +32,7 @@
 "            <p><em>${object.comment}</em></p>\n"
 "        % endif\n"
 "        "
-msgstr ""
-"\n"
-"        <p>Честитки, ја добивте значката "
-"<strong>${object.badge_id.name}</strong> !\n"
-"            % if object.sender_id\n"
-"                Оваа значка е доделена од "
-"<strong>${object.sender_id.name}</strong>.\n"
-"            % endif\n"
-"        </p>\n"
-"\n"
-"        % if object.comment\n"
-"            <p><em>${object.comment}</em></p>\n"
-"        % endif\n"
-"        "
+msgstr "\n        <p>Честитки, ја добивте значката <strong>${object.badge_id.name}</strong> !\n            % if object.sender_id\n                Оваа значка е доделена од <strong>${object.sender_id.name}</strong>.\n            % endif\n        </p>\n\n        % if object.comment\n            <p><em>${object.comment}</em></p>\n        % endif\n        "
 
 #. module: gamification
 #: model:email.template,body_html:gamification.email_template_goal_reminder
@@ -65,22 +42,9 @@
 "        <strong>Reminder ${object.name}</strong>\n"
 "    </header>\n"
 "    \n"
-"    <p>You have not updated your progress for the goal "
-"${object.definition_id.name} (currently reached at ${object.completeness}%) "
-"for at least ${object.remind_update_delay} days. Do not forget to do "
-"it.</p>\n"
+"    <p>You have not updated your progress for the goal ${object.definition_id.name} (currently reached at ${object.completeness}%) for at least ${object.remind_update_delay} days. Do not forget to do it.</p>\n"
 "            "
-msgstr ""
-"\n"
-"    <header>\n"
-"        <strong>Потсетување ${object.name}</strong>\n"
-"    </header>\n"
-"    \n"
-"    <p>Го немате ажурирано вашиот напредок за целта "
-"${object.definition_id.name} (моментално дистигната на "
-"${object.completeness}%) за најмалку ${object.remind_update_delay} денови. "
-"Не заборавајте да го направите тоа.</p>\n"
-"            "
+msgstr "\n    <header>\n        <strong>Потсетување ${object.name}</strong>\n    </header>\n    \n    <p>Го немате ажурирано вашиот напредок за целта ${object.definition_id.name} (моментално дистигната на ${object.completeness}%) за најмалку ${object.remind_update_delay} денови. Не заборавајте да го направите тоа.</p>\n            "
 
 #. module: gamification
 #: model:email.template,body_html:gamification.simple_report_template
@@ -89,8 +53,7 @@
 "<header>\n"
 "    <strong>${object.name}</strong>\n"
 "</header>\n"
-"<p class=\"oe_grey\">The following message contains the current progress for "
-"the challenge ${object.name}</p>\n"
+"<p class=\"oe_grey\">The following message contains the current progress for the challenge ${object.name}</p>\n"
 "\n"
 "% if object.visibility_mode == 'personal':\n"
 "    <table width=\"100%\" border=\"1\">\n"
@@ -156,78 +119,7 @@
 "    % endfor\n"
 "% endif\n"
 "            "
-msgstr ""
-"\n"
-"<header>\n"
-"    <strong>${object.name}</strong>\n"
-"</header>\n"
-"<p class=\"oe_grey\">Следнава порака го содржи моменталниот напредок за "
-"предизвикот ${object.name}</p>\n"
-"\n"
-"% if object.visibility_mode == 'personal':\n"
-"    <table width=\"100%\" border=\"1\">\n"
-"    <tr>\n"
-"        <th>Цел</th>\n"
-"        <th>Таргет</th>\n"
-"        <th>Моментално</th>\n"
-"        <th>Комплетираност</th>\n"
-"    </tr>\n"
-"    % for line in ctx[\"challenge_lines\"]:\n"
-"        <tr\n"
-"            % if line['completeness'] >= 100:\n"
-"                style=\"font-weight:bold;\"\n"
-"            % endif\n"
-"            >\n"
-"            <td>${line['name']}</td>\n"
-"            <td>${line['target']}\n"
-"            % if line['suffix']:\n"
-"                ${line['suffix']}\n"
-"            % endif\n"
-"            </td>\n"
-"            <td>${line['current']}\n"
-"            % if line['suffix']:\n"
-"                ${line['suffix']}\n"
-"            % endif\n"
-"            </td>\n"
-"            <td>${line['completeness']} %</td>\n"
-"        </tr>\n"
-"    % endfor\n"
-"    </table>\n"
-"% else:\n"
-"    % for line in ctx[\"challenge_lines\"]:\n"
-"        <table width=\"100%\" border=\"1\">\n"
-"            <tr>\n"
-"                <th colspan=\"4\">${line['name']}</th>\n"
-"            </tr>\n"
-"            <tr>\n"
-"                <th>#</th>\n"
-"                <th>Лице</th>\n"
-"                <th>Комплетираност</th>\n"
-"                <th>Моментално</th>\n"
-"            </tr>\n"
-"            % for goal in line['goals']:\n"
-"                <tr\n"
-"                    % if goal.completeness >= 100:\n"
-"                        style=\"font-weight:bold;\"\n"
-"                    % endif\n"
-"                    >\n"
-"                    <td>${goal['rank']}</td>\n"
-"                    <td>${goal['name']}</td>\n"
-"                    <td>${goal['completeness']}%</td>\n"
-"                    <td>${goal['current']}/${line['target']}\n"
-"                    % if line['suffix']:\n"
-"                        ${line['suffix']}\n"
-"                    % endif\n"
-"                    </td>\n"
-"                </tr>\n"
-"            % endfor\n"
-"        </table>\n"
-"\n"
-"        <br/><br/>\n"
-"\n"
-"    % endfor\n"
-"% endif\n"
-"            "
+msgstr "\n<header>\n    <strong>${object.name}</strong>\n</header>\n<p class=\"oe_grey\">Следнава порака го содржи моменталниот напредок за предизвикот ${object.name}</p>\n\n% if object.visibility_mode == 'personal':\n    <table width=\"100%\" border=\"1\">\n    <tr>\n        <th>Цел</th>\n        <th>Таргет</th>\n        <th>Моментално</th>\n        <th>Комплетираност</th>\n    </tr>\n    % for line in ctx[\"challenge_lines\"]:\n        <tr\n            % if line['completeness'] >= 100:\n                style=\"font-weight:bold;\"\n            % endif\n            >\n            <td>${line['name']}</td>\n            <td>${line['target']}\n            % if line['suffix']:\n                ${line['suffix']}\n            % endif\n            </td>\n            <td>${line['current']}\n            % if line['suffix']:\n                ${line['suffix']}\n            % endif\n            </td>\n            <td>${line['completeness']} %</td>\n        </tr>\n    % endfor\n    </table>\n% else:\n    % for line in ctx[\"challenge_lines\"]:\n        <table width=\"100%\" border=\"1\">\n            <tr>\n                <th colspan=\"4\">${line['name']}</th>\n            </tr>\n            <tr>\n                <th>#</th>\n                <th>Лице</th>\n                <th>Комплетираност</th>\n                <th>Моментално</th>\n            </tr>\n            % for goal in line['goals']:\n                <tr\n                    % if goal.completeness >= 100:\n                        style=\"font-weight:bold;\"\n                    % endif\n                    >\n                    <td>${goal['rank']}</td>\n                    <td>${goal['name']}</td>\n                    <td>${goal['completeness']}%</td>\n                    <td>${goal['current']}/${line['target']}\n                    % if line['suffix']:\n                        ${line['suffix']}\n                    % endif\n                    </td>\n                </tr>\n            % endfor\n        </table>\n\n        <br/><br/>\n\n    % endfor\n% endif\n            "
 
 #. module: gamification
 #: selection:gamification.challenge.line,condition:0
@@ -235,30 +127,26 @@
 msgstr "<="
 
 #. module: gamification
-#: code:addons/gamification/models/challenge.py:745
+#: code:addons/gamification/models/challenge.py:756
 #, python-format
 msgid ""
 "<br/>Nobody has succeeded to reach every goal, no badge is rewared for this "
 "challenge."
-msgstr ""
-"<br/>Никој не успеа да ги оствари сите цели, нема да биде доделена значка за "
-"овој предизвик."
-
-#. module: gamification
-#: code:addons/gamification/models/challenge.py:743
+msgstr "<br/>Никој не успеа да ги оствари сите цели, нема да биде доделена значка за овој предизвик."
+
+#. module: gamification
+#: code:addons/gamification/models/challenge.py:754
 #, python-format
 msgid "<br/>Reward (badge %s) for every succeeding user was sent to %s."
 msgstr "<br/>Наградна (значка %s) за секој успешен корисник е пратена на %s."
 
 #. module: gamification
-#: code:addons/gamification/models/challenge.py:752
+#: code:addons/gamification/models/challenge.py:763
 #, python-format
 msgid ""
 "<br/>Special rewards were sent to the top competing users. The ranking for "
 "this challenge is :"
-msgstr ""
-"<br/>Специјални награди се испратени на најдобрите учесници. Резултатот од "
-"овој предизвик е :"
+msgstr "<br/>Специјални награди се испратени на најдобрите учесници. Резултатот од овој предизвик е :"
 
 #. module: gamification
 #: model:ir.actions.act_window,help:gamification.badge_list_action
@@ -267,27 +155,12 @@
 "                    Click to create a badge. \n"
 "                </p>\n"
 "                <p>\n"
-"                    A badge is a symbolic token granted to a user as a sign "
-"of reward.\n"
-"                    It can be deserved automatically when some conditions "
-"are met or manually by users.\n"
-"                    Some badges are harder than others to get with specific "
-"conditions.\n"
+"                    A badge is a symbolic token granted to a user as a sign of reward.\n"
+"                    It can be deserved automatically when some conditions are met or manually by users.\n"
+"                    Some badges are harder than others to get with specific conditions.\n"
 "                </p>\n"
 "            "
-msgstr ""
-"<p class=\"oe_view_nocontent_create\">\n"
-"                    Кликнете да креирате значка. \n"
-"                </p>\n"
-"                <p>\n"
-"                    Значката е симболичен токен доделен на корисник како "
-"знак на награда.\n"
-"                    Може да се заслужи автоматски кога некои услови се "
-"исполнети или рачно од корисници.\n"
-"                    Некои значки потешко се добиваат од други, со специфични "
-"услови.\n"
-"                </p>\n"
-"            "
+msgstr "<p class=\"oe_view_nocontent_create\">\n                    Кликнете да креирате значка. \n                </p>\n                <p>\n                    Значката е симболичен токен доделен на корисник како знак на награда.\n                    Може да се заслужи автоматски кога некои услови се исполнети или рачно од корисници.\n                    Некои значки потешко се добиваат од други, со специфични услови.\n                </p>\n            "
 
 #. module: gamification
 #: model:ir.actions.act_window,help:gamification.challenge_list_action
@@ -296,27 +169,12 @@
 "                    Click to create a challenge. \n"
 "                </p>\n"
 "                <p>\n"
-"                    Assign a list of goals to chosen users to evaluate "
-"them.\n"
-"                    The challenge can use a period (weekly, monthly...) for "
-"automatic creation of goals.\n"
-"                    The goals are created for the specified users or member "
-"of the group.\n"
+"                    Assign a list of goals to chosen users to evaluate them.\n"
+"                    The challenge can use a period (weekly, monthly...) for automatic creation of goals.\n"
+"                    The goals are created for the specified users or member of the group.\n"
 "                </p>\n"
 "            "
-msgstr ""
-"<p class=\"oe_view_nocontent_create\">\n"
-"                    Кликнете да креирате предизвик. \n"
-"                </p>\n"
-"                <p>\n"
-"                    Назначете листа со цели на избрани корисници за да ги "
-"оцените.\n"
-"                    Предизвикот може да користи период (неделно, месечно...) "
-"за автоматско креирање цели.\n"
-"                    Целите се креираат за одредени корисници или членови на "
-"групата.\n"
-"                </p>\n"
-"            "
+msgstr "<p class=\"oe_view_nocontent_create\">\n                    Кликнете да креирате предизвик. \n                </p>\n                <p>\n                    Назначете листа со цели на избрани корисници за да ги оцените.\n                    Предизвикот може да користи период (неделно, месечно...) за автоматско креирање цели.\n                    Целите се креираат за одредени корисници или членови на групата.\n                </p>\n            "
 
 #. module: gamification
 #: model:ir.actions.act_window,help:gamification.goal_definition_list_action
@@ -325,23 +183,11 @@
 "                    Click to create a goal definition. \n"
 "                </p>\n"
 "                <p>\n"
-"                    A goal definition is a technical model of goal defining "
-"a condition to reach.\n"
-"                    The dates, values to reach or users are defined in goal "
-"instance.\n"
+"                    A goal definition is a technical model of goal defining a condition to reach.\n"
+"                    The dates, values to reach or users are defined in goal instance.\n"
 "                </p>\n"
 "            "
-msgstr ""
-"<p class=\"oe_view_nocontent_create\">\n"
-"                    Кликнете да креирате дефиниција на цел. \n"
-"                </p>\n"
-"                <p>\n"
-"                    Дефиниција на цел е технички модел на цел што дефинира "
-"услови што треба да се исполнат.\n"
-"                    Датуми, вредности да се достигнат или корисници се "
-"дефинирамо во инстанца на цел.\n"
-"                </p>\n"
-"            "
+msgstr "<p class=\"oe_view_nocontent_create\">\n                    Кликнете да креирате дефиниција на цел. \n                </p>\n                <p>\n                    Дефиниција на цел е технички модел на цел што дефинира услови што треба да се исполнат.\n                    Датуми, вредности да се достигнат или корисници се дефинирамо во инстанца на цел.\n                </p>\n            "
 
 #. module: gamification
 #: model:ir.actions.act_window,help:gamification.goal_list_action
@@ -354,34 +200,17 @@
 "                    Goals can be created automatically by using challenges.\n"
 "                </p>\n"
 "            "
-msgstr ""
-"<p class=\"oe_view_nocontent_create\">\n"
-"                    Кликнете да креирате цел. \n"
-"                </p>\n"
-"                <p>\n"
-"                    Цел се дефинира од корисник или дефиниција на цел.\n"
-"                    Целите можат да се креират автоматски преку предизвици.\n"
-"                </p>\n"
-"            "
+msgstr "<p class=\"oe_view_nocontent_create\">\n                    Кликнете да креирате цел. \n                </p>\n                <p>\n                    Цел се дефинира од корисник или дефиниција на цел.\n                    Целите можат да се креират автоматски преку предизвици.\n                </p>\n            "
 
 #. module: gamification
 #: model:ir.actions.act_window,help:gamification.goals_from_challenge_act
 msgid ""
 "<p>\n"
-"                There is no goals associated to this challenge matching your "
-"search.\n"
-"                Make sure that your challenge is active and assigned to at "
-"least one user.\n"
+"                There is no goals associated to this challenge matching your search.\n"
+"                Make sure that your challenge is active and assigned to at least one user.\n"
 "              </p>\n"
 "            "
-msgstr ""
-"<p>\n"
-"                Нема цели поврзани со овој предизвик кои се совпаѓаат со "
-"вашето пребарување.\n"
-"                Осигурајте се дека вашиот предизвик е активен и назначен "
-"барем на еден корисник.\n"
-"              </p>\n"
-"            "
+msgstr "<p>\n                Нема цели поврзани со овој предизвик кои се совпаѓаат со вашето пребарување.\n                Осигурајте се дека вашиот предизвик е активен и назначен барем на еден корисник.\n              </p>\n            "
 
 #. module: gamification
 #: selection:gamification.challenge.line,condition:0
@@ -393,9 +222,7 @@
 msgid ""
 "A goal is considered as completed when the current value is compared to the "
 "value to reach"
-msgstr ""
-"Целта се смета за остварена кога моменталната вредност се споредува со "
-"вредноста што треба да се достигне"
+msgstr "Целта се смета за остварена кога моменталната вредност се споредува со вредноста што треба да се достигне"
 
 #. module: gamification
 #: selection:gamification.badge,rule_auth:0
@@ -464,8 +291,7 @@
 
 #. module: gamification
 #: view:gamification.badge:gamification.badge_form_view
-#: field:gamification.badge,name:0
-#: field:gamification.badge.user,badge_id:0
+#: field:gamification.badge,name:0 field:gamification.badge.user,badge_id:0
 #: field:gamification.badge.user.wizard,badge_id:0
 msgid "Badge"
 msgstr "Значка"
@@ -504,11 +330,7 @@
 "of a running period (eg: end of the month for a monthly challenge), at the "
 "end date of a challenge (if no periodicity is set) or when the challenge is "
 "manually closed."
-msgstr ""
-"Значките се доделуваат кога предизвикот е завршен. Ова е или на крајот на "
-"одредениот период (пр: на крајот од месецот за месечни предизвици), на "
-"крајот на датумот на предизвикот (ако не е подесена периодичност) или кога "
-"предизвикот рачно се затвори."
+msgstr "Значките се доделуваат кога предизвикот е завршен. Ова е или на крајот на одредениот период (пр: на крајот од месецот за месечни предизвици), на крајот на датумот на предизвикот (ако не е подесена периодичност) или кога предизвикот рачно се затвори."
 
 #. module: gamification
 #: field:gamification.goal.definition,batch_mode:0
@@ -526,7 +348,7 @@
 msgstr "Не може да се додели"
 
 #. module: gamification
-#: code:addons/gamification/models/goal.py:453
+#: code:addons/gamification/models/goal.py:457
 #, python-format
 msgid "Can not modify the configuration of a started goal"
 msgstr "Не може да се уредува конфигурација на веќе започната цел"
@@ -585,9 +407,7 @@
 msgid ""
 "Challenge that generated the goal, assign challenge to users to generate "
 "goals with a value in this field."
-msgstr ""
-"Предизвик кој ја генерирал целта, назначи предизвик на корисници да се "
-"генерираат цели со вредност во ова поле."
+msgstr "Предизвик кој ја генерирал целта, назначи предизвик на корисници да се генерираат цели со вредност во ова поле."
 
 #. module: gamification
 #: view:gamification.challenge:gamification.view_challenge_kanban
@@ -599,8 +419,7 @@
 #. module: gamification
 #: help:gamification.badge,rule_max:0
 msgid "Check to set a monthly limit per person of sending this badge"
-msgstr ""
-"Означете за да поставите максимален број по лице за праќање на оваа значка"
+msgstr "Означете за да поставите максимален број по лице за праќање на оваа значка"
 
 #. module: gamification
 #: view:gamification.goal.definition:gamification.goal_definition_form_view
@@ -656,12 +475,7 @@
 "deactivated should there be a period of time during which they will/should "
 "not connect to the system. You can assign them groups in order to give them "
 "specific access to the applications they need to use in the system."
-msgstr ""
-"Креирај и управувај со корисници што ќе се поврзат на системот. Корисниците "
-"можат да бидат деактивирани доколку постои период на време во кој тие не "
-"треба да бидат поврзани на систем. Можете да им назначите групи со цел да им "
-"овозможите одреден пристап до апликацијата што треба да ја користат во "
-"системот."
+msgstr "Креирај и управувај со корисници што ќе се поврзат на системот. Корисниците можат да бидат деактивирани доколку постои период на време во кој тие не треба да бидат поврзани на систем. Можете да им назначите групи со цел да им овозможите одреден пристап до апликацијата што треба да ја користат во системот."
 
 #. module: gamification
 #: field:gamification.badge.user,create_date:0
@@ -737,9 +551,7 @@
 msgid ""
 "Defined how will be computed the goals. The result of the operation will be "
 "stored in the field 'Current'."
-msgstr ""
-"Дефинирано како ќе се пресметуваат целите. Резултатот од операцијата ќе биде "
-"прикажан во полето 'Моментално'."
+msgstr "Дефинирано како ќе се пресметуваат целите. Резултатот од операцијата ќе биде прикажан во полето 'Моментално'."
 
 #. module: gamification
 #: field:gamification.goal,definition_condition:0
@@ -754,9 +566,7 @@
 #. module: gamification
 #: view:gamification.challenge:gamification.challenge_form_view
 msgid "Depending on the Display mode, reports will be individual or shared."
-msgstr ""
-"Во зависност од модот на прикажување, извештаите ќе бидат индивидуални или "
-"заеднички."
+msgstr "Во зависност од модот на прикажување, извештаите ќе бидат индивидуални или заеднички."
 
 #. module: gamification
 #: view:gamification.challenge:gamification.challenge_form_view
@@ -832,9 +642,9 @@
 msgstr "Датум на завршување"
 
 #. module: gamification
-#: code:addons/gamification/models/challenge.py:553
+#: code:addons/gamification/models/challenge.py:561
 #: code:addons/gamification/models/goal.py:148
-#: code:addons/gamification/models/goal.py:453
+#: code:addons/gamification/models/goal.py:457
 #, python-format
 msgid "Error!"
 msgstr "Грешка!"
@@ -852,8 +662,7 @@
 #. module: gamification
 #: view:gamification.challenge:gamification.view_challenge_wizard
 msgid "Even if the challenge is failed, best challengers will be rewarded"
-msgstr ""
-"Дури и ако предизвикот не е успешен, најдобрите учесници ќе бидат наградени"
+msgstr "Дури и ако предизвикот не е успешен, најдобрите учесници ќе бидат наградени"
 
 #. module: gamification
 #: selection:gamification.badge,rule_auth:0
@@ -1071,8 +880,7 @@
 #. module: gamification
 #: help:gamification.challenge,report_message_group_id:0
 msgid "Group that will receive a copy of the report in addition to the user"
-msgstr ""
-"Група која, освен корисникот, исто така ќе добие копија од извештајот"
+msgstr "Група која, освен корисникот, исто така ќе добие копија од извештајот"
 
 #. module: gamification
 #: view:gamification.challenge:gamification.challenge_search_view
@@ -1090,9 +898,7 @@
 msgid ""
 "Holds the Chatter summary (number of messages, ...). This summary is "
 "directly in html format in order to be inserted in kanban views."
-msgstr ""
-"Содржи резиме на конверзација (број на пораки, ...). Ова резиме е директно "
-"во html формат со цел да биде вметнато во kanban преглед."
+msgstr "Содржи резиме на конверзација (број на пораки, ...). Ова резиме е директно во html формат со цел да биде вметнато во kanban преглед."
 
 #. module: gamification
 #: view:gamification.goal.definition:gamification.goal_definition_form_view
@@ -1100,14 +906,10 @@
 msgstr "Како да се пресмета цел?"
 
 #. module: gamification
-#: field:gamification.badge,id:0
-#: field:gamification.badge.user,id:0
-#: field:gamification.badge.user.wizard,id:0
-#: field:gamification.challenge,id:0
-#: field:gamification.challenge.line,id:0
-#: field:gamification.goal,id:0
-#: field:gamification.goal.definition,id:0
-#: field:gamification.goal.wizard,id:0
+#: field:gamification.badge,id:0 field:gamification.badge.user,id:0
+#: field:gamification.badge.user.wizard,id:0 field:gamification.challenge,id:0
+#: field:gamification.challenge.line,id:0 field:gamification.goal,id:0
+#: field:gamification.goal.definition,id:0 field:gamification.goal.wizard,id:0
 msgid "ID"
 msgstr "ID"
 
@@ -1162,10 +964,7 @@
 "In case of manual goal, reminders are sent if the goal as not been updated "
 "for a while (defined in challenge). Ignored in case of non-manual goal or "
 "goal not linked to a challenge."
-msgstr ""
-"Во случај на рачно поставена цел, се праќаат потсетници ако целта не е "
-"ажурирана извесно време (дефинирано во предизвик). Се игнорира во случај на "
-"цел која не е рачно поставена или цел што не е поврзана со предизвик."
+msgstr "Во случај на рачно поставена цел, се праќаат потсетници ако целта не е ажурирана извесно време (дефинирано во предизвик). Се игнорира во случај на цел која не е рачно поставена или цел што не е поврзана со предизвик."
 
 #. module: gamification
 #: selection:gamification.goal,state:0
@@ -1183,11 +982,10 @@
 msgstr "Наследени модели"
 
 #. module: gamification
-#: code:addons/gamification/models/goal.py:319
+#: code:addons/gamification/models/goal.py:334
 #, python-format
 msgid "Invalid return content from the evaluation of code for definition %s"
-msgstr ""
-"Невалидна повратна содржина од евалуацијата на кодот за дефиниција %s"
+msgstr "Невалидна повратна содржина од евалуацијата на кодот за дефиниција %s"
 
 #. module: gamification
 #: model:gamification.goal.definition,name:gamification.definition_base_invite
@@ -1399,11 +1197,10 @@
 msgstr "Никој, се доделува преку предизвици"
 
 #. module: gamification
-#: code:addons/gamification/models/challenge.py:755
+#: code:addons/gamification/models/challenge.py:766
 #, python-format
 msgid "Nobody reached the required conditions to receive special badges."
-msgstr ""
-"Никој не ги оствари потребните услови за добивање на специјална значка."
+msgstr "Никој не ги оствари потребните услови за добивање на специјална значка."
 
 #. module: gamification
 #: selection:gamification.challenge,period:0
@@ -1433,8 +1230,7 @@
 #. module: gamification
 #: help:gamification.badge,rule_auth_badge_ids:0
 msgid "Only the people having these badges can give this badge"
-msgstr ""
-"Само луѓето кои ги поседуваат овие значки може да ја доделат оваа значка"
+msgstr "Само луѓето кои ги поседуваат овие значки може да ја доделат оваа значка"
 
 #. module: gamification
 #: help:gamification.badge,rule_auth_user_ids:0
@@ -1471,9 +1267,7 @@
 msgid ""
 "Period of automatic goal assigment. If none is selected, should be launched "
 "manually."
-msgstr ""
-"Период на автоматско назначување на цели. Ако ниту еден не е избран треба да "
-"се стартува рачно."
+msgstr "Период на автоматско назначување на цели. Ако ниту еден не е избран треба да се стартува рачно."
 
 #. module: gamification
 #: field:gamification.challenge,period:0
@@ -1500,10 +1294,7 @@
 msgid ""
 "Python code to be executed for each user. 'result' should contains the new "
 "current value. Evaluated user can be access through object.user_id."
-msgstr ""
-"Python код што треба да се изврши за секој корисник. 'резултат' треба да ја "
-"содржи новата моментална вредност. Корисникот што се оценува може да се види "
-"преку object.user_id."
+msgstr "Python код што треба да се изврши за секој корисник. 'резултат' треба да ја содржи новата моментална вредност. Корисникот што се оценува може да се види преку object.user_id."
 
 #. module: gamification
 #: selection:gamification.goal,state:0
@@ -1586,7 +1377,7 @@
 msgstr "Одговорен"
 
 #. module: gamification
-#: code:addons/gamification/models/challenge.py:553
+#: code:addons/gamification/models/challenge.py:561
 #, python-format
 msgid "Retrieving progress for personal challenge without user information"
 msgstr "Види напредок за личен предизвик без кориснички информации"
@@ -1657,9 +1448,7 @@
 msgid ""
 "Security rules to define who is allowed to manually grant badges. Not "
 "enforced for administrator."
-msgstr ""
-"Безбедносни правила за дефинирање кому е дозволено рачно да додели значка. "
-"Не се применува на администратор."
+msgstr "Безбедносни правила за дефинирање кому е дозволено рачно да додели значка. Не се применува на администратор."
 
 #. module: gamification
 #: view:gamification.challenge:gamification.challenge_form_view
@@ -1795,7 +1584,7 @@
 msgstr "Акција која ќе се повика за да ја ажурира вредноста на целта."
 
 #. module: gamification
-#: code:addons/gamification/models/challenge.py:739
+#: code:addons/gamification/models/challenge.py:750
 #, python-format
 msgid "The challenge %s is finished."
 msgstr "Предизвикот %s е завршен."
@@ -1815,18 +1604,14 @@
 msgid ""
 "The day a new challenge will be automatically closed. If no periodicity is "
 "set, will use this date as the goal end date."
-msgstr ""
-"Денот кога предизвикот автоматски ќе се затвори. Ако не е поставена "
-"периодичност, ќе се употреби овој датум како завршен датум за целта."
+msgstr "Денот кога предизвикот автоматски ќе се затвори. Ако не е поставена периодичност, ќе се употреби овој датум како завршен датум за целта."
 
 #. module: gamification
 #: help:gamification.challenge,start_date:0
 msgid ""
 "The day a new challenge will be automatically started. If no periodicity is "
 "set, will use this date as the goal start date."
-msgstr ""
-"Денот кога нов предизвик автоматски ќе започне. Ако не е поставена "
-"периодичност, ќе се употреби овој датум како почетен датум за целта."
+msgstr "Денот кога нов предизвик автоматски ќе започне. Ако не е поставена периодичност, ќе се употреби овој датум како почетен датум за целта."
 
 #. module: gamification
 #: code:addons/gamification/models/goal.py:148
@@ -1835,10 +1620,7 @@
 "The domain for the definition %s seems incorrect, please check it.\n"
 "\n"
 "%s"
-msgstr ""
-"Доменот за дефиниција %s изгледа не е точен, ве молиме проверете го.\n"
-"\n"
-"%s"
+msgstr "Доменот за дефиниција %s изгледа не е точен, ве молиме проверете го.\n\n%s"
 
 #. module: gamification
 #: help:gamification.goal.definition,field_id:0
@@ -1850,9 +1632,7 @@
 msgid ""
 "The field name on the user profile (res.users) containing the value for "
 "res_id for action."
-msgstr ""
-"Името на полето на корисничкиот профил (res.users) ја содржи вредноста за "
-"res_id за акција."
+msgstr "Името на полето на корисничкиот профил (res.users) ја содржи вредноста за res_id за акција."
 
 #. module: gamification
 #: selection:gamification.goal.definition,condition:0
@@ -1908,9 +1688,7 @@
 msgid ""
 "The number of days after which the user assigned to a manual goal will be "
 "reminded. Never reminded if no value is specified."
-msgstr ""
-"Број на денови по кои корисникот кој добил рачно поставена цел ќе биде "
-"потсетен. Никогаш не потсетува ако нема внесено вредност."
+msgstr "Број на денови по кои корисникот кој добил рачно поставена цел ќе биде потсетен. Никогаш не потсетува ако нема внесено вредност."
 
 #. module: gamification
 #: help:gamification.badge,stat_my_this_month:0
@@ -1968,8 +1746,7 @@
 msgid ""
 "The users that have succeeded theses goals will receive automatically the "
 "badge."
-msgstr ""
-"Корисниците кои ги наследиле овие цели автоматски ќе ја примат значката."
+msgstr "Корисниците кои ги наследиле овие цели автоматски ќе ја примат значката."
 
 #. module: gamification
 #: help:gamification.goal.definition,batch_user_expression:0
@@ -1998,8 +1775,7 @@
 #. module: gamification
 #: help:gamification.badge,image:0
 msgid "This field holds the image used for the badge, limited to 256x256"
-msgstr ""
-"Ова поле ја содржи сликата што се користи за значката, ограничена на 256х256"
+msgstr "Ова поле ја содржи сликата што се користи за значката, ограничена на 256х256"
 
 #. module: gamification
 #: field:gamification.goal,target_goal:0
@@ -2038,7 +1814,7 @@
 msgstr "Ажурирај"
 
 #. module: gamification
-#: code:addons/gamification/models/goal.py:487
+#: code:addons/gamification/models/goal.py:491
 #, python-format
 msgid "Update %s"
 msgstr "Ажурирај %s"
@@ -2067,7 +1843,7 @@
 #: code:addons/gamification/models/badge.py:240
 #: code:addons/gamification/models/badge.py:242
 #: code:addons/gamification/models/badge.py:244
-#: code:addons/gamification/wizard/grant_badge.py:44
+#: code:addons/gamification/wizard/grant_badge.py:43
 #, python-format
 msgid "Warning!"
 msgstr "Предупредување!"
@@ -2093,9 +1869,7 @@
 msgid ""
 "With this option enabled, a user can receive a badge only once. The top 3 "
 "badges are still rewarded only at the end of the challenge."
-msgstr ""
-"Кога е избрана оваа опција, корисник може да прими значка само еднаш. Топ 3 "
-"значките пак се доделуваат само по крајот на предизвикот."
+msgstr "Кога е избрана оваа опција, корисник може да прими значка само еднаш. Топ 3 значките пак се доделуваат само по крајот на предизвикот."
 
 #. module: gamification
 #: selection:gamification.challenge,period:0
@@ -2110,7 +1884,7 @@
 msgstr "Не сте во листата на овластени корисници."
 
 #. module: gamification
-#: code:addons/gamification/wizard/grant_badge.py:44
+#: code:addons/gamification/wizard/grant_badge.py:43
 #, python-format
 msgid "You can not grant a badge to yourself"
 msgstr "Не можете самите да си доделите значка"
@@ -2156,13 +1930,10 @@
 #. module: gamification
 #: view:gamification.goal.definition:gamification.goal_definition_form_view
 msgid ""
-"e.g. result = pool.get('mail.followers').search(cr, uid, [('res_model', '=', "
-"'mail.group'), ('partner_id', '=', object.user_id.partner_id.id)], "
+"e.g. result = pool.get('mail.followers').search(cr, uid, [('res_model', '=',"
+" 'mail.group'), ('partner_id', '=', object.user_id.partner_id.id)], "
 "count=True, context=context)"
-msgstr ""
-"пр. result = pool.get('mail.followers').search(cr, uid, [('res_model', '=', "
-"'mail.group'), ('partner_id', '=', object.user_id.partner_id.id)], "
-"count=True, context=context)"
+msgstr "пр. result = pool.get('mail.followers').search(cr, uid, [('res_model', '=', 'mail.group'), ('partner_id', '=', object.user_id.partner_id.id)], count=True, context=context)"
 
 #. module: gamification
 #: view:gamification.goal.definition:gamification.goal_definition_form_view
@@ -2182,6 +1953,13 @@
 msgstr "повеќе детали..."
 
 #. module: gamification
+#: view:gamification.badge.user.wizard:gamification.view_badge_wizard_grant
+#: view:gamification.challenge:gamification.view_challenge_wizard
+#: view:gamification.goal.wizard:gamification.view_goal_wizard_update_current
+msgid "or"
+msgstr "или"
+
+#. module: gamification
 #: view:gamification.goal:gamification.goal_form_view
 msgid "refresh"
 msgstr "освежи"
