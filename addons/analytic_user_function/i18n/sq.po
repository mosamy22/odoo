# Albanian translation for openobject-addons
# Copyright (c) 2014 Rosetta Contributors and Canonical Ltd 2014
# This file is distributed under the same license as the openobject-addons package.
# FIRST AUTHOR <EMAIL@ADDRESS>, 2014.
#
msgid ""
msgstr ""
<<<<<<< HEAD
"Project-Id-Version: openobject-addons\n"
"Report-Msgid-Bugs-To: FULL NAME <EMAIL@ADDRESS>\n"
"POT-Creation-Date: 2014-08-14 13:08+0000\n"
"PO-Revision-Date: 2014-08-14 16:10+0000\n"
"Last-Translator: FULL NAME <EMAIL@ADDRESS>\n"
"Language-Team: Albanian <sq@li.org>\n"
=======
"Project-Id-Version: Odoo 8.0\n"
"Report-Msgid-Bugs-To: \n"
"POT-Creation-Date: 2015-01-21 14:07+0000\n"
"PO-Revision-Date: 2016-01-31 16:40+0000\n"
"Last-Translator: Martin Trigaux\n"
"Language-Team: Albanian (http://www.transifex.com/odoo/odoo-8/language/sq/)\n"
>>>>>>> 3ff4dae5
"MIME-Version: 1.0\n"
"Content-Type: text/plain; charset=UTF-8\n"
"Content-Transfer-Encoding: 8bit\n"
"X-Launchpad-Export-Date: 2014-08-15 06:54+0000\n"
"X-Generator: Launchpad (build 17156)\n"

#. module: analytic_user_function
#: field:analytic.user.funct.grid,account_id:0
#: model:ir.model,name:analytic_user_function.model_account_analytic_account
msgid "Analytic Account"
msgstr ""

#. module: analytic_user_function
#: model:ir.model,name:analytic_user_function.model_account_analytic_line
msgid "Analytic Line"
msgstr ""

#. module: analytic_user_function
#: field:analytic.user.funct.grid,create_uid:0
msgid "Created by"
msgstr "Krijuar nga"

#. module: analytic_user_function
#: field:analytic.user.funct.grid,create_date:0
msgid "Created on"
msgstr "Krijuar me"

#. module: analytic_user_function
#: view:account.analytic.account:analytic_user_function.view_account_analytic_account_form_inherit
msgid ""
"Define a specific service (e.g. Senior Consultant)\n"
"                            and price for some users to use these data "
"instead\n"
"                            of the default values when invoicing the "
"customer."
msgstr ""

#. module: analytic_user_function
#: code:addons/analytic_user_function/analytic_user_function.py:108
#: code:addons/analytic_user_function/analytic_user_function.py:137
#, python-format
msgid "Error!"
msgstr ""

#. module: analytic_user_function
#: field:analytic.user.funct.grid,id:0
msgid "ID"
msgstr "ID"

#. module: analytic_user_function
#: view:account.analytic.account:analytic_user_function.view_account_analytic_account_form_inherit
msgid "Invoice Price Rate per User"
msgstr ""

#. module: analytic_user_function
#: view:analytic.user.funct.grid:analytic_user_function.analytic_user_funct_grid_form
#: view:analytic.user.funct.grid:analytic_user_function.analytic_user_funct_grid_tree
msgid "Invoicing Data"
msgstr ""

#. module: analytic_user_function
#: field:analytic.user.funct.grid,write_uid:0
msgid "Last Updated by"
msgstr "Modifikuar per here te fundit nga"

#. module: analytic_user_function
#: field:analytic.user.funct.grid,write_date:0
msgid "Last Updated on"
msgstr "Modifikuar per here te fundit me"

#. module: analytic_user_function
#: view:account.analytic.account:analytic_user_function.view_account_analytic_account_form_inherit
msgid ""
"Odoo will recursively search on parent accounts\n"
"                            to check if specific conditions are defined for "
"a\n"
"                            specific user. This allows to set invoicing\n"
"                            conditions for a group of contracts."
msgstr ""

#. module: analytic_user_function
#: field:analytic.user.funct.grid,price:0
msgid "Price"
msgstr ""

#. module: analytic_user_function
#: model:ir.model,name:analytic_user_function.model_analytic_user_funct_grid
msgid "Price per User"
msgstr ""

#. module: analytic_user_function
#: help:analytic.user.funct.grid,price:0
msgid "Price per hour for this user."
msgstr ""

#. module: analytic_user_function
#: field:analytic.user.funct.grid,product_id:0
msgid "Service"
msgstr ""

#. module: analytic_user_function
#: code:addons/analytic_user_function/analytic_user_function.py:109
#: code:addons/analytic_user_function/analytic_user_function.py:138
#, python-format
msgid "There is no expense account defined for this product: \"%s\" (id:%d)"
msgstr ""

#. module: analytic_user_function
#: model:ir.model,name:analytic_user_function.model_hr_analytic_timesheet
msgid "Timesheet Line"
msgstr ""

#. module: analytic_user_function
#: field:analytic.user.funct.grid,uom_id:0
msgid "Unit of Measure"
msgstr ""

#. module: analytic_user_function
#: field:analytic.user.funct.grid,user_id:0
msgid "User"
msgstr ""

#. module: analytic_user_function
#: field:account.analytic.account,user_product_ids:0
msgid "Users/Products Rel."
msgstr ""<|MERGE_RESOLUTION|>--- conflicted
+++ resolved
@@ -1,36 +1,27 @@
-# Albanian translation for openobject-addons
-# Copyright (c) 2014 Rosetta Contributors and Canonical Ltd 2014
-# This file is distributed under the same license as the openobject-addons package.
-# FIRST AUTHOR <EMAIL@ADDRESS>, 2014.
-#
+# Translation of Odoo Server.
+# This file contains the translation of the following modules:
+# * analytic_user_function
+# 
+# Translators:
 msgid ""
 msgstr ""
-<<<<<<< HEAD
-"Project-Id-Version: openobject-addons\n"
-"Report-Msgid-Bugs-To: FULL NAME <EMAIL@ADDRESS>\n"
-"POT-Creation-Date: 2014-08-14 13:08+0000\n"
-"PO-Revision-Date: 2014-08-14 16:10+0000\n"
-"Last-Translator: FULL NAME <EMAIL@ADDRESS>\n"
-"Language-Team: Albanian <sq@li.org>\n"
-=======
 "Project-Id-Version: Odoo 8.0\n"
 "Report-Msgid-Bugs-To: \n"
 "POT-Creation-Date: 2015-01-21 14:07+0000\n"
 "PO-Revision-Date: 2016-01-31 16:40+0000\n"
 "Last-Translator: Martin Trigaux\n"
 "Language-Team: Albanian (http://www.transifex.com/odoo/odoo-8/language/sq/)\n"
->>>>>>> 3ff4dae5
 "MIME-Version: 1.0\n"
 "Content-Type: text/plain; charset=UTF-8\n"
-"Content-Transfer-Encoding: 8bit\n"
-"X-Launchpad-Export-Date: 2014-08-15 06:54+0000\n"
-"X-Generator: Launchpad (build 17156)\n"
+"Content-Transfer-Encoding: \n"
+"Language: sq\n"
+"Plural-Forms: nplurals=2; plural=(n != 1);\n"
 
 #. module: analytic_user_function
 #: field:analytic.user.funct.grid,account_id:0
 #: model:ir.model,name:analytic_user_function.model_account_analytic_account
 msgid "Analytic Account"
-msgstr ""
+msgstr "Llogaria Analitike"
 
 #. module: analytic_user_function
 #: model:ir.model,name:analytic_user_function.model_account_analytic_line
@@ -51,10 +42,8 @@
 #: view:account.analytic.account:analytic_user_function.view_account_analytic_account_form_inherit
 msgid ""
 "Define a specific service (e.g. Senior Consultant)\n"
-"                            and price for some users to use these data "
-"instead\n"
-"                            of the default values when invoicing the "
-"customer."
+"                            and price for some users to use these data instead\n"
+"                            of the default values when invoicing the customer."
 msgstr ""
 
 #. module: analytic_user_function
@@ -94,8 +83,7 @@
 #: view:account.analytic.account:analytic_user_function.view_account_analytic_account_form_inherit
 msgid ""
 "Odoo will recursively search on parent accounts\n"
-"                            to check if specific conditions are defined for "
-"a\n"
+"                            to check if specific conditions are defined for a\n"
 "                            specific user. This allows to set invoicing\n"
 "                            conditions for a group of contracts."
 msgstr ""
