--- conflicted
+++ resolved
@@ -72,8 +72,8 @@
         if len(lines) == 1:
             lines = [x.strip() for x in lines[0].split('   ') if x]
 
-        partner_address['street'] = lines.pop(0)
-        #_set_address_field(partner, 'street', lines.pop(0))
+        vals = partner._split_street_with_params(', '.join(lines.pop(0).rsplit(' ', 1)), '%(street_name)s, %(street_number)s/%(street_number2)s')
+        partner_address.update(vals)
 
         if len(lines) > 0:
             res = _check_city(lines, result['countryCode'])
@@ -98,60 +98,12 @@
             return {}
 
         for partner in self:
-<<<<<<< HEAD
-=======
-            # If a field is non set in this algorithm
-            # wipe it anyway
-            non_set_address_fields = set(['street2', 'city', 'zip', 'state_id', 'country_id'])
->>>>>>> 3c521f6d
             if not partner.vat:
                 continue
             # If a field is not set in the response, wipe it anyway
             non_set_address_fields = set(['street', 'street2', 'city', 'zip', 'state_id', 'country_id'])
             if len(partner.vat) > 5 and partner.vat[:2].lower() in stdnum_vat.country_codes:
-<<<<<<< HEAD
                 partner_name, partner_address = self._get_partner_vals(partner.vat)
-=======
-                # Equivalent to stdnum_vat.check_vies(partner.vat).
-                # However, we want to add a custom timeout to the suds.client
-                # because by default, it's 120 seconds and this is to long.
-                try:
-                    client = Client(stdnum_vat.vies_wsdl, timeout=5)
-                    partner_vat = stdnum_vat.compact(partner.vat)
-                    result = client.service.checkVat(partner_vat[:2], partner_vat[2:])
-                except:
-                    # Avoid blocking the client when the service is unreachable/unavailable
-                    return {}
-
-                if not result['valid']:
-                    return {}
-
-                if (not partner.name) and (result['name'] != '---'):
-                    partner.name = result['name']
-
-                #parse the address from VIES and fill the partner's data
-                if result['address'] == '---': return {}
-
-                lines = [x for x in result['address'].split("\n") if x]
-                if len(lines) == 1:
-                    lines = [x.strip() for x in lines[0].split(',') if x]
-                if len(lines) == 1:
-                    lines = [x.strip() for x in lines[0].split('   ') if x]
-
-                vals = partner._split_street_with_params(', '.join(lines.pop(0).rsplit(' ', 1)), '%(street_name)s, %(street_number)s/%(street_number2)s')
-                partner.update(vals)
-
-                if len(lines) > 0:
-                    res = _check_city(lines, result['countryCode'])
-                    if res:
-                        _set_address_field(partner, 'zip', res[0])
-                        _set_address_field(partner, 'city', res[1])
-                if len(lines) > 0:
-                    _set_address_field(partner, 'street2', lines.pop(0))
-
-                country = self.env['res.country'].search([('code', '=', result['countryCode'])], limit=1)
-                _set_address_field(partner, 'country_id', country and country.id or False)
->>>>>>> 3c521f6d
 
                 if not partner.name and partner_name:
                     partner.name = partner_name
