# -*- coding: utf-8 -*-
# Part of Odoo. See LICENSE file for full copyright and licensing details.

from datetime import datetime
from dateutil.relativedelta import relativedelta
from collections import defaultdict

from odoo import api, fields, models, _
from odoo.exceptions import UserError
from odoo.tools import float_compare, float_round
from odoo.addons import decimal_precision as dp


class MrpWorkorder(models.Model):
    _name = 'mrp.workorder'
    _description = 'Work Order'
    _inherit = ['mail.thread', 'mail.activity.mixin', 'mrp.abstract.workorder']

    name = fields.Char(
        'Work Order', required=True,
        states={'done': [('readonly', True)], 'cancel': [('readonly', True)]})
    workcenter_id = fields.Many2one(
        'mrp.workcenter', 'Work Center', required=True,
        states={'done': [('readonly', True)], 'cancel': [('readonly', True)]})
    working_state = fields.Selection(
        'Workcenter Status', related='workcenter_id.working_state', readonly=False,
        help='Technical: used in views only')
    production_availability = fields.Selection(
        'Stock Availability', readonly=True,
        related='production_id.reservation_state', store=True,
        help='Technical: used in views and domains only.')
    production_state = fields.Selection(
        'Production State', readonly=True,
        related='production_id.state',
        help='Technical: used in views only.')
    qty_production = fields.Float('Original Production Quantity', readonly=True, related='production_id.product_qty')
    qty_remaining = fields.Float('Quantity To Be Produced', compute='_compute_qty_remaining', digits=dp.get_precision('Product Unit of Measure'))
    qty_produced = fields.Float(
        'Quantity', default=0.0,
        readonly=True,
        digits=dp.get_precision('Product Unit of Measure'),
        help="The number of products already handled by this work order")
    is_produced = fields.Boolean(string="Has Been Produced",
        compute='_compute_is_produced')
    state = fields.Selection([
        ('pending', 'Waiting for another WO'),
        ('ready', 'Ready'),
        ('progress', 'In Progress'),
        ('done', 'Finished'),
        ('cancel', 'Cancelled')], string='Status',
        default='pending')
    date_planned_start = fields.Datetime(
        'Scheduled Date Start',
        states={'done': [('readonly', True)], 'cancel': [('readonly', True)]})
    date_planned_finished = fields.Datetime(
        'Scheduled Date Finished',
        states={'done': [('readonly', True)], 'cancel': [('readonly', True)]})
    date_start = fields.Datetime(
        'Effective Start Date',
        states={'done': [('readonly', True)], 'cancel': [('readonly', True)]})
    date_finished = fields.Datetime(
        'Effective End Date',
        states={'done': [('readonly', True)], 'cancel': [('readonly', True)]})

    duration_expected = fields.Float(
        'Expected Duration', digits=(16, 2),
        states={'done': [('readonly', True)], 'cancel': [('readonly', True)]},
        help="Expected duration (in minutes)")
    duration = fields.Float(
        'Real Duration', compute='_compute_duration',
        readonly=True, store=True)
    duration_unit = fields.Float(
        'Duration Per Unit', compute='_compute_duration',
        readonly=True, store=True)
    duration_percent = fields.Integer(
        'Duration Deviation (%)', compute='_compute_duration',
        group_operator="avg", readonly=True, store=True)

    operation_id = fields.Many2one(
        'mrp.routing.workcenter', 'Operation')  # Should be used differently as BoM can change in the meantime
    worksheet = fields.Binary(
        'Worksheet', related='operation_id.worksheet', readonly=True)
    move_raw_ids = fields.One2many(
        'stock.move', 'workorder_id', 'Raw Moves',
        domain=[('raw_material_production_id', '!=', False), ('production_id', '=', False)])
    move_finished_ids = fields.One2many(
        'stock.move', 'workorder_id', 'Finished Moves',
        domain=[('raw_material_production_id', '=', False), ('production_id', '!=', False)])
    move_line_ids = fields.One2many(
        'stock.move.line', 'workorder_id', 'Moves to Track',
        help="Inventory moves for which you must scan a lot number at this work order")
    final_lot_id = fields.Many2one(
        'stock.production.lot', 'Lot/Serial Number', domain="[('product_id', '=', product_id)]",
        states={'done': [('readonly', True)], 'cancel': [('readonly', True)]})
    time_ids = fields.One2many(
        'mrp.workcenter.productivity', 'workorder_id')
    is_user_working = fields.Boolean(
        'Is the Current User Working', compute='_compute_working_users',
        help="Technical field indicating whether the current user is working. ")
    working_user_ids = fields.One2many('res.users', string='Working user on this work order.', compute='_compute_working_users')
    last_working_user_id = fields.One2many('res.users', string='Last user that worked on this work order.', compute='_compute_working_users')

    next_work_order_id = fields.Many2one('mrp.workorder', "Next Work Order")
    scrap_ids = fields.One2many('stock.scrap', 'workorder_id')
    scrap_count = fields.Integer(compute='_compute_scrap_move_count', string='Scrap Move')
    production_date = fields.Datetime('Production Date', related='production_id.date_planned_start', store=True, readonly=False)
    color = fields.Integer('Color', compute='_compute_color')
    capacity = fields.Float(
        'Capacity', default=1.0,
        help="Number of pieces that can be produced in parallel.")
    raw_workorder_line_ids = fields.One2many('mrp.workorder.line',
        'raw_workorder_id', string='Components')
    finished_workorder_line_ids = fields.One2many('mrp.workorder.line',
        'finished_workorder_id', string='By-products')
    allowed_lots_domain = fields.One2many(comodel_name='stock.production.lot', compute="_compute_allowed_lots_domain")

    @api.onchange('final_lot_id')
    def _onchange_final_lot_id(self):
        """When the user changes the lot being currently produced, suggest
        a quantity to produce consistent with the previous workorders. """
        previous_wo = self.env['mrp.workorder'].search([
            ('next_work_order_id', '=', self.id)
        ])
        if previous_wo:
            line = previous_wo.finished_workorder_line_ids.filtered(lambda line: line.product_id == self.product_id and line.lot_id == self.final_lot_id)
            if line:
                self.qty_producing = line.qty_done

    @api.depends('production_id.workorder_ids.finished_workorder_line_ids',
    'production_id.workorder_ids.finished_workorder_line_ids.qty_done',
    'production_id.workorder_ids.finished_workorder_line_ids.lot_id')
    def _compute_allowed_lots_domain(self):
        """ Check if all the finished products has been assigned to a serial
        number or a lot in other workorders. If yes, restrict the selectable lot
        to the lot/sn used in other workorders.
        """
        productions = self.mapped('production_id')
        for production in productions:
            if production.product_id.tracking == 'none':
                continue

            rounding = production.product_uom_id.rounding
            finished_workorder_lines = production.workorder_ids.mapped('finished_workorder_line_ids').filtered(lambda wl: wl.product_id == production.product_id)
            qties_done_per_lot = defaultdict(list)
            for finished_workorder_line in finished_workorder_lines:
                # It is possible to have finished workorder lines without a lot (eg using the dummy
                # test type). Ignore them when computing the allowed lots.
                if finished_workorder_line.lot_id:
                    qties_done_per_lot[finished_workorder_line.lot_id.id].append(finished_workorder_line.qty_done)

            qty_to_produce = production.product_qty
            allowed_lot_ids = self.env['stock.production.lot']
            qty_produced = sum([max(qty_dones) for qty_dones in qties_done_per_lot.values()])
            if float_compare(qty_produced, qty_to_produce, precision_rounding=rounding) < 0:
                # If we haven't produced enough, all lots are available
                allowed_lot_ids = self.env['stock.production.lot'].search([('product_id', '=', production.product_id.id)])
            else:
                # If we produced enough, only the already produced lots are available
                allowed_lot_ids = self.env['stock.production.lot'].browse(qties_done_per_lot.keys())
            workorders = production.workorder_ids.filtered(lambda wo: wo.state not in ('done', 'cancel'))
            for workorder in workorders:
                if workorder.product_tracking == 'serial':
                    workorder.allowed_lots_domain = allowed_lot_ids - workorder.finished_workorder_line_ids.filtered(lambda wl: wl.product_id == production.product_id).mapped('lot_id')
                else:
                    workorder.allowed_lots_domain = allowed_lot_ids

    @api.multi
    def name_get(self):
        return [(wo.id, "%s - %s - %s" % (wo.production_id.name, wo.product_id.name, wo.name)) for wo in self]

    @api.one
    @api.depends('production_id.product_qty', 'qty_produced')
    def _compute_is_produced(self):
        rounding = self.production_id.product_uom_id.rounding
        self.is_produced = float_compare(self.qty_produced, self.production_id.product_qty, precision_rounding=rounding) >= 0

    @api.one
    @api.depends('time_ids.duration', 'qty_produced')
    def _compute_duration(self):
        self.duration = sum(self.time_ids.mapped('duration'))
        self.duration_unit = round(self.duration / max(self.qty_produced, 1), 2)  # rounding 2 because it is a time
        if self.duration_expected:
            self.duration_percent = 100 * (self.duration_expected - self.duration) / self.duration_expected
        else:
            self.duration_percent = 0

    def _compute_working_users(self):
        """ Checks whether the current user is working, all the users currently working and the last user that worked. """
        for order in self:
            order.working_user_ids = [(4, order.id) for order in order.time_ids.filtered(lambda time: not time.date_end).sorted('date_start').mapped('user_id')]
            if order.working_user_ids:
                order.last_working_user_id = order.working_user_ids[-1]
            elif order.time_ids:
                order.last_working_user_id = order.time_ids.sorted('date_end')[-1].user_id
            if order.time_ids.filtered(lambda x: (x.user_id.id == self.env.user.id) and (not x.date_end) and (x.loss_type in ('productive', 'performance'))):
                order.is_user_working = True
            else:
                order.is_user_working = False

    @api.multi
    def _compute_scrap_move_count(self):
        data = self.env['stock.scrap'].read_group([('workorder_id', 'in', self.ids)], ['workorder_id'], ['workorder_id'])
        count_data = dict((item['workorder_id'][0], item['workorder_id_count']) for item in data)
        for workorder in self:
            workorder.scrap_count = count_data.get(workorder.id, 0)

    @api.multi
    @api.depends('date_planned_finished', 'production_id.date_planned_finished')
    def _compute_color(self):
        late_orders = self.filtered(lambda x: x.production_id.date_planned_finished and x.date_planned_finished > x.production_id.date_planned_finished)
        for order in late_orders:
            order.color = 4
        for order in (self - late_orders):
            order.color = 2

    @api.multi
    def write(self, values):
        if list(values.keys()) != ['time_ids'] and any(workorder.state == 'done' for workorder in self):
            raise UserError(_('You can not change the finished work order.'))
        if 'date_planned_start' in values or 'date_planned_finished' in values:
            for workorder in self:
                start_date = fields.Datetime.to_datetime(values.get('date_planned_start')) or workorder.date_planned_start
                end_date = fields.Datetime.to_datetime(values.get('date_planned_finished')) or workorder.date_planned_finished
                if start_date and end_date and start_date > end_date:
                    raise UserError(_('The planned end date of the work order cannot be prior to the planned start date, please correct this to save the work order.'))
        return super(MrpWorkorder, self).write(values)

    def _generate_wo_lines(self):
        """ Generate workorder line """
        self.ensure_one()
        moves = (self.move_raw_ids | self.move_finished_ids).filtered(
            lambda move: move.state not in ('done', 'cancel')
        )
        for move in moves:
            qty_to_consume = self._prepare_component_quantity(move, self.qty_producing)
            line_values = self._generate_lines_values(move, qty_to_consume)
            self.env['mrp.workorder.line'].create(line_values)

    def _apply_update_workorder_lines(self):
        """ update existing line on the workorder. It could be trigger manually
        after a modification of qty_producing.
        """
        self.ensure_one()
        line_values = self._update_workorder_lines()
        self.env['mrp.workorder.line'].create(line_values['to_create'])
        if line_values['to_delete']:
            line_values['to_delete'].unlink()
        for line, vals in line_values['to_update'].items():
            line.write(vals)

    def _refresh_wo_lines(self):
        """ Modify exisiting workorder line in order to match the reservation on
        stock move line. The strategy is to remove the line that were not
        processed yet then call _generate_lines_values that recreate workorder
        line depending the reservation.
        """
        for workorder in self:
            raw_moves = workorder.move_raw_ids.filtered(
                lambda move: move.state not in ('done', 'cancel')
            )
            wl_to_unlink = self.env['mrp.workorder.line']
            for move in raw_moves:
                rounding = move.product_uom.rounding
                qty_already_consumed = 0.0
                workorder_lines = workorder.raw_workorder_line_ids.filtered(lambda w: w.move_id == move)
                for wl in workorder_lines:
                    if not wl.qty_done:
                        wl_to_unlink |= wl
                        continue

                    qty_already_consumed += wl.qty_done
                qty_to_consume = self._prepare_component_quantity(move, workorder.qty_producing)
                wl_to_unlink.unlink()
                if float_compare(qty_to_consume, qty_already_consumed, precision_rounding=rounding) > 0:
                    line_values = workorder._generate_lines_values(move, qty_to_consume - qty_already_consumed)
                    self.env['mrp.workorder.line'].create(line_values)

    def _defaults_from_finished_workorder_line(self, reference_lot_lines):
        for r_line in reference_lot_lines:
            # see which lot we could suggest and its related qty_producing
            if not r_line.lot_id:
                continue
            candidates = self.finished_workorder_line_ids.filtered(lambda line: line.lot_id == r_line.lot_id)
            rounding = self.product_uom_id.rounding
            if not candidates:
                self.write({
                    'final_lot_id': r_line.lot_id.id,
                    'qty_producing': r_line.qty_done,
                })
                return True
            elif float_compare(candidates.qty_done, r_line.qty_done, precision_rounding=rounding) < 0:
                self.write({
                    'final_lot_id': r_line.lot_id.id,
                    'qty_producing': r_line.qty_done - candidates.qty_done,
                })
                return True
        return False

    @api.multi
    def record_production(self):
        if not self:
            return True

        self.ensure_one()
        if float_compare(self.qty_producing, 0, precision_rounding=self.product_uom_id.rounding) <= 0:
            raise UserError(_('Please set the quantity you are currently producing. It should be different from zero.'))

        # If last work order, then post lots used
        if not self.next_work_order_id:
            self._update_finished_move()

        # Transfer quantities from temporary to final move line or make them final
        self._update_moves()

        # Transfer lot (if present) and quantity produced to a finished workorder line
        if self.product_tracking != 'none':
            self._create_or_update_finished_line()

        # Update workorder quantity produced
        self.qty_produced += self.qty_producing

        # Suggest a finished lot on the next workorder
        if self.next_work_order_id and self.production_id.product_id.tracking != 'none' and not self.next_work_order_id.final_lot_id:
            self.next_work_order_id._defaults_from_finished_workorder_line(self.finished_workorder_line_ids)
            # As we may have changed the quantity to produce on the next workorder,
            # make sure to update its wokorder lines
            self.next_work_order_id._apply_update_workorder_lines()

        # One a piece is produced, you can launch the next work order
        self._start_nextworkorder()

        # Test if the production is done
        rounding = self.production_id.product_uom_id.rounding
        if float_compare(self.qty_produced, self.production_id.product_qty, precision_rounding=rounding) < 0:
            previous_wo = self.env['mrp.workorder']
            if self.product_tracking != 'none':
                previous_wo = self.env['mrp.workorder'].search([
                    ('next_work_order_id', '=', self.id)
                ])
            candidate_found_in_previous_wo = False
            if previous_wo:
                candidate_found_in_previous_wo = self._defaults_from_finished_workorder_line(previous_wo.finished_workorder_line_ids)
            if not candidate_found_in_previous_wo:
                # self is the first workorder
                self.qty_producing = self.qty_remaining
                self.final_lot_id = False
                if self.product_tracking == 'serial':
                    self.qty_producing = 1

            self._apply_update_workorder_lines()
        else:
            self.qty_producing = 0
            self.button_finish()
        return True

<<<<<<< HEAD
    def _create_or_update_finished_line(self):
        """
        1. Check that the final lot and the quantity producing is valid regarding
            other workorders of this production
        2. Save final lot and quantity producing to suggest on next workorder
        """
        self.ensure_one()
        final_lot_quantity = self.qty_production
        rounding = self.product_uom_id.rounding
        # Get the max quantity possible for current lot in other workorders
        for workorder in (self.production_id.workorder_ids - self):
            # We add the remaining quantity to the produced quantity for the
            # current lot. For 5 finished products: if in the first wo it
            # creates 4 lot A and 1 lot B and in the second it create 3 lot A
            # and it remains 2 units to product, it could produce 5 lot A.
            # In this case we select 4 since it would conflict with the first
            # workorder otherwise.
            line = workorder.finished_workorder_line_ids.filtered(lambda line: line.lot_id == self.final_lot_id)
            line_without_lot = workorder.finished_workorder_line_ids.filtered(lambda line: line.product_id == workorder.product_id and not line.lot_id)
            quantity_remaining = workorder.qty_remaining + line_without_lot.qty_done
            quantity = line.qty_done + quantity_remaining
            if line and float_compare(quantity, final_lot_quantity, precision_rounding=rounding) <= 0:
                final_lot_quantity = quantity
            elif float_compare(quantity_remaining, final_lot_quantity, precision_rounding=rounding) < 0:
                final_lot_quantity = quantity_remaining

        # final lot line for this lot on this workorder.
        current_lot_lines = self.finished_workorder_line_ids.filtered(lambda line: line.lot_id == self.final_lot_id)

        # this lot has already been produced
        if float_compare(final_lot_quantity, current_lot_lines.qty_done + self.qty_producing, precision_rounding=rounding) < 0:
            raise UserError(_('You have produced %s %s of lot %s in the previous workorder. You are trying to produce %s in this one') %
                (final_lot_quantity, self.product_id.uom_id.name, self.final_lot_id.name, current_lot_lines.qty_done + self.qty_producing))

        # Update workorder line that regiter final lot created
        if not current_lot_lines:
            current_lot_lines = self.env['mrp.workorder.line'].create({
                'finished_workorder_id': self.id,
                'product_id': self.product_id.id,
                'lot_id': self.final_lot_id.id,
                'qty_done': self.qty_producing,
            })
        else:
            current_lot_lines.qty_done += self.qty_producing
=======
    def _get_byproduct_move_to_update(self):
        return self.production_id.move_finished_ids.filtered(lambda x: (x.product_id.id != self.production_id.product_id.id) and (x.state not in ('done', 'cancel')))
>>>>>>> 78b3b650

    @api.multi
    def _start_nextworkorder(self):
        rounding = self.product_id.uom_id.rounding
        if self.next_work_order_id.state == 'pending' and (
                (self.operation_id.batch == 'no' and
                 float_compare(self.qty_production, self.qty_produced, precision_rounding=rounding) <= 0) or
                (self.operation_id.batch == 'yes' and
                 float_compare(self.operation_id.batch_size, self.qty_produced, precision_rounding=rounding) <= 0)):
            self.next_work_order_id.state = 'ready'

    @api.multi
    def button_start(self):
        self.ensure_one()
        # As button_start is automatically called in the new view
        if self.state in ('done', 'cancel'):
            return True

        # Need a loss in case of the real time exceeding the expected
        timeline = self.env['mrp.workcenter.productivity']
        if self.duration < self.duration_expected:
            loss_id = self.env['mrp.workcenter.productivity.loss'].search([('loss_type','=','productive')], limit=1)
            if not len(loss_id):
                raise UserError(_("You need to define at least one productivity loss in the category 'Productivity'. Create one from the Manufacturing app, menu: Configuration / Productivity Losses."))
        else:
            loss_id = self.env['mrp.workcenter.productivity.loss'].search([('loss_type','=','performance')], limit=1)
            if not len(loss_id):
                raise UserError(_("You need to define at least one productivity loss in the category 'Performance'. Create one from the Manufacturing app, menu: Configuration / Productivity Losses."))
        if self.production_id.state != 'progress':
            self.production_id.write({
                'date_start': datetime.now(),
            })
        timeline.create({
            'workorder_id': self.id,
            'workcenter_id': self.workcenter_id.id,
            'description': _('Time Tracking: ')+self.env.user.name,
            'loss_id': loss_id[0].id,
            'date_start': datetime.now(),
            'user_id': self.env.user.id
        })
        return self.write({'state': 'progress',
                    'date_start': datetime.now(),
        })

    @api.multi
    def button_finish(self):
        self.ensure_one()
        self.end_all()
        return self.write({'state': 'done', 'date_finished': fields.Datetime.now()})

    @api.multi
    def end_previous(self, doall=False):
        """
        @param: doall:  This will close all open time lines on the open work orders when doall = True, otherwise
        only the one of the current user
        """
        # TDE CLEANME
        timeline_obj = self.env['mrp.workcenter.productivity']
        domain = [('workorder_id', 'in', self.ids), ('date_end', '=', False)]
        if not doall:
            domain.append(('user_id', '=', self.env.user.id))
        not_productive_timelines = timeline_obj.browse()
        for timeline in timeline_obj.search(domain, limit=None if doall else 1):
            wo = timeline.workorder_id
            if wo.duration_expected <= wo.duration:
                if timeline.loss_type == 'productive':
                    not_productive_timelines += timeline
                timeline.write({'date_end': fields.Datetime.now()})
            else:
                maxdate = fields.Datetime.from_string(timeline.date_start) + relativedelta(minutes=wo.duration_expected - wo.duration)
                enddate = datetime.now()
                if maxdate > enddate:
                    timeline.write({'date_end': enddate})
                else:
                    timeline.write({'date_end': maxdate})
                    not_productive_timelines += timeline.copy({'date_start': maxdate, 'date_end': enddate})
        if not_productive_timelines:
            loss_id = self.env['mrp.workcenter.productivity.loss'].search([('loss_type', '=', 'performance')], limit=1)
            if not len(loss_id):
                raise UserError(_("You need to define at least one unactive productivity loss in the category 'Performance'. Create one from the Manufacturing app, menu: Configuration / Productivity Losses."))
            not_productive_timelines.write({'loss_id': loss_id.id})
        return True

    @api.multi
    def end_all(self):
        return self.end_previous(doall=True)

    @api.multi
    def button_pending(self):
        self.end_previous()
        return True

    @api.multi
    def button_unblock(self):
        for order in self:
            order.workcenter_id.unblock()
        return True

    @api.multi
    def action_cancel(self):
        return self.write({'state': 'cancel'})

    @api.multi
    def button_done(self):
        if any([x.state in ('done', 'cancel') for x in self]):
            raise UserError(_('A Manufacturing Order is already done or cancelled.'))
        self.end_all()
        return self.write({'state': 'done',
                    'date_finished': datetime.now()})

    @api.multi
    def button_scrap(self):
        self.ensure_one()
        return {
            'name': _('Scrap'),
            'view_type': 'form',
            'view_mode': 'form',
            'res_model': 'stock.scrap',
            'view_id': self.env.ref('stock.stock_scrap_form_view2').id,
            'type': 'ir.actions.act_window',
            'context': {'default_workorder_id': self.id, 'default_production_id': self.production_id.id, 'product_ids': (self.production_id.move_raw_ids.filtered(lambda x: x.state not in ('done', 'cancel')) | self.production_id.move_finished_ids.filtered(lambda x: x.state == 'done')).mapped('product_id').ids},
            # 'context': {'product_ids': self.move_raw_ids.filtered(lambda x: x.state not in ('done', 'cancel')).mapped('product_id').ids + [self.production_id.product_id.id]},
            'target': 'new',
        }

    @api.multi
    def action_see_move_scrap(self):
        self.ensure_one()
        action = self.env.ref('stock.action_stock_scrap').read()[0]
        action['domain'] = [('workorder_id', '=', self.id)]
        return action

    @api.multi
    @api.depends('qty_production', 'qty_produced')
    def _compute_qty_remaining(self):
        for wo in self:
            wo.qty_remaining = float_round(wo.qty_production - wo.qty_produced, precision_rounding=wo.production_id.product_uom_id.rounding)


class MrpWorkorderLine(models.Model):
    _name = 'mrp.workorder.line'
    _inherit = ["mrp.abstract.workorder.line"]
    _description = "Workorder move line"

    raw_workorder_id = fields.Many2one('mrp.workorder', 'Component for Workorder')
    finished_workorder_id = fields.Many2one('mrp.workorder', 'Finished Product for Workorder')

    @api.model
    def _get_raw_workorder_inverse_name(self):
        return 'raw_workorder_id'

    @api.model
    def _get_finished_workoder_inverse_name(self):
        return 'finished_workorder_id'

    def _get_final_lots(self):
        return (self.raw_workorder_id or self.finished_workorder_id).final_lot_id

    def _get_production(self):
        return (self.raw_workorder_id or self.finished_workorder_id).production_id<|MERGE_RESOLUTION|>--- conflicted
+++ resolved
@@ -353,7 +353,9 @@
             self.button_finish()
         return True
 
-<<<<<<< HEAD
+    def _get_byproduct_move_to_update(self):
+        return self.production_id.move_finished_ids.filtered(lambda x: (x.product_id.id != self.production_id.product_id.id) and (x.state not in ('done', 'cancel')))
+
     def _create_or_update_finished_line(self):
         """
         1. Check that the final lot and the quantity producing is valid regarding
@@ -398,10 +400,6 @@
             })
         else:
             current_lot_lines.qty_done += self.qty_producing
-=======
-    def _get_byproduct_move_to_update(self):
-        return self.production_id.move_finished_ids.filtered(lambda x: (x.product_id.id != self.production_id.product_id.id) and (x.state not in ('done', 'cancel')))
->>>>>>> 78b3b650
 
     @api.multi
     def _start_nextworkorder(self):
