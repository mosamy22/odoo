--- conflicted
+++ resolved
@@ -16,11 +16,7 @@
 msgstr ""
 "Project-Id-Version: Odoo 9.0\n"
 "Report-Msgid-Bugs-To: \n"
-<<<<<<< HEAD
-"POT-Creation-Date: 2016-08-19 10:24+0000\n"
-=======
 "POT-Creation-Date: 2016-08-18 14:06+0000\n"
->>>>>>> bc1a0a32
 "PO-Revision-Date: 2016-07-06 08:35+0000\n"
 "Last-Translator: Martin Trigaux\n"
 "Language-Team: Slovenian (http://www.transifex.com/odoo/odoo-9/language/"
@@ -37,11 +33,7 @@
 "%100==4 ? 2 : 3);\n"
 
 #. module: mrp
-<<<<<<< HEAD
-#: code:addons/mrp/stock.py:250
-=======
 #: code:addons/mrp/stock.py:231
->>>>>>> bc1a0a32
 #, python-format
 msgid " Manufacture"
 msgstr " Proizvodnja"
@@ -59,21 +51,13 @@
 msgstr "# Proizvodni nalogi"
 
 #. module: mrp
-<<<<<<< HEAD
-#: code:addons/mrp/mrp.py:343
-=======
 #: code:addons/mrp/mrp.py:341
->>>>>>> bc1a0a32
 #, python-format
 msgid "%s (copy)"
 msgstr "%s (kopija)"
 
 #. module: mrp
-<<<<<<< HEAD
-#: code:addons/mrp/mrp.py:1051
-=======
 #: code:addons/mrp/mrp.py:1052
->>>>>>> bc1a0a32
 #, python-format
 msgid "%s produced"
 msgstr "%s proizvedenih"
@@ -248,13 +232,6 @@
 msgstr "Potrdi"
 
 #. module: mrp
-#: model:ir.ui.view,arch_db:mrp.mrp_routing_search_view
-#: model:ir.ui.view,arch_db:mrp.view_mrp_bom_filter
-#: model:ir.ui.view,arch_db:mrp.view_mrp_workcenter_search
-msgid "Archived"
-msgstr ""
-
-#. module: mrp
 #: model:ir.model.fields,help:mrp.field_product_product_produce_delay
 #: model:ir.model.fields,help:mrp.field_product_template_produce_delay
 msgid ""
@@ -299,7 +276,7 @@
 msgstr "Postavke kosovnice na katero se sklicujete"
 
 #. module: mrp
-#: code:addons/mrp/stock.py:44
+#: code:addons/mrp/stock.py:25
 #, python-format
 msgid ""
 "Because the product %s requires it, you must assign a serial number to your "
@@ -371,11 +348,7 @@
 msgstr "kosovnica"
 
 #. module: mrp
-<<<<<<< HEAD
-#: code:addons/mrp/mrp.py:318
-=======
 #: code:addons/mrp/mrp.py:316
->>>>>>> bc1a0a32
 #, python-format
 msgid "BoM \"%s\" contains a BoM line with a product recursion: \"%s\"."
 msgstr "Kosovnica \"%s\" vsebuje postavko rekurzivnega proizvoda: \"%s\"."
@@ -406,11 +379,7 @@
 msgstr ""
 
 #. module: mrp
-<<<<<<< HEAD
-#: code:addons/mrp/stock.py:247
-=======
 #: code:addons/mrp/stock.py:228
->>>>>>> bc1a0a32
 #, python-format
 msgid "Can't find any generic Manufacture route."
 msgstr "Noben splošni proizvodni delokrog ni najden."
@@ -434,31 +403,19 @@
 msgstr "Preklicano"
 
 #. module: mrp
-<<<<<<< HEAD
-#: code:addons/mrp/stock.py:169
-=======
 #: code:addons/mrp/stock.py:150
->>>>>>> bc1a0a32
 #, python-format
 msgid "Cannot consume a move with negative or zero quantity."
 msgstr "Količina ne sme biti 0 ali manj od 0"
 
 #. module: mrp
-<<<<<<< HEAD
-#: code:addons/mrp/mrp.py:651
-=======
 #: code:addons/mrp/mrp.py:649
->>>>>>> bc1a0a32
 #, python-format
 msgid "Cannot delete a manufacturing order in state '%s'."
 msgstr "Ni mogoče brisati delovnega naloga s statusom '%s'."
 
 #. module: mrp
-<<<<<<< HEAD
-#: code:addons/mrp/mrp.py:721
-=======
 #: code:addons/mrp/mrp.py:719
->>>>>>> bc1a0a32
 #, python-format
 msgid "Cannot find a bill of material for this product."
 msgstr "Ni kosovnice za ta izdelek."
@@ -906,8 +863,6 @@
 msgstr "Če polje ni označeno , lahko skrijete kosovnico ne da bi jo izbrisali."
 
 #. module: mrp
-<<<<<<< HEAD
-=======
 #: model:ir.model.fields,help:mrp.field_mrp_workcenter_active
 msgid ""
 "If the active field is set to False, it will allow you to hide the resource "
@@ -917,7 +872,6 @@
 "brisali."
 
 #. module: mrp
->>>>>>> bc1a0a32
 #: model:ir.model.fields,help:mrp.field_mrp_routing_active
 msgid ""
 "If the active field is set to False, it will allow you to hide the routing "
@@ -928,6 +882,12 @@
 #: model:ir.ui.view,arch_db:mrp.view_mrp_production_filter
 msgid "In Production"
 msgstr "V proizvodnji"
+
+#. module: mrp
+#: model:ir.ui.view,arch_db:mrp.mrp_routing_search_view
+#: model:ir.ui.view,arch_db:mrp.view_mrp_workcenter_search
+msgid "Inactive"
+msgstr "Neaktivno"
 
 #. module: mrp
 #: model:ir.model.fields,field_description:mrp.field_mrp_bom_position
@@ -1062,11 +1022,7 @@
 msgstr "Upravitelj"
 
 #. module: mrp
-<<<<<<< HEAD
-#: code:addons/mrp/procurement.py:15 code:addons/mrp/stock.py:244
-=======
 #: code:addons/mrp/procurement.py:15 code:addons/mrp/stock.py:225
->>>>>>> bc1a0a32
 #: model:stock.location.route,name:mrp.route_warehouse0_manufacture
 #, python-format
 msgid "Manufacture"
@@ -1115,7 +1071,7 @@
 msgstr "Naročilnica za proizvodnjo"
 
 #. module: mrp
-#: code:addons/mrp/procurement.py:114
+#: code:addons/mrp/procurement.py:112
 #, python-format
 msgid "Manufacturing Order <em>%s</em> created."
 msgstr "Delovni nalog <em>%s</em> ustvarjen."
@@ -1154,11 +1110,7 @@
 msgstr ""
 
 #. module: mrp
-<<<<<<< HEAD
-#: code:addons/mrp/mrp.py:786
-=======
 #: code:addons/mrp/mrp.py:784
->>>>>>> bc1a0a32
 #, python-format
 msgid "Manufacturing order cancelled."
 msgstr ""
@@ -1209,7 +1161,7 @@
 msgstr "Novo"
 
 #. module: mrp
-#: code:addons/mrp/procurement.py:110
+#: code:addons/mrp/procurement.py:108
 #, python-format
 msgid "No BoM exists for this product!"
 msgstr "Proizvod nima kosovnice!"
@@ -1330,11 +1282,7 @@
 msgstr "Načrtovanje"
 
 #. module: mrp
-<<<<<<< HEAD
-#: code:addons/mrp/stock.py:155
-=======
 #: code:addons/mrp/stock.py:136
->>>>>>> bc1a0a32
 #, python-format
 msgid "Please provide proper quantity."
 msgstr "Vnesite pravilno količino"
@@ -1569,11 +1517,7 @@
 
 #. module: mrp
 #: model:ir.model,name:mrp.model_mrp_property_group
-<<<<<<< HEAD
-#: model:ir.model.fields,field_description:mrp.field_mrp_property_group_id_9622
-=======
 #: model:ir.model.fields,field_description:mrp.field_mrp_property_group_id_9665
->>>>>>> bc1a0a32
 #: model:ir.model.fields,field_description:mrp.field_mrp_property_group_name
 #: model:ir.ui.view,arch_db:mrp.view_mrp_property_search
 msgid "Property Group"
@@ -1875,11 +1819,7 @@
 msgstr "Tehnično polje za sledljivost proizvedenih proizvodov"
 
 #. module: mrp
-<<<<<<< HEAD
-#: code:addons/mrp/mrp.py:353 code:addons/mrp/mrp.py:452
-=======
 #: code:addons/mrp/mrp.py:351 code:addons/mrp/mrp.py:450
->>>>>>> bc1a0a32
 #, python-format
 msgid ""
 "The Product Unit of Measure you chose has a different category than in the "
@@ -2108,11 +2048,7 @@
 msgstr "Skladišče"
 
 #. module: mrp
-<<<<<<< HEAD
-#: code:addons/mrp/mrp.py:353 code:addons/mrp/mrp.py:452
-=======
 #: code:addons/mrp/mrp.py:351 code:addons/mrp/mrp.py:450
->>>>>>> bc1a0a32
 #, python-format
 msgid "Warning"
 msgstr "Opozorilo"
@@ -2270,11 +2206,7 @@
 "-Namesti modul mrp_byproduct."
 
 #. module: mrp
-<<<<<<< HEAD
-#: code:addons/mrp/mrp.py:359
-=======
 #: code:addons/mrp/mrp.py:357
->>>>>>> bc1a0a32
 #, python-format
 msgid ""
 "You can not delete a Bill of Material with running manufacturing orders.\n"
@@ -2353,19 +2285,6 @@
 #~ msgid "If checked, new messages require your attention."
 #~ msgstr "Če je označeno, zahtevajo nova sporočila vašo pozornost."
 
-<<<<<<< HEAD
-#~ msgid ""
-#~ "If the active field is set to False, it will allow you to hide the "
-#~ "resource record without removing it."
-#~ msgstr ""
-#~ "Če je aktivno polje nastavljeno, bo doboljeno skriti zapis vira, ne da bi "
-#~ "ga brisali."
-
-#~ msgid "Inactive"
-#~ msgstr "Neaktivno"
-
-=======
->>>>>>> bc1a0a32
 #~ msgid "Is Follower"
 #~ msgstr "Je sledilec"
 
