<?xml version="1.0" encoding="utf-8"?>
<openerp>
    <data>

        <menuitem icon="terp-mrp" id="menu_mrp_root" name="Manufacturing"
            groups="group_mrp_user,group_mrp_manager" sequence="3"/>
        <menuitem id="menu_mrp_reordering" name="Automatic Procurements" parent="stock.menu_stock_root" sequence="4"/>
		<menuitem id="menu_mrp_manufacturing" name="Manufacturing" parent="menu_mrp_root" sequence="1"/>

        <menuitem name="Control" id="menu_mrp_control" parent="menu_mrp_root"  sequence="3" />
     	<menuitem name="Master Data"
                  id="menu_mrp_bom"
                  parent="menu_mrp_root"
                  sequence="5" />
        <!--
        Property / Property Group
        -->

        <record id="mrp_property_group_form_view" model="ir.ui.view">
            <field name="name">mrp.property.group.form</field>
            <field name="model">mrp.property.group</field>
            <field name="type">form</field>
            <field name="arch" type="xml">
                <form string="Properties categories">
                    <separator colspan="4" string="General Information"/>
                    <field colspan="4" name="name" select="1"/>
                    <field colspan="4" name="description"/>
                </form>
            </field>
        </record>
        <record id="mrp_property_group_action" model="ir.actions.act_window">
            <field name="name">Property Categories</field>
            <field name="type">ir.actions.act_window</field>
            <field name="res_model">mrp.property.group</field>
            <field name="view_type">form</field>
            <field name="view_mode">tree,form</field>
        </record>
        <menuitem
            id="menu_mrp_configuration"
            name="Configuration"
            parent="menu_mrp_root"
            groups="group_mrp_manager"
            sequence="50" />

        <record id="mrp_property_tree_view" model="ir.ui.view">
            <field name="name">mrp.property.tree</field>
            <field name="model">mrp.property</field>
            <field name="type">tree</field>
            <field name="arch" type="xml">
                <tree string="Properties">
                    <field name="name"/>
                    <field name="composition"/>
                    <field name="group_id"/>
                </tree>
            </field>
        </record>
        <record id="mrp_property_form_view" model="ir.ui.view">
            <field name="name">mrp.property.form</field>
            <field name="model">mrp.property</field>
            <field name="type">form</field>
            <field name="arch" type="xml">
                <form string="Properties">
                    <separator colspan="4" string="General Information"/>
                    <field colspan="4" name="name" select="1"/>
                    <field name="group_id" select="1"/>
                    <field name="composition" select="1"/>
                    <separator colspan="4" string="Description"/>
                    <field colspan="4" name="description"/>
                </form>
            </field>
        </record>
        <record id="mrp_property_action" model="ir.actions.act_window">
            <field name="name">Properties</field>
            <field name="type">ir.actions.act_window</field>
            <field name="res_model">mrp.property</field>
            <field name="view_type">form</field>
            <field name="view_mode">tree,form</field>
        </record>
        <menuitem name="Properties"
            id="menu_mrp_property"
            parent="menu_mrp_configuration"
            groups="base.group_extended"
            sequence="20" />
        <menuitem
            action="mrp_property_action"
            id="menu_mrp_property_action"
            parent="menu_mrp_property"
            groups="base.group_extended" />
        <menuitem
            action="mrp_property_group_action"
            id="menu_mrp_property_group_action"
            parent="menu_mrp_property"/>

        <!--
        Work Centers
        -->

        <record id="mrp_workcenter_tree_view" model="ir.ui.view">
            <field name="name">mrp.workcenter.tree</field>
            <field name="model">mrp.workcenter</field>
            <field name="type">tree</field>
            <field name="arch" type="xml">
                <tree string="Work Center">
                    <field name="code"/>
                    <field name="name"/>
                </tree>
            </field>
        </record>
        <record id="mrp_workcenter_view" model="ir.ui.view">
            <field name="name">mrp.workcenter.form</field>
            <field name="model">mrp.workcenter</field>
            <field name="type">form</field>
            <field name="arch" type="xml">
                <form string="Work Center">
                    <group col="6" colspan="4">
                        <field name="name" select="1"/>
                        <field name="code" select="1"/>
                        <field name="active" select="2"/>
                        <field name="company_id" select="1" groups="base.group_multi_company" widget="selection"/>
                    </group>
                    <notebook colspan="4">
                        <page string="Work Center">
                            <field name="resource_type"/>
                            <field name="calendar_id"/>
                            <separator colspan="4" string="Description"/>
                            <field colspan="4" name="note" nolabel="1"/>
                            <separator colspan="4" string="Capacity Information"/>
                            <group col="4" colspan="4">
                                <field name="capacity_per_cycle"/>
                                <newline/>
                                <field name="time_cycle"/>
                                <field name="time_efficiency"/>
                                <field name="time_start"/>
                                <field name="time_stop"/>
                            </group>
                        </page>
                        <page string="Analytic Accounting">
                            <field name="costs_hour"/>
                            <field name="costs_hour_account_id"/>
                            <field name="costs_cycle"/>
                            <field name="costs_cycle_account_id"/>
                            <field name="costs_journal_id"/>
                            <field name="costs_general_account_id"/>
                        </page>
                    </notebook>
                </form>
            </field>
        </record>
        <record id="mrp_workcenter_action" model="ir.actions.act_window">
            <field name="name">Work Centers</field>
            <field name="type">ir.actions.act_window</field>
            <field name="res_model">mrp.workcenter</field>
            <field name="view_type">form</field>
            <field name="view_id" ref="mrp_workcenter_tree_view"/>
        </record>

        <!--
        Routings
        -->

        <record id="mrp_routing_workcenter_tree_view" model="ir.ui.view">
            <field name="name">mrp.routing.workcenter.tree</field>
            <field name="model">mrp.routing.workcenter</field>
            <field name="type">tree</field>
            <field name="arch" type="xml">
                <tree string="Routing Work Centers">
                    <field name="sequence"/>
                    <field name="workcenter_id" select="1"/>
                    <field name="cycle_nbr"/>
                    <field name="hour_nbr"/>
                </tree>
            </field>
        </record>

        <record id="mrp_routing_workcenter_form_view" model="ir.ui.view">
            <field name="name">mrp.routing.workcenter.form</field>
            <field name="model">mrp.routing.workcenter</field>
            <field name="type">form</field>
            <field name="arch" type="xml">
                <form string="Routing Work Centers">
                    <separator colspan="4" string="General Information"/>
                    <field colspan="4" name="name" select="1"/>
                    <field name="sequence" select="1"/>
                    <field name="workcenter_id" select="1"/>
                    <field name="cycle_nbr"/>
                    <field name="hour_nbr"/>
                    <field colspan="4" name="note"/>
                </form>
            </field>
        </record>

        <record id="mrp_routing_form_view" model="ir.ui.view">
            <field name="name">mrp.routing.form</field>
            <field name="model">mrp.routing</field>
            <field name="type">form</field>
            <field name="arch" type="xml">
                <form string="Routing">
                    <separator colspan="4" string="General Information"/>
                    <field name="name" select="1"/>
                    <field name="active" select="1"/>
                    <field name="code" select="1"/>
                    <field name="location_id"/>
                    <separator colspan="4" string="Description"/>
                    <field colspan="4" name="note" nolabel="1"/>
                    <separator colspan="4" string="Work Center Operations"/>
                    <field colspan="4" name="workcenter_lines" nolabel="1" widget="one2many_list"/>
                </form>
            </field>
        </record>
        <record id="mrp_routing_tree_view" model="ir.ui.view">
            <field name="name">mrp.routing.tree</field>
            <field name="model">mrp.routing</field>
            <field name="type">tree</field>
            <field name="arch" type="xml">
                <tree string="Routing">
                    <field name="code"/>
                    <field name="name"/>
                    <field name="location_id"/>
                </tree>
            </field>
        </record>
        <record id="mrp_routing_action" model="ir.actions.act_window">
            <field name="name">Routings</field>
            <field name="type">ir.actions.act_window</field>
            <field name="res_model">mrp.routing</field>
            <field name="view_type">form</field>
            <field name="view_id" ref="mrp_routing_tree_view"/>
        </record>
 <!--       <menuitem name="Routings" id="menu_mrp_routing_and_workcenters" parent="mrp.menu_mrp_bom" groups="base.group_extended"
                  sequence="100" />-->
        <menuitem action="mrp_workcenter_action" id="menu_mrp_workcenter_action" parent="mrp.menu_mrp_bom" groups="base.group_extended" sequence="40" />
        <menuitem action="mrp_routing_action" id="menu_mrp_routing_action" parent="mrp.menu_mrp_bom" groups="base.group_extended" sequence="30"/>

        <!--
          Bill of Materials
        -->

        <record id="mrp_bom_form_view" model="ir.ui.view">
            <field name="name">mrp.bom.form</field>
            <field name="model">mrp.bom</field>
            <field name="type">form</field>
            <field name="arch" type="xml">
                <form string="Bill of Material">
                    <group colspan="4" col="6">
                      <field name="product_id" on_change="onchange_product_id(product_id, name)" select="1"/>
                      <field name="name" select="1"/>
                      <field name="code" select="1"/>
                      <field name="company_id" select="1" groups="base.group_multi_company" widget="selection"/>
                    </group>
                    <newline/>
                    <field name="product_uom"/>
                    <field name="product_qty"/>
                    <newline/>
                    <field name="product_uos" groups="product.group_uos"/>
                    <field name="product_uos_qty" groups="product.group_uos"/>
                    <field name="routing_id" select="2" groups="base.group_extended"/>
                    <field name="type" groups="base.group_extended"/>
                    <notebook colspan="4">
                        <page string="General Information">
                            <field colspan="4" name="bom_lines" nolabel="1" widget="one2many_list"/>
                        </page>
                        <page string="Revisions" groups="base.group_extended">
                            <field colspan="4" name="revision_ids" nolabel="1" widget="one2many_list"/>
                        </page>
                        <page string="Properties">
                            <field name="position" select="2"/>
                            <field name="active" select="2"/>
                            <field name="sequence"/>
                            <field name="bom_id"/>

                            <field name="date_start" select="2"/>
                            <field name="date_stop" select="2"/>
                            <field name="product_rounding"/>
                            <field name="product_efficiency"/>
                            <field colspan="4" name="property_ids" nolabel="2" groups="base.group_extended"/>
                        </page>
                    </notebook>
                </form>
            </field>
        </record>

       <record id="mrp_bom_tree_view" model="ir.ui.view">
            <field name="name">mrp.bom.tree</field>
            <field name="model">mrp.bom</field>
            <field name="type">tree</field>
            <field name="field_parent">child_complete_ids</field>
            <field name="arch" type="xml">
                <tree string="BoM Structure" colors="blue:method">
                    <field name="name"/>
                    <field name="code"/>
                    <field name="product_id"/>
                    <field name="product_qty"/>
                    <field name="product_uom"/>
                    <field name="method"/>
                    <field name="routing_id" groups="base.group_extended"/>
                    <field name="date_start"/>
                    <field name="date_stop"/>
                </tree>
            </field>
        </record>
        <record id="mrp_bom_form_action" model="ir.actions.act_window">
            <field name="name">Master Bill of Materials</field>
            <field name="type">ir.actions.act_window</field>
            <field name="res_model">mrp.bom</field>
            <field name="view_type">form</field>
            <field name="domain">[('bom_id','=',False)]</field>
            <field name="view_id" ref="mrp_bom_tree_view"/>
        </record>
        <record id="mrp_bom_form_action2" model="ir.actions.act_window">
            <field name="name">Bill of Material Components</field>
            <field name="type">ir.actions.act_window</field>
            <field name="res_model">mrp.bom</field>
            <field name="view_type">form</field>
            <field name="domain">[('bom_id','!=',False)]</field>
        </record>

        <!-- BOM menus -->

  <!--      <menuitem name="Bill of Materials"
                  id="menu_mrp_bom"
                  parent="menu_mrp_bom"
                  sequence="50" />-->
        <menuitem action="mrp_bom_form_action"
                  id="menu_mrp_bom_form_action"
                  parent="menu_mrp_bom"
                  sequence="10"/>
        <menuitem action="mrp_bom_form_action2"
                  id="menu_mrp_bom_form_action2"
                  parent="menu_mrp_bom"
                  sequence="20"/>

        <record id="action2" model="ir.actions.act_window">
            <field name="name">Bill of Materials Structure</field>
            <field name="type">ir.actions.act_window</field>
            <field name="res_model">mrp.bom</field>
            <field name="domain">[('id','=',active_id)]</field>
            <field name="view_type">tree</field>
            <field name="view_id" ref="mrp_bom_tree_view"/>
        </record>
        <record id="ir_BOM_structure" model="ir.values">
            <field eval="'client_action_multi'" name="key2"/>
            <field eval="'mrp.bom'" name="model"/>
            <field name="name">Bill of Materials Structure</field>
            <field eval="'ir.actions.act_window,'+str(action2)" name="value"/>
            <field eval="True" name="object"/>
        </record>

        <record id="mrp_bom_revision_tree" model="ir.ui.view">
            <field name="name">mrp.bom.revision</field>
            <field name="model">mrp.bom.revision</field>
            <field name="type">tree</field>
            <field name="arch" type="xml">
                <tree string="BoM Revisions">
                    <field name="indice"/>
                    <field name="author_id"/>
                    <field name="date"/>
                    <field colspan="4" name="name"/>
                </tree>
            </field>
        </record>
        <record id="mrp_bom_revision_form" model="ir.ui.view">
            <field name="name">mrp.bom.revision</field>
            <field name="model">mrp.bom.revision</field>
            <field name="type">form</field>
            <field name="arch" type="xml">
                <form string="BoM Revisions">
                    <field colspan="4" name="name"/>
                    <field colspan="1" name="indice"/>
                    <field colspan="1" name="date"/>
                    <field name="author_id" readonly="1"/>
                    <field colspan="4" name="description"/>
                </form>
            </field>
        </record>

        <!--
    Production Management
    -->

        <record id="mrp_production_tree_view" model="ir.ui.view">
            <field name="name">mrp.production.tree</field>
            <field name="model">mrp.production</field>
            <field name="type">tree</field>
            <field name="arch" type="xml">
                <tree colors="red:date_planned&lt;current_date and state not in ('done','cancel');black:date_planned&gt;=current_date and state in ('done','cancel') " string="Manufacturing Orders">
                    <field name="name"/>
                    <field name="product_id"/>
                    <field name="product_qty" sum="Total Qty"/>
                    <field name="date_planned"/>
                    <field name="routing_id" groups="base.group_extended"/>
                    <field name="hour_total" sum="Total Hours" groups="base.group_extended"/>
                    <field name="cycle_total" sum="Total Cycles" groups="base.group_extended"/>
                    <field name="origin"/>
                    <field name="state"/>
                </tree>
            </field>
        </record>

        <record id="view_production_calendar" model="ir.ui.view">
            <field name="name">mrp.production.calendar</field>
            <field name="model">mrp.production</field>
            <field name="type">calendar</field>
            <field eval="2" name="priority"/>
            <field name="arch" type="xml">
                <calendar color="routing_id" date_start="date_planned" string="Manufacturing Orders">
                    <field name="origin"/>
                    <field name="product_id"/>
                    <field name="product_qty"/>
                </calendar>
            </field>
        </record>


        <record id="view_production_gantt" model="ir.ui.view">
            <field name="name">mrp.production.gantt</field>
            <field name="model">mrp.production</field>
            <field name="type">gantt</field>
            <field name="arch" type="xml">
                <gantt color="product_id" date_stop="date_finnished" date_start="date_start" string="Productions">
                    <level object="mrp.routing" link="routing_id" domain="[]">
                        <field name="name"/>
                        <field name="origin"/>
                    </level>
                </gantt>
            </field>
        </record>


        <record model="ir.ui.view" id="view_production_graph">
            <field name="name">mrp.production.graph</field>
            <field name="model">mrp.production</field>
            <field name="type">graph</field>
            <field name="arch" type="xml">
                <graph string="Manufacturing Orders" type="bar">
                    <field name="date_planned_date"/>
                    <field name="hour_total" operator="+"/>
                    <field name="cycle_total" operator="+"/>
                </graph>
            </field>
        </record>
        <wizard
            string="Change Product Qty."
            model="mrp.production"
            name="change_production_qty"
            id="mrp.wizard_change_production_qty"
            keyword="client_action_multi"
            multi="True"/>

        <record id="mrp_production_form_view" model="ir.ui.view">
            <field name="name">mrp.production.form</field>
            <field name="model">mrp.production</field>
            <field name="type">form</field>
            <field name="arch" type="xml">
                <form string="Manufacturing Orders">
                    <group colspan="4" col="7">
                        <field name="name" select="1"/>
                        <field name="date_planned" select="1"/>
                        <field name="origin" select="1"/>
                        <newline/>
                        <field name="product_id" on_change="product_id_change(product_id)" select="1"/>
                        <field name="product_qty"/>
                        <field name="product_uom"/>
                        <button type="action" name="%(mrp.wizard_change_production_qty)d" string="Change Qty" states="ready,confirmed,in_production" icon="gtk-ok"/>
                        <field name="product_uos_qty" groups="product.group_uos"/>
                        <field name="product_uos" groups="product.group_uos"/>
                        <field name="company_id" select="1" groups="base.group_multi_company" widget="selection"/>
                    </group>

                    <notebook colspan="4">
                        <page string="Consumed Products">
                            <field name="location_src_id" select="2" domain="[('usage','=','internal')]" on_change="location_id_change(location_src_id,location_dest_id)"/>
                            <field name="location_dest_id" domain="[('usage','=','internal')]"/>
                            <field name="bom_id" select="2" domain="[('product_id','=',product_id),('bom_id','=',False)]" on_change="bom_id_change(bom_id)"/>
                            <field name="routing_id" groups="base.group_extended" select="1"/>
                            <newline/>
                            <field colspan="4" name="move_lines" nolabel="1" widget="one2many_list"/>
                            <group col="9" colspan="4">
                                <field name="state" select="2"/>
                                <button name="action_compute" states="draft" string="Compute Data" type="object" icon="gtk-execute"/>
                                <button name="button_confirm" states="draft" string="Confirm Production" icon="gtk-apply"/>
                                <button name="button_produce" states="ready" string="Start Production" icon="gtk-media-play"/>
                                <button name="button_produce_done" states="in_production" string="Production done" icon="gtk-ok"/>
                                <button name="force_production" states="confirmed,picking_except" string="Force Reservation" type="object" icon="gtk-jump-to"/>
                                <button name="button_cancel" states="draft,ready,confirmed,in_production,picking_except" string="Cancel" icon="gtk-cancel"/>
                                <button name="button_recreate" states="picking_except" string="Recreate Picking" icon="gtk-convert"/>
                            </group>
                        </page>
                        <page string="Scheduled Products">
                            <field colspan="4" name="product_lines" nolabel="1" widget="one2many_list"/>
                        </page>
                        <page string="Finished Products">
                            <field colspan="4" name="move_created_ids" nolabel="1"/>
                        </page>
                        <page string="Work Orders">
                            <field colspan="4" name="workcenter_lines" nolabel="1">
                                <form string="Production Work Centers">
                                    <field colspan="4" name="name" select="1"/>
                                    <field colspan="4" name="workcenter_id" select="1"/>
                                    <field name="sequence"/>
                                    <field name="cycle"/>
                                    <field name="hour"/>
                                </form>
                                <tree string="Production Work Centers">
                                    <field name="sequence"/>
                                    <field name="name"/>
                                    <field name="workcenter_id"/>
                                    <field name="cycle"/>
                                    <field name="hour"/>
                                </tree>
                            </field>

                        </page>
                        <page string="Extra Information">
                            <field name="priority" groups="base.group_extended"/>
                            <newline/>
                            <field name="date_start" select="2"/>
                            <field name="date_finnished"/>
                            <field name="picking_id"/>
                            <field name="move_prod_id"/>
                            <field name="sale_name"/>
                            <field name="sale_ref"/>
                        </page>
                    </notebook>
                </form>
            </field>
        </record>

        <record id="view_mrp_production_filter" model="ir.ui.view">
            <field name="name">mrp.production.select</field>
            <field name="model">mrp.production</field>
            <field name="type">search</field>
            <field name="arch" type="xml">
                <search string="Search Production">
                   <group col='8' colspan='4'>
                       <filter icon="terp-mrp" string="Ready" domain="[('state','=','ready')]" help="Manufacturing Orders which are ready to produce"/>
                       <filter icon="terp-mrp" string="In Production" domain="[('state','=','in_production')]" help="Manufacturing Orders which are in production"/>
                       <separator orientation="vertical"/>
                       <field name="name" select='1'/>
                       <field name="product_id" select='1'/>
                       <field name="routing_id" select='1'/>
                       <field name="origin" select='1'/>
                    </group>
					<group expand="context.get('report',False)" string="Group By..." colspan="4" col="8">
                        <filter string="By Product" icon="terp-mrp" domain="[]" context="{'group_by':'product_id'}"/>
                        <filter string="By State" icon="terp-mrp" domain="[]" context="{'group_by':'state'}"/>
                        <filter string="Scheduled Date" icon="terp-mrp" domain="[]" context="{'group_by':'date_planned'}"/>
					</group>
               </search>
            </field>
        </record>

        <record id="mrp_production_action" model="ir.actions.act_window">
            <field name="name">Manufacturing Orders</field>
            <field name="type">ir.actions.act_window</field>
            <field name="res_model">mrp.production</field>
            <field name="view_type">form</field>
            <field name="view_mode">tree,form,calendar,graph,gantt</field>
            <field name="view_id" eval="False"/>
            <field name="search_view_id" ref="view_mrp_production_filter"/>
        </record>
        <menuitem action="mrp_production_action" id="menu_mrp_production_action" parent="menu_mrp_manufacturing" sequence="1"/>

        <record id="mrp_production_action2_gantt" model="ir.actions.act_window">
            <field name="name">Manufacturing Orders Planning</field>
            <field name="type">ir.actions.act_window</field>
            <field name="res_model">mrp.production</field>
            <field name="view_type">form</field>
            <field name="view_mode">gantt,tree,form,calendar,graph</field>
            <field name="domain">[('state','in',('ready','confirmed','in_production'))]</field>
        </record>

        <record id="mrp_production_action2" model="ir.actions.act_window">
            <field name="name">Manufacturing Orders To Start</field>
            <field name="type">ir.actions.act_window</field>
            <field name="res_model">mrp.production</field>
            <field name="view_type">form</field>
            <field name="view_mode">tree,form,calendar,graph,gantt</field>
            <field name="domain">[('state','=','ready')]</field>
            <field name="filter" eval="True"/>
            <field name="search_view_id" ref="view_mrp_production_filter"/>
        </record>

        <record id="mrp_production_action3" model="ir.actions.act_window">
            <field name="name">Manufacturing Orders in Progress</field>
            <field name="type">ir.actions.act_window</field>
            <field name="res_model">mrp.production</field>
            <field name="view_type">form</field>
            <field name="view_mode">tree,form,calendar,graph,gantt</field>
            <field name="domain">[('state','=','in_production')]</field>
            <field name="filter" eval="True"/>
            <field name="search_view_id" ref="view_mrp_production_filter"/>
        </record>

        <record id="mrp_production_action4" model="ir.actions.act_window">
            <field name="name">Manufacturing Orders Waiting Products</field>
            <field name="type">ir.actions.act_window</field>
            <field name="res_model">mrp.production</field>
            <field name="view_type">form</field>
            <field name="view_mode">tree,form,calendar,graph,gantt</field>
            <field name="domain">[('state','=','confirmed')]</field>
            <field name="filter" eval="True"/>
            <field name="search_view_id" ref="view_mrp_production_filter"/>
        </record>

        <record id="mrp_production_lot_form_view" model="ir.ui.view">
            <field name="name">mrp.production.lot.line.form</field>
            <field name="model">mrp.production.lot.line</field>
            <field name="type">form</field>
            <field name="arch" type="xml">
                <form string="Production Products">
                    <field colspan="4" name="move_id" on_change="onchange_lot_line_id(lot_id)"/>
                    <field name="name"/>
                    <field name="product_id"/>
                    <field name="product_qty"/>
                    <field name="product_uom"/>
                    <field name="product_uos_qty"/>
                    <field name="product_uos"/>
                    <field name="tracking_id"/>
                </form>
            </field>
        </record>
        <record id="mrp_production_lot_tree_view" model="ir.ui.view">
            <field name="name">mrp.production.lot.line.tree</field>
            <field name="model">mrp.production.lot.line</field>
            <field name="type">tree</field>
            <field name="arch" type="xml">
                <tree string="Production Products Consommation">
                    <field name="product_id"/>
                    <field name="product_qty"/>
                    <field name="product_uom"/>
                    <field name="product_uos_qty"/>
                    <field name="product_uos"/>
                    <field name="tracking_id"/>
                </tree>
            </field>
        </record>

        <record id="mrp_production_product_form_view" model="ir.ui.view">
            <field name="name">mrp.production.product.line.form</field>
            <field name="model">mrp.production.product.line</field>
            <field name="type">form</field>
            <field name="arch" type="xml">
                <form string="Scheduled Products">
                    <field name="name"/>
                    <field name="product_id"/>
                    <field name="product_qty"/>
                    <field name="product_uom"/>
                    <field name="product_uos_qty"/>
                    <field name="product_uos"/>
                </form>
            </field>
        </record>
        <record id="mrp_production_product_tree_view" model="ir.ui.view">
            <field name="name">mrp.production.product.line.tree</field>
            <field name="model">mrp.production.product.line</field>
            <field name="type">tree</field>
            <field name="arch" type="xml">
                <tree string="Scheduled Products">
                    <field name="product_id"/>
                    <field name="product_qty"/>
                    <field name="product_uom"/>
                    <field name="product_uos_qty"/>
                    <field name="product_uos"/>
                </tree>
            </field>
        </record>

        <!--
    	Procurement
    -->

        <record id="mrp_procurement_tree_view" model="ir.ui.view">
            <field name="name">mrp.procurement.tree</field>
            <field name="model">mrp.procurement</field>
            <field name="type">tree</field>
            <field name="arch" type="xml">
                <tree string="Procurement Lines" colors="red:state=='draft';black:state=='running';green:state=='confirmed';gray:state in ['done','cancel']">
                    <field name="name"/>
                    <field name="product_id"/>
                    <field name="product_qty"/>
                    <field name="product_uom" string="UOM"/>
                    <field name="date_planned"/>
                    <field name="procure_method"/>
                    <field name="origin"/>
                    <field name="state"/>
                    <field name="message"/>
                </tree>
            </field>
        </record>
        <record id="mrp_procurement_form_view" model="ir.ui.view">
            <field name="name">mrp.procurement.form</field>
            <field name="model">mrp.procurement</field>
            <field name="type">form</field>
            <field name="arch" type="xml">
                <form string="Procurement">
                    <group col="2" colspan="2">
                        <separator colspan="2" string="References"/>
                        <field name="name" select="1" string="Procurement Reason"/>
                        <field name="origin" select="2"/>
                        <field name="company_id" select="1" groups="base.group_multi_company" widget="selection"/>
                    </group>
                    <group col="2" colspan="2">
                        <separator colspan="2" string="Planification"/>
                        <field name="date_planned" select="1"/>
                        <field name="procure_method" select="2"/>
                        <field name="priority" groups="base.group_extended"/>
                    </group>
                    <notebook colspan="4">
                    <page string="Procurement Details">
                        <separator colspan="4" string="Product &amp; Location"/>
                        <field name="product_id" select="1" on_change="onchange_product_id(product_id)"/>
                        <field name="location_id" select="2"/>
                        <field name="product_qty"/>
                        <field name="product_uom"/>

                        <field name="product_uos_qty" groups="product.group_uos"/>
                        <field name="product_uos" groups="product.group_uos"/>

                        <separator colspan="4" string="Status"/>
                        <field colspan="4" name="message" readonly="1"/>
                        <field name="state" readonly="1" select="2"/>
                        <group col="7" colspan="2">
                            <button name="button_confirm" states="draft" string="Confirm" icon="gtk-apply"/>
                            <button name="button_restart" states="exception" string="Retry" icon="gtk-convert"/>
                            <button name="button_cancel" states="draft,exception,waiting" string="Cancel" icon="gtk-cancel"/>
                            <button name="button_check" states="confirmed" string="Run 	Procurement" icon="gtk-media-play"/>
                        </group>
                    </page>
                    <page string="Extra Information">
                        <separator colspan="4" string="Details"/>
                        <field name="bom_id" select="2" domain="[('product_id','=',product_id),('bom_id','=',False)]"/>
                        <field name="move_id" groups="base.group_extended"/>
                        <field name="date_close" select="2"/>
                        <field name="close_move" groups="base.group_extended"/>
                        <field name="purchase_id"/>
                        <separator colspan="4" string="Properties"/>
                        <field colspan="4" name="property_ids" nolabel="1" groups="base.group_extended"/>
                    </page>
                    <page string="Notes">
                        <separator colspan="4" string="Note" />
                        <field name="note" colspan="4" nolabel="1"/>
                    </page>
                    </notebook>
                </form>
            </field>
        </record>
        <record id="view_mrp_procurement_filter" model="ir.ui.view">
            <field name="name">mrp.procurement.select</field>
            <field name="model">mrp.procurement</field>
            <field name="type">search</field>
            <field name="arch" type="xml">
                <search string="Search Procurement">
                       <group col='8' colspan='4'>
                       <filter icon="terp-mrp" string="Exceptions" domain="[('state','=','exception')]" help="Procurement Orders with exceptions"/>
                       <separator orientation="vertical"/>
                       <field name="name" select='1'/>
                       <field name="product_id" select='1'/>
                       <field name="date_planned" select='1'/>
                       <field name="state" select='1'/>
                    </group>
					<group expand="context.get('report',False)" string="Group By..." colspan="4" col="8">
                        <filter string="By Product" icon="terp-mrp" domain="[]" context="{'group_by':'product_id'}"/>
                        <filter string="By State" icon="terp-mrp" domain="[]" context="{'group_by':'state'}"/>
                        <filter string="Scheduled Date" icon="terp-mrp" domain="[]" context="{'group_by':'date_planned'}"/>
					</group>
                </search>
            </field>
        </record>
        <record id="mrp_procurement_action" model="ir.actions.act_window">
            <field name="name">Procurement Orders</field>
            <field name="type">ir.actions.act_window</field>
            <field name="res_model">mrp.procurement</field>
            <field name="view_type">form</field>
            <field name="view_id" eval="False"/>
            <field name="search_view_id" ref="view_mrp_procurement_filter"/>
        </record>
        <menuitem action="mrp_procurement_action" id="menu_mrp_procurement_action" parent="mrp.menu_mrp_manufacturing"
                  sequence="2" />

        <record id="mrp_procurement_action3" model="ir.actions.act_window">
            <field name="name">Requisitions</field>
            <field name="type">ir.actions.act_window</field>
            <field name="res_model">mrp.procurement</field>
            <field name="view_type">form</field>
            <field name="view_mode">tree,form</field>
<<<<<<< HEAD
            <field name="domain">[]</field> 
            <field name="context">{}</field>            
=======
>>>>>>> 8b33e20c
        </record>

      <menuitem action="mrp_procurement_action3" id="menu_procurement_requisitions" parent="purchase.menu_procurement_management"
                  name="Requisitions" sequence="5" />	



        <record id="mrp_procurement_action5" model="ir.actions.act_window">
            <field name="name">Procurement Exceptions</field>
            <field name="type">ir.actions.act_window</field>
            <field name="res_model">mrp.procurement</field>
            <field name="view_type">form</field>
            <field name="view_mode">tree,form</field>
            <field name="domain">[('state','=','exception')]</field>
        </record>

		<menuitem action="mrp_procurement_action5" id="menu_mrp_procurement_exception_action" parent="mrp.menu_mrp_control"
                  sequence="1" />
        <record id="mrp_procurement_action4" model="ir.actions.act_window">
            <field name="name">Procurement Exceptions to Fix</field>
            <field name="type">ir.actions.act_window</field>
            <field name="res_model">mrp.procurement</field>
            <field name="view_type">form</field>
            <field name="view_mode">tree,form</field>
            <field name="domain">[('state','=','exception'), ('message', '&lt;&gt;', '')]</field>
            <field name="filter" eval="True"/>
        </record>

        <record id="mrp_procurement_action11" model="ir.actions.act_window">
            <field name="name">Temporary Procurement Exceptions</field>
            <field name="type">ir.actions.act_window</field>
            <field name="res_model">mrp.procurement</field>
            <field name="view_type">form</field>
            <field name="view_mode">tree,form</field>
            <field name="domain">[('state','=','exception'), ('message', '=', '')]</field>
        </record>

        <!-- Order Point -->
        <record id="view_warehouse_orderpoint_tree" model="ir.ui.view">
            <field name="name">stock.warehouse.orderpoint.tree</field>
            <field name="model">stock.warehouse.orderpoint</field>
            <field name="type">tree</field>
            <field name="arch" type="xml">
                <tree string="Minimum Stock Rules">
                    <field name="name"/>
                    <field name="warehouse_id"/>
                    <field name="product_id"/>
                    <field name="product_uom"/>
                    <field name="product_min_qty"/>
                    <field name="product_max_qty"/>
                </tree>
            </field>
        </record>
        <record id="view_warehouse_orderpoint_form" model="ir.ui.view">
            <field name="name">stock.warehouse.orderpoint.form</field>
            <field name="model">stock.warehouse.orderpoint</field>
            <field name="type">form</field>
            <field name="arch" type="xml">
                <form string="Minimum Stock Rules">
                    <field name="name" select="1"/>
                    <field name="active" select="1"/>
                    <field name="warehouse_id" on_change="onchange_warehouse_id(warehouse_id)" select="1" widget="selection"/>
                    <field name="location_id" select="2"/>
                    <field name="company_id" select="1" groups="base.group_multi_company" widget="selection"/>
                    <field name="product_id" on_change="onchange_product_id(product_id)" select="1"/>
                    <field name="product_uom"/>
                    <field name="product_min_qty"/>
                    <field name="product_max_qty"/>
                    <field name="qty_multiple"/>
                    <field name="procurement_id" readonly="1"/>
                </form>
            </field>
        </record>
        <record id="action_orderpoint_form" model="ir.actions.act_window">
            <field name="name">Minimum Stock Rules</field>
            <field name="res_model">stock.warehouse.orderpoint</field>
            <field name="type">ir.actions.act_window</field>
            <field name="view_type">form</field>
            <field name="view_id" ref="view_warehouse_orderpoint_tree"/>
        </record>
        <menuitem action="action_orderpoint_form" id="menu_action_orderpoint_form" parent="menu_mrp_reordering"/>

        <act_window domain="[('warehouse_id', '=', active_id)]" id="act_stock_warehouse_2_stock_warehouse_orderpoint" name="Minimum Stock Rules" res_model="stock.warehouse.orderpoint" src_model="stock.warehouse"/>

        <!-- add product_uom to context to be the default value when adding new orderpoints -->
        <act_window
            context="{'product_uom': locals().has_key('uom_id') and uom_id}"
            domain="[('product_id', '=', active_id)]"
            id="act_product_product_2_stock_warehouse_orderpoint"
            name="Minimum Stock Rules"
            res_model="stock.warehouse.orderpoint"
            src_model="product.product"/>

        <act_window
            id="action_product_bom_structure"
            name="Product BoM Structure"
            domain="[('product_id', '=', active_id),('bom_id','=',False)]"
            view_type="tree"
            view_id="mrp_bom_tree_view"
            res_model="mrp.bom"
            src_model="product.product"/>

        <act_window
            domain="[('product_id', '=', active_id),('bom_id','=',False)]"
            id="act_product_product_2_mrp_bom"
            name="Bill of Materials"
            res_model="mrp.bom"
            src_model="product.product"/>
    </data>
</openerp><|MERGE_RESOLUTION|>--- conflicted
+++ resolved
@@ -783,11 +783,8 @@
             <field name="res_model">mrp.procurement</field>
             <field name="view_type">form</field>
             <field name="view_mode">tree,form</field>
-<<<<<<< HEAD
             <field name="domain">[]</field> 
             <field name="context">{}</field>            
-=======
->>>>>>> 8b33e20c
         </record>
 
       <menuitem action="mrp_procurement_action3" id="menu_procurement_requisitions" parent="purchase.menu_procurement_management"
