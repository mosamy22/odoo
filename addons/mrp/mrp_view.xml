--- conflicted
+++ resolved
@@ -460,11 +460,7 @@
                         <group colspan="2" col="3">
                         <field name="product_uom"/>
                         <button type="action"
-<<<<<<< HEAD
                         	name="%(mrp.action_change_production_qty)d"
-=======
-                        	name="%(mrp.wizard_change_production_qty)d"
->>>>>>> 8b3cbc9a
                         	string="Change Qty" states="ready,confirmed" />
                         </group>
                         <label string="" colspan="2"/>
@@ -489,10 +485,8 @@
                                     <field name="product_id" />
 				                    <field name="product_qty"  string="Qty"/>
 				                    <field name="product_uom"  string="UOM"/>
-<<<<<<< HEAD
-=======
                                     <field name="location_id"  string="Source Loc."/>
->>>>>>> 8b3cbc9a
+
                                     <field name="state" invisible="1"/>
 				                    <button name="%(stock.move_consume)d"
 				                    	string="Consume Products" type="action"
@@ -507,24 +501,14 @@
 
                             <field colspan="2" name="move_lines2" nolabel="1"  domain="[('state','in', ('done', 'cancel'))]"
                            			widget="one2many_list" mode="tree,form" height="275">
-<<<<<<< HEAD
-                           		<tree string="Consumed Products" editable="bottom" colors="red:state=='cancel';black:state=='done';">
-                           			<field name="product_id" readonly="1"/>
-                           			<field name="product_qty" readonly="1" string="Qty"/>
-				                    <field name="product_uom" readonly="1" string="UOM"/>
-                                    <field name="location_dest_id"  readonly="1" string="Destination"/>
-				                    <field name="prodlot_id" />
-                                    <field name="state" invisible="1"/>
-=======
                            		<tree string="Consumed Products" editable="bottom" colors="red:scraped==True">
                            			<field name="product_id" readonly="1"/>
                            			<field name="product_qty" readonly="1" string="Qty"/>
-				                    <field name="product_uom" readonly="1" string="UOM"/>
+				                    <field name="product_uom" readonly="1" string="UOM"/>                                    
                                     <field name="location_dest_id"  readonly="1" string="Destination Loc."/>
 				                    <field name="prodlot_id" />
                                     <field name="state" invisible="1"/>
                                     <field name="scraped" invisible="1"/>
->>>>>>> 8b3cbc9a
                            			<button
                            				name="%(stock.track_line)d"
                            				string="Split in production lots"
@@ -557,10 +541,7 @@
                                     <field name="product_id" />
 				                    <field name="product_qty"  string="Qty"/>
 				                    <field name="product_uom"  string="UOM"/>
-<<<<<<< HEAD
-=======
                                     <field name="location_id"  string="Source Loc."/>
->>>>>>> 8b3cbc9a
                                     <field name="state" invisible="1"/>
 				                    <button name="%(stock.move_consume)d"
 				                    	string="Consume Products" type="action"
@@ -577,20 +558,12 @@
                            			widget="one2many_list" mode="tree,form" height="275">
                            		<tree string="Finished Products" editable="bottom" colors="red:scraped==True">
                            			<field name="product_id" readonly="1"/>
-<<<<<<< HEAD
-                           			<field name="product_qty" readonly="1"/>
-                           			<field name="product_uom" readonly="1" />                           			
-                           			<field name="location_id" readonly="1"/>
-                           			<field name="prodlot_id" />
-                                    <field name="state" invisible="1"/>
-=======
                            			<field name="product_qty" readonly="1" string="Qty"/>
 				                    <field name="product_uom" readonly="1" string="UOM"/>
                                     <field name="location_dest_id"  readonly="1" string="Destination Loc."/>
                            			<field name="prodlot_id" />
                                     <field name="state" invisible="1"/>
                                     <field name="scraped" invisible="1"/>
->>>>>>> 8b3cbc9a
                            			<button name="%(stock.track_line)d"
                                             string="Split in production lots" type="action" icon="gtk-justify-fill" states="done,cancel"/>
                            			<button name="%(stock.move_scrap)d"
