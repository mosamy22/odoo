# Translation of Odoo Server.
# This file contains the translation of the following modules:
# * auth_oauth
#
# Translators:
msgid ""
msgstr ""
"Project-Id-Version: Odoo 9.0\n"
"Report-Msgid-Bugs-To: \n"
<<<<<<< HEAD
"POT-Creation-Date: 2016-08-19 10:24+0000\n"
=======
"POT-Creation-Date: 2016-08-18 14:07+0000\n"
>>>>>>> bc1a0a32
"PO-Revision-Date: 2015-12-02 23:38+0000\n"
"Last-Translator: Martin Trigaux\n"
"Language-Team: Indonesian (http://www.transifex.com/odoo/odoo-9/language/"
"id/)\n"
"Language: id\n"
"MIME-Version: 1.0\n"
"Content-Type: text/plain; charset=UTF-8\n"
"Content-Transfer-Encoding: \n"
"Plural-Forms: nplurals=1; plural=0;\n"

#. module: auth_oauth
<<<<<<< HEAD
=======
#: model:ir.ui.view,arch_db:auth_oauth.view_general_configuration
msgid ""
"<br/>\n"
"                                    - Create a new project<br/>\n"
"                                    - Go to Api Access<br/>\n"
"                                    - Create an oauth client_id<br/>\n"
"                                    - Edit settings and set both Authorized "
"Redirect URIs and Authorized JavaScript Origins to your hostname.<br/>\n"
"                                    <br/>\n"
"                                    Now copy paste the client_id here:"
msgstr ""

#. module: auth_oauth
>>>>>>> bc1a0a32
#: code:addons/auth_oauth/controllers/main.py:98
#, python-format
msgid "Access Denied"
msgstr "Akses Ditolak"

#. module: auth_oauth
#: model:ir.model.fields,field_description:auth_oauth.field_res_users_property_account_payable_id
msgid "Account Payable"
msgstr "Akun Hutang"

#. module: auth_oauth
#: model:ir.model.fields,field_description:auth_oauth.field_res_users_property_account_receivable_id
msgid "Account Receivable"
msgstr "Akun Piutang"

#. module: auth_oauth
#: model:ir.model.fields,field_description:auth_oauth.field_base_config_settings_auth_oauth_google_enabled
#: model:ir.ui.view,arch_db:auth_oauth.view_general_configuration
msgid "Allow users to sign in with Google"
msgstr "Memperbolehkan pengguna untuk masuk dengan akun Google"

#. module: auth_oauth
#: model:ir.model.fields,field_description:auth_oauth.field_auth_oauth_provider_enabled
msgid "Allowed"
msgstr "Diperbolehkan"

#. module: auth_oauth
#: model:ir.ui.view,arch_db:auth_oauth.view_general_configuration
#, fuzzy
msgid "Authentication"
msgstr "Otentikasi URL"

#. module: auth_oauth
#: model:ir.model.fields,field_description:auth_oauth.field_auth_oauth_provider_auth_endpoint
msgid "Authentication URL"
msgstr "Otentikasi URL"

#. module: auth_oauth
#: model:ir.model.fields,field_description:auth_oauth.field_res_users_bank_account_count
msgid "Bank"
msgstr "Bank"

#. module: auth_oauth
#: model:ir.model.fields,field_description:auth_oauth.field_auth_oauth_provider_body
msgid "Body"
msgstr "Badan"

#. module: auth_oauth
#: model:ir.model.fields,field_description:auth_oauth.field_auth_oauth_provider_css_class
msgid "CSS class"
msgstr "Kelas CSS"

#. module: auth_oauth
#: model:ir.ui.view,arch_db:auth_oauth.view_general_configuration
msgid ""
"Check that the application type is set on <b>Web Application</b>. \n"
"                                        Now configure the allowed pages on "
"which you will be redirected."
msgstr ""

#. module: auth_oauth
#: model:ir.ui.view,arch_db:auth_oauth.view_general_configuration
msgid ""
"Click on <b>Create Project</b> and enter the project name and \n"
"                                        other details."
msgstr ""

#. module: auth_oauth
#: model:ir.ui.view,arch_db:auth_oauth.view_general_configuration
msgid "Click on <b>Use Google APIs</b>"
msgstr ""

#. module: auth_oauth
#: model:ir.model.fields,field_description:auth_oauth.field_auth_oauth_provider_client_id
#: model:ir.model.fields,field_description:auth_oauth.field_base_config_settings_auth_oauth_google_client_id
msgid "Client ID"
msgstr "Client ID"

#. module: auth_oauth
#: model:ir.model.fields,field_description:auth_oauth.field_res_users_ref_company_ids
msgid "Companies that refers to partner"
msgstr "Perusahaan yang merujuk kepada mitra"

#. module: auth_oauth
#: model:ir.ui.view,arch_db:auth_oauth.view_general_configuration
msgid "Connect to your Google account and go to"
msgstr ""

#. module: auth_oauth
#: model:ir.model.fields,field_description:auth_oauth.field_res_users_contract_ids
#: model:ir.model.fields,field_description:auth_oauth.field_res_users_contracts_count
msgid "Contracts"
msgstr "Kontrak"

#. module: auth_oauth
#: model:ir.model.fields,field_description:auth_oauth.field_auth_oauth_provider_create_uid
msgid "Created by"
msgstr "Dibuat oleh"

#. module: auth_oauth
#: model:ir.model.fields,field_description:auth_oauth.field_auth_oauth_provider_create_date
msgid "Created on"
msgstr "Dibuat pada"

#. module: auth_oauth
#: model:ir.model.fields,field_description:auth_oauth.field_res_users_currency_id
#, fuzzy
msgid "Currency"
msgstr "Mata uang id"

#. module: auth_oauth
#: model:ir.model.fields,field_description:auth_oauth.field_res_users_property_payment_term_id
msgid "Customer Payment Term"
msgstr "Jangka waktu pembayaran pelanggan"

#. module: auth_oauth
#: model:ir.model.fields,field_description:auth_oauth.field_auth_oauth_provider_data_endpoint
msgid "Data URL"
msgstr "URL Data"

#. module: auth_oauth
#: model:ir.model.fields,field_description:auth_oauth.field_res_users_trust
msgid "Degree of trust you have in this debtor"
msgstr ""

#. module: auth_oauth
#: model:ir.model.fields,field_description:auth_oauth.field_auth_oauth_provider_display_name
msgid "Display Name"
msgstr "Nama Tampilan"

#. module: auth_oauth
#: model:ir.ui.view,arch_db:auth_oauth.view_general_configuration
msgid ""
"Fill in your address, email and the product name (for example odoo) \n"
"                                        and then save."
msgstr ""

#. module: auth_oauth
#: model:ir.model.fields,field_description:auth_oauth.field_res_users_property_account_position_id
msgid "Fiscal Position"
msgstr "Posisi Fiskal"

#. module: auth_oauth
#: model:ir.ui.view,arch_db:auth_oauth.view_general_configuration
#, fuzzy
msgid "Google Client ID:"
msgstr "Client ID"

#. module: auth_oauth
#: model:ir.model.fields,field_description:auth_oauth.field_res_users_has_unreconciled_entries
msgid "Has unreconciled entries"
msgstr "Memiliki unreconciled entri"

#. module: auth_oauth
#: model:ir.model.fields,field_description:auth_oauth.field_auth_oauth_provider_id
msgid "ID"
msgstr "ID"

#. module: auth_oauth
#: model:ir.model.fields,field_description:auth_oauth.field_res_users_invoice_warn
#, fuzzy
msgid "Invoice"
msgstr "Invoices"

#. module: auth_oauth
#: model:ir.model.fields,field_description:auth_oauth.field_res_users_invoice_ids
msgid "Invoices"
msgstr "Invoices"

#. module: auth_oauth
#: model:ir.model.fields,field_description:auth_oauth.field_res_users_issued_total
#: model:ir.model.fields,field_description:auth_oauth.field_res_users_journal_item_count
msgid "Journal Items"
msgstr "Item Jurnal"

#. module: auth_oauth
#: model:ir.model.fields,field_description:auth_oauth.field_auth_oauth_provider___last_update
msgid "Last Modified on"
msgstr "Terakhir Dimodifikasi pada"

#. module: auth_oauth
#: model:ir.model.fields,field_description:auth_oauth.field_auth_oauth_provider_write_uid
msgid "Last Updated by"
msgstr "Diperbaharui oleh"

#. module: auth_oauth
#: model:ir.model.fields,field_description:auth_oauth.field_auth_oauth_provider_write_date
msgid "Last Updated on"
msgstr "Diperbaharui pada"

#. module: auth_oauth
#: model:ir.model.fields,help:auth_oauth.field_res_users_last_time_entries_checked
msgid ""
"Last time the invoices & payments matching was performed for this partner. "
"It is set either if there's not at least an unreconciled debit and an "
"unreconciled credit or if you click the \"Done\" button."
msgstr ""
"Terakhir kali tagihan & pembayaran pencocokan dilakukan untuk pasangan ini. "
"Hotel ini terletak baik jika tidak ada setidaknya unreconciled debit dan "
"kredit unreconciled atau jika Anda mengklik tombol \"Selesai\"."

#. module: auth_oauth
#: model:ir.model.fields,field_description:auth_oauth.field_res_users_last_time_entries_checked
msgid "Latest Invoices & Payments Matching Date"
msgstr "Terbaru tagihan & pembayaran pencocokan tanggal"

#. module: auth_oauth
#: model:ir.model.fields,field_description:auth_oauth.field_res_users_invoice_warn_msg
msgid "Message for Invoice"
msgstr ""

#. module: auth_oauth
#: model:ir.model.fields,field_description:auth_oauth.field_res_users_oauth_access_token
msgid "OAuth Access Token"
msgstr "Token akses OAuth"

#. module: auth_oauth
#: model:ir.model.fields,field_description:auth_oauth.field_res_users_oauth_provider_id
msgid "OAuth Provider"
msgstr "Penyedia OAuth"

#. module: auth_oauth
#: model:ir.ui.menu,name:auth_oauth.menu_oauth_providers
msgid "OAuth Providers"
msgstr "Penyedia OAuth"

#. module: auth_oauth
#: sql_constraint:res.users:0
msgid "OAuth UID must be unique per provider"
msgstr "OAuth UID harus unik per penyedia"

#. module: auth_oauth
#: model:ir.model.fields,field_description:auth_oauth.field_res_users_oauth_uid
msgid "OAuth User ID"
msgstr "ID pengguna OAuth"

#. module: auth_oauth
#: model:ir.model,name:auth_oauth.model_auth_oauth_provider
msgid "OAuth2 provider"
msgstr "OAuth2 penyedia"

#. module: auth_oauth
#: model:ir.ui.view,arch_db:auth_oauth.view_users_form
msgid "Oauth"
msgstr "Oauth"

#. module: auth_oauth
#: model:ir.model.fields,help:auth_oauth.field_res_users_oauth_uid
msgid "Oauth Provider user_id"
msgstr "Id penyedia OAuth"

#. module: auth_oauth
#: model:ir.ui.view,arch_db:auth_oauth.view_general_configuration
msgid ""
"On the left side menu, select the sub menu <b>Credentials</b> \n"
"                                        (from <b>API Manager</b>) then "
"select <b>OAuth consent screen</b>."
msgstr ""

#. module: auth_oauth
#: model:ir.ui.view,arch_db:auth_oauth.view_general_configuration
msgid ""
"Once done, you receive two information (your <b>Client ID</b> and <b>\n"
"                                        Client Secret</b>). You have to "
"insert your <b>Client ID</b> in \n"
"                                        the field below."
msgstr ""

#. module: auth_oauth
#: model:ir.model.fields,field_description:auth_oauth.field_res_users_debit_limit
msgid "Payable Limit"
msgstr "Batas Hutang"

#. module: auth_oauth
#: model:ir.model.fields,field_description:auth_oauth.field_auth_oauth_provider_name
msgid "Provider name"
msgstr "Nama penyedia"

#. module: auth_oauth
#: model:ir.actions.act_window,name:auth_oauth.action_oauth_provider
msgid "Providers"
msgstr "Penyedia"

#. module: auth_oauth
#: model:ir.ui.view,arch_db:auth_oauth.view_general_configuration
msgid "Return to Top"
msgstr ""

#. module: auth_oauth
#: model:ir.model.fields,field_description:auth_oauth.field_auth_oauth_provider_scope
msgid "Scope"
msgstr "Lingkup"

#. module: auth_oauth
<<<<<<< HEAD
#: model:ir.model.fields,help:auth_oauth.field_res_users_invoice_warn
msgid ""
"Selecting the \"Warning\" option will notify user with the message, "
"Selecting \"Blocking Message\" will throw an exception with the message and "
"block the flow. The Message has to be written in the next field."
msgstr ""

#. module: auth_oauth
#: model:ir.model.fields,field_description:auth_oauth.field_base_config_settings_server_uri_google
msgid "Server uri"
msgstr ""

#. module: auth_oauth
#: model:ir.ui.view,arch_db:auth_oauth.view_general_configuration
msgid "Show Tutorial"
msgstr ""

#. module: auth_oauth
#: model:ir.model.fields,field_description:auth_oauth.field_base_config_settings_auth_oauth_tutorial_enabled
msgid "Show tutorial"
msgstr ""

#. module: auth_oauth
=======
>>>>>>> bc1a0a32
#: code:addons/auth_oauth/controllers/main.py:96
#, python-format
msgid "Sign up is not allowed on this database."
msgstr "Pendaftaran tidak diperbolehkan di basisdata ini."

#. module: auth_oauth
#: model:ir.model.fields,help:auth_oauth.field_res_users_property_account_position_id
msgid ""
"The fiscal position will determine taxes and accounts used for the partner."
msgstr ""
"Posisi fiskal akan menentukan pajak dan account yang digunakan untuk mitra."

#. module: auth_oauth
#: model:ir.model.fields,help:auth_oauth.field_res_users_has_unreconciled_entries
msgid ""
"The partner has at least one unreconciled debit and credit since last time "
"the invoices & payments matching was performed."
msgstr ""
"Pasangan memiliki setidaknya satu unreconciled debit dan kredit sejak "
"terakhir kali tagihan & pembayaran pencocokan dilakukan."
<<<<<<< HEAD

#. module: auth_oauth
#: model:ir.ui.view,arch_db:auth_oauth.view_general_configuration
msgid ""
"Then click on <b>Add Credentials</b> and select the second option \n"
"                                        (OAuth 2.0 Client ID)."
msgstr ""

#. module: auth_oauth
#: model:ir.ui.view,arch_db:auth_oauth.view_general_configuration
msgid "Then click on <b>Create</b>."
msgstr ""
=======
>>>>>>> bc1a0a32

#. module: auth_oauth
#: model:ir.model.fields,help:auth_oauth.field_res_users_property_account_payable_id
msgid ""
"This account will be used instead of the default one as the payable account "
"for the current partner"
msgstr ""
"Akun ini akan digunakan sebagai pengganti default sebagai account dibayar "
"untuk mitra saat ini"

#. module: auth_oauth
#: model:ir.model.fields,help:auth_oauth.field_res_users_property_account_receivable_id
msgid ""
"This account will be used instead of the default one as the receivable "
"account for the current partner"
msgstr ""
"Akun ini akan digunakan sebagai pengganti default sebagai piutang tersebut "
"untuk mitra saat ini"

#. module: auth_oauth
#: model:ir.model.fields,help:auth_oauth.field_res_users_property_supplier_payment_term_id
msgid ""
"This payment term will be used instead of the default one for purchase "
"orders and vendor bills"
msgstr ""
"Istilah pembayaran ini akan digunakan sebagai pengganti default untuk "
"pesanan pembelian dan penjual tagihan"

#. module: auth_oauth
#: model:ir.model.fields,help:auth_oauth.field_res_users_property_payment_term_id
msgid ""
"This payment term will be used instead of the default one for sale orders "
"and customer invoices"
msgstr ""
"Istilah pembayaran ini akan digunakan sebagai pengganti default untuk order "
"penjualan dan pelanggan faktur"
<<<<<<< HEAD

#. module: auth_oauth
#: model:ir.ui.view,arch_db:auth_oauth.view_general_configuration
msgid ""
"To achieve this, complete the field <b>Authorized redirect URIs</b>.\n"
"                                        Copy paste the following link in the "
"box"
msgstr ""
=======
>>>>>>> bc1a0a32

#. module: auth_oauth
#: model:ir.ui.view,arch_db:auth_oauth.view_general_configuration
msgid ""
<<<<<<< HEAD
"To setup the sign in process with Google, you have to perform \n"
"                                    the following steps first."
=======
"To setup the signin process with Google, first you have to perform the "
"following steps:<br/>\n"
"                                    <br/>\n"
"                                    - Go to the"
>>>>>>> bc1a0a32
msgstr ""

#. module: auth_oauth
#: model:ir.model.fields,field_description:auth_oauth.field_res_users_total_invoiced
msgid "Total Invoiced"
msgstr "Total Faktur"

#. module: auth_oauth
#: model:ir.model.fields,field_description:auth_oauth.field_res_users_debit
msgid "Total Payable"
msgstr "Total Hutang"

#. module: auth_oauth
#: model:ir.model.fields,field_description:auth_oauth.field_res_users_credit
msgid "Total Receivable"
msgstr "Piutang"

#. module: auth_oauth
#: model:ir.model.fields,help:auth_oauth.field_res_users_credit
msgid "Total amount this customer owes you."
msgstr "Jumlah pelanggan ini berutang Anda."

#. module: auth_oauth
#: model:ir.model.fields,help:auth_oauth.field_res_users_debit
msgid "Total amount you have to pay to this vendor."
msgstr "Jumlah total yang Anda harus membayar untuk Penjual ini."

#. module: auth_oauth
#: model:ir.model,name:auth_oauth.model_res_users
msgid "Users"
msgstr "Pengguna"

#. module: auth_oauth
#: model:ir.model.fields,help:auth_oauth.field_res_users_currency_id
msgid "Utility field to express amount currency"
msgstr "Bidang utilitas untuk mengungkapkan jumlah mata uang"

#. module: auth_oauth
#: model:ir.model.fields,field_description:auth_oauth.field_auth_oauth_provider_validation_endpoint
msgid "Validation URL"
msgstr "URL validasi"

#. module: auth_oauth
#: model:ir.model.fields,field_description:auth_oauth.field_res_users_property_supplier_payment_term_id
msgid "Vendor Payment Term"
msgstr "Jangka waktu pembayaran Penjual"

#. module: auth_oauth
<<<<<<< HEAD
=======
#: model:ir.model.fields,field_description:auth_oauth.field_res_users_website_message_ids
msgid "Website Messages"
msgstr ""

#. module: auth_oauth
#: model:ir.model.fields,help:auth_oauth.field_res_users_website_message_ids
msgid "Website communication history"
msgstr ""

#. module: auth_oauth
>>>>>>> bc1a0a32
#: code:addons/auth_oauth/controllers/main.py:100
#, python-format
msgid ""
"You do not have access to this database or your invitation has expired. "
"Please ask for an invitation and be sure to follow the link in your "
"invitation email."
msgstr ""
"Anda tidak memiliki akses ke basisdata ini atau undangan anda  telah "
"kadaluarsa. Mohon minta undangan dan pastikan untuk mengikuti tautan di "
"email undangan."

#. module: auth_oauth
#: model:ir.ui.view,arch_db:auth_oauth.view_oauth_provider_form
#: model:ir.ui.view,arch_db:auth_oauth.view_oauth_provider_list
msgid "arch"
msgstr "Pelengkung"

#. module: auth_oauth
#: model:ir.model,name:auth_oauth.model_base_config_settings
msgid "base.config.settings"
msgstr ""

#. module: auth_oauth
#: model:ir.ui.view,arch_db:auth_oauth.view_general_configuration
msgid "e.g. 1234-xyz.apps.googleusercontent.com"
msgstr "misal 1234-xyz.apps.googleusercontent.com"

#. module: auth_oauth
#: model:ir.ui.view,arch_db:auth_oauth.view_general_configuration
msgid "https://console.developers.google.com/"
msgstr ""

#. module: auth_oauth
#: model:ir.model,name:auth_oauth.model_ir_config_parameter
msgid "ir.config_parameter"
msgstr ""

#. module: auth_oauth
#: model:ir.model.fields,field_description:auth_oauth.field_auth_oauth_provider_sequence
msgid "unknown"
msgstr "tidak diketahui"

#~ msgid "Google APIs console"
#~ msgstr "Konsol Google API"<|MERGE_RESOLUTION|>--- conflicted
+++ resolved
@@ -7,11 +7,7 @@
 msgstr ""
 "Project-Id-Version: Odoo 9.0\n"
 "Report-Msgid-Bugs-To: \n"
-<<<<<<< HEAD
-"POT-Creation-Date: 2016-08-19 10:24+0000\n"
-=======
 "POT-Creation-Date: 2016-08-18 14:07+0000\n"
->>>>>>> bc1a0a32
 "PO-Revision-Date: 2015-12-02 23:38+0000\n"
 "Last-Translator: Martin Trigaux\n"
 "Language-Team: Indonesian (http://www.transifex.com/odoo/odoo-9/language/"
@@ -23,8 +19,6 @@
 "Plural-Forms: nplurals=1; plural=0;\n"
 
 #. module: auth_oauth
-<<<<<<< HEAD
-=======
 #: model:ir.ui.view,arch_db:auth_oauth.view_general_configuration
 msgid ""
 "<br/>\n"
@@ -38,7 +32,6 @@
 msgstr ""
 
 #. module: auth_oauth
->>>>>>> bc1a0a32
 #: code:addons/auth_oauth/controllers/main.py:98
 #, python-format
 msgid "Access Denied"
@@ -56,7 +49,6 @@
 
 #. module: auth_oauth
 #: model:ir.model.fields,field_description:auth_oauth.field_base_config_settings_auth_oauth_google_enabled
-#: model:ir.ui.view,arch_db:auth_oauth.view_general_configuration
 msgid "Allow users to sign in with Google"
 msgstr "Memperbolehkan pengguna untuk masuk dengan akun Google"
 
@@ -66,12 +58,6 @@
 msgstr "Diperbolehkan"
 
 #. module: auth_oauth
-#: model:ir.ui.view,arch_db:auth_oauth.view_general_configuration
-#, fuzzy
-msgid "Authentication"
-msgstr "Otentikasi URL"
-
-#. module: auth_oauth
 #: model:ir.model.fields,field_description:auth_oauth.field_auth_oauth_provider_auth_endpoint
 msgid "Authentication URL"
 msgstr "Otentikasi URL"
@@ -90,26 +76,6 @@
 #: model:ir.model.fields,field_description:auth_oauth.field_auth_oauth_provider_css_class
 msgid "CSS class"
 msgstr "Kelas CSS"
-
-#. module: auth_oauth
-#: model:ir.ui.view,arch_db:auth_oauth.view_general_configuration
-msgid ""
-"Check that the application type is set on <b>Web Application</b>. \n"
-"                                        Now configure the allowed pages on "
-"which you will be redirected."
-msgstr ""
-
-#. module: auth_oauth
-#: model:ir.ui.view,arch_db:auth_oauth.view_general_configuration
-msgid ""
-"Click on <b>Create Project</b> and enter the project name and \n"
-"                                        other details."
-msgstr ""
-
-#. module: auth_oauth
-#: model:ir.ui.view,arch_db:auth_oauth.view_general_configuration
-msgid "Click on <b>Use Google APIs</b>"
-msgstr ""
 
 #. module: auth_oauth
 #: model:ir.model.fields,field_description:auth_oauth.field_auth_oauth_provider_client_id
@@ -123,11 +89,6 @@
 msgstr "Perusahaan yang merujuk kepada mitra"
 
 #. module: auth_oauth
-#: model:ir.ui.view,arch_db:auth_oauth.view_general_configuration
-msgid "Connect to your Google account and go to"
-msgstr ""
-
-#. module: auth_oauth
 #: model:ir.model.fields,field_description:auth_oauth.field_res_users_contract_ids
 #: model:ir.model.fields,field_description:auth_oauth.field_res_users_contracts_count
 msgid "Contracts"
@@ -170,22 +131,14 @@
 msgstr "Nama Tampilan"
 
 #. module: auth_oauth
-#: model:ir.ui.view,arch_db:auth_oauth.view_general_configuration
-msgid ""
-"Fill in your address, email and the product name (for example odoo) \n"
-"                                        and then save."
-msgstr ""
-
-#. module: auth_oauth
 #: model:ir.model.fields,field_description:auth_oauth.field_res_users_property_account_position_id
 msgid "Fiscal Position"
 msgstr "Posisi Fiskal"
 
 #. module: auth_oauth
 #: model:ir.ui.view,arch_db:auth_oauth.view_general_configuration
-#, fuzzy
-msgid "Google Client ID:"
-msgstr "Client ID"
+msgid "Google APIs console"
+msgstr "Konsol Google API"
 
 #. module: auth_oauth
 #: model:ir.model.fields,field_description:auth_oauth.field_res_users_has_unreconciled_entries
@@ -196,12 +149,6 @@
 #: model:ir.model.fields,field_description:auth_oauth.field_auth_oauth_provider_id
 msgid "ID"
 msgstr "ID"
-
-#. module: auth_oauth
-#: model:ir.model.fields,field_description:auth_oauth.field_res_users_invoice_warn
-#, fuzzy
-msgid "Invoice"
-msgstr "Invoices"
 
 #. module: auth_oauth
 #: model:ir.model.fields,field_description:auth_oauth.field_res_users_invoice_ids
@@ -246,11 +193,6 @@
 msgstr "Terbaru tagihan & pembayaran pencocokan tanggal"
 
 #. module: auth_oauth
-#: model:ir.model.fields,field_description:auth_oauth.field_res_users_invoice_warn_msg
-msgid "Message for Invoice"
-msgstr ""
-
-#. module: auth_oauth
 #: model:ir.model.fields,field_description:auth_oauth.field_res_users_oauth_access_token
 msgid "OAuth Access Token"
 msgstr "Token akses OAuth"
@@ -291,23 +233,6 @@
 msgstr "Id penyedia OAuth"
 
 #. module: auth_oauth
-#: model:ir.ui.view,arch_db:auth_oauth.view_general_configuration
-msgid ""
-"On the left side menu, select the sub menu <b>Credentials</b> \n"
-"                                        (from <b>API Manager</b>) then "
-"select <b>OAuth consent screen</b>."
-msgstr ""
-
-#. module: auth_oauth
-#: model:ir.ui.view,arch_db:auth_oauth.view_general_configuration
-msgid ""
-"Once done, you receive two information (your <b>Client ID</b> and <b>\n"
-"                                        Client Secret</b>). You have to "
-"insert your <b>Client ID</b> in \n"
-"                                        the field below."
-msgstr ""
-
-#. module: auth_oauth
 #: model:ir.model.fields,field_description:auth_oauth.field_res_users_debit_limit
 msgid "Payable Limit"
 msgstr "Batas Hutang"
@@ -323,42 +248,11 @@
 msgstr "Penyedia"
 
 #. module: auth_oauth
-#: model:ir.ui.view,arch_db:auth_oauth.view_general_configuration
-msgid "Return to Top"
-msgstr ""
-
-#. module: auth_oauth
 #: model:ir.model.fields,field_description:auth_oauth.field_auth_oauth_provider_scope
 msgid "Scope"
 msgstr "Lingkup"
 
 #. module: auth_oauth
-<<<<<<< HEAD
-#: model:ir.model.fields,help:auth_oauth.field_res_users_invoice_warn
-msgid ""
-"Selecting the \"Warning\" option will notify user with the message, "
-"Selecting \"Blocking Message\" will throw an exception with the message and "
-"block the flow. The Message has to be written in the next field."
-msgstr ""
-
-#. module: auth_oauth
-#: model:ir.model.fields,field_description:auth_oauth.field_base_config_settings_server_uri_google
-msgid "Server uri"
-msgstr ""
-
-#. module: auth_oauth
-#: model:ir.ui.view,arch_db:auth_oauth.view_general_configuration
-msgid "Show Tutorial"
-msgstr ""
-
-#. module: auth_oauth
-#: model:ir.model.fields,field_description:auth_oauth.field_base_config_settings_auth_oauth_tutorial_enabled
-msgid "Show tutorial"
-msgstr ""
-
-#. module: auth_oauth
-=======
->>>>>>> bc1a0a32
 #: code:addons/auth_oauth/controllers/main.py:96
 #, python-format
 msgid "Sign up is not allowed on this database."
@@ -379,21 +273,6 @@
 msgstr ""
 "Pasangan memiliki setidaknya satu unreconciled debit dan kredit sejak "
 "terakhir kali tagihan & pembayaran pencocokan dilakukan."
-<<<<<<< HEAD
-
-#. module: auth_oauth
-#: model:ir.ui.view,arch_db:auth_oauth.view_general_configuration
-msgid ""
-"Then click on <b>Add Credentials</b> and select the second option \n"
-"                                        (OAuth 2.0 Client ID)."
-msgstr ""
-
-#. module: auth_oauth
-#: model:ir.ui.view,arch_db:auth_oauth.view_general_configuration
-msgid "Then click on <b>Create</b>."
-msgstr ""
-=======
->>>>>>> bc1a0a32
 
 #. module: auth_oauth
 #: model:ir.model.fields,help:auth_oauth.field_res_users_property_account_payable_id
@@ -430,30 +309,14 @@
 msgstr ""
 "Istilah pembayaran ini akan digunakan sebagai pengganti default untuk order "
 "penjualan dan pelanggan faktur"
-<<<<<<< HEAD
 
 #. module: auth_oauth
 #: model:ir.ui.view,arch_db:auth_oauth.view_general_configuration
 msgid ""
-"To achieve this, complete the field <b>Authorized redirect URIs</b>.\n"
-"                                        Copy paste the following link in the "
-"box"
-msgstr ""
-=======
->>>>>>> bc1a0a32
-
-#. module: auth_oauth
-#: model:ir.ui.view,arch_db:auth_oauth.view_general_configuration
-msgid ""
-<<<<<<< HEAD
-"To setup the sign in process with Google, you have to perform \n"
-"                                    the following steps first."
-=======
 "To setup the signin process with Google, first you have to perform the "
 "following steps:<br/>\n"
 "                                    <br/>\n"
 "                                    - Go to the"
->>>>>>> bc1a0a32
 msgstr ""
 
 #. module: auth_oauth
@@ -502,8 +365,6 @@
 msgstr "Jangka waktu pembayaran Penjual"
 
 #. module: auth_oauth
-<<<<<<< HEAD
-=======
 #: model:ir.model.fields,field_description:auth_oauth.field_res_users_website_message_ids
 msgid "Website Messages"
 msgstr ""
@@ -514,7 +375,6 @@
 msgstr ""
 
 #. module: auth_oauth
->>>>>>> bc1a0a32
 #: code:addons/auth_oauth/controllers/main.py:100
 #, python-format
 msgid ""
@@ -543,11 +403,6 @@
 msgstr "misal 1234-xyz.apps.googleusercontent.com"
 
 #. module: auth_oauth
-#: model:ir.ui.view,arch_db:auth_oauth.view_general_configuration
-msgid "https://console.developers.google.com/"
-msgstr ""
-
-#. module: auth_oauth
 #: model:ir.model,name:auth_oauth.model_ir_config_parameter
 msgid "ir.config_parameter"
 msgstr ""
@@ -555,7 +410,4 @@
 #. module: auth_oauth
 #: model:ir.model.fields,field_description:auth_oauth.field_auth_oauth_provider_sequence
 msgid "unknown"
-msgstr "tidak diketahui"
-
-#~ msgid "Google APIs console"
-#~ msgstr "Konsol Google API"+msgstr "tidak diketahui"