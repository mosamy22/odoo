odoo.define('website_mail.follow', function (require) {
'use strict';

var ajax = require('web.ajax');
var animation = require('website.snippets.animation');

animation.registry.follow = animation.Animation.extend({
    selector: ".js_follow",
    start: function (editable_mode) {
        var self = this;
        this.is_user = false;

        ajax.jsonRpc('/website_mail/is_follower', 'call', {
            model: this.$target.data('object'),
            id: this.$target.data('id'),
        }).always(function (data) {
            self.is_user = data.is_user;
            self.email = data.email;
            self.toggle_subscription(data.is_follower, data.email);
            self.$target.removeClass("hidden");
        });

        // not if editable mode to allow designer to edit alert field
        if (!editable_mode) {
            $('.js_follow > .alert').addClass("hidden");
            $('.js_follow > .input-group-btn.hidden').removeClass("hidden");
            this.$target.find('.js_follow_btn, .js_unfollow_btn').on('click', function (event) {
                event.preventDefault();
                self.on_click();
            });
        }
        return;
    },
    on_click: function () {
        var self = this;
        var $email = this.$target.find(".js_follow_email");

<<<<<<< HEAD
        if ($email.length && !$email.val().match(/.+@.+/)) {
            this.$target.addClass('has-error');
            return false;
        }
        this.$target.removeClass('has-error');
=======
            // not if editable mode to allow designer to edit
            if (!editable_mode) {
                $('.js_follow > .input-group-btn.hidden').removeClass("hidden");
                this.$target.find('.js_follow_btn, .js_unfollow_btn').on('click', function (event) {
                    event.preventDefault();
                    self.on_click();
                });
            }
            return;
        },
        on_click: function () {
            var self = this;
            var $email = this.$target.find(".js_follow_email");
>>>>>>> e941c0f7

        var email = $email.length ? $email.val() : false;
        if (email || this.is_user) {
            ajax.jsonRpc('/website_mail/follow', 'call', {
                'id': +this.$target.data('id'),
                'object': this.$target.data('object'),
                'message_is_follower': this.$target.attr("data-follow") || "off",
                'email': email,
            }).then(function (follow) {
                self.toggle_subscription(follow, email);
            });
        }
    },
    toggle_subscription: function(follow, email) {
        follow = follow || (!email && this.$target.attr('data-unsubscribe'));
        if (follow) {
            this.$target.find(".js_follow_btn").addClass("hidden");
            this.$target.find(".js_unfollow_btn").removeClass("hidden");
        }
        else {
            this.$target.find(".js_follow_btn").removeClass("hidden");
            this.$target.find(".js_unfollow_btn").addClass("hidden");
        }
        this.$target.find('input.js_follow_email')
            .val(email || "")
            .attr("disabled", email && (follow || this.is_user) ? "disabled" : false);
        this.$target.attr("data-follow", follow ? 'on' : 'off');
    },
});

});<|MERGE_RESOLUTION|>--- conflicted
+++ resolved
@@ -20,9 +20,8 @@
             self.$target.removeClass("hidden");
         });
 
-        // not if editable mode to allow designer to edit alert field
+        // not if editable mode to allow designer to edit
         if (!editable_mode) {
-            $('.js_follow > .alert').addClass("hidden");
             $('.js_follow > .input-group-btn.hidden').removeClass("hidden");
             this.$target.find('.js_follow_btn, .js_unfollow_btn').on('click', function (event) {
                 event.preventDefault();
@@ -35,27 +34,11 @@
         var self = this;
         var $email = this.$target.find(".js_follow_email");
 
-<<<<<<< HEAD
         if ($email.length && !$email.val().match(/.+@.+/)) {
             this.$target.addClass('has-error');
             return false;
         }
         this.$target.removeClass('has-error');
-=======
-            // not if editable mode to allow designer to edit
-            if (!editable_mode) {
-                $('.js_follow > .input-group-btn.hidden').removeClass("hidden");
-                this.$target.find('.js_follow_btn, .js_unfollow_btn').on('click', function (event) {
-                    event.preventDefault();
-                    self.on_click();
-                });
-            }
-            return;
-        },
-        on_click: function () {
-            var self = this;
-            var $email = this.$target.find(".js_follow_email");
->>>>>>> e941c0f7
 
         var email = $email.length ? $email.val() : false;
         if (email || this.is_user) {
