(function () {
    'use strict';

    var website = openerp.website;

    website.snippet.animationRegistry.follow = website.snippet.Animation.extend({
        selector: ".js_follow",
        start: function (editable_mode) {
            var self = this;

            // set value and display button
<<<<<<< HEAD
=======
            self.$target.find("input").removeClass("hidden");
>>>>>>> c2e7a69e
            openerp.jsonRpc('/website_mail/is_follower', 'call', {
                model: this.$target.data('object'),
                id: +this.$target.data('id'),
            }).always(function (data) {
                self.$target.find('input.js_follow_email')
                    .val(data.email ? data.email : "")
                    .attr("disabled", data.is_follower && data.email.length ? "disabled" : false);
                self.$target.attr("data-follow", data.is_follower ? 'on' : 'off');
                self.$target.removeClass("hidden");
            });

            // not if editable mode to allow designer to edit alert field
            if (!editable_mode) {
                $('.js_follow > .alert').addClass("hidden");
                $('.js_follow > .input-group-btn.hidden').removeClass("hidden");
                this.$target.find('.js_follow_btn, .js_unfollow_btn').on('click', function (event) {
                    event.preventDefault();
                    self.on_click();
                });
            }
        },
        on_click: function () {
            var self = this;
            var $email = this.$target.find(".js_follow_email:visible");

            if ($email.length && !$email.val().match(/.+@.+/)) {
                this.$target.addClass('has-error');
                return false;
            }
            this.$target.removeClass('has-error');

            openerp.jsonRpc('/website_mail/follow', 'call', {
                'id': +this.$target.data('id'),
                'object': this.$target.data('object'),
                'message_is_follower': this.$target.attr("data-follow") || "off",
                'email': $email.length ? $email.val() : false,
            }).then(function (follow) {
                if (follow) {
                    self.$target.find(".js_follow_email, .input-group-btn").addClass("hidden");
                    self.$target.find(".alert").removeClass("hidden");
                }
                self.$target.find('input.js_follow_email').attr("disabled", follow ? "disabled" : false);
                self.$target.attr("data-follow", follow ? 'on' : 'off');
            });
        },
    });
})();<|MERGE_RESOLUTION|>--- conflicted
+++ resolved
@@ -9,10 +9,7 @@
             var self = this;
 
             // set value and display button
-<<<<<<< HEAD
-=======
             self.$target.find("input").removeClass("hidden");
->>>>>>> c2e7a69e
             openerp.jsonRpc('/website_mail/is_follower', 'call', {
                 model: this.$target.data('object'),
                 id: +this.$target.data('id'),
