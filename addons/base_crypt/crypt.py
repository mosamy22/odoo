--- conflicted
+++ resolved
@@ -40,7 +40,6 @@
 from string import ascii_letters, digits
 from osv import fields,osv
 import pooler
-import tools
 from tools.translate import _
 from service import security
 
@@ -127,14 +126,13 @@
 class users(osv.osv):
     _name="res.users"
     _inherit="res.users"
-
-<<<<<<< HEAD
-=======
+    # agi - 022108
+    # Add handlers for 'input_pw' field.
+
     # Maps a res_users id to the salt used to encrypt its associated password.
     _salt_cache = {}
     _clear_uid_cache = True
 
->>>>>>> 0e7f7434
     def set_pw(self, cr, uid, id, name, value, args, context):
         if not value:
             raise osv.except_osv(_('Error'), _("Please specify the password !"))
@@ -152,7 +150,20 @@
         stored_pws = cr.fetchall()
         res = {}
 
-<<<<<<< HEAD
+        for id, stored_pw in stored_pws:
+            res[id] = stored_pw
+
+        return res
+
+    _columns = {
+        # The column size could be smaller as it is meant to store a hash, but
+        # an existing column cannot be downsized; thus we use the original
+        # column size.
+        'password': fields.function(get_pw, fnct_inv=set_pw, type='char',
+            method=True, size=64, string='Password', invisible=True,
+            store=True),
+    }
+
     def login(self, db, login, password):
         if not password:
             return False
@@ -162,118 +173,22 @@
         try:
             cr = pooler.get_db(db).cursor()
             return self._login(cr, db, login, password)
-        except Exception, e:
+        except Exception:
             if cr: cr.close()
             import logging
             logging.getLogger('netsvc').exception('Could not authenticate')
             return Exception('Access Denied')
 
     def _login(self, cr, db, login, password):
-        cr.execute( 'SELECT password FROM res_users WHERE login=%s',
+        cr.execute( 'SELECT password, id FROM res_users WHERE login=%s',
             (login.encode('utf-8'),))
-        stored_pw = id = cr.fetchone()
-
-        if stored_pw:
-            stored_pw = stored_pw[0]
+
+        if cr.rowcount:
+            stored_pw, id = cr.fetchone()
         else:
             # Return early if no one has a login name like that.
             return False
     
-        # Calculate a new password ('updated_pw') from 'stored_pw' if the
-        # latter isn't encrypted yet. Use that to update the database entry.
-        # Also update the 'stored_pw' to reflect the change.
-    
-        if stored_pw[0:3] != magic_md5:
-            updated_pw = encrypt_md5( stored_pw, gen_salt() )
-            cr.execute( 'UPDATE res_users SET password=%s WHERE login=%s', (updated_pw.encode( 'utf-8' ), login.encode( 'utf-8' ),) )
-            cr.commit()
-    
-            cr.execute( 'SELECT password FROM res_users WHERE login=%s', (login.encode( 'utf-8' ),) )
-            stored_pw = cr.fetchone()[0]
-    
-        # Calculate an encrypted password from the user-provided
-        # password.
-    
-        salt = _salt_cache[password] = stored_pw[3:11]
-        encrypted_pw = encrypt_md5( password, salt )
-    
-        # Retrieve a user id from the database, factoring in an encrypted
-        # password.
-    
-        cr.execute('select id from res_users where login=%s and password=%s and active', (login.encode('utf-8'), encrypted_pw.encode('utf-8')))
-        res = cr.fetchone()
-        cr.close()
-    
-        if res:
-            return res[0]
-        else:
-            return False
-
-    def check(self, db, uid, passwd):
-        cached_pass = self._uid_cache.get(db, {}).get(uid)
-        if (cached_pass is not None) and cached_pass == passwd:
-            return True
-    
-        cr = pooler.get_db(db).cursor()
-        if passwd not in _salt_cache:
-            cr.execute( 'SELECT login FROM res_users WHERE id=%s', (uid,) )
-            stored_login = cr.fetchone()
-            if stored_login:
-                stored_login = stored_login[0]
-    
-            if not self.login(db,stored_login,passwd):
-                raise security.ExceptionNoTb('AccessDenied')
-        salt = _salt_cache[passwd]
-        cr.execute('SELECT COUNT(*) FROM res_users WHERE id=%s AND password=%s', 
-            (int(uid), encrypt_md5( passwd, salt )) )
-        res = cr.fetchone()[0]
-        cr.close()
-        if not bool(res):
-            raise security.ExceptionNoTb('AccessDenied')
-        if res:
-            self._uid_cache[uid] = passwd
-        return bool(res)
-    
-    
-    def access(self, db, uid, passwd, sec_level, ids):
-        cr = pooler.get_db(db).cursor()
-        salt = _salt_cache[passwd]
-        cr.execute('SELECT id FROM res_users WHERE id=%s AND password=%s', (uid, encrypt_md5( passwd, salt )) )
-        res = cr.fetchone()
-        cr.close()
-        if not res:
-            raise security.ExceptionNoTb('Bad username or password')
-        return res[0]
-
-users()
-=======
-        for id, stored_pw in stored_pws:
-            res[id] = stored_pw
-
-        return res
-
-    _columns = {
-        # The column size could be smaller as it is meant to store a hash, but
-        # an existing column cannot be downsized; thus we use the original
-        # column size.
-        'password': fields.function(get_pw, fnct_inv=set_pw, type='char',
-            method=True, size=64, string='Password', invisible=True,
-            store=True),
-    }
-
-    def login(self, db, login, password):
-        cr = pooler.get_db(db).cursor()
-        cr.execute('select password, id from res_users where login=%s',
-            (login.encode('utf-8'),))
-        stored_pw = id = cr.fetchone()
-
-        if stored_pw:
-            stored_pw = stored_pw[0]
-            id = id[1]
-        else:
-            # Return early if there is no such login.
-            return False
-
         stored_pw = self.maybe_encrypt(cr, stored_pw, id)
 
         # Calculate an encrypted password from the user-provided
@@ -281,12 +196,13 @@
         self._salt_cache.setdefault(db, {})
         salt = self._salt_cache[db][id] = stored_pw[len(magic_md5):11]
         encrypted_pw = encrypt_md5(password, salt)
-
+    
         # Check if the encrypted password matches against the one in the db.
-        cr.execute('select id from res_users where id=%s and password=%s and active', (int(id), encrypted_pw.encode('utf-8')))
+        cr.execute('select id from res_users where id=%s and password=%s and active', 
+            (int(id), encrypted_pw.encode('utf-8')))
         res = cr.fetchone()
         cr.close()
-
+    
         if res:
             return res[0]
         else:
@@ -305,21 +221,21 @@
 
         cr = pooler.get_db(db).cursor()
         if uid not in self._salt_cache.get(db, {}):
-            cr.execute('select login from res_users where id=%s', (int(uid),))
+            cr.execute( 'SELECT login FROM res_users WHERE id=%s', (uid,) )
             stored_login = cr.fetchone()
             if stored_login:
                 stored_login = stored_login[0]
-
+    
             if not self.login(db,stored_login,passwd):
-                return False
+                raise security.ExceptionNoTb('AccessDenied')
 
         salt = self._salt_cache[db][uid]
-        cr.execute('select count(id) from res_users where id=%s and password=%s',
+        cr.execute('SELECT COUNT(*) FROM res_users WHERE id=%s AND password=%s', 
             (int(uid), encrypt_md5(passwd, salt)))
         res = cr.fetchone()[0]
         cr.close()
         if not bool(res):
-            raise Exception('AccessDenied')
+            raise security.ExceptionNoTb('AccessDenied')
 
         if res:
             if self._uid_cache.has_key(db):
@@ -328,7 +244,7 @@
             else:
                 self._uid_cache[db] = {uid: passwd}
         return bool(res)
-
+    
     def maybe_encrypt(self, cr, pw, id):
         # If the password 'pw' is not encrypted, then encrypt all passwords
         # in the db. Returns the (possibly newly) encrypted password for 'id'.
@@ -349,5 +265,4 @@
         return pw
 
 users()
-# vim:expandtab:smartindent:tabstop=4:softtabstop=4:shiftwidth=4:
->>>>>>> 0e7f7434
+# vim:expandtab:smartindent:tabstop=4:softtabstop=4:shiftwidth=4: