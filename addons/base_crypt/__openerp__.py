# -*- encoding: utf-8 -*-
##############################################################################
#
#    OpenERP, Open Source Management Solution
#    Copyright (C) 2004-2009 Tiny SPRL (<http://tiny.be>).
#
#    This program is free software: you can redistribute it and/or modify
#    it under the terms of the GNU Affero General Public License as
#    published by the Free Software Foundation, either version 3 of the
#    License, or (at your option) any later version.
#
#    This program is distributed in the hope that it will be useful,
#    but WITHOUT ANY WARRANTY; without even the implied warranty of
#    MERCHANTABILITY or FITNESS FOR A PARTICULAR PURPOSE.  See the
#    GNU Affero General Public License for more details.
#
#    You should have received a copy of the GNU Affero General Public License
#    along with this program.  If not, see <http://www.gnu.org/licenses/>.
#
##############################################################################
{
    "name" : "Base - Password Encryption",
    "version" : "1.1",
    "author" : ['OpenERP SA', "FS3"],
    "maintainer" : "OpenERP SA",
    "website" : "http://www.openerp.com",
<<<<<<< HEAD
    "category" : "Tools",
    "description": """This module replaces the cleartext password in the database with a password hash,
preventing anyone from reading the original password.
=======
    "category" : "Generic Modules/Base",
    "description": """
    This module replaces the cleartext password in the database with a password hash.
    =================================================================================

It prevents anyone from reading the original password.
>>>>>>> a00f7aa9
For your existing user base, the removal of the cleartext passwords occurs the first time
a user logs into the database, after installing base_crypt.
After installing this module it won't be possible to recover a forgotten password for your
users, the only solution is for an admin to set a new password.

Note: installing this module does not mean you can ignore basic security measures,
as the password is still transmitted unencrypted on the network (by the client),
unless you are using a secure protocol such as XML-RPCS.
                    """,
    "depends" : ["base"],
    "data" : [],
    "active": False,
    "installable": True,
    "certificate" : "00721290471310299725",
}<|MERGE_RESOLUTION|>--- conflicted
+++ resolved
@@ -24,18 +24,12 @@
     "author" : ['OpenERP SA', "FS3"],
     "maintainer" : "OpenERP SA",
     "website" : "http://www.openerp.com",
-<<<<<<< HEAD
     "category" : "Tools",
-    "description": """This module replaces the cleartext password in the database with a password hash,
-preventing anyone from reading the original password.
-=======
-    "category" : "Generic Modules/Base",
     "description": """
     This module replaces the cleartext password in the database with a password hash.
     =================================================================================
 
 It prevents anyone from reading the original password.
->>>>>>> a00f7aa9
 For your existing user base, the removal of the cleartext passwords occurs the first time
 a user logs into the database, after installing base_crypt.
 After installing this module it won't be possible to recover a forgotten password for your
