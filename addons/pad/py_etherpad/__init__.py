"""Module to talk to EtherpadLite API."""
<<<<<<< HEAD
import requests
=======

import json
import urllib
import urllib2
import logging

from odoo.tools import html2plaintext

_logger = logging.getLogger(__name__)
>>>>>>> b503e797


class EtherpadLiteClient:
    """Client to talk to EtherpadLite API."""
    API_VERSION = 1  # TODO probably 1.1 sometime soon

    CODE_OK = 0
    CODE_INVALID_PARAMETERS = 1
    CODE_INTERNAL_ERROR = 2
    CODE_INVALID_FUNCTION = 3
    CODE_INVALID_API_KEY = 4
    TIMEOUT = 20

    apiKey = ""
    baseUrl = "http://localhost:9001/api"

    def __init__(self, apiKey=None, baseUrl=None):
        if apiKey:
            self.apiKey = apiKey

        if baseUrl:
            self.baseUrl = baseUrl

    def call(self, function, arguments=None):
        """Create a dictionary of all parameters"""
        url = '%s/%d/%s' % (self.baseUrl, self.API_VERSION, function)

        params = arguments or {}
        params['apikey'] = self.apiKey

        r = requests.post(url, data=params, timeout=self.TIMEOUT)
        r.raise_for_status()
        return self.handleResult(r.json())

    def handleResult(self, result):
        """Handle API call result"""
        if 'code' not in result:
            raise Exception("API response has no code")
        if 'message' not in result:
            raise Exception("API response has no message")

        if 'data' not in result:
            result['data'] = None

        if result['code'] == self.CODE_OK:
            return result['data']
        elif result['code'] == self.CODE_INVALID_PARAMETERS or result['code'] == self.CODE_INVALID_API_KEY:
            raise ValueError(result['message'])
        elif result['code'] == self.CODE_INTERNAL_ERROR:
            raise Exception(result['message'])
        elif result['code'] == self.CODE_INVALID_FUNCTION:
            raise Exception(result['message'])
        else:
            raise Exception("An unexpected error occurred whilst handling the response")

    # GROUPS
    # Pads can belong to a group. There will always be public pads that do not belong to a group (or we give this group the id 0)

    def createGroup(self):
        """creates a new group"""
        return self.call("createGroup")

    def createGroupIfNotExistsFor(self, groupMapper):
        """this functions helps you to map your application group ids to etherpad lite group ids"""
        return self.call("createGroupIfNotExistsFor", {
            "groupMapper": groupMapper
        })

    def deleteGroup(self, groupID):
        """deletes a group"""
        return self.call("deleteGroup", {
            "groupID": groupID
        })

    def listPads(self, groupID):
        """returns all pads of this group"""
        return self.call("listPads", {
            "groupID": groupID
        })

    def createGroupPad(self, groupID, padName, text=''):
        """creates a new pad in this group"""
        params = {
            "groupID": groupID,
            "padName": padName,
        }
        if text:
            params['text'] = text
        return self.call("createGroupPad", params)

    # AUTHORS
    # Theses authors are bind to the attributes the users choose (color and name).

    def createAuthor(self, name=''):
        """creates a new author"""
        params = {}
        if name:
            params['name'] = name
        return self.call("createAuthor", params)

    def createAuthorIfNotExistsFor(self, authorMapper, name=''):
        """this functions helps you to map your application author ids to etherpad lite author ids"""
        params = {
            'authorMapper': authorMapper
        }
        if name:
            params['name'] = name
        return self.call("createAuthorIfNotExistsFor", params)

    # SESSIONS
    # Sessions can be created between a group and a author. This allows
    # an author to access more than one group. The sessionID will be set as
    # a cookie to the client and is valid until a certain date.

    def createSession(self, groupID, authorID, validUntil):
        """creates a new session"""
        return self.call("createSession", {
            "groupID": groupID,
            "authorID": authorID,
            "validUntil": validUntil
        })

    def deleteSession(self, sessionID):
        """deletes a session"""
        return self.call("deleteSession", {
            "sessionID": sessionID
        })

    def getSessionInfo(self, sessionID):
        """returns informations about a session"""
        return self.call("getSessionInfo", {
            "sessionID": sessionID
        })

    def listSessionsOfGroup(self, groupID):
        """returns all sessions of a group"""
        return self.call("listSessionsOfGroup", {
            "groupID": groupID
        })

    def listSessionsOfAuthor(self, authorID):
        """returns all sessions of an author"""
        return self.call("listSessionsOfAuthor", {
            "authorID": authorID
        })

    # PAD CONTENT
    # Pad content can be updated and retrieved through the API

    def getText(self, padID, rev=None):
        """returns the text of a pad"""
        params = {"padID": padID}
        if rev is not None:
            params['rev'] = rev
        return self.call("getText", params)

    # introduced with pull request merge
    def getHtml(self, padID, rev=None):
        """returns the html of a pad"""
        params = {"padID": padID}
        if rev is not None:
            params['rev'] = rev
        return self.call("getHTML", params)

    def setText(self, padID, text):
        """sets the text of a pad"""
        return self.call("setText", {
            "padID": padID,
            "text": text
        })

    def setHtmlFallbackText(self, padID, html):
        try:
            # Prevents malformed HTML errors
            html_wellformed = '<html><body>' + html + '</body></html>'
            return self.setHtml(padID, html_wellformed)
        except Exception:
            _logger.exception('Falling back to setText. SetHtml failed with message:')
            return self.setText(padID, html2plaintext(html).encode('UTF-8'))

    def setHtml(self, padID, html):
        """sets the text of a pad from html"""
        return self.call("setHTML", {
            "padID": padID,
            "html": html
        })

    # PAD
    # Group pads are normal pads, but with the name schema
    # GROUPID$PADNAME. A security manager controls access of them and its
    # forbidden for normal pads to include a  in the name.

    def createPad(self, padID, text=''):
        """creates a new pad"""
        params = {
            "padID": padID,
        }
        if text:
            params['text'] = text
        return self.call("createPad", params)

    def getRevisionsCount(self, padID):
        """returns the number of revisions of this pad"""
        return self.call("getRevisionsCount", {
            "padID": padID
        })

    def deletePad(self, padID):
        """deletes a pad"""
        return self.call("deletePad", {
            "padID": padID
        })

    def getReadOnlyID(self, padID):
        """returns the read only link of a pad"""
        return self.call("getReadOnlyID", {
            "padID": padID
        })

    def setPublicStatus(self, padID, publicStatus):
        """sets a boolean for the public status of a pad"""
        return self.call("setPublicStatus", {
            "padID": padID,
            "publicStatus": publicStatus
        })

    def getPublicStatus(self, padID):
        """return true of false"""
        return self.call("getPublicStatus", {
            "padID": padID
        })

    def setPassword(self, padID, password):
        """returns ok or a error message"""
        return self.call("setPassword", {
            "padID": padID,
            "password": password
        })

    def isPasswordProtected(self, padID):
        """returns true or false"""
        return self.call("isPasswordProtected", {
            "padID": padID
        })<|MERGE_RESOLUTION|>--- conflicted
+++ resolved
@@ -1,17 +1,10 @@
 """Module to talk to EtherpadLite API."""
-<<<<<<< HEAD
 import requests
-=======
-
-import json
-import urllib
-import urllib2
 import logging
 
 from odoo.tools import html2plaintext
 
 _logger = logging.getLogger(__name__)
->>>>>>> b503e797
 
 
 class EtherpadLiteClient:
