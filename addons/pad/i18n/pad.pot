# Translation of Odoo Server.
# This file contains the translation of the following modules:
#	* pad
#
msgid ""
msgstr ""
<<<<<<< HEAD
"Project-Id-Version: Odoo Server 10.0alpha1e\n"
"Report-Msgid-Bugs-To: \n"
"POT-Creation-Date: 2016-08-18 08:37+0000\n"
"PO-Revision-Date: 2016-08-18 08:37+0000\n"
=======
"Project-Id-Version: Odoo Server 9.saas~10c\n"
"Report-Msgid-Bugs-To: \n"
"POT-Creation-Date: 2016-08-18 14:07+0000\n"
"PO-Revision-Date: 2016-08-18 14:07+0000\n"
>>>>>>> 9ad5f26b
"Last-Translator: <>\n"
"Language-Team: \n"
"MIME-Version: 1.0\n"
"Content-Type: text/plain; charset=UTF-8\n"
"Content-Transfer-Encoding: \n"
"Plural-Forms: \n"

#. module: pad
#: model:ir.model,name:pad.model_res_company
msgid "Companies"
msgstr ""

#. module: pad
#: model:ir.model.fields,field_description:pad.field_pad_common_display_name
msgid "Display Name"
msgstr ""

#. module: pad
#: model:ir.model.fields,help:pad.field_res_company_pad_key
msgid "Etherpad lite api key."
msgstr ""

#. module: pad
#: model:ir.model.fields,help:pad.field_res_company_pad_server
msgid "Etherpad lite server. Example: beta.primarypad.com"
msgstr ""

#. module: pad
#: model:ir.model.fields,field_description:pad.field_pad_common_id
msgid "ID"
msgstr ""

#. module: pad
#: model:ir.model.fields,field_description:pad.field_pad_common___last_update
msgid "Last Modified on"
msgstr ""

#. module: pad
#: model:ir.model.fields,field_description:pad.field_res_company_pad_key
msgid "Pad Api Key"
msgstr ""

#. module: pad
#: code:addons/pad/models/pad.py:57
#, python-format
msgid "Pad creation failed, either there is a problem with your pad server URL or with your connection."
msgstr ""

#. module: pad
#: model:ir.model.fields,field_description:pad.field_res_company_pad_server
msgid "Pad server"
msgstr ""

#. module: pad
#: model:ir.ui.view,arch_db:pad.view_company_form_inherit_pad
msgid "Pads"
msgstr ""

#. module: pad
#. openerp-web
#: code:addons/pad/static/src/js/pad.js:53
#, python-format
msgid "This pad will be initialized on first edit"
msgstr ""

#. module: pad
#. openerp-web
#: code:addons/pad/static/src/js/pad.js:50
#, python-format
msgid "Unable to load pad"
msgstr ""

#. module: pad
#. openerp-web
#: code:addons/pad/static/src/xml/pad.xml:6
#, python-format
msgid "You must configure the etherpad through the menu Settings > Companies > Companies, in the configuration tab of your company."
msgstr ""

#. module: pad
#: model:ir.ui.view,arch_db:pad.view_company_form_inherit_pad
msgid "e.g. beta.primarypad.com"
msgstr ""

#. module: pad
#: model:ir.model,name:pad.model_pad_common
msgid "pad.common"
msgstr ""
<|MERGE_RESOLUTION|>--- conflicted
+++ resolved
@@ -4,17 +4,10 @@
 #
 msgid ""
 msgstr ""
-<<<<<<< HEAD
-"Project-Id-Version: Odoo Server 10.0alpha1e\n"
-"Report-Msgid-Bugs-To: \n"
-"POT-Creation-Date: 2016-08-18 08:37+0000\n"
-"PO-Revision-Date: 2016-08-18 08:37+0000\n"
-=======
 "Project-Id-Version: Odoo Server 9.saas~10c\n"
 "Report-Msgid-Bugs-To: \n"
 "POT-Creation-Date: 2016-08-18 14:07+0000\n"
 "PO-Revision-Date: 2016-08-18 14:07+0000\n"
->>>>>>> 9ad5f26b
 "Last-Translator: <>\n"
 "Language-Team: \n"
 "MIME-Version: 1.0\n"
@@ -58,18 +51,18 @@
 msgstr ""
 
 #. module: pad
-#: code:addons/pad/models/pad.py:57
+#: model:ir.model.fields,field_description:pad.field_res_company_pad_server
+msgid "Pad Server"
+msgstr ""
+
+#. module: pad
+#: code:addons/pad/pad.py:53
 #, python-format
 msgid "Pad creation failed, either there is a problem with your pad server URL or with your connection."
 msgstr ""
 
 #. module: pad
-#: model:ir.model.fields,field_description:pad.field_res_company_pad_server
-msgid "Pad server"
-msgstr ""
-
-#. module: pad
-#: model:ir.ui.view,arch_db:pad.view_company_form_inherit_pad
+#: model:ir.ui.view,arch_db:pad.view_company_form_with_pad
 msgid "Pads"
 msgstr ""
 
@@ -89,13 +82,13 @@
 
 #. module: pad
 #. openerp-web
-#: code:addons/pad/static/src/xml/pad.xml:6
+#: code:addons/pad/static/src/xml/pad.xml:7
 #, python-format
 msgid "You must configure the etherpad through the menu Settings > Companies > Companies, in the configuration tab of your company."
 msgstr ""
 
 #. module: pad
-#: model:ir.ui.view,arch_db:pad.view_company_form_inherit_pad
+#: model:ir.ui.view,arch_db:pad.view_company_form_with_pad
 msgid "e.g. beta.primarypad.com"
 msgstr ""
 
