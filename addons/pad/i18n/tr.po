# Translation of Odoo Server.
# This file contains the translation of the following modules:
# * pad
# 
# Translators:
<<<<<<< HEAD
=======
# Ahmet Altınışık <aaltinisik@altinkaya.com.tr>, 2016
# AYHAN KIZILTAN <akiziltan76@hotmail.com>, 2015
>>>>>>> cb79297a
msgid ""
msgstr ""
"Project-Id-Version: Odoo 9.0\n"
"Report-Msgid-Bugs-To: \n"
"POT-Creation-Date: 2015-09-07 14:40+0000\n"
<<<<<<< HEAD
"PO-Revision-Date: 2015-08-25 10:20+0000\n"
"Last-Translator: <>\n"
=======
"PO-Revision-Date: 2016-01-03 09:27+0000\n"
"Last-Translator: Ahmet Altınışık <aaltinisik@altinkaya.com.tr>\n"
>>>>>>> cb79297a
"Language-Team: Turkish (http://www.transifex.com/odoo/odoo-9/language/tr/)\n"
"MIME-Version: 1.0\n"
"Content-Type: text/plain; charset=UTF-8\n"
"Content-Transfer-Encoding: \n"
"Language: tr\n"
"Plural-Forms: nplurals=2; plural=(n > 1);\n"

#. module: pad
#: model:ir.model,name:pad.model_res_company
msgid "Companies"
msgstr "Şirketler"

#. module: pad
#: model:ir.model.fields,field_description:pad.field_pad_common_create_uid
msgid "Created by"
msgstr "Oluşturan"

#. module: pad
#: model:ir.model.fields,field_description:pad.field_pad_common_create_date
msgid "Created on"
msgstr "Oluşturuldu"

#. module: pad
#: model:ir.model.fields,field_description:pad.field_pad_common_display_name
msgid "Display Name"
msgstr "Adı Göster"

#. module: pad
#: model:ir.model.fields,help:pad.field_res_company_pad_key
msgid "Etherpad lite api key."
msgstr "Etherpad lite api anahtarı."

#. module: pad
#: model:ir.model.fields,help:pad.field_res_company_pad_server
msgid "Etherpad lite server. Example: beta.primarypad.com"
msgstr "Etherpad lite sunucusu. Örnek: beta.primarypad.com"

#. module: pad
#: model:ir.model.fields,field_description:pad.field_pad_common_id
msgid "ID"
msgstr "ID"

#. module: pad
#: model:ir.model.fields,field_description:pad.field_pad_common___last_update
msgid "Last Modified on"
msgstr "Son değiştirme tarihi"

#. module: pad
#: model:ir.model.fields,field_description:pad.field_pad_common_write_uid
msgid "Last Updated by"
msgstr "Son Güncelleyen"

#. module: pad
#: model:ir.model.fields,field_description:pad.field_pad_common_write_date
msgid "Last Updated on"
msgstr "Son Güncellenen"

#. module: pad
#: model:ir.model.fields,field_description:pad.field_res_company_pad_key
msgid "Pad Api Key"
msgstr "Pad Api Anahtarı"

#. module: pad
#: model:ir.model.fields,field_description:pad.field_res_company_pad_server
msgid "Pad Server"
msgstr "Pad Sunucusu"

#. module: pad
#: code:addons/pad/pad.py:53
#, python-format
msgid ""
"Pad creation failed, either there is a problem with your pad server URL or "
"with your connection."
msgstr ""

#. module: pad
#: model:ir.ui.view,arch_db:pad.view_company_form_with_pad
msgid "Pads"
msgstr "Padler"

#. module: pad
#. openerp-web
#: code:addons/pad/static/src/js/pad.js:53
#, python-format
msgid "This pad will be initialized on first edit"
msgstr "Bu ped ilk düzenleme için başlatıldı"

#. module: pad
#. openerp-web
#: code:addons/pad/static/src/js/pad.js:50
#, python-format
msgid "Unable to load pad"
msgstr "Ped yüklenemiyor"

#. module: pad
#. openerp-web
#: code:addons/pad/static/src/xml/pad.xml:7
#, python-format
msgid ""
"You must configure the etherpad through the menu Settings > Companies > "
"Companies, in the configuration tab of your company."
msgstr "Etherpad'i yapılandırma sekmesindeki Ayarlar > Şirketler > Şirketler menüsünden yapılandırmalısınız."

#. module: pad
#: model:ir.ui.view,arch_db:pad.view_company_form_with_pad
msgid "e.g. beta.primarypad.com"
msgstr "e.g. beta.primarypad.com"

#. module: pad
#: model:ir.model,name:pad.model_pad_common
msgid "pad.common"
msgstr "pad.common"<|MERGE_RESOLUTION|>--- conflicted
+++ resolved
@@ -3,23 +3,15 @@
 # * pad
 # 
 # Translators:
-<<<<<<< HEAD
-=======
 # Ahmet Altınışık <aaltinisik@altinkaya.com.tr>, 2016
 # AYHAN KIZILTAN <akiziltan76@hotmail.com>, 2015
->>>>>>> cb79297a
 msgid ""
 msgstr ""
 "Project-Id-Version: Odoo 9.0\n"
 "Report-Msgid-Bugs-To: \n"
 "POT-Creation-Date: 2015-09-07 14:40+0000\n"
-<<<<<<< HEAD
-"PO-Revision-Date: 2015-08-25 10:20+0000\n"
-"Last-Translator: <>\n"
-=======
 "PO-Revision-Date: 2016-01-03 09:27+0000\n"
 "Last-Translator: Ahmet Altınışık <aaltinisik@altinkaya.com.tr>\n"
->>>>>>> cb79297a
 "Language-Team: Turkish (http://www.transifex.com/odoo/odoo-9/language/tr/)\n"
 "MIME-Version: 1.0\n"
 "Content-Type: text/plain; charset=UTF-8\n"
@@ -93,7 +85,7 @@
 msgid ""
 "Pad creation failed, either there is a problem with your pad server URL or "
 "with your connection."
-msgstr ""
+msgstr "Bloknot oluşturma başarısız ya da bloknot sunucusu URL'si ile ya da bağlantısı ile ilgili bir sorun var."
 
 #. module: pad
 #: model:ir.ui.view,arch_db:pad.view_company_form_with_pad
