# Catalan translation for openobject-addons
# Copyright (c) 2014 Rosetta Contributors and Canonical Ltd 2014
# This file is distributed under the same license as the openobject-addons package.
# FIRST AUTHOR <EMAIL@ADDRESS>, 2014.
#
msgid ""
msgstr ""
<<<<<<< HEAD
"Project-Id-Version: openobject-addons\n"
"Report-Msgid-Bugs-To: FULL NAME <EMAIL@ADDRESS>\n"
"POT-Creation-Date: 2014-09-23 16:28+0000\n"
"PO-Revision-Date: 2014-08-14 16:10+0000\n"
"Last-Translator: FULL NAME <EMAIL@ADDRESS>\n"
"Language-Team: Catalan <ca@li.org>\n"
=======
"Project-Id-Version: Odoo 8.0\n"
"Report-Msgid-Bugs-To: \n"
"POT-Creation-Date: 2015-01-21 14:08+0000\n"
"PO-Revision-Date: 2016-02-12 21:40+0000\n"
"Last-Translator: Martin Trigaux\n"
"Language-Team: Catalan (http://www.transifex.com/odoo/odoo-8/language/ca/)\n"
>>>>>>> 5401345c
"MIME-Version: 1.0\n"
"Content-Type: text/plain; charset=UTF-8\n"
"Content-Transfer-Encoding: 8bit\n"
"X-Launchpad-Export-Date: 2014-09-24 09:21+0000\n"
"X-Generator: Launchpad (build 17196)\n"

#. module: pad
#: model:ir.model,name:pad.model_res_company
msgid "Companies"
msgstr "Empreses"

#. module: pad
#: field:pad.common,create_uid:0
msgid "Created by"
msgstr ""

#. module: pad
#: field:pad.common,create_date:0
msgid "Created on"
msgstr ""

#. module: pad
#: code:addons/pad/pad.py:50
#, python-format
msgid "Error"
msgstr ""

#. module: pad
#: help:res.company,pad_key:0
msgid "Etherpad lite api key."
msgstr ""

#. module: pad
#: help:res.company,pad_server:0
msgid "Etherpad lite server. Example: beta.primarypad.com"
msgstr ""

#. module: pad
#: field:pad.common,id:0
msgid "ID"
msgstr ""

#. module: pad
#: field:pad.common,write_uid:0
msgid "Last Updated by"
msgstr ""

#. module: pad
#: field:pad.common,write_date:0
msgid "Last Updated on"
msgstr ""

#. module: pad
#: field:res.company,pad_key:0
msgid "Pad Api Key"
msgstr ""

#. module: pad
#: field:res.company,pad_server:0
msgid "Pad Server"
msgstr ""

#. module: pad
#: code:addons/pad/pad.py:50
#, python-format
msgid ""
"Pad creation failed,                 either there is a problem with your pad "
"server URL or with your connection."
msgstr ""

#. module: pad
#: view:res.company:pad.view_company_form_with_pad
msgid "Pads"
msgstr ""

#. module: pad
#. openerp-web
#: code:addons/pad/static/src/js/pad.js:48
#, python-format
msgid "This pad will be initialized on first edit"
msgstr ""

#. module: pad
#. openerp-web
#: code:addons/pad/static/src/js/pad.js:45
#, python-format
msgid "Unable to load pad"
msgstr ""

#. module: pad
#. openerp-web
#: code:addons/pad/static/src/xml/pad.xml:9
#, python-format
msgid ""
"You must configure the etherpad through the menu Settings > Companies > "
"Companies, in the configuration tab of your company."
msgstr ""

#. module: pad
#: view:res.company:pad.view_company_form_with_pad
msgid "e.g. beta.primarypad.com"
msgstr "e.x. beta.primarypad.com"<|MERGE_RESOLUTION|>--- conflicted
+++ resolved
@@ -1,30 +1,22 @@
-# Catalan translation for openobject-addons
-# Copyright (c) 2014 Rosetta Contributors and Canonical Ltd 2014
-# This file is distributed under the same license as the openobject-addons package.
-# FIRST AUTHOR <EMAIL@ADDRESS>, 2014.
-#
+# Translation of Odoo Server.
+# This file contains the translation of the following modules:
+# * pad
+# 
+# Translators:
+# FIRST AUTHOR <EMAIL@ADDRESS>, 2014
 msgid ""
 msgstr ""
-<<<<<<< HEAD
-"Project-Id-Version: openobject-addons\n"
-"Report-Msgid-Bugs-To: FULL NAME <EMAIL@ADDRESS>\n"
-"POT-Creation-Date: 2014-09-23 16:28+0000\n"
-"PO-Revision-Date: 2014-08-14 16:10+0000\n"
-"Last-Translator: FULL NAME <EMAIL@ADDRESS>\n"
-"Language-Team: Catalan <ca@li.org>\n"
-=======
 "Project-Id-Version: Odoo 8.0\n"
 "Report-Msgid-Bugs-To: \n"
 "POT-Creation-Date: 2015-01-21 14:08+0000\n"
 "PO-Revision-Date: 2016-02-12 21:40+0000\n"
 "Last-Translator: Martin Trigaux\n"
 "Language-Team: Catalan (http://www.transifex.com/odoo/odoo-8/language/ca/)\n"
->>>>>>> 5401345c
 "MIME-Version: 1.0\n"
 "Content-Type: text/plain; charset=UTF-8\n"
-"Content-Transfer-Encoding: 8bit\n"
-"X-Launchpad-Export-Date: 2014-09-24 09:21+0000\n"
-"X-Generator: Launchpad (build 17196)\n"
+"Content-Transfer-Encoding: \n"
+"Language: ca\n"
+"Plural-Forms: nplurals=2; plural=(n != 1);\n"
 
 #. module: pad
 #: model:ir.model,name:pad.model_res_company
@@ -34,18 +26,18 @@
 #. module: pad
 #: field:pad.common,create_uid:0
 msgid "Created by"
-msgstr ""
+msgstr "Creat per"
 
 #. module: pad
 #: field:pad.common,create_date:0
 msgid "Created on"
-msgstr ""
+msgstr "Creat el"
 
 #. module: pad
-#: code:addons/pad/pad.py:50
+#: code:addons/pad/pad.py:52
 #, python-format
 msgid "Error"
-msgstr ""
+msgstr "Error"
 
 #. module: pad
 #: help:res.company,pad_key:0
@@ -60,17 +52,17 @@
 #. module: pad
 #: field:pad.common,id:0
 msgid "ID"
-msgstr ""
+msgstr "ID"
 
 #. module: pad
 #: field:pad.common,write_uid:0
 msgid "Last Updated by"
-msgstr ""
+msgstr "Actualitzat per última vegada per"
 
 #. module: pad
 #: field:pad.common,write_date:0
 msgid "Last Updated on"
-msgstr ""
+msgstr "Actualitzat per última vegada el dia"
 
 #. module: pad
 #: field:res.company,pad_key:0
@@ -83,11 +75,11 @@
 msgstr ""
 
 #. module: pad
-#: code:addons/pad/pad.py:50
+#: code:addons/pad/pad.py:52
 #, python-format
 msgid ""
-"Pad creation failed,                 either there is a problem with your pad "
-"server URL or with your connection."
+"Pad creation failed,                 either there is a problem with your pad"
+" server URL or with your connection."
 msgstr ""
 
 #. module: pad
@@ -97,14 +89,14 @@
 
 #. module: pad
 #. openerp-web
-#: code:addons/pad/static/src/js/pad.js:48
+#: code:addons/pad/static/src/js/pad.js:49
 #, python-format
 msgid "This pad will be initialized on first edit"
 msgstr ""
 
 #. module: pad
 #. openerp-web
-#: code:addons/pad/static/src/js/pad.js:45
+#: code:addons/pad/static/src/js/pad.js:46
 #, python-format
 msgid "Unable to load pad"
 msgstr ""
