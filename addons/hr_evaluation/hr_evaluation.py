--- conflicted
+++ resolved
@@ -300,8 +300,6 @@
         self.write(cr, uid, ids, { 'state' : 'cancel'}, context=context)
         return True
 
-<<<<<<< HEAD
-=======
     def action_print_survey(self, cr, uid, ids, context=None):
         """
         If response is available then print this response otherwise print survey form(print template of the survey).
@@ -320,9 +318,7 @@
         record = record and record[0]
         context.update({'survey_id': record.survey_id.id, 'response_id' : [record.response.id], 'response_no':0,})
         value = self.pool.get("survey").action_print_survey(cr, uid, ids, context)
-        return value            
-
->>>>>>> 5e9e4eaa
+        return value
 hr_evaluation_interview()
 
 # vim:expandtab:smartindent:tabstop=4:softtabstop=4:shiftwidth=4:1