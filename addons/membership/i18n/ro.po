--- conflicted
+++ resolved
@@ -1,30 +1,22 @@
-# Romanian translation for openobject-addons
-# Copyright (c) 2014 Rosetta Contributors and Canonical Ltd 2014
-# This file is distributed under the same license as the openobject-addons package.
-# FIRST AUTHOR <EMAIL@ADDRESS>, 2014.
-#
+# Translation of Odoo Server.
+# This file contains the translation of the following modules:
+# * membership
+# 
+# Translators:
+# FIRST AUTHOR <EMAIL@ADDRESS>, 2014
 msgid ""
 msgstr ""
-<<<<<<< HEAD
-"Project-Id-Version: openobject-addons\n"
-"Report-Msgid-Bugs-To: FULL NAME <EMAIL@ADDRESS>\n"
-"POT-Creation-Date: 2014-09-23 16:28+0000\n"
-"PO-Revision-Date: 2014-08-14 16:10+0000\n"
-"Last-Translator: FULL NAME <EMAIL@ADDRESS>\n"
-"Language-Team: Romanian <ro@li.org>\n"
-=======
 "Project-Id-Version: Odoo 8.0\n"
 "Report-Msgid-Bugs-To: \n"
 "POT-Creation-Date: 2015-01-21 14:08+0000\n"
 "PO-Revision-Date: 2016-10-21 19:32+0000\n"
 "Last-Translator: Martin Trigaux\n"
 "Language-Team: Romanian (http://www.transifex.com/odoo/odoo-8/language/ro/)\n"
->>>>>>> 8f484fd1
 "MIME-Version: 1.0\n"
 "Content-Type: text/plain; charset=UTF-8\n"
-"Content-Transfer-Encoding: 8bit\n"
-"X-Launchpad-Export-Date: 2014-09-24 09:17+0000\n"
-"X-Generator: Launchpad (build 17196)\n"
+"Content-Transfer-Encoding: \n"
+"Language: ro\n"
+"Plural-Forms: nplurals=3; plural=(n==1?0:(((n%100>19)||((n%100==0)&&(n!=0)))?2:1));\n"
 
 #. module: membership
 #: field:report.membership,num_invoiced:0
@@ -46,9 +38,7 @@
 msgid ""
 "A member with whom you want to associate your membership.It will consider "
 "the membership state of the associated member."
-msgstr ""
-"Un membru cu care doriti sa va asociati calitatea de membru. Va lua in "
-"considerare starea apartenentei membrului asociat."
+msgstr "Un membru cu care doriti sa va asociati calitatea de membru. Va lua in considerare starea apartenentei membrului asociat."
 
 #. module: membership
 #: field:membership.membership_line,account_invoice_line:0
@@ -145,13 +135,13 @@
 #: field:membership.invoice,create_uid:0
 #: field:membership.membership_line,create_uid:0
 msgid "Created by"
-msgstr ""
+msgstr "Creat de"
 
 #. module: membership
 #: field:membership.invoice,create_date:0
 #: field:membership.membership_line,create_date:0
 msgid "Created on"
-msgstr ""
+msgstr "Creat în"
 
 #. module: membership
 #: view:report.membership:membership.view_report_membership_search
@@ -214,7 +204,7 @@
 #. module: membership
 #: view:res.partner:membership.view_res_partner_member_filter
 msgid "End Month"
-msgstr ""
+msgstr "Sfarsitul lunii"
 
 #. module: membership
 #: help:report.membership,date_to:0
@@ -229,8 +219,7 @@
 #. module: membership
 #: sql_constraint:product.template:0
 msgid "Error ! Ending Date cannot be set before Beginning Date."
-msgstr ""
-"Eroare ! Data de sfarsit nu poate fi setata inaintea Datei de inceput."
+msgstr "Eroare ! Data de sfarsit nu poate fi setata inaintea Datei de inceput."
 
 #. module: membership
 #: constraint:res.partner:0
@@ -257,8 +246,7 @@
 #. module: membership
 #: selection:membership.membership_line,state:0
 #: selection:report.membership,membership_state:0
-#: field:res.partner,free_member:0
-#: selection:res.partner,membership_state:0
+#: field:res.partner,free_member:0 selection:res.partner,membership_state:0
 msgid "Free Member"
 msgstr "Membru necotizant"
 
@@ -281,7 +269,7 @@
 #: view:report.membership:membership.view_report_membership_search
 #: view:res.partner:membership.view_res_partner_member_filter
 msgid "Group By"
-msgstr ""
+msgstr "Grupează după"
 
 #. module: membership
 #: view:product.template:membership.membership_product_search_form_view
@@ -289,11 +277,10 @@
 msgstr "Grupeaza dupa..."
 
 #. module: membership
-#: field:membership.invoice,id:0
-#: field:membership.membership_line,id:0
+#: field:membership.invoice,id:0 field:membership.membership_line,id:0
 #: field:report.membership,id:0
 msgid "ID"
-msgstr ""
+msgstr "ID"
 
 #. module: membership
 #: view:product.template:membership.membership_product_search_form_view
@@ -336,8 +323,7 @@
 "-Non Member: A partner who has not applied for any membership.\n"
 "-Cancelled Member: A member who has cancelled his membership.\n"
 "-Old Member: A member whose membership date has expired.\n"
-"-Waiting Member: A member who has applied for the membership and whose "
-"invoice is going to be created.\n"
+"-Waiting Member: A member who has applied for the membership and whose invoice is going to be created.\n"
 "-Invoiced Member: A member whose invoice has been created.\n"
 "-Paying member: A member who has paid the membership fee."
 msgstr ""
@@ -346,32 +332,13 @@
 #: help:membership.membership_line,state:0
 msgid ""
 "It indicates the membership status.\n"
-"                        -Non Member: A member who has not applied for any "
-"membership.\n"
-"                        -Cancelled Member: A member who has cancelled his "
-"membership.\n"
-"                        -Old Member: A member whose membership date has "
-"expired.\n"
-"                        -Waiting Member: A member who has applied for the "
-"membership and whose invoice is going to be created.\n"
-"                        -Invoiced Member: A member whose invoice has been "
-"created.\n"
-"                        -Paid Member: A member who has paid the membership "
-"amount."
-msgstr ""
-"Indica statusul calitatii de membru.\n"
-"                        -Non Membru: Un partner care nu a facut cerere "
-"pentru a deveni membru.\n"
-"                        -Membru Anulat: Un membru care si-a anulat calitatea "
-"de membru.\n"
-"                        -Membru Vechi: Un membru caruia i-a expirat data "
-"apartenentei ca membru.\n"
-"                        -Membru in Asteptare: Un membru care a aplicat "
-"pentru a deveni membru si a carui factura va fi creata.\n"
-"                        -Membru Facturat: Un membru a carui factura a fost "
-"creata.\n"
-"                        -Membru cotizant: Un membru care a platit taxa de "
-"membru."
+"                        -Non Member: A member who has not applied for any membership.\n"
+"                        -Cancelled Member: A member who has cancelled his membership.\n"
+"                        -Old Member: A member whose membership date has expired.\n"
+"                        -Waiting Member: A member who has applied for the membership and whose invoice is going to be created.\n"
+"                        -Invoiced Member: A member whose invoice has been created.\n"
+"                        -Paid Member: A member who has paid the membership amount."
+msgstr "Indica statusul calitatii de membru.\n                        -Non Membru: Un partner care nu a facut cerere pentru a deveni membru.\n                        -Membru Anulat: Un membru care si-a anulat calitatea de membru.\n                        -Membru Vechi: Un membru caruia i-a expirat data apartenentei ca membru.\n                        -Membru in Asteptare: Un membru care a aplicat pentru a deveni membru si a carui factura va fi creata.\n                        -Membru Facturat: Un membru a carui factura a fost creata.\n                        -Membru cotizant: Un membru care a platit taxa de membru."
 
 #. module: membership
 #: field:membership.membership_line,date:0
@@ -382,13 +349,13 @@
 #: field:membership.invoice,write_uid:0
 #: field:membership.membership_line,write_uid:0
 msgid "Last Updated by"
-msgstr ""
+msgstr "Ultima actualizare făcută de"
 
 #. module: membership
 #: field:membership.invoice,write_date:0
 #: field:membership.membership_line,write_date:0
 msgid "Last Updated on"
-msgstr ""
+msgstr "Ultima actualizare în"
 
 #. module: membership
 #: field:report.membership,partner_id:0
@@ -572,7 +539,7 @@
 #. module: membership
 #: field:report.membership,quantity:0
 msgid "Quantity"
-msgstr ""
+msgstr "Cantitate"
 
 #. module: membership
 #: view:report.membership:membership.view_report_membership_search
@@ -604,7 +571,7 @@
 #. module: membership
 #: view:res.partner:membership.view_res_partner_member_filter
 msgid "Start Month"
-msgstr ""
+msgstr "Lună de start"
 
 #. module: membership
 #: view:res.partner:membership.view_res_partner_member_filter
@@ -656,4 +623,9 @@
 #: selection:report.membership,membership_state:0
 #: selection:res.partner,membership_state:0
 msgid "Waiting Member"
-msgstr "Membru in asteptare"+msgstr "Membru in asteptare"
+
+#. module: membership
+#: view:membership.invoice:membership.view_membership_invoice_view
+msgid "or"
+msgstr "sau"