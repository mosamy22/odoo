odoo.define('sale_timesheet.ProjectPlan', function (require) {
'use strict';

var AbstractAction = require('web.AbstractAction');
var core = require('web.core');

var _t = core._t;
var QWeb = core.qweb;

var ProjectPlan = AbstractAction.extend({
    custom_events: {
        search: '_onSearch',
    },
    events: {
        "click a[type='action']": "_onClickAction",
        "click .o_timesheet_plan_redirect": '_onRedirect',
        "click .oe_stat_button": "_onClickStatButton",
        "click .o_timesheet_plan_non_billable_task": "_onClickNonBillableTask",
        "click .o_timesheet_plan_sale_timesheet_people_time .progress-bar": '_onClickEmployeeProgressbar',
    },
    hasControlPanel: true,
    loadControlPanel: true,
    withSearchBar: true,
    searchMenuTypes: ['filter', 'favorite'],
    /**
     * @override
     */
    init: function (parent, action) {
        this._super.apply(this, arguments);
        this.action = action;
        this.context = action.context;
        this.action_manager = parent;
        this._title = action.name || _t('Overview');
        this.project_ids = [];

        this.controlPanelParams.modelName = 'project.project';
    },
    /**
     * @override
     */
    start: function () {
        var self = this;
        return this._super.apply(this, arguments).then(function () {
            // TODO: maybe not the correct way
            return self._controlPanel._reportNewQueryAndRender();
        });
    },

    //--------------------------------------------------------------------------
    // Public
    //--------------------------------------------------------------------------

    /**
     * @override
     */
    do_show: function () {
        this._super.apply(this, arguments);
        this._updateControlPanel();
        this.action_manager.do_push_state({
            action: this.action.id,
            active_id: this.action.context.active_id,
        });
    },

    //--------------------------------------------------------------------------
    // Private
    //--------------------------------------------------------------------------

    /**
     * Refresh the DOM html
     *
     * @private
     * @param {string|html} dom
     */
    _refreshPlan: function (dom) {
<<<<<<< HEAD
        this.$('.o_content').html(dom);
=======
        // TODO: Not forward port this fix on master
        var $dom = $(dom);
        $dom.find('div.o_timesheet_plan_sale_timesheet_dashboard > table.table, ' +
            'div.o_timesheet_plan_sale_timesheet_people_time > table.table, ' +
            'div.o_project_plan_project_timesheet_forecast > table.table')
            .wrap('<div class="table-responsive"></div>');
        this.$el.html($dom);
>>>>>>> 6a0675d3
    },

    /**
     * Call controller to get the html content
     *
     * @private
     * @param {string[]}
     * @returns {Deferred}
     */
    _fetchPlan: function (domain) {
        var self = this;
        return this._rpc({
            route:"/timesheet/plan",
            params: {domain: domain},
        }).then(function(result){
            self._refreshPlan(result.html_content);
            self._updateControlPanel(result.actions);
            self.project_ids = result.project_ids;
        });
    },
    /**
     * @private
     */
    _updateControlPanel: function (buttons) {
        // set actions button
        if (this.$buttons) {
            this.$buttons.off().destroy();
        }
        buttons = buttons || [];
        this.$buttons = $(QWeb.render("project.plan.ControlButtons", {'buttons': buttons}));
        this.$buttons.on('click', '.o_timesheet_plan_btn_action', this._onClickControlButton.bind(this));
        // refresh control panel
        this.updateControlPanel({
            cp_content: {
                $buttons: this.$buttons,
            },
        });
    },

    //--------------------------------------------------------------------------
    // Handlers
    //--------------------------------------------------------------------------

    /**
     * Generate the action to execute based on the clicked target
     *
     * @private
     * @param {MouseEvent} event
     */
    _onClickAction: function (ev) {
        var $target = this.$(ev.currentTarget);

        var action = false;
        if($target.attr('name')){ // classical case : name="action_id" type="action"
            action = $target.attr('name');
        } else { // custom case : build custom action dict
            action = {
                'name': _t('Timesheet'),
                'type': 'ir.actions.act_window',
                'target': 'current',
                'res_model': 'account.analytic.line',
            };
            // find action views
            var views = [[false, 'pivot'], [false, 'list']];
            if($target.attr('views')){
                views = JSON.parse($target.attr('views').replace(/\'/g, '"'));
            }
            action.views = views;
            action.view_mode = _.map(views, function(view_array){return view_array[1];});
            // custom domain
            var domain = [];
            if($target.attr('domain')){
                domain = JSON.parse($target.attr('domain').replace(/\'/g, '"'));
            }
            action.domain = domain;
        }

        // additionnal context
        var context = {
            active_id: this.action.context.active_id,
            active_ids: this.action.context.active_ids,
            active_model: this.action.context.active_model,
        };

        if($target.attr('context')){
            var ctx_str = $target.attr('context').replace(/\'/g, '"');
            context = _.extend(context, JSON.parse(ctx_str));
        }

        this.do_action(action, {
            additional_context: context
        });
    },
    /**
     * Call the action of the action button from control panel, based on the data attribute on the button DOM
     *
     * @param {MouseEvent} event
     * @private
     */
    _onClickControlButton: function (ev) {
        var $target = $(ev.target);
        var action_id = $target.data('action-id');
        var context = $target.data('context');

        return this.do_action(action_id, {
            'additional_context': context,
        });
    },
    /**
     * @private
     * @param {MouseEvent} event
     */
    _onClickEmployeeProgressbar: function (event) {
        var domain = $(event.currentTarget).data('domain');
        this.do_action({
            name: 'Timesheets',
            type: 'ir.actions.act_window',
            res_model: 'account.analytic.line',
            views: [[false, 'list'], [false, 'form']],
            view_type: 'list',
            view_mode: 'form',
            domain: domain || [],
        });
    },
    /**
     * @private
     * @param {MouseEvent} event
     */
    _onClickStatButton: function (event) {
        var self = this;
        var data = $(event.currentTarget).data();
        var parameters = {
            domain: data.domain || [],
            res_model: data.resModel,
        };
        if (data.resId) {
            parameters.res_id = data.resId;
        }
        return this._rpc({
            route:"/timesheet/plan/action",
            params: parameters,
        }).then(function(action){
            self.do_action(action);
        });
    },
    /**
     * @private
     * @param {MouseEvent} event
     */
    _onClickNonBillableTask: function () {
        this.do_action({
            name: _t('Non Billable Tasks'),
            type: 'ir.actions.act_window',
            view_type: 'form',
            view_mode: 'form',
            res_model: 'project.task',
            views: [[false, 'list'], [false, 'form']],
            domain: [['project_id', 'in', this.project_ids || []], ['sale_line_id', '=', false]]
        });
    },
    /**
     * @private
     * @param {MouseEvent} event
     */
    _onRedirect: function (event) {
        event.preventDefault();
        var $target = $(event.target);
        this.do_action({
            type: 'ir.actions.act_window',
            view_type: 'form',
            view_mode: 'form',
            res_model: $target.data('oe-model'),
            views: [[false, 'form']],
            res_id: $target.data('oe-id'),
        });
    },
    /**
     * This client action has its own search view and already listen on it. If
     * we let the event pass through, it will be caught by the action manager
     * which will do its work.  This may crash the web client, if the action
     * manager tries to notify the previous action.
     *
     * @private
     * @param {OdooEvent} event
     */
    _onSearch: function (event) {
        event.stopPropagation();
        this._fetchPlan(event.data.domain);
    },
});

core.action_registry.add('timesheet.plan', ProjectPlan);

return ProjectPlan;
});<|MERGE_RESOLUTION|>--- conflicted
+++ resolved
@@ -73,17 +73,13 @@
      * @param {string|html} dom
      */
     _refreshPlan: function (dom) {
-<<<<<<< HEAD
-        this.$('.o_content').html(dom);
-=======
         // TODO: Not forward port this fix on master
         var $dom = $(dom);
         $dom.find('div.o_timesheet_plan_sale_timesheet_dashboard > table.table, ' +
             'div.o_timesheet_plan_sale_timesheet_people_time > table.table, ' +
             'div.o_project_plan_project_timesheet_forecast > table.table')
             .wrap('<div class="table-responsive"></div>');
-        this.$el.html($dom);
->>>>>>> 6a0675d3
+        this.$('.o_content').html($dom);
     },
 
     /**
