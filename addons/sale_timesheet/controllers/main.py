--- conflicted
+++ resolved
@@ -3,11 +3,8 @@
 from ast import literal_eval
 import babel
 from dateutil.relativedelta import relativedelta
-<<<<<<< HEAD
+import itertools
 import json
-=======
-import itertools
->>>>>>> 6cc7d3f9
 
 from odoo import http, fields, _
 from odoo.http import request
