--- conflicted
+++ resolved
@@ -339,13 +339,9 @@
         """
         router = request.httprequest.app.get_db_router(request.db)
         # Force enumeration to be performed as public user
-<<<<<<< HEAD
         # TODO: use website.user_id instead
         uid = self.pool['ir.model.data'].xmlid_to_res_id(request.cr, openerp.SUPERUSER_ID, 'base.public_user')
-=======
-        uid = self.get_public_user(cr, uid, context=context)
         url_list = []
->>>>>>> b949cef6
         for rule in router.iter_rules():
             if not self.rule_is_enumerable(rule):
                 continue
