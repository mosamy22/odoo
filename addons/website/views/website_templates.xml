--- conflicted
+++ resolved
@@ -64,11 +64,7 @@
           t-att-data-main-object="repr(main_object) if editable else None"
           t-att-data-oe-company-name="res_company.name">
         <head>
-<<<<<<< HEAD
-=======
             <meta charset="utf-8" />
-            <script type="text/javascript" src="/web/static/src/js/watch.js"></script>
->>>>>>> 04528512
             <t t-if="main_object and 'website_meta_title' in main_object">
                 <t t-set="title" t-value="main_object.website_meta_title"/>
             </t>
@@ -85,7 +81,6 @@
                 and main_object.website_meta_keywords or website_meta_keywords"/>
             <title><t t-esc="title"/></title>
 
-<<<<<<< HEAD
             <t t-set="languages" t-value="website.get_languages()"/>
             <t t-if="request.website_multilang">
                 <t t-foreach="languages" t-as="lg">
@@ -96,31 +91,6 @@
 
             <t t-call-assets="web.assets_common"/>
             <t t-call-assets="website.assets_frontend"/>
-=======
-            <!-- Load stylesheets before scripts to avoid blocking -->
-            <link rel='stylesheet' href='/web/static/lib/fontawesome/css/font-awesome.css'/>
-
-            <t t-call="website.theme"/>
-
-            <script type="text/javascript" src="/web/static/lib/es5-shim/es5-shim.min.js"></script>
-            <script type="text/javascript" src="/web/static/lib/underscore/underscore.js"></script>
-            <script type="text/javascript" src="/web/static/lib/underscore.string/lib/underscore.string.js"></script>
-            <script type="text/javascript" src="/web/static/lib/jquery/jquery.js"></script>
-            <script type="text/javascript" src="/web/static/lib/jquery.form/jquery.form.js"></script>
-            <script type="text/javascript">
-                // Bootstrap and jQuery UI conflicts
-                $.fn.bstooltip = $.fn.tooltip;
-                $.fn.bsbutton = $.fn.button;
-            </script>
-
-            <script type="text/javascript" src="/web/static/lib/qweb/qweb2.js"></script>
-            <script type="text/javascript" src="/web/static/src/js/openerpframework.js"></script>
-
-            <script type="text/javascript" src="/website/static/src/js/website.js"></script>
-
-            <script t-if="not translatable" type="text/javascript" src="/website/static/src/js/website.snippets.animation.js"></script>
-            <script type="text/javascript" src="/web/static/lib/bootstrap/js/bootstrap.js"></script>
->>>>>>> 04528512
 
             <t t-raw="head or ''" name='layout_head'/>
         </head>
