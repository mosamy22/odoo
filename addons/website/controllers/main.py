# -*- coding: utf-8 -*-
import cStringIO
import datetime
from itertools import islice
import json
import xml.etree.ElementTree as ET

import logging
import re

from sys import maxint

import werkzeug.utils
import urllib2
import werkzeug.wrappers
from PIL import Image

import openerp
from openerp.addons.web import http
from openerp.http import request, Response

logger = logging.getLogger(__name__)

# Completely arbitrary limits
MAX_IMAGE_WIDTH, MAX_IMAGE_HEIGHT = IMAGE_LIMITS = (1024, 768)
LOC_PER_SITEMAP = 45000
SITEMAP_CACHE_TIME = datetime.timedelta(hours=12)

class Website(openerp.addons.web.controllers.main.Home):
    #------------------------------------------------------
    # View
    #------------------------------------------------------
    @http.route('/', type='http', auth="public", website=True, multilang=True)
    def index(self, **kw):
        try:
            main_menu = request.registry['ir.model.data'].get_object(request.cr, request.uid, 'website', 'main_menu')
            first_menu = main_menu.child_id and main_menu.child_id[0]
            # Dont 302 loop on /
            if first_menu and not ((first_menu.url == '/') or first_menu.url.startswith('/#') or first_menu.url.startswith('/?')):
                return request.redirect(first_menu.url)
        except:
            pass
        return self.page("website.homepage")

    @http.route(website=True, auth="public", multilang=True)
    def web_login(self, *args, **kw):
        # TODO: can't we just put auth=public, ... in web client ?
        return super(Website, self).web_login(*args, **kw)

    @http.route('/page/<path:page>', type='http', auth="public", website=True, multilang=True)
    def page(self, page, **opt):
        values = {
            'path': page,
        }
        # allow shortcut for /page/<website_xml_id>
        if '.' not in page:
            page = 'website.%s' % page

        try:
            request.website.get_template(page)
        except ValueError, e:
            # page not found
            if request.context['editable']:
                page = 'website.page_404'
            else:
                return request.registry['ir.http']._handle_exception(e, 404)

        return request.render(page, values)

    @http.route(['/robots.txt'], type='http', auth="public")
    def robots(self):
        return request.render('website.robots', {'url_root': request.httprequest.url_root}, mimetype='text/plain')

    @http.route('/sitemap.xml', type='http', auth="public", website=True)
    def sitemap_xml_index(self):
        cr, uid, context = request.cr, openerp.SUPERUSER_ID, request.context
        ira = request.registry['ir.attachment']
        iuv = request.registry['ir.ui.view']
        mimetype ='application/xml;charset=utf-8'
        content = None

        def create_sitemap(url, content):
            ira.create(cr, uid, dict(
                datas=content.encode('base64'),
                mimetype=mimetype,
                type='binary',
                name=url,
                url=url,
            ), context=context)

        sitemap = ira.search_read(cr, uid, [('url', '=' , '/sitemap.xml'), ('type', '=', 'binary')], ('datas', 'create_date'), context=context)
        if sitemap:
            # Check if stored version is still valid
            server_format = openerp.tools.misc.DEFAULT_SERVER_DATETIME_FORMAT
            create_date = datetime.datetime.strptime(sitemap[0]['create_date'], server_format)
            delta = datetime.datetime.now() - create_date
            if delta < SITEMAP_CACHE_TIME:
                content = sitemap[0]['datas'].decode('base64')

        if not content:
            # Remove all sitemaps in ir.attachments as we're going to regenerated them
            sitemap_ids = ira.search(cr, uid, [('url', '=like' , '/sitemap%.xml'), ('type', '=', 'binary')], context=context)
            if sitemap_ids:
                ira.unlink(cr, uid, sitemap_ids, context=context)

            pages = 0
            first_page = None
            locs = request.website.enumerate_pages()
            while True:
                start = pages * LOC_PER_SITEMAP
                values = {
                    'locs': islice(locs, start, start + LOC_PER_SITEMAP),
                    'url_root': request.httprequest.url_root[:-1],
                }
                urls = iuv.render(cr, uid, 'website.sitemap_locs', values, context=context)
                if urls.strip():
                    page = iuv.render(cr, uid, 'website.sitemap_xml', dict(content=urls), context=context)
                    if not first_page:
                        first_page = page
                    pages += 1
                    create_sitemap('/sitemap-%d.xml' % pages, page)
                else:
                    break
            if not pages:
                return request.not_found()
            elif pages == 1:
                content = first_page
            else:
                # Sitemaps must be split in several smaller files with a sitemap index
                content = iuv.render(cr, uid, 'website.sitemap_index_xml', dict(
                    pages=range(1, pages + 1),
                    url_root=request.httprequest.url_root,
                ), context=context)
            create_sitemap('/sitemap.xml', content)

        return request.make_response(content, [('Content-Type', mimetype)])

    #------------------------------------------------------
    # Edit
    #------------------------------------------------------
    @http.route('/website/add/<path:path>', type='http', auth="user", website=True)
    def pagenew(self, path, noredirect=False, add_menu=None):
        xml_id = request.registry['website'].new_page(request.cr, request.uid, path, context=request.context)
        if add_menu:
            model, id  = request.registry["ir.model.data"].get_object_reference(request.cr, request.uid, 'website', 'main_menu')
            request.registry['website.menu'].create(request.cr, request.uid, {
                    'name': path,
                    'url': "/page/" + xml_id,
                    'parent_id': id,
                }, context=request.context)
        # Reverse action in order to allow shortcut for /page/<website_xml_id>
        url = "/page/" + re.sub(r"^website\.", '', xml_id)

        if noredirect:
            return werkzeug.wrappers.Response(url, mimetype='text/plain')
        return werkzeug.utils.redirect(url)

    @http.route('/website/theme_change', type='http', auth="user", website=True)
    def theme_change(self, theme_id=False, **kwargs):
        imd = request.registry['ir.model.data']
        view = request.registry['ir.ui.view']

        view_model, view_option_id = imd.get_object_reference(
            request.cr, request.uid, 'website', 'theme')
        views = view.search(
            request.cr, request.uid, [('inherit_id', '=', view_option_id)],
            context=request.context)
        view.write(request.cr, request.uid, views, {'inherit_id': False},
                   context=request.context)

        if theme_id:
            module, xml_id = theme_id.split('.')
            view_model, view_id = imd.get_object_reference(
                request.cr, request.uid, module, xml_id)
            view.write(request.cr, request.uid, [view_id],
                       {'inherit_id': view_option_id}, context=request.context)

        return request.render('website.themes', {'theme_changed': True})

    @http.route(['/website/snippets'], type='json', auth="public", website=True)
    def snippets(self):
        return request.website._render('website.snippets')

    @http.route('/website/reset_templates', type='http', auth='user', methods=['POST'], website=True)
    def reset_template(self, templates, redirect='/'):
        templates = request.httprequest.form.getlist('templates')
        modules_to_update = []
        for temp_id in templates:
            view = request.registry['ir.ui.view'].browse(request.cr, request.uid, int(temp_id), context=request.context)
            if view.page:
                continue
            view.model_data_id.write({
                'noupdate': False
            })
            if view.model_data_id.module not in modules_to_update:
                modules_to_update.append(view.model_data_id.module)

        if modules_to_update:
            module_obj = request.registry['ir.module.module']
            module_ids = module_obj.search(request.cr, request.uid, [('name', 'in', modules_to_update)], context=request.context)
            if module_ids:
                module_obj.button_immediate_upgrade(request.cr, request.uid, module_ids, context=request.context)
        return request.redirect(redirect)

    @http.route('/website/customize_template_toggle', type='json', auth='user', website=True)
    def customize_template_set(self, view_id):
        view_obj = request.registry.get("ir.ui.view")
        view = view_obj.browse(request.cr, request.uid, int(view_id),
                               context=request.context)
        if view.inherit_id:
            value = False
        else:
            value = view.inherit_option_id and view.inherit_option_id.id or False
        view_obj.write(request.cr, request.uid, [view_id], {
            'inherit_id': value
        }, context=request.context)
        return True

    @http.route('/website/customize_template_get', type='json', auth='user', website=True)
    def customize_template_get(self, xml_id, optional=True):
        imd = request.registry['ir.model.data']
        view_model, view_theme_id = imd.get_object_reference(
            request.cr, request.uid, 'website', 'theme')

        user = request.registry['res.users'].browse(request.cr, request.uid, request.uid, request.context)
        group_ids = [g.id for g in user.groups_id]

        view = request.registry.get("ir.ui.view")
        views = view._views_get(request.cr, request.uid, xml_id, context=request.context)
        done = {}
        result = []
        for v in views:
            if v.groups_id and [g for g in v.groups_id if g.id not in group_ids]:
                continue
            if v.inherit_option_id and v.inherit_option_id.id != view_theme_id or not optional:
                if v.inherit_option_id.id not in done:
                    result.append({
                        'name': v.inherit_option_id.name,
                        'id': v.id,
                        'xml_id': v.xml_id,
                        'inherit_id': v.inherit_id.id,
                        'header': True,
                        'active': False
                    })
                    done[v.inherit_option_id.id] = True
                result.append({
                    'name': v.name,
                    'id': v.id,
                    'xml_id': v.xml_id,
                    'inherit_id': v.inherit_id.id,
                    'header': False,
                    'active': (v.inherit_id.id == v.inherit_option_id.id) or (not optional and v.inherit_id.id)
                })
        return result

    @http.route('/website/get_view_translations', type='json', auth='public', website=True)
    def get_view_translations(self, xml_id, lang=None):
        lang = lang or request.context.get('lang')
        views = self.customize_template_get(xml_id, optional=False)
        views_ids = [view.get('id') for view in views if view.get('active')]
        domain = [('type', '=', 'view'), ('res_id', 'in', views_ids), ('lang', '=', lang)]
        irt = request.registry.get('ir.translation')
        return irt.search_read(request.cr, request.uid, domain, ['id', 'res_id', 'value','state','gengo_translation'], context=request.context)

    @http.route('/website/set_translations', type='json', auth='public', website=True)
    def set_translations(self, data, lang):
        irt = request.registry.get('ir.translation')
        for view_id, trans in data.items():
            view_id = int(view_id)
            for t in trans:
                initial_content = t['initial_content'].strip()
                new_content = t['new_content'].strip()
                tid = t['translation_id']
                if not tid:
                    old_trans = irt.search_read(
                        request.cr, request.uid,
                        [
                            ('type', '=', 'view'),
                            ('res_id', '=', view_id),
                            ('lang', '=', lang),
                            ('src', '=', initial_content),
                        ])
                    if old_trans:
                        tid = old_trans[0]['id']
                if tid:
                    vals = {'value': new_content}
                    irt.write(request.cr, request.uid, [tid], vals)
                else:
                    new_trans = {
                        'name': 'website',
                        'res_id': view_id,
                        'lang': lang,
                        'type': 'view',
                        'source': initial_content,
                        'value': new_content,
                    }
                    if t.get('gengo_translation'):
                        new_trans['gengo_translation'] = t.get('gengo_translation')
                        new_trans['gengo_comment'] = t.get('gengo_comment')
                    irt.create(request.cr, request.uid, new_trans)
        return True

    @http.route('/website/attach', type='http', auth='user', methods=['POST'], website=True)
    def attach(self, func, upload=None, url=None):
        Attachments = request.registry['ir.attachment']

        website_url = message = None
        if not upload:
            website_url = url
            name = url.split("/").pop()
            attachment_id = Attachments.create(request.cr, request.uid, {
                'name':name,
                'type': 'url',
                'url': url,
                'res_model': 'ir.ui.view',
            }, request.context)
        else:
            try:
                image_data = upload.read()
                image = Image.open(cStringIO.StringIO(image_data))
                w, h = image.size
                if w*h > 42e6: # Nokia Lumia 1020 photo resolution
                    raise ValueError(
                        u"Image size excessive, uploaded images must be smaller "
                        u"than 42 million pixel")

                attachment_id = Attachments.create(request.cr, request.uid, {
                    'name': upload.filename,
                    'datas': image_data.encode('base64'),
                    'datas_fname': upload.filename,
                    'res_model': 'ir.ui.view',
                }, request.context)

                [attachment] = Attachments.read(
                    request.cr, request.uid, [attachment_id], ['website_url'],
                    context=request.context)
                website_url = attachment['website_url']
            except Exception, e:
                logger.exception("Failed to upload image to attachment")
                message = unicode(e)

        return """<script type='text/javascript'>
            window.parent['%s'](%s, %s);
        </script>""" % (func, json.dumps(website_url), json.dumps(message))

    @http.route(['/website/publish'], type='json', auth="public", website=True)
    def publish(self, id, object):
        _id = int(id)
        _object = request.registry[object]
        obj = _object.browse(request.cr, request.uid, _id)

        values = {}
        if 'website_published' in _object._all_columns:
            values['website_published'] = not obj.website_published
        _object.write(request.cr, request.uid, [_id],
                      values, context=request.context)

        obj = _object.browse(request.cr, request.uid, _id)
        return bool(obj.website_published)

    @http.route(['/website/seo_suggest/<keywords>'], type='http', auth="public", website=True)
    def seo_suggest(self, keywords):
        url = "http://google.com/complete/search"
<<<<<<< HEAD
        param = {
            'ie': 'utf8',
            'oe': 'utf8',
            'output': 'toolbar',
            'q': keywords
        }
        req = urllib2.Request("%s?%s" % (url, werkzeug.url_encode(param)))
        request = urllib2.urlopen(req)
=======
        try:
            req = urllib2.Request("%s?%s" % (url, werkzeug.url_encode({
                'ie': 'utf8', 'oe': 'utf8', 'output': 'toolbar', 'q': keywords})))
            request = urllib2.urlopen(req)
        except (urllib2.HTTPError, urllib2.URLError):
            return []
>>>>>>> 2f4be42d
        xmlroot = ET.fromstring(request.read())
        return json.dumps([sugg[0].attrib['data'] for sugg in xmlroot if len(sugg) and sugg[0].attrib['data']])

    #------------------------------------------------------
    # Helpers
    #------------------------------------------------------
    @http.route(['/website/kanban'], type='http', auth="public", methods=['POST'], website=True)
    def kanban(self, **post):
        return request.website.kanban_col(**post)

    def placeholder(self, response):
        return request.registry['website']._image_placeholder(response)

    @http.route([
        '/website/image',
        '/website/image/<model>/<id>/<field>'
        ], auth="public", website=True)
    def website_image(self, model, id, field, max_width=maxint, max_height=maxint):
        """ Fetches the requested field and ensures it does not go above
        (max_width, max_height), resizing it if necessary.

        Resizing is bypassed if the object provides a $field_big, which will
        be interpreted as a pre-resized version of the base field.

        If the record is not found or does not have the requested field,
        returns a placeholder image via :meth:`~.placeholder`.

        Sets and checks conditional response parameters:
        * :mailheader:`ETag` is always set (and checked)
        * :mailheader:`Last-Modified is set iif the record has a concurrency
          field (``__last_update``)

        The requested field is assumed to be base64-encoded image data in
        all cases.
        """
        response = werkzeug.wrappers.Response()
        return request.registry['website']._image(
                    request.cr, request.uid, model, id, field, response, max_width, max_height)


    #------------------------------------------------------
    # Server actions
    #------------------------------------------------------
    @http.route('/website/action/<path_or_xml_id_or_id>', type='http', auth="public", website=True)
    def actions_server(self, path_or_xml_id_or_id, **post):
        cr, uid, context = request.cr, request.uid, request.context
        res, action_id, action = None, None, None
        ServerActions = request.registry['ir.actions.server']

        # find the action_id: either an xml_id, the path, or an ID
        if isinstance(path_or_xml_id_or_id, basestring) and '.' in path_or_xml_id_or_id:
            action_id = request.registry['ir.model.data'].xmlid_to_res_id(request.cr, request.uid, path_or_xml_id_or_id, raise_if_not_found=False)
        if not action_id:
            action_ids = ServerActions.search(cr, uid, [('website_path', '=', path_or_xml_id_or_id), ('website_published', '=', True)], context=context)
            action_id = action_ids and action_ids[0] or None
        if not action_id:
            try:
                action_id = int(path_or_xml_id_or_id)
            except ValueError:
                pass

        # check it effectively exists
        if action_id:
            action_ids = ServerActions.exists(cr, uid, [action_id], context=context)
            action_id = action_ids and action_ids[0] or None
        # run it, return only if we got a Response object
        if action_id:
            action = ServerActions.browse(cr, uid, action_id, context=context)
            if action.state == 'code' and action.website_published:
                action_res = ServerActions.run(cr, uid, [action_id], context=context)
                if isinstance(action_res, werkzeug.wrappers.Response):
                    res = action_res
        if res:
            return res
        return request.redirect('/')
<|MERGE_RESOLUTION|>--- conflicted
+++ resolved
@@ -361,23 +361,12 @@
     @http.route(['/website/seo_suggest/<keywords>'], type='http', auth="public", website=True)
     def seo_suggest(self, keywords):
         url = "http://google.com/complete/search"
-<<<<<<< HEAD
-        param = {
-            'ie': 'utf8',
-            'oe': 'utf8',
-            'output': 'toolbar',
-            'q': keywords
-        }
-        req = urllib2.Request("%s?%s" % (url, werkzeug.url_encode(param)))
-        request = urllib2.urlopen(req)
-=======
         try:
             req = urllib2.Request("%s?%s" % (url, werkzeug.url_encode({
                 'ie': 'utf8', 'oe': 'utf8', 'output': 'toolbar', 'q': keywords})))
             request = urllib2.urlopen(req)
         except (urllib2.HTTPError, urllib2.URLError):
             return []
->>>>>>> 2f4be42d
         xmlroot = ET.fromstring(request.read())
         return json.dumps([sugg[0].attrib['data'] for sugg in xmlroot if len(sugg) and sugg[0].attrib['data']])
 
