@charset "utf-8"

@import "common"

/*
 *       THIS CSS FILE IS FOR WEBSITE THEMING CUSTOMIZATION ONLY
 *
 * css for editor buttons, openerp widget included in the website and other
 * stuff must go to the editor.css
 *
 */

/* ----- GENERIC LAYOUTING HELPERS ---- */

/* Vertical Spacing */
.mt128
    margin-top: 128px !important
.mt92
    margin-top: 92px !important
.mt64
    margin-top: 64px !important
.mt48
    margin-top: 48px !important
.mt32
    margin-top: 32px !important
.mt16
    margin-top: 16px !important
.mt8
    margin-top: 8px !important
.mt4
    margin-top: 4px !important
.mt0
    margin-top: 0px !important

.mb128
    margin-bottom: 128px !important
.mb92
    margin-bottom: 92px !important
.mb64
    margin-bottom: 64px !important
.mb48
    margin-bottom: 48px !important
.mb32
    margin-bottom: 32px !important
.mb16
    margin-bottom: 16px !important
.mb8
    margin-bottom: 8px !important
.mb4
    margin-bottom: 4px !important
.mb0
    margin-bottom: 0px !important

.pt128
    padding-top: 128px !important
.pt92
    padding-top: 92px !important
.pt64
    padding-top: 64px !important
.pt48
    padding-top: 48px !important
.pt32
    padding-top: 32px !important
.pt16
    padding-top: 16px !important
.pt8
    padding-top: 8px !important
.pt4
    padding-top: 4px !important
.pt0
    padding-top: 0px !important

.pb128
    padding-bottom: 128px !important
.pb92
    padding-bottom: 92px !important
.pb64
    padding-bottom: 64px !important
.pb48
    padding-bottom: 48px !important
.pb32
    padding-bottom: 32px !important
.pb16
    padding-bottom: 16px !important
.pb8
    padding-bottom: 8px !important
.pb4
    padding-bottom: 4px !important
.pb0
    padding-bottom: 0px !important

/* Grid of unequally tall elements */
.grid > [class*="col-md"]
    display: inline-block
    float: none
    vertical-align: top
    box-sizing: border-box
    &.grid-align-top > [class*="col-md"]
        vertical-align: top
    &.grid-align-middle > [class*="col-md"]
        vertical-align: middle
    &.grid-align-bottom > [class*="col-md"]
        vertical-align: bottom

/* Extra Styles */

img.shadow
    +border-radius(3px)
    +box-shadow(0px 3px 8px rgba(0, 0, 0, 0.2))
    margin: 0 auto

h1.text-muted, h2.text-muted, h3.text-muted
    margin-top: 10px

/* ----- BOOTSTRAP HACK FOR HEADER NAV BAR ----- */

.navbar.navbar-default.navbar-static-top
    margin-bottom: 0

/* ----- BOOTSTRAP HACK FOR STICKY FOOTER ----- */

html,body, #wrapwrap
    +box-sizing(border-box)
    height: 100%

#wrapwrap
    display: table
    width: 100%

header, #wrap, footer
    display: table-row

footer
    height: 100%
    background: rgb(239, 248, 248)
    background: rgba(100, 200, 200, 0.1)

#footer_container
    padding-top: 24px
    padding-bottom: 12px

/* ----- BOOTSTRAP FIX ----- */

.col-md-12
    float: left
    width: 100%

/* ---- HACK FOR COVERING UP CK EDITOR BOGUS P INSERTION --- */

.oe_structure.oe_editable.oe_empty:empty, .oe_editable[data-oe-type=html]:empty, .oe_structure.oe_editable.oe_empty > .oe_drop_zone.oe_insert:only-child, [data-oe-type=html] > .oe_drop_zone.oe_insert:only-child
    background-image: url('/website/static/src/img/drag_here.png')

.oe_structure.oe_empty:empty, [data-oe-type=html]:empty, .oe_structure.oe_empty > .oe_drop_zone.oe_insert:only-child, [data-oe-type=html] > .oe_drop_zone.oe_insert:only-child
    background-image: url('/website/static/src/img/edit_here.png')
    background-repeat: no-repeat
    background-position: center
    height: 220px !important

.oe_structure.oe_empty > .oe_drop_zone.oe_insert:only-child, [data-oe-type=html] > .oe_drop_zone.oe_insert:only-child
    position: static

.oe_structure.oe_empty:empty:before, [data-oe-type=html]:empty:before, .oe_structure.oe_empty > .oe_drop_zone.oe_insert:only-child:before, [data-oe-type=html] > .oe_drop_zone.oe_insert:only-child:before
    content: 'Press The Top-Left Edit Button'
    text-align: center
    display: block
    padding-top: 160px
    padding-bottom: 30px
    color: grey
    font-size: 24px

.oe_structure.oe_editable.oe_empty:empty:before, .oe_editable[data-oe-type=html]:empty:before, .oe_structure.oe_editable.oe_empty > .oe_drop_zone.oe_insert:only-child:before, [data-oe-type=html] > .oe_drop_zone.oe_insert:only-child:before
    content: 'Drag Building Blocks Here'

/* ---- HACK FOR COVERING UP CK EDITOR BOGUS P INSERTION --- */

.navbar .nav > li > p
    margin-bottom: 0px

// .navbar .nav > li  a
//     text-shadow: none

// .nav > li  a
//     display: block

/* ---- HOMEPAGE THEME CUSTOMIZATION ---- */

.nav-hierarchy
    padding-left: 16px

#themes-list .well
    padding: 0 0 20px 0

/* -- Hack for removing double scrollbar from mobile preview -- */
div#mobile-preview.modal
    overflow: hidden
    overflow-y: hidden

ul.nav-stacked > li > a
    padding: 2px 15px

#customize-menu .dropdown-header
    text-transform: uppercase

/* ---- PUBLISH ---- */
.css_unpublish, .css_publish
    display: none
.css_published .css_unpublish, .css_unpublished .css_publish
    display: block

[data-publish='off']
    +opacity(0.5)

/* ---- END of PUBLISH ---- */

@include selection
    background: rgba(150, 150, 220, 0.3)

.logo-img
    width: 220px


.oe_demo
    position: relative
    img
        width: 100%
    div
        position: absolute
        left: 0
        background-color: rgba(0,0,0,0.4)
        opacity: 0.85
        bottom: 0px
        width: 100%
        padding: 7px
        color: white
        font-weight: bold
        a
            color: white

/* ---- SNIPPETS --- */

.carousel-inner .item
    height: 100%
    background-size: 100%

.carousel
    &.oe_small .carousel-inner
        height: 200px
    &.oe_medium .carousel-inner
        height: 300px
    &.oe_big .carousel-inner
        height: 450px
    .carousel-caption
        h1, h2, h3
            margin-top: 10px
            margin-bottom: 10px
    .carousel-image
        right: 10%
        left: 50%
        top: 5%
        bottom: 5%
        position: absolute
        text-align: center
        img
            height: 100%
            margin: 0 auto
    .item.text_image
        .carousel-caption
            left: auto
            right: auto
            bottom: 10%
            text-align: left
            padding: 20px
            background: rgba(0, 0, 0, 0.4)
    .item.text_only
        .carousel-image
            display: none !important
        .carousel-caption
            left: 10%
            right: 10%
            top: 10%
            text-align: center
    .item.image_text
        .carousel-caption
            left: auto
            text-align: left
            right: 10%
            bottom: 10%
            padding: 20px
            background: rgba(0, 0, 0, 0.4)
        .carousel-image
            right: 50%
            left: 10%
    .carousel-control
        cursor: pointer
        span
            top: 50%
            position: absolute
            margin-top: -8px
        &.left span
            left: 10px
        &.right span
            right: 10px


/* Parallax Theme */

.parallax_quote
    background: center center no-repeat fixed
    background-size: contain
    .carousel-indicators
        li
            border: 1px solid grey
        .active
            background-color: grey

.parallax
    position: relative
    background-size: 100%
    &.oe_small
        height: 200px
    &.oe_medium
        height: 300px
    &.oe_big
        height: 450px
<<<<<<< HEAD
=======
/* -- Hack for removing double scrollbar from mobile preview -- */
div#mobile-preview.modal
    overflow: hidden
    overflow-y: hidden

ul.nav-stacked > li > a
    padding: 2px 15px

#customize-menu .dropdown-header
    text-transform: uppercase

/* ---- PUBLISH ---- */
a[data-publish]
    text-decoration: none !important
    .css_unpublish, .css_publish, .css_unpublished, .css_published
        display: none
    &[data-publish='off']
        .css_unpublished, &:hover .css_publish
            display: inline
        &:hover .css_unpublished
            display: none
    &[data-publish='on']
        .css_published, &:hover .css_unpublish
            display: inline
        &:hover .css_published
            display: none

.dropdown .css_unpublish, .dropdown .css_publish
    display: none
.dropdown.css_publish .css_unpublish, .dropdown.css_unpublish .css_publish
    display: block

.unpublish
    opacity: 0.5
[data-publish='off']:not(a)
    >:not(.js_publish)
        opacity: 0.5
[data-publish]:not(a)
    position: relative
    overflow: visible
    .js_publish
        position: absolute
        right: -6px
        top: -10px
        display: none
    /*&:hover .js_publish*/
    /*     display: block*/

::selection
    background: rgba(150, 150, 220, 0.3)

.texttop
    vertical-align: top

table.well tr
    th
        text-align: right
        padding-right: 10px
    td
        padding-right: 5px

.logo-img
    width: 220px

>>>>>>> 8ed6aa96

/* Background */
 
.oe_dark
    background: #eff8f8
    background: rgba(100, 200, 200, 0.14)
    +box-shadow(0px 5px 9px -7px rgba(0, 0, 255, 0.5) inset, 0px -3px 9px -7px rgba(0, 0, 255, 0.5) inset)
.oe_black
    background-color: rgba(0, 0, 0, 0.9)
.oe_green
    background-color: rgba(0, 128, 0, 0.8)
.oe_red
    background-color: rgba(255, 0, 0, 0.8)
.oe_img_bg
    height: 100%
    background-size: 100%<|MERGE_RESOLUTION|>--- conflicted
+++ resolved
@@ -322,73 +322,6 @@
         height: 300px
     &.oe_big
         height: 450px
-<<<<<<< HEAD
-=======
-/* -- Hack for removing double scrollbar from mobile preview -- */
-div#mobile-preview.modal
-    overflow: hidden
-    overflow-y: hidden
-
-ul.nav-stacked > li > a
-    padding: 2px 15px
-
-#customize-menu .dropdown-header
-    text-transform: uppercase
-
-/* ---- PUBLISH ---- */
-a[data-publish]
-    text-decoration: none !important
-    .css_unpublish, .css_publish, .css_unpublished, .css_published
-        display: none
-    &[data-publish='off']
-        .css_unpublished, &:hover .css_publish
-            display: inline
-        &:hover .css_unpublished
-            display: none
-    &[data-publish='on']
-        .css_published, &:hover .css_unpublish
-            display: inline
-        &:hover .css_published
-            display: none
-
-.dropdown .css_unpublish, .dropdown .css_publish
-    display: none
-.dropdown.css_publish .css_unpublish, .dropdown.css_unpublish .css_publish
-    display: block
-
-.unpublish
-    opacity: 0.5
-[data-publish='off']:not(a)
-    >:not(.js_publish)
-        opacity: 0.5
-[data-publish]:not(a)
-    position: relative
-    overflow: visible
-    .js_publish
-        position: absolute
-        right: -6px
-        top: -10px
-        display: none
-    /*&:hover .js_publish*/
-    /*     display: block*/
-
-::selection
-    background: rgba(150, 150, 220, 0.3)
-
-.texttop
-    vertical-align: top
-
-table.well tr
-    th
-        text-align: right
-        padding-right: 10px
-    td
-        padding-right: 5px
-
-.logo-img
-    width: 220px
-
->>>>>>> 8ed6aa96
 
 /* Background */
  
@@ -404,4 +337,34 @@
     background-color: rgba(255, 0, 0, 0.8)
 .oe_img_bg
     height: 100%
-    background-size: 100%+    background-size: 100%
+
+.texttop
+    vertical-align: top
+
+table.well tr
+    th
+        text-align: right
+        padding-right: 10px
+    td
+        padding-right: 5px
+
+.logo-img
+    width: 220px
+
+.oe_demo
+    position: relative
+    img
+        width: 100%
+    div
+        position: absolute
+        left: 0
+        background-color: rgba(0,0,0,0.4)
+        opacity: 0.85
+        bottom: 0px
+        width: 100%
+        padding: 7px
+        color: white
+        font-weight: bold
+        a
+            color: white