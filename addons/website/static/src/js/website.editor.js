--- conflicted
+++ resolved
@@ -273,11 +273,7 @@
             return openerp.jsonRpc('/web/dataset/call', 'call', {
                 model: 'ir.ui.view',
                 method: 'save',
-<<<<<<< HEAD
-                args: [element.data('oe-id'), data, element.data('oe-xpath')],
-=======
-                args: [data.oeModel, data.oeId, data.oeField, html, xpath, website.get_context()]
->>>>>>> a38dc958
+                args: [element.data('oe-id'), data, element.data('oe-xpath'), website.get_context()],
             });
         },
         cancel: function () {
