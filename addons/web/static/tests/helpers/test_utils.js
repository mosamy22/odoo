--- conflicted
+++ resolved
@@ -730,56 +730,6 @@
         });
     }
 }
-<<<<<<< HEAD
-/**
- * In Phantomjs, there is a crash when calling window.getSelection
- * in order for the tests to work, for the specific test that uses it, replace
- * the default window.getSelection by a mock
- *
- * usage:
- *     QUnit.test('...',function(done){
- *          var unpatchWindowGetSelection = testUtils.patchWindowGetSelection();
- *
- *          // do something that needs to use window.getSelection()
- *          assert.strictEqual(....);
- *
- *          // restore the original function
- *          unpatchWindowGetSelection();
- *
- *          // finish the test
- *          done();
- *     })
- *
- * @returns {function} the unpatch function
- */
-function patchWindowGetSelection() {
-    var originalWindowGetSelection = window.getSelection;
-    window.getSelection = function () {
-        return {
-            removeAllRanges: function () {},
-            addRange: function (range) {},
-            getRangeAt: function (index) {
-                return {
-                    startOffset : 0
-                };
-            },
-            anchorNode: {
-                parentNode: {
-                    childNodes: [{
-                        outerHTML: "@",
-                        nodeType: 3,
-                        textContent: '@',
-                    }],
-                },
-            },
-        };
-    };
-    return function () {
-        window.getSelection = originalWindowGetSelection;
-    };
-}
-=======
->>>>>>> 16552029
 
 /**
  * Unpatches a given Class or Object.
