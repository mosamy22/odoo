--- conflicted
+++ resolved
@@ -1750,11 +1750,7 @@
     });
 
     QUnit.test('delete a column in grouped on m2o', function (assert) {
-<<<<<<< HEAD
-        assert.expect(29);
-=======
-        assert.expect(36);
->>>>>>> b29b545f
+        assert.expect(32);
 
         testUtils.patch(KanbanRenderer, {
             _renderGrouped: function () {
