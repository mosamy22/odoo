--- conflicted
+++ resolved
@@ -298,44 +298,7 @@
         list.destroy();
     });
 
-<<<<<<< HEAD
     QUnit.test('editable list datetimepicker destroy widget (edition)', async function (assert) {
-=======
-    QUnit.test('editable list datetimepicker destroy widget (edition)', function (assert) {
-        assert.expect(6);
-        var done = assert.async();
-
-        var list = createView({
-            View: ListView,
-            model: 'foo',
-            data: this.data,
-            arch: '<tree editable="top">' +
-                    '<field name="date"/>' +
-                '</tree>',
-        });
-        list.$el.on({
-            'show.datetimepicker': function () {
-                assert.containsOnce(list, '.o_selected_row');
-                assert.containsOnce($('body'), '.bootstrap-datetimepicker-widget');
-
-                list.$('input.o_datepicker_input').trigger($.Event('keydown', {which: $.ui.keyCode.ESCAPE}));
-
-                assert.containsNone(list, '.o_selected_row');
-                assert.containsNone($('body'), '.bootstrap-datetimepicker-widget');
-
-                done();
-                list.destroy();
-            }
-        });
-
-        assert.containsN(list, '.o_data_row', 4);
-        assert.containsNone(list, '.o_selected_row');
-
-        testUtilsDom.click(list.$('.o_data_cell:first'));
-    });
-
-    QUnit.test('editable list datetimepicker destroy widget (new line)', function (assert) {
->>>>>>> 78b3b650
         assert.expect(7);
         var eventPromise = testUtils.makeTestPromise();
 
@@ -4720,7 +4683,50 @@
         list.destroy();
     });
 
-<<<<<<< HEAD
+    QUnit.test('readonly boolean in editable list is readonly', function (assert) {
+        assert.expect(6);
+
+        var list = createView({
+            View: ListView,
+            model: 'foo',
+            data: this.data,
+            arch: '<tree editable="bottom">' +
+                      '<field name="foo"/>' +
+                      '<field name="bar" attrs="{\'readonly\': [(\'foo\', \'!=\', \'yop\')]}"/>' +
+                  '</tree>',
+        });
+
+        // clicking on disabled checkbox with active row does not work
+        var $disabledCell = list.$('.o_data_row:eq(1) .o_data_cell:last-child');
+        testUtils.dom.click($disabledCell.prev());
+        assert.containsOnce($disabledCell, ':disabled:checked');
+        var $disabledLabel = $disabledCell.find('.custom-control-label');
+        testUtils.dom.click($disabledLabel);
+        assert.containsOnce($disabledCell, ':checked',
+            "clicking disabled checkbox did not work"
+        );
+        assert.ok(
+            $(document.activeElement).is('input[type="text"]'),
+            "disabled checkbox is not focused after click"
+        );
+
+        // clicking on enabled checkbox with active row toggles check mark
+        var $enabledCell = list.$('.o_data_row:eq(0) .o_data_cell:last-child');
+        testUtils.dom.click($enabledCell.prev());
+        assert.containsOnce($enabledCell, ':checked:not(:disabled)');
+        var $enabledLabel = $enabledCell.find('.custom-control-label');
+        testUtils.dom.click($enabledLabel);
+        assert.containsNone($enabledCell, ':checked',
+            "clicking enabled checkbox worked and unchecked it"
+        );
+        assert.ok(
+            $(document.activeElement).is('input[type="checkbox"]'),
+            "enabled checkbox is focused after click"
+        );
+
+        list.destroy();
+    });
+
     QUnit.test('grouped list with async widget', async function (assert) {
         assert.expect(4);
 
@@ -6076,51 +6082,6 @@
 
     // TODO: write test on:
     // - default_get with a field not in view
-=======
-    QUnit.test('readonly boolean in editable list is readonly', function (assert) {
-        assert.expect(6);
-
-        var list = createView({
-            View: ListView,
-            model: 'foo',
-            data: this.data,
-            arch: '<tree editable="bottom">' +
-                      '<field name="foo"/>' +
-                      '<field name="bar" attrs="{\'readonly\': [(\'foo\', \'!=\', \'yop\')]}"/>' +
-                  '</tree>',
-        });
-
-        // clicking on disabled checkbox with active row does not work
-        var $disabledCell = list.$('.o_data_row:eq(1) .o_data_cell:last-child');
-        testUtils.dom.click($disabledCell.prev());
-        assert.containsOnce($disabledCell, ':disabled:checked');
-        var $disabledLabel = $disabledCell.find('.custom-control-label');
-        testUtils.dom.click($disabledLabel);
-        assert.containsOnce($disabledCell, ':checked',
-            "clicking disabled checkbox did not work"
-        );
-        assert.ok(
-            $(document.activeElement).is('input[type="text"]'),
-            "disabled checkbox is not focused after click"
-        );
-
-        // clicking on enabled checkbox with active row toggles check mark
-        var $enabledCell = list.$('.o_data_row:eq(0) .o_data_cell:last-child');
-        testUtils.dom.click($enabledCell.prev());
-        assert.containsOnce($enabledCell, ':checked:not(:disabled)');
-        var $enabledLabel = $enabledCell.find('.custom-control-label');
-        testUtils.dom.click($enabledLabel);
-        assert.containsNone($enabledCell, ':checked',
-            "clicking enabled checkbox worked and unchecked it"
-        );
-        assert.ok(
-            $(document.activeElement).is('input[type="checkbox"]'),
-            "enabled checkbox is focused after click"
-        );
-
-        list.destroy();
-    });
->>>>>>> 78b3b650
 });
 
 });