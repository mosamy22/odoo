--- conflicted
+++ resolved
@@ -1875,7 +1875,12 @@
     display: block;
 }
 
-<<<<<<< HEAD
+.openerp .oe_applications_tiles {
+  color: #4C4C4C;
+  text-shadow: #EEE 0 1px 0;
+  margin: 0 20px;
+}
+
 .openerp .oe_vm_switch {
     margin:2px 0 0 0;
 }
@@ -1974,13 +1979,6 @@
 .openerp .oe_vm_switch_diagram:focus,
 .openerp .oe_vm_switch_diagram[disabled="disabled"] {
     background-position: 0px -21px;
-=======
-
-.openerp .oe_applications_tiles {
-  color: #4C4C4C;
-  text-shadow: #EEE 0 1px 0;
-  margin: 0 20px;
->>>>>>> 61c20a7d
 }
 
 /* Buttons */
