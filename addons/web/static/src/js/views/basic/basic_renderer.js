--- conflicted
+++ resolved
@@ -498,12 +498,7 @@
      * @param {Object} node
      * @param {Object} record
      * @param {Object} [options]
-<<<<<<< HEAD
-     * @param {Object} [modifiersOptions]
      * @returns {jQueryElement}
-=======
-     * @returns {AbstractField}
->>>>>>> fe22a0f9
      */
     _renderFieldWidget: function (node, record, options) {
         var fieldName = node.attrs.name;
@@ -539,14 +534,10 @@
         // associated to new widget)
         var self = this;
         def.then(function () {
-<<<<<<< HEAD
             if (async) {
                 $el.replaceWith(widget.$el);
             }
-            self._registerModifiers(node, record, widget, _.extend({
-=======
             self._registerModifiers(node, record, widget, {
->>>>>>> fe22a0f9
                 callback: function (element, modifiers, record) {
                     element.$el.toggleClass('o_field_empty', !!(
                         record.data.id
@@ -623,21 +614,12 @@
      * @private
      * @param {Widget} widget
      * @param {Object} record
-<<<<<<< HEAD
-=======
      * @param {string} mode either 'readonly' or 'edit'
-     * @returns {AbstractField}
->>>>>>> fe22a0f9
      */
     _rerenderFieldWidget: function (widget, record, mode) {
         // Render the new field widget
-<<<<<<< HEAD
-        var $el = this._renderFieldWidget(widget.__node, record);
+        var $el = this._renderFieldWidget(widget.__node, record, {mode: mode});
         widget.$el.replaceWith($el);
-=======
-        var newWidget = this._renderFieldWidget(widget.__node, record, {mode: mode});
-        widget.$el.replaceWith(newWidget.$el);
->>>>>>> fe22a0f9
 
         // Destroy the old widget and position the new one at the old one's
         var oldIndex = this._destroyFieldWidget(record.id, widget);
