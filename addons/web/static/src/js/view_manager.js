--- conflicted
+++ resolved
@@ -188,7 +188,6 @@
             }
             self.view_stack.push(view);
 
-<<<<<<< HEAD
             self.active_view = view;
 
             if (!view.loaded) {
@@ -201,44 +200,21 @@
                     view.$fragment = view.$fragment.contents();
                     self.trigger("controller_inited", view.type, view.controller);
                 });
-=======
-        this.active_search = $.Deferred();
-        // Call do_search on the searchview to compute domains, contexts and groupbys
-        if (this.search_view_loaded &&
-                this.flags.auto_search &&
-                view.controller.searchable !== false) {
-            $.when(this.search_view_loaded, view.created).done(function() {
-                self.searchview.do_search();
-            });
-        } else {
-            this.active_search.resolve();
-        }
-        var switched = $.when(
-            view.created,
-            this.search_view_loaded,
-            this.active_search
-        ).then(function () {
-            return self._display_view(view_options, old_view).then(function () {
-                self.trigger('switch_mode', view_type, no_store, view_options);
-            });
-        });
-        switched.fail(function(e) {
-            if (!(e && e.code === 200 && e.data.exception_type)) {
-                self.do_warn(_t("Error"), view.controller.display_name + _t(" view couldn't be loaded"));
->>>>>>> c65db01e
-            }
-
+            }
+
+            self.active_search = $.Deferred();
             // Call do_search on the searchview to compute domains, contexts and groupbys
             if (self.search_view_loaded &&
                     self.flags.auto_search &&
                     view.controller.searchable !== false) {
-                self.active_search = $.Deferred();
                 $.when(self.search_view_loaded, view.loaded).done(function() {
                     self.searchview.do_search();
                 });
-            }
-
-            return $.when(view.loaded, self.active_search)
+            } else {
+                self.active_search.resolve();
+            }
+
+            return $.when(view.loaded, self.active_search, self.search_view_loaded)
                 .then(function() {
                     return self._display_view(view_options, old_view).then(function() {
                         self.trigger('switch_mode', view_type, view_options);
