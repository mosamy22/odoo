--- conflicted
+++ resolved
@@ -3358,13 +3358,8 @@
     init: function(parent) {
         this.name = parent.string;
         this._super(parent, {
-<<<<<<< HEAD
             title: _.str.sprintf(_t("Create a %s"), parent.string),
-            width: 312,
-=======
-            title: _.str.sprintf(_t("Add %s"), parent.string),
             size: 'medium',
->>>>>>> 8ddf7a21
         });
     },
     start: function() {
