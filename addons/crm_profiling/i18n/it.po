# Translation of OpenERP Server.
# This file contains the translation of the following modules:
#	* crm_profiling
#
msgid ""
msgstr ""
"Project-Id-Version: OpenERP Server 6.0dev\n"
"Report-Msgid-Bugs-To: support@openerp.com\n"
"POT-Creation-Date: 2010-11-18 16:11+0000\n"
<<<<<<< HEAD
"PO-Revision-Date: 2010-11-22 07:37+0000\n"
=======
"PO-Revision-Date: 2010-11-24 08:25+0000\n"
>>>>>>> cc7031ec
"Last-Translator: OpenERP Administrators <Unknown>\n"
"Language-Team: \n"
"MIME-Version: 1.0\n"
"Content-Type: text/plain; charset=UTF-8\n"
"Content-Transfer-Encoding: 8bit\n"
<<<<<<< HEAD
"X-Launchpad-Export-Date: 2010-11-23 05:03+0000\n"
=======
"X-Launchpad-Export-Date: 2010-11-25 04:56+0000\n"
>>>>>>> cc7031ec
"X-Generator: Launchpad (build Unknown)\n"

#. module: crm_profiling
#: view:crm_profiling.questionnaire:0
msgid "Questions List"
msgstr "Lista delle Domande"

#. module: crm_profiling
#: constraint:ir.model:0
msgid ""
"The Object name must start with x_ and not contain any special character !"
msgstr ""
"Il nome dell'oggetto deve iniziare per x_ e non deve contenere caratteri "
"speciali!"

#. module: crm_profiling
#: constraint:ir.actions.act_window:0
msgid "Invalid model name in the action definition."
msgstr "Nome di modulo non valido nella definizione dell'azione."

#. module: crm_profiling
#: field:crm_profiling.answer,question_id:0
#: field:crm_profiling.question,name:0
#: model:ir.model,name:crm_profiling.model_crm_profiling_question
msgid "Question"
msgstr "Domanda"

#. module: crm_profiling
#: wizard_button:open_questionnaire,init,open:0
msgid "Open Questionnaire"
msgstr "Questionario Aperto"

#. module: crm_profiling
#: sql_constraint:ir.module.module:0
msgid "The name of the module must be unique !"
msgstr "Il nome del modulo deve essere unico!"

#. module: crm_profiling
#: field:crm.segmentation,child_ids:0
msgid "Child Profiles"
msgstr "Profili figli"

#. module: crm_profiling
#: view:crm.segmentation:0
msgid "Partner Segmentations"
msgstr "Segmentazione Partner"

#. module: crm_profiling
#: constraint:ir.ui.menu:0
msgid "Error ! You can not create recursive Menu."
msgstr "Errore ! Non puoi creare un menù ricorsivo"

#. module: crm_profiling
#: field:crm_profiling.answer,name:0
#: model:ir.model,name:crm_profiling.model_crm_profiling_answer
msgid "Answer"
msgstr "Risposta"

#. module: crm_profiling
#: model:ir.model,name:crm_profiling.model_crm_segmentation
msgid "Partner Segmentation"
msgstr "Segmentazione Partner"

#. module: crm_profiling
#: view:res.partner:0
msgid "Profiling"
msgstr "Profilatura"

#. module: crm_profiling
#: model:ir.module.module,shortdesc:crm_profiling.module_meta_information
msgid "Crm Profiling management - To Perform Segmentation within Partners"
msgstr "Gestione CRM profiling - Per creare una segmentazione tra i partner"

#. module: crm_profiling
#: view:crm_profiling.questionnaire:0
#: field:crm_profiling.questionnaire,description:0
msgid "Description"
msgstr "Descrizione"

#. module: crm_profiling
#: field:crm.segmentation,answer_no:0
msgid "Excluded Answers"
msgstr "Escludi risposte"

#. module: crm_profiling
#: view:crm_profiling.answer:0
#: view:crm_profiling.question:0
#: field:res.partner,answers_ids:0
msgid "Answers"
msgstr "Risposte"

#. module: crm_profiling
#: wizard_field:open_questionnaire,init,questionnaire_name:0
msgid "Questionnaire name"
msgstr "Nome Questionario"

#. module: crm_profiling
#: view:res.partner:0
msgid "Use a questionnaire"
msgstr "Utilizza un Questionario"

#. module: crm_profiling
#: sql_constraint:ir.module.module:0
msgid "The certificate ID of the module must be unique !"
msgstr "L'ID certificato del modulo deve essere unico!"

#. module: crm_profiling
#: constraint:ir.ui.view:0
msgid "Invalid XML for View Architecture!"
msgstr "XML non valido per Visualizzazione Architettura!"

#. module: crm_profiling
#: view:crm_profiling.questionnaire:0
#: model:ir.actions.act_window,name:crm_profiling.open_questionnaires
#: model:ir.ui.menu,name:crm_profiling.menu_segm_questionnaire
msgid "Questionnaires"
msgstr "Questionari"

#. module: crm_profiling
#: help:crm.segmentation,profiling_active:0
msgid ""
"Check                             this box if you want to use this tab as "
"part of the                              segmentation rule. If not checked, "
"the criteria beneath will be ignored"
msgstr ""

#. module: crm_profiling
#: constraint:crm.segmentation:0
msgid "Error ! You can not create recursive profiles."
msgstr "Errore! Non è possibile creare profili recursivi."

#. module: crm_profiling
#: field:crm.segmentation,profiling_active:0
msgid "Use The Profiling Rules"
msgstr "Utilizza Regole Peofilatura"

#. module: crm_profiling
#: view:crm_profiling.question:0
#: field:crm_profiling.question,answers_ids:0
msgid "Avalaible answers"
msgstr "Risposte Disponibili"

#. module: crm_profiling
#: model:ir.actions.act_window,help:crm_profiling.open_questionnaires
msgid ""
"You can create specific topic related questionnaires that will be used to "
"guide your team(s) in the sales cycle by helping them to ask the right "
"questions. Using the segmentation tool, you will be able to automatically "
"assign a partner to a category based on his answers to the different "
"questionnaires."
msgstr ""
"E' possibile creare uno specifico questionario correlato che verrà usato per "
"guidare il (o i) team, nel ciclo di vendita, aiutandoli a porre le giuste "
"domande. Usando il tool di segmentazione, è così possible assegnare "
"automaticamente i partner alla loro corretta categoria, basandosi sulle "
"risposte ai differenti questionari."

#. module: crm_profiling
#: field:crm.segmentation,answer_yes:0
msgid "Included Answers"
msgstr "Includi Risposte"

#. module: crm_profiling
#: view:crm_profiling.question:0
#: field:crm_profiling.questionnaire,questions_ids:0
#: model:ir.actions.act_window,name:crm_profiling.open_questions
#: model:ir.ui.menu,name:crm_profiling.menu_segm_answer
msgid "Questions"
msgstr "Domande"

#. module: crm_profiling
#: field:crm.segmentation,parent_id:0
msgid "Parent Profile"
msgstr "Profilo Superiore"

#. module: crm_profiling
#: wizard_button:open_questionnaire,init,end:0
#: wizard_button:open_questionnaire,open,end:0
msgid "Cancel"
msgstr "Annulla"

#. module: crm_profiling
#: model:ir.model,name:crm_profiling.model_res_partner
msgid "Partner"
msgstr "Partner"

#. module: crm_profiling
#: code:addons/crm_profiling/crm_profiling.py:0
#: field:crm_profiling.questionnaire,name:0
#: model:ir.model,name:crm_profiling.model_crm_profiling_questionnaire
#: wizard_view:open_questionnaire,init:0
#, python-format
msgid "Questionnaire"
msgstr "Questionario"

#. module: crm_profiling
#: model:ir.actions.wizard,name:crm_profiling.wizard_open_questionnaire
msgid "Using a questionnaire"
msgstr "Utilizzare un Questionario"

#. module: crm_profiling
#: wizard_button:open_questionnaire,open,compute:0
msgid "Save Data"
msgstr "Salva Dati"

#. module: crm_profiling
#: sql_constraint:ir.model.fields:0
msgid "Size of the field can never be less than 1 !"
msgstr "La dimensione del campo non può mai essere minore di 1!"

#~ msgid "crm_profiling management"
#~ msgstr "Gestione crm_profiling"

#~ msgid ""
#~ "Check this box if you want to use this tab as part of the segmentation rule. "
#~ "If not checked, the criteria beneath will be ignored"
#~ msgstr ""
#~ "Seleziona questa casella se si desidera utilizzare questa scheda come parte "
#~ "della regola di segmentazione. Se non è selezionata, i criteri di sotto "
#~ "verranno ignorati"<|MERGE_RESOLUTION|>--- conflicted
+++ resolved
@@ -7,27 +7,19 @@
 "Project-Id-Version: OpenERP Server 6.0dev\n"
 "Report-Msgid-Bugs-To: support@openerp.com\n"
 "POT-Creation-Date: 2010-11-18 16:11+0000\n"
-<<<<<<< HEAD
-"PO-Revision-Date: 2010-11-22 07:37+0000\n"
-=======
 "PO-Revision-Date: 2010-11-24 08:25+0000\n"
->>>>>>> cc7031ec
 "Last-Translator: OpenERP Administrators <Unknown>\n"
 "Language-Team: \n"
 "MIME-Version: 1.0\n"
 "Content-Type: text/plain; charset=UTF-8\n"
 "Content-Transfer-Encoding: 8bit\n"
-<<<<<<< HEAD
-"X-Launchpad-Export-Date: 2010-11-23 05:03+0000\n"
-=======
 "X-Launchpad-Export-Date: 2010-11-25 04:56+0000\n"
->>>>>>> cc7031ec
 "X-Generator: Launchpad (build Unknown)\n"
 
 #. module: crm_profiling
 #: view:crm_profiling.questionnaire:0
 msgid "Questions List"
-msgstr "Lista delle Domande"
+msgstr "Elenco delle Domande"
 
 #. module: crm_profiling
 #: constraint:ir.model:0
@@ -147,6 +139,8 @@
 "part of the                              segmentation rule. If not checked, "
 "the criteria beneath will be ignored"
 msgstr ""
+"Seleziona questa casella se vuoi usare questa scheda come parte di una "
+"regola di segmentazione. Se non selezionata il criterio verrà ignorato"
 
 #. module: crm_profiling
 #: constraint:crm.segmentation:0
