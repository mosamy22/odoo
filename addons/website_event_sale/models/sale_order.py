--- conflicted
+++ resolved
@@ -18,15 +18,10 @@
                 domain += [('event_ticket_id', '=', context.get("event_ticket_id"))]
             return self.pool.get('sale.order.line').search(cr, SUPERUSER_ID, domain, context=context)
 
-<<<<<<< HEAD
     def _website_product_id_change(self, cr, uid, ids, order_id, product_id, qty=0, context=None):
-        values = super(sale_order, self)._website_product_id_change(cr, uid, ids, order_id, product_id, qty=qty, context=None)
-=======
-    def _website_product_id_change(self, cr, uid, ids, order_id, product_id, qty=0, line_id=None, context=None):
         values = super(sale_order, self)._website_product_id_change(
             cr, uid, ids, order_id, product_id,
-            qty=qty, line_id=line_id, context=context)
->>>>>>> 67c9e4f6
+            qty=qty, context=context)
 
         event_ticket_id = None
         if context.get("event_ticket_id"):
