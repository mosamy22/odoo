# -*- coding: utf-8 -*-
# Part of Odoo. See LICENSE file for full copyright and licensing details.

import logging

from odoo import api, fields, models, tools

from odoo.http import request

_logger = logging.getLogger(__name__)


class Website(models.Model):
    _inherit = 'website'

    pricelist_id = fields.Many2one('product.pricelist', compute='_compute_pricelist_id', string='Default Pricelist')
    currency_id = fields.Many2one('res.currency', related='pricelist_id.currency_id', related_sudo=False, string='Default Currency', readonly=False)
    salesperson_id = fields.Many2one('res.users', string='Salesperson')
    salesteam_id = fields.Many2one('crm.team', string='Sales Team')
    pricelist_ids = fields.One2many('product.pricelist', compute="_compute_pricelist_ids",
                                    string='Price list available for this Ecommerce/Website')

    def _default_recovery_mail_template(self):
        try:
            return self.env.ref('website_sale.mail_template_sale_cart_recovery').id
        except ValueError:
            return False

    cart_recovery_mail_template_id = fields.Many2one('mail.template', string='Cart Recovery Email', default=_default_recovery_mail_template, domain="[('model', '=', 'sale.order')]")
    cart_abandoned_delay = fields.Float("Abandoned Delay", default=1.0)

    @api.one
    def _compute_pricelist_ids(self):
        self.pricelist_ids = self.env["product.pricelist"].search([("website_id", "=", self.id)])

    @api.multi
    def _compute_pricelist_id(self):
        for website in self:
            if website._context.get('website_id') != website.id:
                website = website.with_context(website_id=website.id)
            website.pricelist_id = website.get_current_pricelist()

    # This method is cached, must not return records! See also #8795
    @tools.ormcache('self.env.uid', 'country_code', 'show_visible', 'website_pl', 'current_pl', 'all_pl', 'partner_pl', 'order_pl')
    def _get_pl_partner_order(self, country_code, show_visible, website_pl, current_pl, all_pl, partner_pl=False, order_pl=False):
        """ Return the list of pricelists that can be used on website for the current user.
        :param str country_code: code iso or False, If set, we search only price list available for this country
        :param bool show_visible: if True, we don't display pricelist where selectable is False (Eg: Code promo)
        :param int website_pl: The default pricelist used on this website
        :param int current_pl: The current pricelist used on the website
                               (If not selectable but the current pricelist we had this pricelist anyway)
        :param list all_pl: List of all pricelist available for this website
        :param int partner_pl: the partner pricelist
        :param int order_pl: the current cart pricelist
        :returns: list of pricelist ids
        """
        pricelists = self.env['product.pricelist']
        if country_code:
            for cgroup in self.env['res.country.group'].search([('country_ids.code', '=', country_code)]):
                for group_pricelists in cgroup.pricelist_ids:
                    if not show_visible or group_pricelists.selectable or group_pricelists.id in (current_pl, order_pl):
                        pricelists |= group_pricelists

        partner = self.env.user.partner_id
        is_public = self.user_id.id == self.env.user.id
        if not is_public and (not pricelists or (partner_pl or partner.property_product_pricelist.id) != website_pl):
            if partner.property_product_pricelist.website_id:
                pricelists |= partner.property_product_pricelist

        if not pricelists:  # no pricelist for this country, or no GeoIP
            pricelists |= all_pl.filtered(lambda pl: not show_visible or pl.selectable or pl.id in (current_pl, order_pl))
        if not show_visible and not country_code:
            pricelists |= all_pl.filtered(lambda pl: pl.sudo().code)

        # This method is cached, must not return records! See also #8795
        return pricelists.ids

    def _get_pl(self, country_code, show_visible, website_pl, current_pl, all_pl):
        pl_ids = self._get_pl_partner_order(country_code, show_visible, website_pl, current_pl, all_pl)
        return self.env['product.pricelist'].browse(pl_ids)

    def get_pricelist_available(self, show_visible=False):

        """ Return the list of pricelists that can be used on website for the current user.
        Country restrictions will be detected with GeoIP (if installed).
        :param bool show_visible: if True, we don't display pricelist where selectable is False (Eg: Code promo)
        :returns: pricelist recordset
        """
        website = request and hasattr(request, 'website') and request.website or None
        if not website:
            if self.env.context.get('website_id'):
                website = self.browse(self.env.context['website_id'])
            else:
                # In the weird case we are coming from the backend (https://github.com/odoo/odoo/issues/20245)
                website = len(self) == 1 and self or self.search([], limit=1)
        isocountry = request and request.session.geoip and request.session.geoip.get('country_code') or False
        partner = self.env.user.partner_id
        last_order_pl = partner.last_website_so_id.pricelist_id
        partner_pl = partner.property_product_pricelist
        pricelists = website._get_pl_partner_order(isocountry, show_visible,
                                                   website.user_id.sudo().partner_id.property_product_pricelist.id,
                                                   request and request.session.get('website_sale_current_pl') or None,
                                                   website.pricelist_ids,
                                                   partner_pl=partner_pl and partner_pl.id or None,
                                                   order_pl=last_order_pl and last_order_pl.id or None)
        return self.env['product.pricelist'].browse(pricelists)

    def is_pricelist_available(self, pl_id):
        """ Return a boolean to specify if a specific pricelist can be manually set on the website.
        Warning: It check only if pricelist is in the 'selectable' pricelists or the current pricelist.
        :param int pl_id: The pricelist id to check
        :returns: Boolean, True if valid / available
        """
        return pl_id in self.get_pricelist_available(show_visible=False).ids

    def get_current_pricelist(self):
        """
        :returns: The current pricelist record
        """
        # The list of available pricelists for this user.
        # If the user is signed in, and has a pricelist set different than the public user pricelist
        # then this pricelist will always be considered as available
        available_pricelists = self.get_pricelist_available()
        pl = None
        partner = self.env.user.partner_id
        if request and request.session.get('website_sale_current_pl'):
            # `website_sale_current_pl` is set only if the user specifically chose it:
            #  - Either, he chose it from the pricelist selection
            #  - Either, he entered a coupon code
            pl = self.env['product.pricelist'].browse(request.session['website_sale_current_pl'])
            if pl not in available_pricelists:
                pl = None
                request.session.pop('website_sale_current_pl')
        if not pl:
            # If the user has a saved cart, it take the pricelist of this last unconfirmed cart
            pl = partner.last_website_so_id.pricelist_id
            if not pl:
                # The pricelist of the user set on its partner form.
                # If the user is not signed in, it's the public user pricelist
                pl = partner.property_product_pricelist
            if available_pricelists and pl not in available_pricelists:
                # If there is at least one pricelist in the available pricelists
                # and the chosen pricelist is not within them
                # it then choose the first available pricelist.
                # This can only happen when the pricelist is the public user pricelist and this pricelist is not in the available pricelist for this localization
                # If the user is signed in, and has a special pricelist (different than the public user pricelist),
                # then this special pricelist is amongs these available pricelists, and therefore it won't fall in this case.
                pl = available_pricelists[0]

        if not pl:
            _logger.error('Fail to find pricelist for partner "%s" (id %s)', partner.name, partner.id)
        return pl

    @api.multi
    def sale_product_domain(self):
        return [("sale_ok", "=", True)] + self.get_current_website().website_domain()

    @api.model
    def sale_get_payment_term(self, partner):
        return (
            partner.property_payment_term_id or
            self.env.ref('account.account_payment_term_immediate', False) or
            self.env['account.payment.term'].sudo().search([('company_id', '=', self.company_id.id)], limit=1)
        ).id

    @api.multi
    def _prepare_sale_order_values(self, partner, pricelist):
        self.ensure_one()
        affiliate_id = request.session.get('affiliate_id')
        salesperson_id = affiliate_id if self.env['res.users'].sudo().browse(affiliate_id).exists() else request.website.salesperson_id.id
<<<<<<< HEAD
        addr = partner.address_get(['delivery'])
        if len(partner.sale_order_ids):  # first = me
            addr['delivery'] = partner.sale_order_ids[0].partner_shipping_id.id
=======
        addr = partner.address_get(['delivery', 'invoice'])
        if not request.website.is_public_user():
            last_sale_order = self.env['sale.order'].search([('partner_id', '=', partner.id)], limit=1, order="date_order desc, id desc")
            if last_sale_order:  # first = me
                addr['delivery'] = last_sale_order.partner_shipping_id.id
>>>>>>> 639bd896
        default_user_id = partner.parent_id.user_id.id or partner.user_id.id
        values = {
            'partner_id': partner.id,
            'pricelist_id': pricelist.id,
            'payment_term_id': self.sale_get_payment_term(partner),
            'team_id': self.salesteam_id.id or partner.parent_id.team_id.id or partner.team_id.id,
            'partner_invoice_id': partner.id,
            'partner_shipping_id': addr['delivery'],
            'user_id': salesperson_id or self.salesperson_id.id or default_user_id,
            'website_id': self._context.get('website_id'),
        }
        company = self.company_id or pricelist.company_id
        if company:
            values['company_id'] = company.id

        return values

    @api.multi
    def sale_get_order(self, force_create=False, code=None, update_pricelist=False, force_pricelist=False):
        """ Return the current sales order after mofications specified by params.
        :param bool force_create: Create sales order if not already existing
        :param str code: Code to force a pricelist (promo code)
                         If empty, it's a special case to reset the pricelist with the first available else the default.
        :param bool update_pricelist: Force to recompute all the lines from sales order to adapt the price with the current pricelist.
        :param int force_pricelist: pricelist_id - if set,  we change the pricelist with this one
        :returns: browse record for the current sales order
        """
        self.ensure_one()
        partner = self.env.user.partner_id
        sale_order_id = request.session.get('sale_order_id')
        if not sale_order_id:
            last_order = partner.last_website_so_id
            available_pricelists = self.get_pricelist_available()
            # Do not reload the cart of this user last visit if the cart uses a pricelist no longer available.
            sale_order_id = last_order.pricelist_id in available_pricelists and last_order.id

        pricelist_id = request.session.get('website_sale_current_pl') or self.get_current_pricelist().id

        if self.env['product.pricelist'].browse(force_pricelist).exists():
            pricelist_id = force_pricelist
            request.session['website_sale_current_pl'] = pricelist_id
            update_pricelist = True

        if not self._context.get('pricelist'):
            self = self.with_context(pricelist=pricelist_id)

        # Test validity of the sale_order_id
        sale_order = self.env['sale.order'].sudo().browse(sale_order_id).exists() if sale_order_id else None

        # create so if needed
        if not sale_order and (force_create or code):
            # TODO cache partner_id session
            pricelist = self.env['product.pricelist'].browse(pricelist_id).sudo()
            so_data = self._prepare_sale_order_values(partner, pricelist)
            sale_order = self.env['sale.order'].sudo().create(so_data)

            # set fiscal position
            if request.website.partner_id.id != partner.id:
                sale_order.onchange_partner_shipping_id()
            else: # For public user, fiscal position based on geolocation
                country_code = request.session['geoip'].get('country_code')
                if country_code:
                    country_id = request.env['res.country'].search([('code', '=', country_code)], limit=1).id
                    fp_id = request.env['account.fiscal.position'].sudo()._get_fpos_by_region(country_id)
                    sale_order.fiscal_position_id = fp_id
                else:
                    # if no geolocation, use the public user fp
                    sale_order.onchange_partner_shipping_id()

            request.session['sale_order_id'] = sale_order.id

        if sale_order:
            # case when user emptied the cart
            if not request.session.get('sale_order_id'):
                request.session['sale_order_id'] = sale_order.id

            # check for change of pricelist with a coupon
            pricelist_id = pricelist_id or partner.property_product_pricelist.id

            # check for change of partner_id ie after signup
            if sale_order.partner_id.id != partner.id and request.website.partner_id.id != partner.id:
                flag_pricelist = False
                if pricelist_id != sale_order.pricelist_id.id:
                    flag_pricelist = True
                fiscal_position = sale_order.fiscal_position_id.id

                # change the partner, and trigger the onchange
                sale_order.write({'partner_id': partner.id})
                sale_order.onchange_partner_id()
                sale_order.write({'partner_invoice_id': partner.id})
                sale_order.onchange_partner_shipping_id() # fiscal position
                sale_order['payment_term_id'] = self.sale_get_payment_term(partner)

                # check the pricelist : update it if the pricelist is not the 'forced' one
                values = {}
                if sale_order.pricelist_id:
                    if sale_order.pricelist_id.id != pricelist_id:
                        values['pricelist_id'] = pricelist_id
                        update_pricelist = True

                # if fiscal position, update the order lines taxes
                if sale_order.fiscal_position_id:
                    sale_order._compute_tax_id()

                # if values, then make the SO update
                if values:
                    sale_order.write(values)

                # check if the fiscal position has changed with the partner_id update
                recent_fiscal_position = sale_order.fiscal_position_id.id
                if flag_pricelist or recent_fiscal_position != fiscal_position:
                    update_pricelist = True

            if code and code != sale_order.pricelist_id.code:
                code_pricelist = self.env['product.pricelist'].sudo().search([('code', '=', code)], limit=1)
                if code_pricelist:
                    pricelist_id = code_pricelist.id
                    update_pricelist = True
            elif code is not None and sale_order.pricelist_id.code:
                # code is not None when user removes code and click on "Apply"
                pricelist_id = partner.property_product_pricelist.id
                update_pricelist = True

            # update the pricelist
            if update_pricelist:
                request.session['website_sale_current_pl'] = pricelist_id
                values = {'pricelist_id': pricelist_id}
                sale_order.write(values)
                for line in sale_order.order_line:
                    if line.exists():
                        sale_order._cart_update(product_id=line.product_id.id, line_id=line.id, add_qty=0)

        else:
            request.session['sale_order_id'] = None
            return self.env['sale.order']

        return sale_order

    def sale_reset(self):
        request.session.update({
            'sale_order_id': False,
            'website_sale_current_pl': False,
        })

    @api.model
    def action_dashboard_redirect(self):
        if self.env.user.has_group('sales_team.group_sale_salesman'):
            return self.env.ref('website.backend_dashboard').read()[0]
        return super(Website, self).action_dashboard_redirect()<|MERGE_RESOLUTION|>--- conflicted
+++ resolved
@@ -168,17 +168,11 @@
         self.ensure_one()
         affiliate_id = request.session.get('affiliate_id')
         salesperson_id = affiliate_id if self.env['res.users'].sudo().browse(affiliate_id).exists() else request.website.salesperson_id.id
-<<<<<<< HEAD
         addr = partner.address_get(['delivery'])
-        if len(partner.sale_order_ids):  # first = me
-            addr['delivery'] = partner.sale_order_ids[0].partner_shipping_id.id
-=======
-        addr = partner.address_get(['delivery', 'invoice'])
         if not request.website.is_public_user():
             last_sale_order = self.env['sale.order'].search([('partner_id', '=', partner.id)], limit=1, order="date_order desc, id desc")
             if last_sale_order:  # first = me
                 addr['delivery'] = last_sale_order.partner_shipping_id.id
->>>>>>> 639bd896
         default_user_id = partner.parent_id.user_id.id or partner.user_id.id
         values = {
             'partner_id': partner.id,
