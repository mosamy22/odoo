--- conflicted
+++ resolved
@@ -132,7 +132,10 @@
                 for p in product.product_variant_ids]
         return attribute_value_ids
 
-<<<<<<< HEAD
+    def _get_search_order(self, post):
+        # OrderBy will be parsed in orm and so no direct sql injection
+        return 'website_published desc,%s' % post.get('order', 'website_sequence desc')
+
     @http.route(['/shop/change_pricelist/<model("product.pricelist"):pl_id>'], type='http', auth="public", website=True)
     def pricelist_change(self, pl_id, **post):
         if request.website.is_pricelist_available(pl_id.id, context=request.context):
@@ -140,11 +143,6 @@
             request.website.sale_get_order(force_pricelist=pl_id.id, context=request.context)
         return request.redirect(request.httprequest.referrer or '/shop')
 
-=======
-    def _get_search_order(self, post):
-        # OrderBy will be parsed in orm and so no direct sql injection
-        return 'website_published desc,%s' % post.get('order', 'website_sequence desc')
->>>>>>> 589751ca
 
     def _get_search_domain(self, search, category, attrib_values):
         domain = request.website.sale_product_domain()
@@ -235,13 +233,8 @@
                 current_category = current_category.parent_id
 
         product_count = product_obj.search_count(cr, uid, domain, context=context)
-<<<<<<< HEAD
         pager = request.website.pager(url=url, total=product_count, page=page, step=ppg, scope=7, url_args=post)
-        product_ids = product_obj.search(cr, uid, domain, limit=ppg, offset=pager['offset'], order='website_published desc, website_sequence desc', context=context)
-=======
-        pager = request.website.pager(url=url, total=product_count, page=page, step=PPG, scope=7, url_args=post)
-        product_ids = product_obj.search(cr, uid, domain, limit=PPG, offset=pager['offset'], order=self._get_search_order(post), context=context)
->>>>>>> 589751ca
+        product_ids = product_obj.search(cr, uid, domain, limit=ppg, offset=pager['offset'], order=self._get_search_order(post), context=context)
         products = product_obj.browse(cr, uid, product_ids, context=context)
 
         attributes_obj = request.registry['product.attribute']
