# -*- coding: utf-8 -*-
# Part of Odoo. See LICENSE file for full copyright and licensing details.
import json
import logging
from werkzeug.exceptions import Forbidden, NotFound

from odoo import fields, http, tools, _
from odoo.http import request
from odoo.addons.base.models.ir_qweb_fields import nl2br
from odoo.addons.http_routing.models.ir_http import slug
from odoo.addons.payment.controllers.portal import PaymentProcessing
from odoo.addons.website.controllers.main import QueryURL
from odoo.exceptions import ValidationError
from odoo.addons.website.controllers.main import Website
from odoo.addons.sale.controllers.product_configurator import ProductConfiguratorController
from odoo.addons.website_form.controllers.main import WebsiteForm
from odoo.osv import expression

_logger = logging.getLogger(__name__)

PPG = 20  # Products Per Page
PPR = 4   # Products Per Row


class TableCompute(object):

    def __init__(self):
        self.table = {}

    def _check_place(self, posx, posy, sizex, sizey):
        res = True
        for y in range(sizey):
            for x in range(sizex):
                if posx + x >= PPR:
                    res = False
                    break
                row = self.table.setdefault(posy + y, {})
                if row.setdefault(posx + x) is not None:
                    res = False
                    break
            for x in range(PPR):
                self.table[posy + y].setdefault(x, None)
        return res

    def process(self, products, ppg=PPG):
        # Compute products positions on the grid
        minpos = 0
        index = 0
        maxy = 0
        x = 0
        for p in products:
            x = min(max(p.website_size_x, 1), PPR)
            y = min(max(p.website_size_y, 1), PPR)
            if index >= ppg:
                x = y = 1

            pos = minpos
            while not self._check_place(pos % PPR, pos // PPR, x, y):
                pos += 1
            # if 21st products (index 20) and the last line is full (PPR products in it), break
            # (pos + 1.0) / PPR is the line where the product would be inserted
            # maxy is the number of existing lines
            # + 1.0 is because pos begins at 0, thus pos 20 is actually the 21st block
            # and to force python to not round the division operation
            if index >= ppg and ((pos + 1.0) // PPR) > maxy:
                break

            if x == 1 and y == 1:   # simple heuristic for CPU optimization
                minpos = pos // PPR

            for y2 in range(y):
                for x2 in range(x):
                    self.table[(pos // PPR) + y2][(pos % PPR) + x2] = False
            self.table[pos // PPR][pos % PPR] = {
                'product': p, 'x': x, 'y': y,
                'class': " ".join(x.html_class for x in p.website_style_ids if x.html_class)
            }
            if index <= ppg:
                maxy = max(maxy, y + (pos // PPR))
            index += 1

        # Format table according to HTML needs
        rows = sorted(self.table.items())
        rows = [r[1] for r in rows]
        for col in range(len(rows)):
            cols = sorted(rows[col].items())
            x += len(cols)
            rows[col] = [r[1] for r in cols if r[1]]

        return rows


class WebsiteSaleForm(WebsiteForm):

    @http.route('/website_form/shop.sale.order', type='http', auth="public", methods=['POST'], website=True)
    def website_form_saleorder(self, **kwargs):
        model_record = request.env.ref('sale.model_sale_order')
        try:
            data = self.extract_data(model_record, kwargs)
        except ValidationError as e:
            return json.dumps({'error_fields': e.args[0]})

        order = request.website.sale_get_order()
        if data['record']:
            order.write(data['record'])

        if data['custom']:
            values = {
                'body': nl2br(data['custom']),
                'model': 'sale.order',
                'message_type': 'comment',
                'no_auto_thread': False,
                'res_id': order.id,
            }
            request.env['mail.message'].sudo().create(values)

        if data['attachments']:
            self.insert_attachment(model_record, order.id, data['attachments'])

        return json.dumps({'id': order.id})


class Website(Website):
    @http.route()
    def get_switchable_related_views(self, key):
        views = super(Website, self).get_switchable_related_views(key)
        if key == 'website_sale.product':
            if not request.env.user.has_group('product.group_product_variant'):
                view_product_variants = request.env.ref('website_sale.product_variants')
                views[:] = [v for v in views if v['id'] != view_product_variants.id]
        return views


class WebsiteSale(ProductConfiguratorController):

    def _get_compute_currency_and_context(self):
        pricelist_context = dict(request.env.context)
        pricelist = False
        if not pricelist_context.get('pricelist'):
            pricelist = request.website.get_current_pricelist()
            pricelist_context['pricelist'] = pricelist.id
        else:
            pricelist = request.env['product.pricelist'].browse(pricelist_context['pricelist'])

        from_currency = request.env.user.company_id.currency_id
        to_currency = pricelist.currency_id
        compute_currency = lambda price: from_currency._convert(price, to_currency, request.env.user.company_id, fields.Date.today())

        return compute_currency, pricelist_context, pricelist

    def _get_search_order(self, post):
        # OrderBy will be parsed in orm and so no direct sql injection
        # id is added to be sure that order is a unique sort key
        return 'is_published desc,%s , id desc' % post.get('order', 'website_sequence desc')

    def _get_search_domain(self, search, category, attrib_values):
        domain = request.website.sale_product_domain()
        if search:
            for srch in search.split(" "):
                domain += [
                    '|', '|', '|', ('name', 'ilike', srch), ('description', 'ilike', srch),
                    ('description_sale', 'ilike', srch), ('product_variant_ids.default_code', 'ilike', srch)]

        if category:
            domain += [('public_categ_ids', 'child_of', int(category))]

        if attrib_values:
            attrib = None
            ids = []
            for value in attrib_values:
                if not attrib:
                    attrib = value[0]
                    ids.append(value[1])
                elif value[0] == attrib:
                    ids.append(value[1])
                else:
                    domain += [('attribute_line_ids.value_ids', 'in', ids)]
                    attrib = value[0]
                    ids = [value[1]]
            if attrib:
                domain += [('attribute_line_ids.value_ids', 'in', ids)]

        return domain

    @http.route([
        '''/shop''',
        '''/shop/page/<int:page>''',
        '''/shop/category/<model("product.public.category", "[('website_id', 'in', (False, current_website_id))]"):category>''',
        '''/shop/category/<model("product.public.category", "[('website_id', 'in', (False, current_website_id))]"):category>/page/<int:page>'''
    ], type='http', auth="public", website=True)
    def shop(self, page=0, category=None, search='', ppg=False, **post):
        if category:
            category = request.env['product.public.category'].search([('id', '=', int(category))], limit=1)
            if not category or not category.can_access_from_current_website():
                raise NotFound()

        if ppg:
            try:
                ppg = int(ppg)
            except ValueError:
                ppg = PPG
            post["ppg"] = ppg
        else:
            ppg = PPG

        attrib_list = request.httprequest.args.getlist('attrib')
        attrib_values = [[int(x) for x in v.split("-")] for v in attrib_list if v]
        attributes_ids = {v[0] for v in attrib_values}
        attrib_set = {v[1] for v in attrib_values}

        domain = self._get_search_domain(search, category, attrib_values)

        keep = QueryURL('/shop', category=category and int(category), search=search, attrib=attrib_list, order=post.get('order'))

        compute_currency, pricelist_context, pricelist = self._get_compute_currency_and_context()

        request.context = dict(request.context, pricelist=pricelist.id, partner=request.env.user.partner_id)

        url = "/shop"
        if search:
            post["search"] = search
        if attrib_list:
            post['attrib'] = attrib_list

        Product = request.env['product.template']

        Category = request.env['product.public.category']
        search_categories = False
        if search:
            categories = Product.search(domain).mapped('public_categ_ids')
            search_categories = Category.search([('id', 'parent_of', categories.ids)] + request.website.website_domain())
            categs = search_categories.filtered(lambda c: not c.parent_id)
        else:
            categs = Category.search([('parent_id', '=', False)] + request.website.website_domain())

        parent_category_ids = []
        if category:
            url = "/shop/category/%s" % slug(category)
            parent_category_ids = [category.id]
            current_category = category
            while current_category.parent_id:
                parent_category_ids.append(current_category.parent_id.id)
                current_category = current_category.parent_id

        product_count = Product.search_count(domain)
        pager = request.website.pager(url=url, total=product_count, page=page, step=ppg, scope=7, url_args=post)
        products = Product.search(domain, limit=ppg, offset=pager['offset'], order=self._get_search_order(post))

        ProductAttribute = request.env['product.attribute']
        if products:
            # get all products without limit
            selected_products = Product.search(domain, limit=False)
            attributes = ProductAttribute.search([('attribute_line_ids.product_tmpl_id', 'in', selected_products.ids)])
        else:
            attributes = ProductAttribute.browse(attributes_ids)

        values = {
            'search': search,
            'category': category,
            'attrib_values': attrib_values,
            'attrib_set': attrib_set,
            'pager': pager,
            'pricelist': pricelist,
            'products': products,
            'search_count': product_count,  # common for all searchbox
            'bins': TableCompute().process(products, ppg),
            'rows': PPR,
            'categories': categs,
            'attributes': attributes,
            'compute_currency': compute_currency,
            'keep': keep,
            'parent_category_ids': parent_category_ids,
            'search_categories_ids': search_categories and search_categories.ids,
        }
        if category:
            values['main_object'] = category
        return request.render("website_sale.products", values)

    @http.route(['/shop/product/<model("product.template"):product>'], type='http', auth="public", website=True)
    def product(self, product, category='', search='', **kwargs):
        if not product.can_access_from_current_website():
            raise NotFound()

        product_context = dict(request.env.context,
                               active_id=product.id,
                               partner=request.env.user.partner_id)
        ProductCategory = request.env['product.public.category']

        if category:
            category = ProductCategory.browse(int(category)).exists()

        attrib_list = request.httprequest.args.getlist('attrib')
        attrib_values = [[int(x) for x in v.split("-")] for v in attrib_list if v]
        attrib_set = {v[1] for v in attrib_values}

        keep = QueryURL('/shop', category=category and category.id, search=search, attrib=attrib_list)

        categs = ProductCategory.search([('parent_id', '=', False)])

        pricelist = request.website.get_current_pricelist()

        from_currency = request.env.user.company_id.currency_id
        to_currency = pricelist.currency_id
        compute_currency = lambda price: from_currency._convert(price, to_currency, request.env.user.company_id, fields.Date.today())

        if not product_context.get('pricelist'):
            product_context['pricelist'] = pricelist.id
            product = product.with_context(product_context)

        values = {
            'search': search,
            'category': category,
            'pricelist': pricelist,
            'attrib_values': attrib_values,
            'compute_currency': compute_currency,
            'attrib_set': attrib_set,
            'keep': keep,
            'categories': categs,
            'main_object': product,
            'product': product,
            'optional_product_ids': [p.with_context({'active_id': p.id}) for p in product.optional_product_ids],
            'get_attribute_exclusions': self._get_attribute_exclusions,
        }
        return request.render("website_sale.product", values)

    @http.route(['/shop/change_pricelist/<model("product.pricelist"):pl_id>'], type='http', auth="public", website=True)
    def pricelist_change(self, pl_id, **post):
        if (pl_id.selectable or pl_id == request.env.user.partner_id.property_product_pricelist) \
                and request.website.is_pricelist_available(pl_id.id):
            request.session['website_sale_current_pl'] = pl_id.id
            request.website.sale_get_order(force_pricelist=pl_id.id)
        return request.redirect(request.httprequest.referrer or '/shop')

    @http.route(['/shop/pricelist'], type='http', auth="public", website=True)
    def pricelist(self, promo, **post):
        redirect = post.get('r', '/shop/cart')
        pricelist = request.env['product.pricelist'].sudo().search([('code', '=', promo)], limit=1)
        if not pricelist or (pricelist and not request.website.is_pricelist_available(pricelist.id)):
            return request.redirect("%s?code_not_available=1" % redirect)

        request.website.sale_get_order(code=promo)
        return request.redirect(redirect)

    @http.route(['/shop/cart'], type='http', auth="public", website=True)
    def cart(self, access_token=None, revive='', **post):
        """
        Main cart management + abandoned cart revival
        access_token: Abandoned cart SO access token
        revive: Revival method when abandoned cart. Can be 'merge' or 'squash'
        """
        order = request.website.sale_get_order()
        values = {}
        if access_token:
            abandoned_order = request.env['sale.order'].sudo().search([('access_token', '=', access_token)], limit=1)
            if not abandoned_order:  # wrong token (or SO has been deleted)
                return request.render('website.404')
            if abandoned_order.state != 'draft':  # abandoned cart already finished
                values.update({'abandoned_proceed': True})
            elif revive == 'squash' or (revive == 'merge' and not request.session['sale_order_id']):  # restore old cart or merge with unexistant
                request.session['sale_order_id'] = abandoned_order.id
                return request.redirect('/shop/cart')
            elif revive == 'merge':
                abandoned_order.order_line.write({'order_id': request.session['sale_order_id']})
                abandoned_order.action_cancel()
            elif abandoned_order.id != request.session['sale_order_id']:  # abandoned cart found, user have to choose what to do
                values.update({'access_token': abandoned_order.access_token})

        if order:
            from_currency = order.company_id.currency_id
            to_currency = order.pricelist_id.currency_id
            compute_currency = lambda price: from_currency._convert(
                price, to_currency, request.env.user.company_id, fields.Date.today())
        else:
            compute_currency = lambda price: price

        values.update({
            'website_sale_order': order,
            'compute_currency': compute_currency,
            'suggested_products': [],
        })
        if order:
            _order = order
            if not request.env.context.get('pricelist'):
                _order = order.with_context(pricelist=order.pricelist_id.id)
            values['suggested_products'] = _order._cart_accessories()

        if post.get('type') == 'popover':
            # force no-cache so IE11 doesn't cache this XHR
            return request.render("website_sale.cart_popover", values, headers={'Cache-Control': 'no-cache'})

        return request.render("website_sale.cart", values)

    @http.route(['/shop/cart/update'], type='http', auth="public", methods=['POST'], website=True, csrf=False)
    def cart_update(self, product_id, add_qty=1, set_qty=0, **kw):
        product_custom_attribute_values = None
        if kw.get('product_custom_attribute_values'):
            product_custom_attribute_values = json.loads(kw.get('product_custom_attribute_values'))

        request.website.sale_get_order(force_create=1)._cart_update(
            product_id=int(product_id),
            add_qty=add_qty,
            set_qty=set_qty,
            product_custom_attribute_values=product_custom_attribute_values
        )
        return request.redirect("/shop/cart")

    @http.route(['/shop/cart/update_json'], type='json', auth="public", methods=['POST'], website=True, csrf=False)
    def cart_update_json(self, product_id, line_id=None, add_qty=None, set_qty=None, display=True):
        order = request.website.sale_get_order(force_create=1)
        if order.state != 'draft':
            request.website.sale_reset()
            return {}
        value = order._cart_update(product_id=product_id, line_id=line_id, add_qty=add_qty, set_qty=set_qty)

        if not order.cart_quantity:
            request.website.sale_reset()
            return value

        order = request.website.sale_get_order()
        value['cart_quantity'] = order.cart_quantity
        from_currency = order.company_id.currency_id
        to_currency = order.pricelist_id.currency_id

        if not display:
            return value

        value['website_sale.cart_lines'] = request.env['ir.ui.view'].render_template("website_sale.cart_lines", {
            'website_sale_order': order,
            'compute_currency': lambda price: from_currency._convert(
                price, to_currency, request.env.user.company_id, fields.Date.today()),
            'suggested_products': order._cart_accessories()
        })
        value['website_sale.short_cart_summary'] = request.env['ir.ui.view'].render_template("website_sale.short_cart_summary", {
            'website_sale_order': order,
            'compute_currency': lambda price: from_currency._convert(
                price, to_currency, request.env.user.company_id, fields.Date.today()),
        })
        return value

    # ------------------------------------------------------
    # Checkout
    # ------------------------------------------------------

    def checkout_redirection(self, order):
        # must have a draft sales order with lines at this point, otherwise reset
        if not order or order.state != 'draft':
            request.session['sale_order_id'] = None
            request.session['sale_transaction_id'] = None
            return request.redirect('/shop')

        if order and not order.order_line:
            return request.redirect('/shop/cart')

        # if transaction pending / done: redirect to confirmation
        tx = request.env.context.get('website_sale_transaction')
        if tx and tx.state != 'draft':
            return request.redirect('/shop/payment/confirmation/%s' % order.id)

    def checkout_values(self, **kw):
        order = request.website.sale_get_order(force_create=1)
        shippings = []
        if order.partner_id != request.website.user_id.sudo().partner_id:
            Partner = order.partner_id.with_context(show_address=1).sudo()
            shippings = Partner.search([
                ("id", "child_of", order.partner_id.commercial_partner_id.ids),
                '|', ("type", "in", ["delivery", "other"]), ("id", "=", order.partner_id.commercial_partner_id.id)
            ], order='id desc')
            if shippings:
                if kw.get('partner_id') or 'use_billing' in kw:
                    if 'use_billing' in kw:
                        partner_id = order.partner_id.id
                    else:
                        partner_id = int(kw.get('partner_id'))
                    if partner_id in shippings.mapped('id'):
                        order.partner_shipping_id = partner_id
                elif not order.partner_shipping_id:
                    last_order = request.env['sale.order'].sudo().search([("partner_id", "=", order.partner_id.id)], order='id desc', limit=1)
                    order.partner_shipping_id.id = last_order and last_order.id

        values = {
            'order': order,
            'shippings': shippings,
            'only_services': order and order.only_services or False
        }
        return values

    def _get_mandatory_billing_fields(self):
        return ["name", "email", "street", "city", "country_id"]

    def _get_mandatory_shipping_fields(self):
        return ["name", "street", "city", "country_id"]

    def checkout_form_validate(self, mode, all_form_values, data):
        # mode: tuple ('new|edit', 'billing|shipping')
        # all_form_values: all values before preprocess
        # data: values after preprocess
        error = dict()
        error_message = []

        # Required fields from form
        required_fields = [f for f in (all_form_values.get('field_required') or '').split(',') if f]
        # Required fields from mandatory field function
        required_fields += mode[1] == 'shipping' and self._get_mandatory_shipping_fields() or self._get_mandatory_billing_fields()
        # Check if state required
        country = request.env['res.country']
        if data.get('country_id'):
            country = country.browse(int(data.get('country_id')))
            if 'state_code' in country.get_address_fields() and country.state_ids:
                required_fields += ['state_id']

        # error message for empty required fields
        for field_name in required_fields:
            if not data.get(field_name):
                error[field_name] = 'missing'

        # email validation
        if data.get('email') and not tools.single_email_re.match(data.get('email')):
            error["email"] = 'error'
            error_message.append(_('Invalid Email! Please enter a valid email address.'))

        # vat validation
        Partner = request.env['res.partner']
        if data.get("vat") and hasattr(Partner, "check_vat"):
            if data.get("country_id"):
                data["vat"] = Partner.fix_eu_vat_number(data.get("country_id"), data.get("vat"))
            partner_dummy = Partner.new({
                'vat': data['vat'],
                'country_id': (int(data['country_id'])
                               if data.get('country_id') else False),
            })
            try:
                partner_dummy.check_vat()
            except ValidationError:
                error["vat"] = 'error'

        if [err for err in error.items() if err == 'missing']:
            error_message.append(_('Some required fields are empty.'))

        return error, error_message

    def _checkout_form_save(self, mode, checkout, all_values):
        Partner = request.env['res.partner']
        if mode[0] == 'new':
            partner_id = Partner.sudo().create(checkout).id
        elif mode[0] == 'edit':
            partner_id = int(all_values.get('partner_id', 0))
            if partner_id:
                # double check
                order = request.website.sale_get_order()
                shippings = Partner.sudo().search([("id", "child_of", order.partner_id.commercial_partner_id.ids)])
                if partner_id not in shippings.mapped('id') and partner_id != order.partner_id.id:
                    return Forbidden()
                Partner.browse(partner_id).sudo().write(checkout)
        return partner_id

    def values_preprocess(self, order, mode, values):
        return values

    def values_postprocess(self, order, mode, values, errors, error_msg):
        new_values = {}
        authorized_fields = request.env['ir.model']._get('res.partner')._get_form_writable_fields()
        for k, v in values.items():
            # don't drop empty value, it could be a field to reset
            if k in authorized_fields and v is not None:
                new_values[k] = v
            else:  # DEBUG ONLY
                if k not in ('field_required', 'partner_id', 'callback', 'submitted'): # classic case
                    _logger.debug("website_sale postprocess: %s value has been dropped (empty or not writable)" % k)

        new_values['customer'] = True
        new_values['team_id'] = request.website.salesteam_id and request.website.salesteam_id.id
        new_values['website_id'] = request.website.id

        lang = request.lang if request.lang in request.website.mapped('language_ids.code') else None
        if lang:
            new_values['lang'] = lang
        if mode == ('edit', 'billing') and order.partner_id.type == 'contact':
            new_values['type'] = 'other'
        if mode[1] == 'shipping':
            new_values['parent_id'] = order.partner_id.commercial_partner_id.id
            new_values['type'] = 'delivery'

        return new_values, errors, error_msg

    @http.route(['/shop/address'], type='http', methods=['GET', 'POST'], auth="public", website=True)
    def address(self, **kw):
        Partner = request.env['res.partner'].with_context(show_address=1).sudo()
        order = request.website.sale_get_order()

        redirection = self.checkout_redirection(order)
        if redirection:
            return redirection

        mode = (False, False)
        can_edit_vat = False
        def_country_id = order.partner_id.country_id
        values, errors = {}, {}

        partner_id = int(kw.get('partner_id', -1))

        # IF PUBLIC ORDER
        if order.partner_id.id == request.website.user_id.sudo().partner_id.id:
            mode = ('new', 'billing')
            can_edit_vat = True
            country_code = request.session['geoip'].get('country_code')
            if country_code:
                def_country_id = request.env['res.country'].search([('code', '=', country_code)], limit=1)
            else:
                def_country_id = request.website.user_id.sudo().country_id
        # IF ORDER LINKED TO A PARTNER
        else:
            if partner_id > 0:
                if partner_id == order.partner_id.id:
                    mode = ('edit', 'billing')
                    can_edit_vat = order.partner_id.can_edit_vat()
                else:
                    shippings = Partner.search([('id', 'child_of', order.partner_id.commercial_partner_id.ids)])
                    if partner_id in shippings.mapped('id'):
                        mode = ('edit', 'shipping')
                    else:
                        return Forbidden()
                if mode:
                    values = Partner.browse(partner_id)
            elif partner_id == -1:
                mode = ('new', 'shipping')
            else: # no mode - refresh without post?
                return request.redirect('/shop/checkout')

        # IF POSTED
        if 'submitted' in kw:
            pre_values = self.values_preprocess(order, mode, kw)
            errors, error_msg = self.checkout_form_validate(mode, kw, pre_values)
            post, errors, error_msg = self.values_postprocess(order, mode, pre_values, errors, error_msg)

            if errors:
                errors['error_message'] = error_msg
                values = kw
            else:
                partner_id = self._checkout_form_save(mode, post, kw)
                if mode[1] == 'billing':
                    order.partner_id = partner_id
                    order.onchange_partner_id()
                    if not kw.get('use_same'):
                        kw['callback'] = kw.get('callback') or \
                            (not order.only_services and (mode[0] == 'edit' and '/shop/checkout' or '/shop/address'))
                elif mode[1] == 'shipping':
                    order.partner_shipping_id = partner_id

                order.message_partner_ids = [(4, partner_id), (3, request.website.partner_id.id)]
                if not errors:
                    return request.redirect(kw.get('callback') or '/shop/confirm_order')

        country = 'country_id' in values and values['country_id'] != '' and request.env['res.country'].browse(int(values['country_id']))
        country = country and country.exists() or def_country_id
        render_values = {
            'website_sale_order': order,
            'partner_id': partner_id,
            'mode': mode,
            'checkout': values,
            'can_edit_vat': can_edit_vat,
            'country': country,
            'countries': country.get_website_sale_countries(mode=mode[1]),
            "states": country.get_website_sale_states(mode=mode[1]),
            'error': errors,
            'callback': kw.get('callback'),
            'only_services': order and order.only_services,
        }
        return request.render("website_sale.address", render_values)

    @http.route(['/shop/checkout'], type='http', auth="public", website=True)
    def checkout(self, **post):
        order = request.website.sale_get_order()

        redirection = self.checkout_redirection(order)
        if redirection:
            return redirection

        if order.partner_id.id == request.website.user_id.sudo().partner_id.id:
            return request.redirect('/shop/address')

        for f in self._get_mandatory_billing_fields():
            if not order.partner_id[f]:
                return request.redirect('/shop/address?partner_id=%d' % order.partner_id.id)

        values = self.checkout_values(**post)

        if post.get('express'):
            return request.redirect('/shop/confirm_order')

        values.update({'website_sale_order': order})

        # Avoid useless rendering if called in ajax
        if post.get('xhr'):
            return 'ok'
        return request.render("website_sale.checkout", values)

    @http.route(['/shop/confirm_order'], type='http', auth="public", website=True)
    def confirm_order(self, **post):
        order = request.website.sale_get_order()

        redirection = self.checkout_redirection(order)
        if redirection:
            return redirection

        order.onchange_partner_shipping_id()
        order.order_line._compute_tax_id()
        request.session['sale_last_order_id'] = order.id
        request.website.sale_get_order(update_pricelist=True)
        extra_step = request.env.ref('website_sale.extra_info_option')
        if extra_step.active:
            return request.redirect("/shop/confirm_order")

        return request.redirect("/shop/payment")

    # ------------------------------------------------------
    # Extra step
    # ------------------------------------------------------
    @http.route(['/shop/extra_info'], type='http', auth="public", website=True)
    def extra_info(self, **post):
        # Check that this option is activated
        extra_step = request.env['ir.ui.view']._view_obj('website_sale.extra_info_option')  # ref but specific
        if not extra_step.active:
            return request.redirect("/shop/payment")

        # check that cart is valid
        order = request.website.sale_get_order()
        redirection = self.checkout_redirection(order)
        if redirection:
            return redirection

        # if form posted
        if 'post_values' in post:
            values = {}
            for field_name, field_value in post.items():
                if field_name in request.env['sale.order']._fields and field_name.startswith('x_'):
                    values[field_name] = field_value
            if values:
                order.write(values)
            return request.redirect("/shop/payment")

        values = {
            'website_sale_order': order,
            'post': post,
            'escape': lambda x: x.replace("'", r"\'"),
            'partner': order.partner_id.id,
            'order': order,
        }

        return request.render("website_sale.extra_info", values)

    # ------------------------------------------------------
    # Payment
    # ------------------------------------------------------

    def _get_shop_payment_values(self, order, **kwargs):
        shipping_partner_id = False
        if order:
            shipping_partner_id = order.partner_shipping_id.id or order.partner_invoice_id.id

        values = dict(
            website_sale_order=order,
            errors=[],
            partner=order.partner_id.id,
            order=order,
            payment_action_id=request.env.ref('payment.action_payment_acquirer').id,
            return_url= '/shop/payment/validate',
            bootstrap_formatting= True
        )

        domain = expression.AND([
            ['&', ('website_published', '=', True), ('company_id', '=', order.company_id.id)],
            ['|', ('website_id', '=', False), ('website_id', '=', request.website.id)],
            ['|', ('specific_countries', '=', False), ('country_ids', 'in', [order.partner_id.country_id.id])]
        ])
        acquirers = request.env['payment.acquirer'].search(domain)

        values['access_token'] = order.access_token
        values['acquirers'] = [acq for acq in acquirers if (acq.payment_flow == 'form' and acq.view_template_id) or
                                    (acq.payment_flow == 's2s' and acq.registration_view_template_id)]
        values['tokens'] = request.env['payment.token'].search(
            [('partner_id', '=', order.partner_id.id),
            ('acquirer_id', 'in', acquirers.ids)])

        return values

    @http.route(['/shop/payment'], type='http', auth="public", website=True)
    def payment(self, **post):
        """ Payment step. This page proposes several payment means based on available
        payment.acquirer. State at this point :

         - a draft sales order with lines; otherwise, clean context / session and
           back to the shop
         - no transaction in context / session, or only a draft one, if the customer
           did go to a payment.acquirer website but closed the tab without
           paying / canceling
        """
        order = request.website.sale_get_order()
        redirection = self.checkout_redirection(order)
        if redirection:
            return redirection

        render_values = self._get_shop_payment_values(order, **post)
        render_values['only_services'] = order and order.only_services or False

        if render_values['errors']:
            render_values.pop('acquirers', '')
            render_values.pop('tokens', '')

        return request.render("website_sale.payment", render_values)

    @http.route(['/shop/payment/transaction/',
        '/shop/payment/transaction/<int:so_id>',
        '/shop/payment/transaction/<int:so_id>/<string:access_token>'], type='json', auth="public", website=True)
    def payment_transaction(self, acquirer_id, save_token=False, so_id=None, access_token=None, token=None, **kwargs):
        """ Json method that creates a payment.transaction, used to create a
        transaction when the user clicks on 'pay now' button. After having
        created the transaction, the event continues and the user is redirected
        to the acquirer website.

        :param int acquirer_id: id of a payment.acquirer record. If not set the
                                user is redirected to the checkout page
        """
        # Ensure a payment acquirer is selected
        if not acquirer_id:
            return False

        try:
            acquirer_id = int(acquirer_id)
        except:
            return False

        # Retrieve the sale order
        if so_id:
            env = request.env['sale.order']
            domain = [('id', '=', so_id)]
            if access_token:
                env = env.sudo()
                domain.append(('access_token', '=', access_token))
            order = env.search(domain, limit=1)
        else:
            order = request.website.sale_get_order()

        # Ensure there is something to proceed
        if not order or (order and not order.order_line):
            return False

        assert order.partner_id.id != request.website.partner_id.id

        # Create transaction
        vals = {'acquirer_id': acquirer_id,
                'return_url': '/shop/payment/validate'}

        if save_token:
            vals['type'] = 'form_save'
        if token:
            vals['payment_token_id'] = int(token)

        transaction = order._create_payment_transaction(vals)

        # store the new transaction into the transaction list and if there's an old one, we remove it
        # until the day the ecommerce supports multiple orders at the same time
        last_tx_id = request.session.get('__website_sale_last_tx_id')
        last_tx = request.env['payment.transaction'].browse(last_tx_id).sudo().exists()
        if last_tx:
            PaymentProcessing.remove_payment_transaction(last_tx)
        PaymentProcessing.add_payment_transaction(transaction)
        request.session['__website_sale_last_tx_id'] = transaction.id
        return transaction.render_sale_button(order)

    @http.route('/shop/payment/token', type='http', auth='public', website=True)
    def payment_token(self, pm_id=None, **kwargs):
        """ Method that handles payment using saved tokens

        :param int pm_id: id of the payment.token that we want to use to pay.
        """
        order = request.website.sale_get_order()
        # do not crash if the user has already paid and try to pay again
        if not order:
            return request.redirect('/shop/?error=no_order')

        assert order.partner_id.id != request.website.partner_id.id

        try:
            pm_id = int(pm_id)
        except ValueError:
            return request.redirect('/shop/?error=invalid_token_id')

        # We retrieve the token the user want to use to pay
        if not request.env['payment.token'].sudo().search_count([('id', '=', pm_id)]):
            return request.redirect('/shop/?error=token_not_found')

        # Create transaction
        vals = {'payment_token_id': pm_id, 'return_url': '/shop/payment/validate'}

        tx = order._create_payment_transaction(vals)
        PaymentProcessing.add_payment_transaction(tx)
        return request.redirect('/payment/process')

    @http.route('/shop/payment/get_status/<int:sale_order_id>', type='json', auth="public", website=True)
    def payment_get_status(self, sale_order_id, **post):
        order = request.env['sale.order'].sudo().browse(sale_order_id).exists()
        assert order.id == request.session.get('sale_last_order_id')

        return {
            'recall': order.get_portal_last_transaction().state == 'pending',
            'message': request.env['ir.ui.view'].render_template("website_sale.payment_confirmation_status", {
                'order': order
            })
        }

    @http.route('/shop/payment/validate', type='http', auth="public", website=True)
    def payment_validate(self, transaction_id=None, sale_order_id=None, **post):
        """ Method that should be called by the server when receiving an update
        for a transaction. State at this point :

         - UDPATE ME
        """
        if sale_order_id is None:
            order = request.website.sale_get_order()
        else:
            order = request.env['sale.order'].sudo().browse(sale_order_id)
            assert order.id == request.session.get('sale_last_order_id')

        if transaction_id:
            tx = request.env['payment.transaction'].sudo().browse(transaction_id)
            assert tx in order.transaction_ids()
        elif order:
            tx = order.get_portal_last_transaction()
        else:
            tx = None

        if not order or (order.amount_total and not tx):
            return request.redirect('/shop')

        # clean context and session, then redirect to the confirmation page
        request.website.sale_reset()
        if tx and tx.state == 'draft':
            return request.redirect('/shop')

        PaymentProcessing.remove_payment_transaction(tx)
        return request.redirect('/shop/confirmation')


    @http.route(['/shop/terms'], type='http', auth="public", website=True)
    def terms(self, **kw):
        return request.render("website_sale.terms")

    @http.route(['/shop/confirmation'], type='http', auth="public", website=True)
    def payment_confirmation(self, **post):
        """ End of checkout process controller. Confirmation is basically seing
        the status of a sale.order. State at this point :

         - should not have any context / session info: clean them
         - take a sale.order id, because we request a sale.order and are not
           session dependant anymore
        """
        sale_order_id = request.session.get('sale_last_order_id')
        if sale_order_id:
            order = request.env['sale.order'].sudo().browse(sale_order_id)
            return request.render("website_sale.confirmation", {'order': order})
        else:
            return request.redirect('/shop')

    @http.route(['/shop/print'], type='http', auth="public", website=True)
    def print_saleorder(self, **kwargs):
        sale_order_id = request.session.get('sale_last_order_id')
        if sale_order_id:
            pdf, _ = request.env.ref('sale.action_report_saleorder').sudo().render_qweb_pdf([sale_order_id])
            pdfhttpheaders = [('Content-Type', 'application/pdf'), ('Content-Length', u'%s' % len(pdf))]
            return request.make_response(pdf, headers=pdfhttpheaders)
        else:
            return request.redirect('/shop')

    @http.route(['/shop/tracking_last_order'], type='json', auth="public")
    def tracking_cart(self, **post):
        """ return data about order in JSON needed for google analytics"""
        ret = {}
        sale_order_id = request.session.get('sale_last_order_id')
        if sale_order_id:
            order = request.env['sale.order'].sudo().browse(sale_order_id)
            ret = self.order_2_return_dict(order)
        return ret

    # ------------------------------------------------------
    # Edit
    # ------------------------------------------------------

    @http.route(['/shop/add_product'], type='json', auth="user", methods=['POST'], website=True)
    def add_product(self, name=None, category=0, **post):
        product = request.env['product.product'].create({
            'name': name or _("New Product"),
            'public_categ_ids': category,
            'website_id': request.website.id,
        })
        return "/shop/product/%s?enable_editor=1" % slug(product.product_tmpl_id)

    @http.route(['/shop/change_styles'], type='json', auth="public")
    def change_styles(self, id, style_id):
        product = request.env['product.template'].browse(id)

        remove = []
        active = False
        style_id = int(style_id)
        for style in product.website_style_ids:
            if style.id == style_id:
                remove.append(style.id)
                active = True
                break

        style = request.env['product.style'].browse(style_id)

        if remove:
            product.write({'website_style_ids': [(3, rid) for rid in remove]})
        if not active:
            product.write({'website_style_ids': [(4, style.id)]})

        return not active

    @http.route(['/shop/change_sequence'], type='json', auth="public")
    def change_sequence(self, id, sequence):
        product_tmpl = request.env['product.template'].browse(id)
        if sequence == "top":
            product_tmpl.set_sequence_top()
        elif sequence == "bottom":
            product_tmpl.set_sequence_bottom()
        elif sequence == "up":
            product_tmpl.set_sequence_up()
        elif sequence == "down":
            product_tmpl.set_sequence_down()

    @http.route(['/shop/change_size'], type='json', auth="public")
    def change_size(self, id, x, y):
        product = request.env['product.template'].browse(id)
        return product.write({'website_size_x': x, 'website_size_y': y})

    def order_lines_2_google_api(self, order_lines):
        """ Transforms a list of order lines into a dict for google analytics """
        ret = []
        for line in order_lines:
            product = line.product_id
            ret.append({
                'id': line.order_id.id,
                'sku': product.barcode or product.id,
                'name': product.name or '-',
                'category': product.categ_id.name or '-',
                'price': line.price_unit,
                'quantity': line.product_uom_qty,
            })
        return ret

    def order_2_return_dict(self, order):
        """ Returns the tracking_cart dict of the order for Google analytics basically defined to be inherited """
        return {
            'transaction': {
                'id': order.id,
                'affiliation': order.company_id.name,
                'revenue': order.amount_total,
                'tax': order.amount_tax,
                'currency': order.currency_id.name
            },
            'lines': self.order_lines_2_google_api(order.order_line)
        }

    @http.route(['/shop/country_infos/<model("res.country"):country>'], type='json', auth="public", methods=['POST'], website=True)
    def country_infos(self, country, mode, **kw):
        return dict(
            fields=country.get_address_fields(),
            states=[(st.id, st.name, st.code) for st in country.get_website_sale_states(mode=mode)],
            phone_code=country.phone_code
        )

<<<<<<< HEAD
    @http.route(['/shop/cart/update_option'], type='http', auth="public", methods=['POST'], website=True, multilang=False)
    def cart_options_update_json(self, product_id, add_qty=1, set_qty=0, goto_shop=None, lang=None, **kw):
        if lang:
            request.website = request.website.with_context(lang=lang)

        order = request.website.sale_get_order(force_create=1)
        optional_product_ids = []
        for k, v in kw.items():
            if "optional-product-" in k and int(kw.get(k.replace("product", "add"))):
                optional_product_ids.append(int(v))

        custom_values = []
        if kw.get('custom_values'):
            custom_values = json.loads(kw.get('custom_values'))

        value = {}
        if add_qty or set_qty:
            value = order._cart_update(
                product_id=int(product_id),
                add_qty=add_qty,
                set_qty=set_qty,
                optional_product_ids=optional_product_ids,
                product_custom_attribute_values=self._get_product_custom_value(
                    int(product_id),
                    custom_values,
                    'product_custom_attribute_values'
                ),
                no_variant_attribute_values=self._get_product_custom_value(
                    int(product_id),
                    custom_values,
                    'no_variant_attribute_values'
                )
            )

        # options have all time the same quantity
        for option_id in optional_product_ids:
            order._cart_update(
                product_id=option_id,
                set_qty=value.get('quantity'),
                linked_line_id=value.get('line_id'),
                product_custom_attribute_values=self._get_product_custom_value(
                    option_id,
                    custom_values,
                    'product_custom_attribute_values'
                ),
                no_variant_attribute_values=self._get_product_custom_value(
                    option_id,
                    custom_values,
                    'no_variant_attribute_values'
                )
            )

        return str(order.cart_quantity)

    def _get_product_custom_value(self, product_id, custom_values, field):
        if custom_values:
            for custom_value in custom_values:
                if custom_value['product_id'] == product_id:
                    return custom_value[field]

        return None

    @http.route(['/product_configurator/show_optional_products_website'], type='json', auth="public", methods=['POST'], website=True)
    def show_optional_products_website(self, product_id, variant_values, **kw):
        return self._show_optional_products(product_id, variant_values, request.website.get_current_pricelist(), True, **kw)

    @http.route(['/product_configurator/optional_product_items_website'], type='json', auth="public", methods=['POST'], website=True)
    def optional_product_items_website(self, product_id, **kw):
        return self._optional_product_items(product_id, request.website.get_current_pricelist(), **kw)

    @http.route(['/product_configurator/get_combination_info_website'], type='json', auth="public", methods=['POST'], website=True)
    def get_combination_info_website(self, product_template_id, product_id, combination, add_qty, **kw):
        return self._get_combination_info(product_template_id, product_id, combination, add_qty, request.website.get_current_pricelist())
=======
    @http.route(['/shop/update_carrier'], type='json', auth='public', methods=['POST'], website=True, csrf=False)
    def update_eshop_carrier(self, **post):
        results = {}
        if hasattr(self, '_update_website_sale_delivery'):
            results.update(self._update_website_sale_delivery(**post))

        if hasattr(self, '_update_website_sale_coupon'):
            results.update(self._update_website_sale_coupon(**post))

        return results

    def _format_amount(self, amount, currency):
        fmt = "%.{0}f".format(currency.decimal_places)
        lang = request.env['res.lang']._lang_get(request.env.context.get('lang') or 'en_US')
        return lang.format(fmt, currency.round(amount), grouping=True, monetary=True)\
            .replace(r' ', u'\N{NO-BREAK SPACE}').replace(r'-', u'-\N{ZERO WIDTH NO-BREAK SPACE}')
>>>>>>> 3c108977
<|MERGE_RESOLUTION|>--- conflicted
+++ resolved
@@ -1069,7 +1069,23 @@
             phone_code=country.phone_code
         )
 
-<<<<<<< HEAD
+    @http.route(['/shop/update_carrier'], type='json', auth='public', methods=['POST'], website=True, csrf=False)
+    def update_eshop_carrier(self, **post):
+        results = {}
+        if hasattr(self, '_update_website_sale_delivery'):
+            results.update(self._update_website_sale_delivery(**post))
+
+        if hasattr(self, '_update_website_sale_coupon'):
+            results.update(self._update_website_sale_coupon(**post))
+
+        return results
+
+    def _format_amount(self, amount, currency):
+        fmt = "%.{0}f".format(currency.decimal_places)
+        lang = request.env['res.lang']._lang_get(request.env.context.get('lang') or 'en_US')
+        return lang.format(fmt, currency.round(amount), grouping=True, monetary=True)\
+            .replace(r' ', u'\N{NO-BREAK SPACE}').replace(r'-', u'-\N{ZERO WIDTH NO-BREAK SPACE}')
+
     @http.route(['/shop/cart/update_option'], type='http', auth="public", methods=['POST'], website=True, multilang=False)
     def cart_options_update_json(self, product_id, add_qty=1, set_qty=0, goto_shop=None, lang=None, **kw):
         if lang:
@@ -1142,22 +1158,4 @@
 
     @http.route(['/product_configurator/get_combination_info_website'], type='json', auth="public", methods=['POST'], website=True)
     def get_combination_info_website(self, product_template_id, product_id, combination, add_qty, **kw):
-        return self._get_combination_info(product_template_id, product_id, combination, add_qty, request.website.get_current_pricelist())
-=======
-    @http.route(['/shop/update_carrier'], type='json', auth='public', methods=['POST'], website=True, csrf=False)
-    def update_eshop_carrier(self, **post):
-        results = {}
-        if hasattr(self, '_update_website_sale_delivery'):
-            results.update(self._update_website_sale_delivery(**post))
-
-        if hasattr(self, '_update_website_sale_coupon'):
-            results.update(self._update_website_sale_coupon(**post))
-
-        return results
-
-    def _format_amount(self, amount, currency):
-        fmt = "%.{0}f".format(currency.decimal_places)
-        lang = request.env['res.lang']._lang_get(request.env.context.get('lang') or 'en_US')
-        return lang.format(fmt, currency.round(amount), grouping=True, monetary=True)\
-            .replace(r' ', u'\N{NO-BREAK SPACE}').replace(r'-', u'-\N{ZERO WIDTH NO-BREAK SPACE}')
->>>>>>> 3c108977
+        return self._get_combination_info(product_template_id, product_id, combination, add_qty, request.website.get_current_pricelist())