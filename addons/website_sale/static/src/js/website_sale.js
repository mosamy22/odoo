odoo.define('website_sale.cart', function (require) {
    "use strict";

    var base = require('web_editor.base');
    var core = require('web.core');
    var _t = core._t;

    var shopping_cart_link = $('ul#top_menu li a[href$="/shop/cart"]');
    var shopping_cart_link_counter;
    shopping_cart_link.popover({
        trigger: 'manual',
        animation: true,
        html: true,
        title: function () {
            return _t("My Cart");
        },
        container: 'body',
        placement: 'auto',
        template: '<div class="popover mycart-popover" role="tooltip"><div class="arrow"></div><h3 class="popover-title"></h3><div class="popover-content"></div></div>'
    }).on("mouseenter",function () {
        var self = this;
        clearTimeout(shopping_cart_link_counter);
        shopping_cart_link.not(self).popover('hide');
        shopping_cart_link_counter = setTimeout(function(){
            if($(self).is(':hover') && !$(".mycart-popover:visible").length)
            {
                $.get("/shop/cart", {'type': 'popover'})
                    .then(function (data) {
                        $(self).data("bs.popover").options.content =  data;
                        $(self).popover("show");
                        $(".popover").on("mouseleave", function () {
                            $(self).trigger('mouseleave');
                        });
                    });
            }
        }, 100);
    }).on("mouseleave", function () {
        var self = this;
        setTimeout(function () {
            if (!$(".popover:hover").length) {
                if(!$(self).is(':hover')) {
                   $(self).popover('hide');
                }
            }
        }, 1000);
    });
});

odoo.define('website_sale.website_sale_category', function (require) {
    "use strict";

    var base = require('web_editor.base');

<<<<<<< HEAD
    if(!$('#o_shop_collapse_category').length) {
        return $.Deferred().reject("DOM doesn't contain '#o_shop_collapse_category'");
    }
=======
var ajax = require('web.ajax');
var core = require('web.core');
var utils = require('web.utils');
var _t = core._t;
var base = require('web_editor.base');
>>>>>>> 78424989

    $('#o_shop_collapse_category').on('click', '.fa-chevron-right',function(){
        $(this).parent().siblings().find('.fa-chevron-down:first').click();
        $(this).parents('li').find('ul:first').show('normal');
        $(this).toggleClass('fa-chevron-down fa-chevron-right');
    });

    $('#o_shop_collapse_category').on('click', '.fa-chevron-down',function(){
        $(this).parent().find('ul:first').hide('normal');
        $(this).toggleClass('fa-chevron-down fa-chevron-right');
    });
});

odoo.define('website_sale.website_sale', function (require) {
    "use strict";

    var base = require('web_editor.base');
    var ajax = require('web.ajax');

    if(!$('.oe_website_sale').length) {
        return $.Deferred().reject("DOM doesn't contain '.oe_website_sale'");
    }

    $('.oe_website_sale').each(function () {
        var oe_website_sale = this;

        $(oe_website_sale).on("change", 'input[name="add_qty"]', function (event) {
            var product_ids = [];
            var product_dom = $(".js_product .js_add_cart_variants[data-attribute_value_ids]").last();
            if (!product_dom.length) {
                return;
            }
            _.each(product_dom.data("attribute_value_ids"), function(entry) {
                product_ids.push(entry[0]);});
            var qty = $(event.target).closest('form').find('input[name="add_qty"]').val();

            if ($("#product_detail").length) {
                // display the reduction from the pricelist in function of the quantity
                ajax.jsonRpc("/shop/get_unit_price", 'call', {'product_ids': product_ids,'add_qty': parseInt(qty)})
                .then(function (data) {
                    var current = product_dom.data("attribute_value_ids");
                    for(var j=0; j < current.length; j++){
                        current[j][2] = data[current[j][0]];
                    }
                    product_dom.attr("data-attribute_value_ids", JSON.stringify(current)).trigger("change");
                });
            }
        });

        // change for css
        $(oe_website_sale).on('mouseup touchend', '.js_publish', function (ev) {
            $(ev.currentTarget).parents(".thumbnail").toggleClass("disabled");
        });

        var clickwatch = (function(){
              var timer = 0;
              return function(callback, ms){
                clearTimeout(timer);
                timer = setTimeout(callback, ms);
              };
        })();

        $(oe_website_sale).on("change", ".oe_cart input.js_quantity[data-product-id]", function () {
          var $input = $(this);
            if ($input.data('update_change')) {
                return;
            }
          var value = parseInt($input.val() || 0, 10);
          var $dom = $(this).closest('tr');
          //var default_price = parseFloat($dom.find('.text-danger > span.oe_currency_value').text());
          var $dom_optional = $dom.nextUntil(':not(.optional_product.info)');
          var line_id = parseInt($input.data('line-id'),10);
          var product_ids = [parseInt($input.data('product-id'),10)];
          clickwatch(function(){
            $dom_optional.each(function(){
                $(this).find('.js_quantity').text(value);
                product_ids.push($(this).find('span[data-product-id]').data('product-id'));
            });
            $input.data('update_change', true);

            ajax.jsonRpc("/shop/cart/update_json", 'call', {
                'line_id': line_id,
                'product_id': parseInt($input.data('product-id'), 10),
                'set_qty': value
            }).then(function (data) {
                $input.data('update_change', false);
                if (value !== parseInt($input.val() || 0, 10)) {
                    $input.trigger('change');
                    return;
                }
                var $q = $(".my_cart_quantity");
                if (data.cart_quantity) {
                    $q.parents('li:first').removeClass("hidden");
                }
                else {
                    $q.parents('li:first').addClass("hidden");
                    $('a[href^="/shop/checkout"]').addClass("hidden");
                }

                $q.html(data.cart_quantity).hide().fadeIn(600);
                $input.val(data.quantity);
                $('.js_quantity[data-line-id='+line_id+']').val(data.quantity).html(data.quantity);

                $(".js_cart_lines").first().before(data['website_sale.cart_lines']).end().remove();

                if (data.warning) {
                    var cart_alert = $('.oe_cart').parent().find('#data_warning');
                    if (cart_alert.length === 0) {
                        $('.oe_cart').prepend('<div class="alert alert-danger alert-dismissable" role="alert" id="data_warning">'+
                                '<button type="button" class="close" data-dismiss="alert" aria-hidden="true">&times;</button> ' + data.warning + '</div>');
                    }
                    else {
                        cart_alert.html('<button type="button" class="close" data-dismiss="alert" aria-hidden="true">&times;</button> ' + data.warning);
                    }
                    $input.val(data.quantity);
                }
            });
          }, 500);
        });

        $(oe_website_sale).on("click", ".oe_cart a.js_add_suggested_products", function () {
            $(this).prev('input').val(1).trigger('change');
        });

        // hack to add and remove from cart with json
        $(oe_website_sale).on('click', 'a.js_add_cart_json', function (ev) {
            ev.preventDefault();
            var $link = $(ev.currentTarget);
            var $input = $link.parent().find("input");
            var product_id = +$input.closest('*:has(input[name="product_id"])').find('input[name="product_id"]').val();
            var min = parseFloat($input.data("min") || 0);
            var max = parseFloat($input.data("max") || Infinity);
            var quantity = ($link.has(".fa-minus").length ? -1 : 1) + parseFloat($input.val() || 0, 10);
            // if they are more of one input for this product (eg: option modal)
            $('input[name="'+$input.attr("name")+'"]').add($input).filter(function () {
                var $prod = $(this).closest('*:has(input[name="product_id"])');
                return !$prod.length || +$prod.find('input[name="product_id"]').val() === product_id;
            }).val(quantity > min ? (quantity < max ? quantity : max) : min);
            $input.change();
            return false;
        });

        $('.oe_website_sale .a-submit, #comment .a-submit').off('click').on('click', function (event) {
            if (!event.isDefaultPrevented() && !$(this).is(".disabled")) {
                $(this).closest('form').submit();
            }
        });
        $('form.js_attributes input, form.js_attributes select', oe_website_sale).on('change', function (event) {
            if (!event.isDefaultPrevented()) {
                $(this).closest("form").submit();
            }
        });

        // change price when they are variants
        $('form.js_add_cart_json label', oe_website_sale).on('mouseup touchend', function () {
            var $label = $(this);
            var $price = $label.parents("form:first").find(".oe_price .oe_currency_value");
            if (!$price.data("price")) {
                $price.data("price", parseFloat($price.text()));
            }
            var value = $price.data("price") + parseFloat($label.find(".badge span").text() || 0);

            var dec = value % 1;
            $price.html(value + (dec < 0.01 ? ".00" : (dec < 1 ? "0" : "") ));
        });
        // hightlight selected color
        $('.css_attribute_color input', oe_website_sale).on('change', function () {
            $('.css_attribute_color').removeClass("active");
            $('.css_attribute_color:has(input:checked)').addClass("active");
        });

        function price_to_str(price) {
            price = Math.round(price * 100) / 100;
            var dec = Math.round((price % 1) * 100);
            return price + (dec ? '' : '.0') + (dec%10 ? '' : '0');
        }

        function update_product_image(event_source, product_id) {
            if ($('#o-carousel-product').length) {
                var $img = $(event_source).closest('tr.js_product, .oe_website_sale').find('img.js_variant_img');
                $img.attr("src", "/web/image/product.product/" + product_id + "/image");
                $img.parent().attr('data-oe-model', 'product.product').attr('data-oe-id', product_id)
                    .data('oe-model', 'product.product').data('oe-id', product_id);

                $img = $(event_source).closest('tr.js_product, .oe_website_sale').find('img.js_variant_img_small');
                if ($img) { // if only one, thumbnails are not displayed
                    $img.attr("src", "/web/image/product.product/" + product_id + "/image/90x90");
                    $('.carousel').carousel(0);
                }
            }
            else {
                var $img = $(event_source).closest('tr.js_product, .oe_website_sale').find('span[data-oe-model^="product."][data-oe-type="image"] img:first, img.product_detail_img');
                $img.attr("src", "/web/image/product.product/" + product_id + "/image");
                $img.parent().attr('data-oe-model', 'product.product').attr('data-oe-id', product_id)
                    .data('oe-model', 'product.product').data('oe-id', product_id);
            }
        }

<<<<<<< HEAD
        $(oe_website_sale).on('change', 'input.js_product_change', function () {
            var $parent = $(this).closest('.js_product');
            $parent.find(".oe_default_price:first .oe_currency_value").html( price_to_str(+$(this).data('lst_price')) );
            $parent.find(".oe_price:first .oe_currency_value").html(price_to_str(+$(this).data('price')) );
            update_product_image(this, +$(this).val());
        });
=======
    function price_to_str(price) {
        var l10n = _t.database.parameters;
        var precision = 2;

        if ($(".decimal_precision").length) {
            precision = parseInt($(".decimal_precision").first().data('precision'));
        }
        var formatted = _.str.sprintf('%.' + precision + 'f', price).split('.');
        formatted[0] = utils.insert_thousand_seps(formatted[0]);
        return formatted.join(l10n.decimal_point);
    }
>>>>>>> 78424989

        $(oe_website_sale).on('change', 'input.js_variant_change, select.js_variant_change, ul[data-attribute_value_ids]', function (ev) {
            var $ul = $(ev.target).closest('.js_add_cart_variants');
            var $parent = $ul.closest('.js_product');
            var $product_id = $parent.find('input.product_id').first();
            var $price = $parent.find(".oe_price:first .oe_currency_value");
            var $default_price = $parent.find(".oe_default_price:first .oe_currency_value");
            var $optional_price = $parent.find(".oe_optional:first .oe_currency_value");
            var variant_ids = $ul.data("attribute_value_ids");
            var values = [];
            $parent.find('input.js_variant_change:checked, select.js_variant_change').each(function () {
                values.push(+$(this).val());
            });

            $parent.find("label").removeClass("text-muted css_not_available");

            var product_id = false;
            for (var k in variant_ids) {
                if (_.isEmpty(_.difference(variant_ids[k][1], values))) {
                    $price.html(price_to_str(variant_ids[k][2]));
                    $default_price.html(price_to_str(variant_ids[k][3]));
                    if (variant_ids[k][3]-variant_ids[k][2]>0.01) {
                        $default_price.closest('.oe_website_sale').addClass("discount");
                        $optional_price.closest('.oe_optional').show().css('text-decoration', 'line-through');
                    } else {
                        $optional_price.closest('.oe_optional').hide();
                    }
                    product_id = variant_ids[k][0];
                    update_product_image(this, product_id);
                    break;
                }
            }

            $parent.find("input.js_variant_change:radio, select.js_variant_change").each(function () {
                var $input = $(this);
                var id = +$input.val();
                var values = [id];

                $parent.find("ul:not(:has(input.js_variant_change[value='" + id + "'])) input.js_variant_change:checked, select.js_variant_change").each(function () {
                    values.push(+$(this).val());
                });

                for (var k in variant_ids) {
                    if (!_.difference(values, variant_ids[k][1]).length) {
                        return;
                    }
                }
                $input.closest("label").addClass("css_not_available");
                $input.find("option[value='" + id + "']").addClass("css_not_available");
            });

            if (product_id) {
                $parent.removeClass("css_not_available");
                $product_id.val(product_id);
                $parent.find("#add_to_cart").removeClass("disabled");
            } else {
                $parent.addClass("css_not_available");
                $product_id.val(0);
                $parent.find("#add_to_cart").addClass("disabled");
            }
        });

        $('div.js_product', oe_website_sale).each(function () {
            $('input.js_product_change', this).first().trigger('change');
        });

        $('.js_add_cart_variants', oe_website_sale).each(function () {
            $('input.js_variant_change, select.js_variant_change', this).first().trigger('change');
        });

        $('.oe_cart').on('click', '.js_change_shipping', function() {
          if (!$('body.editor_enable').length) { //allow to edit button text with editor
            var $old = $('.all_shipping').find('.panel.border_primary');
            $old.find('.btn-ship').toggle();
            $old.addClass('js_change_shipping');
            $old.removeClass('border_primary');

            var $new = $(this).parent('div.one_kanban').find('.panel');
            $new.find('.btn-ship').toggle();
            $new.removeClass('js_change_shipping');
            $new.addClass('border_primary');

            var $form = $(this).parent('div.one_kanban').find('form.hide');
            $.post($form.attr('action'), $form.serialize()+'&xhr=1');
          }
        });
        $('.oe_cart').on('click', '.js_edit_address', function() {
            $(this).parent('div.one_kanban').find('form.hide').attr('action', '/shop/address').submit();
        });
        $('.oe_cart').on('click', '.js_delete_product', function(e) {
            e.preventDefault();
            $(this).closest('tr').find('.js_quantity').val(0).trigger('change');
        });

        if ($('.oe_website_sale .dropdown_sorty_by').length) {
            // this method allow to keep current get param from the action, with new search query
            $('.oe_website_sale .o_website_sale_search').on('submit', function (event) {
                var $this = $(this);
                if (!event.isDefaultPrevented() && !$this.is(".disabled")) {
                    event.preventDefault();
                    var oldurl = $this.attr('action');
                    oldurl += (oldurl.indexOf("?")===-1) ? "?" : "";
                    var search = $this.find('input.search-query');
                    window.location = oldurl + '&' + search.attr('name') + '=' + encodeURIComponent(search.val());
                }
            });
        }

        if ($(".checkout_autoformat").length) {
            $(oe_website_sale).on('change', "select[name='country_id']", function () {
                clickwatch(function() {
                    if ($("#country_id").val()) {
                        ajax.jsonRpc("/shop/country_infos/" + $("#country_id").val(), 'call', {mode: 'shipping'}).then(
                            function(data) {
                                // placeholder phone_code
                                //$("input[name='phone']").attr('placeholder', data.phone_code !== 0 ? '+'+ data.phone_code : '');

                                // populate states and display
                                var selectStates = $("select[name='state_id']:visible");
                                // dont reload state at first loading (done in qweb)
                                if (selectStates.data('init')===0 || selectStates.find('option').length===1) {
                                    if (data.states.length) {
                                        selectStates.html('');
                                        _.each(data.states, function(x) {
                                            var opt = $('<option>').text(x[1])
                                                .attr('value', x[0])
                                                .attr('data-code', x[2]);
                                            selectStates.append(opt);
                                        });
                                        selectStates.parent('div').show();
                                    }
                                    else {
                                        selectStates.val('').parent('div').hide();
                                    }
                                    selectStates.data('init', 0);
                                }
                                else {
                                    selectStates.data('init', 0);
                                }

                                // manage fields order / visibility
                                if (data.fields) {
                                    if ($.inArray('zip', data.fields) > $.inArray('city', data.fields)){
                                        $(".div_zip").before($(".div_city"));
                                    }
                                    else {
                                        $(".div_zip").after($(".div_city"));
                                    }
                                    var all_fields = ["street", "zip", "city", "country_name"]; // "state_code"];
                                    _.each(all_fields, function(field) {
                                        $(".checkout_autoformat .div_" + field.split('_')[0]).toggle($.inArray(field, data.fields)>=0);
                                    });
                                }
                            }
                        );
                    }
                }, 500);
            });
        }
        $("select[name='country_id']").change();
    });

    $('.ecom-zoomable img[data-zoom]').zoomOdoo({ attach: '#o-carousel-product'});
});<|MERGE_RESOLUTION|>--- conflicted
+++ resolved
@@ -49,19 +49,12 @@
 odoo.define('website_sale.website_sale_category', function (require) {
     "use strict";
 
+    var utils = require('web.utils');
     var base = require('web_editor.base');
 
-<<<<<<< HEAD
     if(!$('#o_shop_collapse_category').length) {
         return $.Deferred().reject("DOM doesn't contain '#o_shop_collapse_category'");
     }
-=======
-var ajax = require('web.ajax');
-var core = require('web.core');
-var utils = require('web.utils');
-var _t = core._t;
-var base = require('web_editor.base');
->>>>>>> 78424989
 
     $('#o_shop_collapse_category').on('click', '.fa-chevron-right',function(){
         $(this).parent().siblings().find('.fa-chevron-down:first').click();
@@ -234,9 +227,15 @@
         });
 
         function price_to_str(price) {
-            price = Math.round(price * 100) / 100;
-            var dec = Math.round((price % 1) * 100);
-            return price + (dec ? '' : '.0') + (dec%10 ? '' : '0');
+            var l10n = _t.database.parameters;
+            var precision = 2;
+
+            if ($(".decimal_precision").length) {
+                precision = parseInt($(".decimal_precision").first().data('precision'));
+            }
+            var formatted = _.str.sprintf('%.' + precision + 'f', price).split('.');
+            formatted[0] = utils.insert_thousand_seps(formatted[0]);
+            return formatted.join(l10n.decimal_point);
         }
 
         function update_product_image(event_source, product_id) {
@@ -260,26 +259,12 @@
             }
         }
 
-<<<<<<< HEAD
         $(oe_website_sale).on('change', 'input.js_product_change', function () {
             var $parent = $(this).closest('.js_product');
             $parent.find(".oe_default_price:first .oe_currency_value").html( price_to_str(+$(this).data('lst_price')) );
             $parent.find(".oe_price:first .oe_currency_value").html(price_to_str(+$(this).data('price')) );
             update_product_image(this, +$(this).val());
         });
-=======
-    function price_to_str(price) {
-        var l10n = _t.database.parameters;
-        var precision = 2;
-
-        if ($(".decimal_precision").length) {
-            precision = parseInt($(".decimal_precision").first().data('precision'));
-        }
-        var formatted = _.str.sprintf('%.' + precision + 'f', price).split('.');
-        formatted[0] = utils.insert_thousand_seps(formatted[0]);
-        return formatted.join(l10n.decimal_point);
-    }
->>>>>>> 78424989
 
         $(oe_website_sale).on('change', 'input.js_variant_change, select.js_variant_change, ul[data-attribute_value_ids]', function (ev) {
             var $ul = $(ev.target).closest('.js_add_cart_variants');
