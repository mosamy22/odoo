<?xml version="1.0" encoding="utf-8"?>
<odoo>
    <!-- Layout and common templates -->
    <template id="assets_backend" inherit_id="web.assets_backend">
        <xpath expr="." position="inside">
            <script type="text/javascript" src="/website_sale/static/src/js/website_sale_backend.js"></script>
            <link rel="stylesheet" href="/website_sale/static/src/less/website_sale_dashboard.less"/>
        </xpath>
    </template>

    <template id="assets_frontend" inherit_id="website.assets_frontend" name="Shop">
        <xpath expr="." position="inside">
            <link rel="stylesheet" href="/website_sale/static/src/css/website_sale.css" />
            <link rel="stylesheet" href="/website_sale/static/src/css/website_mail.css" />
            <script type="text/javascript" src="/website_sale/static/src/js/website_sale.js"></script>
            <script type="text/javascript" src="/website_sale/static/src/js/website_sale_utils.js"></script>
            <script type="text/javascript" src="/website_sale/static/src/js/website_sale_payment.js"></script>
            <script type="text/javascript" src="/website_sale/static/src/js/website_sale_validate.js"></script>
            <script type="text/javascript" src="/website_sale/static/src/js/website_sale_tour_buy.js"></script>
            <script type="text/javascript" src="/website_sale/static/src/js/website_sale_tracking.js"></script>
        </xpath>
    </template>

    <template id="assets_editor" inherit_id="website.assets_editor" name="Shop Editor">
        <xpath expr="." position="inside">
            <script type="text/javascript" src="/website_sale/static/src/js/website_sale.editor.js"></script>
        </xpath>
    </template>

    <template id="assets_common" name="tour" inherit_id="web.assets_common">
        <xpath expr="." position="inside">
            <script type="text/javascript" src="/website_sale/static/src/js/website_sale_tour_shop.js"></script>
        </xpath>
    </template>

    <template id="header" inherit_id="website.layout" name="Header Shop My Cart Link">
        <xpath expr="//header//ul[@id='top_menu']/li" position="before">
            <t t-set="website_sale_order" t-value="website.sale_get_order()" />
            <li id="my_cart" t-att-class="'' if website_sale_order and website_sale_order.cart_quantity else 'hidden'">
                <a href="/shop/cart">
                    <i class="fa fa-shopping-cart"></i>
                    My Cart <sup t-attf-class="my_cart_quantity label label-primary" t-esc="website_sale_order and website_sale_order.cart_quantity or ''" />
                </a>
            </li>
        </xpath>
    </template>

    <template id="search" name="Search Box">
        <form t-att-action="keep('/shop'+ ('/category/'+slug(category)) if category else None, search=0)" method="get" t-att-class="search_class">
            <t t-if="attrib_values">
                <t t-foreach="attrib_values" t-as="a">
                    <input type="hidden" name="attrib" t-att-value="'%s-%s' % (a[0], a[1])" />
                </t>
            </t>
            <t t-call="website.website_search_box" />
        </form>
    </template>

    <template id="search count" inherit_id="website.website_search_box" active="False" customize_show="True" name="Show # found">
        <xpath expr="//button[hasclass('oe_search_button')]" position="inside">
            <span t-if='search and search_count' class='oe_search_found'> <small>(<t t-esc="search_count"/> found)</small></span>
        </xpath>
    </template>

    <template id="404">
        <t t-call="website.layout">
            <div id="wrap">
                <div class="oe_structure oe_empty">
                    <div class="container">
                        <h1 class="mt32">Product not found!</h1>
                        <p>Sorry, this product is not available anymore.</p>
                        <p>
                            <a t-attf-href="/shop">Return to the product list.</a>
                        </p>
                    </div>
                </div>
            </div>
        </t>
    </template>

    <!-- Product item used by /shop and /shop/cart -->
    <template id="products_item" name="Products item">
        <form action="/shop/cart/update" method="post">
            <input type="hidden" name="csrf_token" t-att-value="request.csrf_token()" />
            <div itemscope="itemscope" itemtype="http://schema.org/Product">
                <div class="ribbon-wrapper">
                    <div class="ribbon btn btn-danger">Sale</div>
                </div>
                <div class="oe_product_image">
                    <a itemprop="url" t-att-href="keep('/shop/product/%s' % slug(product), page=(pager['page']['num'] if pager['page']['num']&gt;1 else None))">
                        <span itemprop="image" t-attf-content="{{request.httprequest.url_root}}web/image/product.template/{{product.id}}/image" t-field="product.image" t-options="{'widget': 'image', 'resize': None if product_image_big else '300x300', 'zoom': 'image'}" t-att-alt="product.name" />
                    </a>
                </div>
                <t t-if="show_publish">
                    <div id="website_published_button" class="" groups="sales_team.group_sale_manager">
                        <t t-call="website.publish_management">
                            <t t-set="object" t-value="product" />
                            <t t-set="publish_edit" t-value="True" />
                            <t t-set="action" t-value="'product.product_template_action'" />
                        </t>
                    </div>
                </t>
                <section>
                    <h5>
                        <strong>
                            <a itemprop="name" t-att-href="keep('/shop/product/%s' % slug(product), page=(pager['page']['num'] if pager['page']['num']&gt;1 else None))" t-att-content="product.name" t-field="product.name" />
                        </strong>
                    </h5>
                    <div itemprop="offers" itemscope="itemscope" itemtype="http://schema.org/Offer" class="product_price" t-if="product.product_variant_ids">
                        <b>
                            <t t-if="product.website_price_difference and website.get_current_pricelist().discount_policy=='without_discount'">
                                <del class="text-danger mr8" style="white-space: nowrap;" t-esc="compute_currency(product.website_public_price)" t-options="{'widget': 'monetary', 'display_currency': website.get_current_pricelist().currency_id, 'from_currency': website.currency_id}" />
                            </t>

                            <span t-esc="product.website_price" t-options="{'widget': 'monetary', 'display_currency': website.currency_id}"/>
                            <span itemprop="price" style="display:none;" t-esc="product.website_price" />
                            <span itemprop="priceCurrency" style="display:none;" t-esc="website.currency_id.name" />
                        </b>
                    </div>
                </section>
            </div>
        </form>
    </template>

    <template id="products_description" inherit_id="website_sale.products_item" active="False" customize_show="True" name="Product Description">
        <xpath expr="//div[hasclass('product_price')]" position="before">
            <div class="text-info oe_subdescription" contenteditable="false">
                <div itemprop="description" t-field="product.description_sale"></div>
            </div>
        </xpath>
    </template>

    <template id="products_add_to_cart" inherit_id="website_sale.products_item" active="False" customize_show="True" name="Add to Cart">
        <xpath expr="//div[hasclass('product_price')]" position="inside">
            <input name="product_id" t-att-value="product.product_variant_id.id" type="hidden" />
            <t t-if="len(product.product_variant_ids) == 1">
                <a class="btn btn-default btn-xs a-submit">
                    <span class="fa fa-shopping-cart" />
                </a>
            </t>
            <t t-if="len(product.product_variant_ids) &gt; 1">
                <a class="btn btn-default btn-xs" t-att-href="keep('/shop/product/%s' % slug(product), page=(pager['page']['num'] if pager['page']['num']&gt;1 else None))">
                    <span class="fa fa-shopping-cart" />
                </a>
            </t>
        </xpath>
    </template>

    <template id="pricelist_list" name="Pricelists Dropdown">
        <t t-set="website_sale_pricelists" t-value="website.get_pricelist_available(show_visible=True)" />
        <div t-attf-class="#{website_sale_pricelists and len(website_sale_pricelists)&gt;1 and 'dropdown' or 'hidden'} btn-group">
            <t t-set="curr_pl" t-value="website.get_current_pricelist()" />
            <a href="#" class="dropdown-toggle btn btn-default" data-toggle="dropdown">
                <t t-esc="curr_pl and curr_pl.name or ' - '" />
                <span class="caret"></span>
            </a>
            <ul class="dropdown-menu" role="menu">
                <li t-foreach="website_sale_pricelists" t-as="pl">
                    <a t-att-href="'/shop/change_pricelist/%s' % pl.id">
                        <span class="switcher_pricelist" t-att-data-pl_id="pl.id" t-esc="pl.name" />
                    </a>
                </li>
            </ul>
        </div>
    </template>

    <!-- /shop product listing -->
    <template id="products" name="Products">
        <t t-call="website.layout">
            <t t-set="additional_title">Shop</t>
            <div id="wrap" class="js_sale">
                <div class="oe_structure" />
                <div class="container oe_website_sale">
                    <div class="products_pager">
                        <div class="row" style="width: 100%;">
                            <t t-call="website_sale.search">
                                <t t-set="search_class" t-value="'pagination form-inline o_website_sale_search'"/>
                            </t>
                            <t t-call="website_sale.pricelist_list" />
                            <t t-call="website.pager" />
                        </div>
                    </div>
                    <div class="row">
                        <div class="hidden" id="products_grid_before"></div>
                        <div class="col-md-12" id="products_grid">
                            <table width="100%">
                                <tbody>
                                    <tr t-ignore="true">
                                        <td t-foreach="range(0,rows)" t-as="row" t-attf-width="#{100/rows}%"></td>
                                    </tr>
                                    <tr t-foreach="bins" t-as="tr_product">
                                        <t t-foreach="tr_product" t-as="td_product">
                                            <t t-if="td_product">
                                                <t t-set="product" t-value="td_product['product']" />
                                                <td t-att-colspan="td_product['x'] != 1 and td_product['x']" t-att-rowspan="td_product['y'] != 1 and td_product['y']" t-attf-class="oe_product oe_grid oe-height-#{td_product['y']*2} #{ td_product['class'] }">
                                                    <div class="oe_product_cart" t-att-data-publish="product.website_published and 'on' or 'off'">
                                                        <t t-set="product_image_big" t-value="td_product['x']+td_product['y'] &gt; 2" />
                                                        <t t-call="website_sale.products_item" />
                                                    </div>
                                                </td>
                                            </t>
                                            <td t-if="not td_product" class="oe-height-2" />
                                        </t>
                                    </tr>
                                </tbody>
                            </table>
                            <t t-if="not bins">
                                <div class="text-center text-muted oe_product">
                                    <h3 class="css_editable_display">No product defined.</h3>
                                    <p groups="sales_team.group_sale_manager">Click <i>'New'</i> in the top-right corner to create your first product.</p>
                                </div>
                            </t>
                        </div>
                    </div>
                    <div class="products_pager">
                        <t t-call="website.pager" />
                    </div>
                </div>
                <div class="oe_structure mb32" />
            </div>
        </t>
    </template>

    <template id="sort" inherit_id="website_sale.products" active="True" customize_show="True" name="Show Sort by">
        <xpath expr="//div[hasclass('products_pager')]/div/t[@t-call][last()]" position="after">
            <t t-set="list_price_desc_label">Catalog price: High to Low</t>
            <t t-set="list_price_asc_label">Catalog price: Low to High</t>
            <t t-set="name_asc_label">Name - A to Z</t>
            <t t-set="name_desc_label">Name - Z to A</t>
            <t t-set="website_sale_sortable" t-value="[
                (list_price_desc_label, 'list_price desc'),
                (list_price_asc_label, 'list_price asc'),
                (name_asc_label, 'name asc'),
                (name_desc_label, 'name desc')
            ]"/>
            <t t-set="website_sale_sortable_current" t-value="[sort for sort in website_sale_sortable if sort[1]==request.params.get('order', '')]"/>
            <div class="dropdown btn-group dropdown_sorty_by">
                <a href="#" class="dropdown-toggle btn btn-default" data-toggle="dropdown">
                    <t t-if='len(website_sale_sortable_current)'>
                        <span>Sorting by : <t t-raw='website_sale_sortable_current[0][0]'/></span>
                    </t>
                    <t t-else='1'>
                        <span>Sort by</span>
                        <span class="caret"></span>
                    </t>
                </a>
                <ul class="dropdown-menu" role="menu">
                    <li t-foreach="website_sale_sortable" t-as="sortby">
                        <a t-att-href="keep('/shop', order=sortby[1])">
                            <span t-raw="sortby[0]"/>
                        </a>
                    </li>
                </ul>
            </div>
        </xpath>
    </template>


    <!-- Add to cart button-->
    <template id="categories_recursive" name="Category list">
        <li t-att-class="'active' if c.id == int(category or 0) else None">
            <a t-att-href="keep('/shop/category/' + slug(c), category=0)" t-field="c.name"></a>
            <ul t-if="c.child_id" class="nav nav-pills nav-stacked nav-hierarchy">
                <t t-foreach="c.child_id" t-as="c">
                    <t t-call="website_sale.categories_recursive" />
                </t>
            </ul>
        </li>
    </template>

    <template id="products_categories" inherit_id="website_sale.products" active="False" customize_show="True" name="eCommerce Categories">
        <xpath expr="//div[@id='products_grid_before']" position="inside">
            <ul class="nav nav-pills nav-stacked mt16">
                <li t-att-class=" '' if category else 'active' ">
                    <a t-att-href="keep('/shop',category=0)" class="o_not_editable">All Products</a>
                </li>
                <t t-foreach="categories" t-as="c">
                    <t t-call="website_sale.categories_recursive" />
                </t>
            </ul>
        </xpath>
        <xpath expr="//div[@id='products_grid_before']" position="attributes">
            <attribute name="class">col-md-3 col-sm-4 col-xs-12</attribute>
        </xpath>
        <xpath expr="//div[@id='products_grid']" position="attributes">
            <attribute name="class">col-md-9 col-sm-8</attribute>
        </xpath>
    </template>

    <template id="option_collapse_categories_recursive" name="Collapse Category Recursive">
        <li t-att-class="'active' if categ.id == int(category or 0) else None">
            <i t-if="categ.child_id" t-attf-class="text-primary fa #{'fa-chevron-down' if categ.id in parent_category_ids else 'fa-chevron-right'}" />
            <a t-att-href="keep('/shop/category/' + slug(categ), category=0)" t-field="categ.name"></a>
            <ul t-if="categ.child_id" class="nav nav-pills nav-stacked nav-hierarchy" t-att-style="'display:block;' if categ.id in parent_category_ids else 'display:none;'">
                <t t-foreach="categ.child_id" t-as="categ">
                    <t t-call="website_sale.option_collapse_categories_recursive" />
                </t>
            </ul>
        </li>
    </template>

    <template id="option_collapse_products_categories" name="Collapsible Category List" inherit_id="website_sale.products_categories" active="False" customize_show="True">
        <xpath expr="//div[@id='products_grid_before']/ul" position="replace">
            <ul class="nav nav-pills nav-stacked mt16" id="o_shop_collapse_category">
                <li t-att-class=" '' if category else 'active' ">
                    <a t-att-href="keep('/shop',category=0)" class="o_not_editable">All Products</a>
                </li>
                <t t-foreach="categories" t-as="categ">
                    <t t-call="website_sale.option_collapse_categories_recursive" />
                </t>
            </ul>
        </xpath>
    </template>

    <template id="products_attributes" inherit_id="website_sale.products" active="False" customize_show="True" name="Product Attribute's Filters">
        <xpath expr="//div[@id='products_grid_before']" position="inside">
            <form class="js_attributes" method="get">
                <input type="hidden" name="search" t-att-value="search" />
                <ul class="nav nav-pills nav-stacked mt16">
                    <t t-foreach="attributes" t-as="a">
                        <li t-if="a.value_ids and len(a.value_ids) &gt; 1">
                            <div>
                                <strong t-field="a.name" />
                            </div>
                            <t t-if="a.type == 'select'">
                                <select class="form-control" name="attrib">
                                    <option value="" />
                                    <t t-foreach="a.value_ids" t-as="v">
                                        <option t-att-value="'%s-%s' % (a.id,v.id)" t-esc="v.name" t-att-selected="v.id in attrib_set" />
                                    </t>
                                </select>
                            </t>
                            <t t-if="a.type == 'radio'">
                                <ul class="nav nav-pills nav-stacked">
                                    <t t-foreach="a.value_ids" t-as="v">
                                        <li t-att-class="'active' if v.id in attrib_set else None">
                                            <label style="margin: 0 20px;">
                                                <input type="checkbox" name="attrib" t-att-value="'%s-%s' % (a.id,v.id)" t-att-checked="'checked' if v.id in attrib_set else None" />
                                                <span style="font-weight: normal" t-field="v.name" />
                                            </label>
                                        </li>
                                    </t>
                                </ul>
                            </t>
                            <t t-if="a.type == 'color'">
                                <t t-foreach="a.value_ids" t-as="v">
                                    <label t-attf-style="background-color:#{v.html_color or v.name}" t-attf-class="css_attribute_color #{'active' if v.id in attrib_set else ''}">
                                        <input type="checkbox" name="attrib" t-att-value="'%s-%s' % (a.id,v.id)" t-att-checked="'checked' if v.id in attrib_set else None" t-att-title="v.name" />
                                    </label>
                                </t>
                            </t>
                        </li>
                    </t>
                </ul>
            </form>
        </xpath>
        <xpath expr="//div[@id='products_grid_before']" position="attributes">
            <attribute name="class">col-md-3 hidden-xs</attribute>
        </xpath>
        <xpath expr="//div[@id='products_grid']" position="attributes">
            <attribute name="class">col-md-9</attribute>
        </xpath>
    </template>

    <template id="products_list_view" inherit_id="website_sale.products" active="False" customize_show="True" name="List View">
        <xpath expr="//div[@id='products_grid']//table" position="replace">
            <t t-foreach="products" t-as="product">
                <div class="oe_product oe_list oe_product_cart" t-att-data-publish="product.website_published and 'on' or 'off'">
                    <t t-call="website_sale.products_item">
                        <t t-set="show_publish" t-value="True" />
                    </t>
                </div>
            </t>
        </xpath>
    </template>

    <!-- /shop/product product page -->
    <template id="product_edit_options" inherit_id="website.user_navbar" name="Edit Product Options">
        <xpath expr="//li[@id='edit-page-menu']" position="after">
            <t t-if="main_object._name == 'product.template'" t-set="action" t-value="'product.product_template_action'" />
        </xpath>
    </template>
    <template id="product" name="Product">
        <t t-call="website.layout">
            <t t-set="additional_title" t-value="product.name" />
            <div itemscope="itemscope" itemtype="http://schema.org/Product" id="wrap" class="js_sale">
                <section t-attf-class="container mt8 oe_website_sale #{(compute_currency(product.lst_price) - product.website_price) &gt; 0.01 and website.get_current_pricelist().discount_policy == 'without_discount'  and 'discount'}" id="product_detail">
                    <div class="row">
                        <div class="col-sm-4">
                            <ol class="breadcrumb">
                                <li>
                                    <a t-att-href="keep(category=0)">Products</a>
                                </li>
                                <li t-if="category">
                                    <a t-att-href="keep('/shop/category/%s' % slug(category), category=0)" t-field="category.name" />
                                </li>
                                <li class="active">
                                    <span t-field="product.name" />
                                </li>
                            </ol>
                        </div>
                        <div class="col-sm-3 mb8">
                            <t t-call="website_sale.search" />
                        </div>
                        <div id="website_published_button" class="col-sm-3">
                        </div>
                        <div class="col-sm-2 text-right">
                            <t t-call="website_sale.pricelist_list" />
                        </div>
                    </div>
                    <div class="row">
                        <div class="col-sm-7">
                            <span itemprop="image" t-attf-content="{{request.httprequest.url_root}}web/image/product.template/{{product.id}}/image" t-field="product.image" t-options="{'widget': 'image', 'class': 'product_detail_img', 'alt-field': 'name', 'zoom': 'image'}" groups="!website_sale.group_website_multi_image"/>
                            <t groups="website_sale.group_website_multi_image">
                                <t t-set="variant_img" t-value="product.product_variant_id.image_variant"/>
                                <t t-set="image_ids"  t-value="product.product_image_ids"/>
                                <div id="o-carousel-product" class="carousel slide" data-ride="carousel" data-interval="0">
                                  <div class="carousel-outer">
                                    <div class="carousel-inner">
                                        <div t-if="variant_img" class="item active" itemprop="image" t-field="product.product_variant_id.image" t-options="{'widget': 'image', 'class': 'product_detail_img js_variant_img', 'alt-field': 'name', 'zoom': 'image', 'unique': product['__last_update'] + (product.product_variant_id['__last_update'] or '')}"/>
                                        <div t-attf-class="item#{'' if variant_img else ' active'}" itemprop="image" t-field="product.image" t-options="{'widget': 'image', 'class': 'product_detail_img', 'alt-field': 'name', 'zoom': 'image', 'unique': product['__last_update']}"/>
                                        <t t-if="len(image_ids)" t-foreach="image_ids" t-as="pimg">
                                            <div class="item" t-field="pimg.image" t-options='{"widget": "image", "class": "product_detail_img", "alt-field": "name", "zoom": "image" }'/>
                                        </t>
                                    </div>

                                    <t t-if="len(image_ids) or variant_img">
                                        <a class="carousel-control left" href="#o-carousel-product" role="button" data-slide="prev" >
                                            <span class="fa fa-chevron-left" aria-hidden="true"/>
                                            <span class="sr-only">Previous</span>
                                        </a>
                                        <a class="carousel-control right" href="#o-carousel-product" role="button" data-slide="next">
                                            <span class="fa fa-chevron-right" aria-hidden="true"/>
                                            <span class="sr-only">Next</span>
                                        </a>
                                    </t>
                                  </div>

                                  <ol class="carousel-indicators" t-if="len(image_ids) or variant_img">
                                    <li t-if="variant_img" data-target="#o-carousel-product" data-slide-to="0" class="active">
                                        <img class="img img-responsive js_variant_img_small" t-attf-src="/website/image/product.product/{{product.product_variant_id.id}}/image/90x90" t-att-alt="product.name"/>
                                    </li>
                                    <li data-target="#o-carousel-product" t-att-data-slide-to="1 if variant_img else 0" t-att-class="'' if variant_img else 'active'">
                                        <img class="img img-responsive" t-attf-src="/website/image/product.template/{{product.id}}/image/90x90" t-att-alt="product.name"/>
                                    </li>
                                    <t t-if="len(image_ids)" t-foreach="image_ids" t-as="pimg">
                                        <li data-target="#o-carousel-product" t-att-data-slide-to="pimg_index + (variant_img and 2 or 1)">
                                            <img class="img img-responsive" t-attf-src="/website/image/product.image/{{pimg.id}}/image/90x90" t-att-alt="pimg.name"/>
                                        </li>
                                    </t>
                                  </ol>
                                </div>
                            </t>
                        </div>
                        <div class="col-sm-5 col-lg-4 col-lg-offset-1" id="product_details">
                            <h1 itemprop="name" t-field="product.name">Product Name</h1>
                            <span itemprop="url" style="display:none;" t-esc="'%sshop/product/%s' % (request.httprequest.url_root, slug(product))"/>
                            <t t-set="attribute_value_ids" t-value="get_attribute_value_ids(product)"/>
                            <form action="/shop/cart/update" class="js_add_cart_variants" t-att-data-attribute_value_ids="attribute_value_ids" method="POST">
                                <input type="hidden" name="csrf_token" t-att-value="request.csrf_token()" />
                                <div class="js_product" t-if="product.product_variant_ids">
                                    <t t-placeholder="select">
                                        <input type="hidden" class="product_id" name="product_id" t-att-value="product.product_variant_id.id if len(product.product_variant_ids) == 1 else '0'" />
                                        <t t-call="website_sale.variants">
                                            <t t-set="ul_class" t-value="'nav-stacked'" />
                                        </t>
                                    </t>
                                    <t t-call="website_sale.product_price" />
                                    <p t-if="len(product.product_variant_ids) &gt; 1" class="css_not_available_msg bg-danger" style="padding: 15px;">This combination does not exist.</p>
                                    <a id="add_to_cart" class="btn btn-primary btn-lg mt8 js_check_product a-submit" href="#">Add to Cart</a>
                                </div>
                            </form>
                            <hr t-if="product.description_sale" />
                            <div class="o_not_editable">
                                <p t-field="product.description_sale" class="text-muted" />
                            </div>
                            <hr />
                            <p class="text-muted">
                              30-day money-back guarantee<br />
                              Free Shipping in U.S.<br />
                              Buy now, get in 2 days
                            </p>
                        </div>
                    </div>
                </section>
                <div itemprop="description" t-field="product.website_description" class="oe_structure mt16" id="product_full_description" />
                <t t-set="head">
                    <!-- Facebook and linkedin sharing data -->
                    <meta property="og:type" content="website" />
                    <meta property="og:url" t-att-content="request.httprequest.url" />
                    <meta property="og:image" t-attf-content="#{request.httprequest.url_root}web/image/product.template/#{product.id}/image" />
                    <meta property="og:description" t-att-content="product.description_sale" />
                    <!--  Twitter sharing data -->
                    <meta name="twitter:card" content="summary_large_image" />
                    <meta name="twitter:site" t-attf-content="@#{res_company.name}" />
                    <meta name="twitter:title" t-att-content="product.name" />
                    <meta name="twitter:description" t-att-content="product.description_sale" />
                    <meta name="twitter:image" t-attf-content="#{request.httprequest.url_root}web/image/product.template/#{product.id}/image" />
                </t>
            </div>
        </t>
    </template>

    <template inherit_id='website_sale.product' id="product_picture_magnify" customize_show="True" name="Activate Magnify">
        <xpath expr='//div[hasclass("js_sale")]' position='attributes'>
            <attribute name="class" separator=" " add="ecom-zoomable zoomodoo-hover" />
        </xpath>
    </template>

    <template id="recommended_products" inherit_id="website_sale.product" customize_show="True" name="Alternative Products">
        <xpath expr="//div[@id='product_full_description']" position="after">
            <div class="container mt32" t-if="product.alternative_product_ids">
                <h3>Alternative Products:</h3>
                <div class="row mt16" style="">
                    <t t-foreach="product.alternative_product_ids" t-as="alt_product">
                        <div class="col-md-2 thumbnail" style="width: 170px; height:130px; float:left; display:inline; margin-right: 10px; overflow:hidden;">
                            <div class="mt16 text-center" style="height: 100%;">
                                <div t-field="alt_product.image_small" t-options="{'widget': 'image', 'class': 'img-rounded shadow o_alternative_product' }" />
                                <h5>
                                    <a t-attf-href="/shop/product/#{ slug(alt_product) }" style="display: block">
                                        <span t-att-title="alt_product.name" t-field="alt_product.name" class="o_text_overflow" style="display: block;" />
                                    </a>
                                </h5>
                            </div>
                        </div>
                    </t>
                </div>
            </div>
        </xpath>
    </template>

    <template id="product_attributes" inherit_id="website_sale.product" name="Product attributes">
        <xpath expr="//p[@t-field='product.description_sale']" position="after">
            <hr t-if="sum([(1 if len(l.value_ids)==1 else 0) for l in product.attribute_line_ids])" id='hr_product_attributes_simple'/>
            <p class="text-muted" id="product_attributes_simple">
                <t t-foreach="product.attribute_line_ids.sorted(key=lambda x: x.attribute_id.sequence)" t-as="variant_id">
                    <t t-if="len(variant_id.value_ids)==1">
                        <span t-field="variant_id.attribute_id" />: <span t-field="variant_id.value_ids[0].name" /><br /></t>
                </t>
            </p>
        </xpath>
    </template>

    <!-- Product options: OpenChatter -->
    <template id="product_comment" inherit_id="website_sale.product" active="False" customize_show="True" name="Discussion and Rating">
        <xpath expr="//div[@t-field='product.website_description']" position="after">
            <div class="o_shop_discussion_rating">
                <section class="container mt16 mb16">
                    <hr/>
                    <div class="row">
                        <div class="col-md-8 col-md-offset-2">
                            <t t-call="portal.message_thread">
                                <t t-set="object" t-value="product"/>
                                <t t-set="display_rating" t-value="True"/>
                            </t>
                        </div>
                    </div>
                </section>
            </div>
        </xpath>
    </template>

    <template id="product_quantity" inherit_id="website_sale.product" customize_show="True" name="Select Quantity">
      <xpath expr="//a[@id='add_to_cart']" position="before">
        <div class="css_quantity input-group oe_website_spinner" contenteditable="false">
            <a t-attf-href="#" class="mb8 input-group-addon js_add_cart_json">
                <i class="fa fa-minus"></i>
            </a>
            <input type="text" class="form-control quantity" data-min="1" name="add_qty" value="1"/>
            <a t-attf-href="#" class="mb8 input-group-addon float_left js_add_cart_json">
                <i class="fa fa-plus"></i>
            </a>
        </div>
      </xpath>
    </template>

    <template id="product_price">
      <div itemprop="offers" itemscope="itemscope" itemtype="http://schema.org/Offer" class="product_price mt16">
          <h4 class="oe_price_h4 css_editable_mode_hidden">
              <span class="text-danger oe_default_price" style="text-decoration: line-through; white-space: nowrap;"
                t-esc="compute_currency(product.website_public_price)" t-options="{'widget': 'monetary', 'display_currency': website.get_current_pricelist().currency_id, 'from_currency': website.currency_id}" t-att-style="'text-decoration: line-through; white-space: nowrap; ' + '' if product.website_price_difference and website.get_current_pricelist().discount_policy == 'without_discount' else 'display: none;'"
              />
              <b class="oe_price" style="white-space: nowrap;" t-esc="product.website_price" t-options="{'widget': 'monetary', 'display_currency': website.currency_id}"/>
              <span itemprop="price" style="display:none;" t-esc="product.website_price"/>
              <span itemprop="priceCurrency" style="display:none;" t-esc="website.currency_id.name"/>
          </h4>
          <h4 class="css_non_editable_mode_hidden decimal_precision" t-att-data-precision="str(product.currency_id.decimal_places)">
            <span t-field="product.lst_price"
                t-options='{
                   "widget": "monetary",
                   "display_currency": product.currency_id,
               }'/>
          </h4>
          <h4 class="hidden oe_not_available bg-warning">Product not available</h4>
      </div>
    </template>

    <template id="product_variants" inherit_id="website_sale.product" active="False" customize_show="True" name="List View of Variants">
      <xpath expr="//t[@t-placeholder='select']" position="replace">
        <input type="hidden" t-if="len(product.product_variant_ids) == 1" class="product_id" name="product_id" t-att-value="product.product_variant_id.id"/>
        <t t-if="len(product.product_variant_ids) &gt; 1">
          <label label-default="label-default" class="radio" t-foreach="product.product_variant_ids" t-as="variant_id">
            <input type="radio" name="product_id" class="js_product_change" t-att-checked="'checked' if variant_id_index == 0 else None" t-att-value="variant_id.id" t-att-data-lst_price="variant_id.lst_price" t-att-data-price="variant_id.price"/>
            <span t-esc="variant_id.name_get()[0][1]"/>
            <span class="badge" t-if="variant_id.price_extra">
              <t t-esc="variant_id.price_extra > 0 and '+' or ''"/><span t-field="variant_id.price_extra" style="white-space: nowrap;" t-options='{
                    "widget": "monetary",
                    "from_currency": product.currency_id,
                    "display_currency": website.currency_id
                  }'/>
            </span>
          </label>
        </t>
      </xpath>
    </template>

    <template id="variants">
      <t t-set="attribute_value_ids" t-value="get_attribute_value_ids(product)"/>
      <ul t-attf-class="list-unstyled js_add_cart_variants #{ul_class}" t-att-data-attribute_value_ids="attribute_value_ids">
        <t t-foreach="product.attribute_line_ids.sorted(key=lambda x: x.attribute_id.sequence)" t-as="variant_id">
          <li t-if="len(variant_id.value_ids) > 1">

            <strong t-field="variant_id.attribute_id.name"/>

            <t t-if="variant_id.attribute_id.type == 'select'">
              <select t-attf-class="form-control #{'js_variant_change' if variant_id.attribute_id.create_variant else ''}" t-att-name="'attribute-%s-%s' % (product.id, variant_id.attribute_id.id)">
                <t t-foreach="variant_id.value_ids" t-as="value_id">
                  <option t-att-value="value_id.id">
                      <span t-field="value_id.name"/>
                      <span t-if="value_id.price_extra">
                          <t t-esc="value_id.price_extra > 0 and '+' or ''"/><span t-field="value_id.price_extra" style="white-space: nowrap;" t-options='{
                                   "widget": "monetary",
                                    "from_currency": product.currency_id,
                                   "display_currency": website.currency_id
                               }'/>
                      </span>
                  </option>
                </t>
              </select>
            </t>

            <t t-if="variant_id.attribute_id.type == 'radio'">
              <ul class="list-unstyled">
                  <t t-set="inc" t-value="0"/>
                  <t t-foreach="variant_id.value_ids" t-as="value_id">
                      <li class="form-group js_attribute_value" style="margin: 0;">
                          <label class="control-label" style="margin: 0 20px;">
                              <input type="radio" t-att-class="'js_variant_change' if variant_id.attribute_id.create_variant else None" t-att-checked="'checked' if not inc else None" t-att-name="'attribute-%s-%s' % (product.id, variant_id.attribute_id.id)" t-att-value="value_id.id" style="vertical-align: top; margin-right: 10px;"/>
                              <span t-field="value_id.name"/>
                              <span class="badge" t-if="value_id.price_extra">
                                  <t t-esc="value_id.price_extra > 0 and '+' or ''"/><span t-field="value_id.price_extra" style="white-space: nowrap;" t-options='{
                                          "widget": "monetary",
                                          "from_currency": product.currency_id,
                                          "display_currency": website.currency_id
                                       }'/>
                              </span>
                          </label>
                      </li>
                      <t t-set="inc" t-value="inc+1"/>
                  </t>
              </ul>
            </t>

            <t t-if="variant_id.attribute_id.type == 'color'">
              <ul class="list-inline">
                  <t t-set="inc" t-value="0"/>
                  <li t-foreach="variant_id.value_ids" t-as="value_id">
                      <label t-attf-style="background-color:#{value_id.html_color or value_id.name}"
                          t-attf-class="css_attribute_color #{'active' if not inc else ''}">
                        <input type="radio" t-att-class="'js_variant_change' if variant_id.attribute_id.create_variant else None"
                          t-att-checked="'checked' if not inc else None"
                          t-att-name="'attribute-%s-%s' % (product.id, variant_id.attribute_id.id)"
                          t-att-value="value_id.id"
                          t-att-title="value_id.name"/>
                      </label>
                      <t t-set="inc" t-value="inc+1"/>
                  </li>
              </ul>
            </t>

          </li>
        </t>
      </ul>
    </template>

    <template id="wizard_checkout" name="Wizard Checkout">
        <t t-set="website_sale_order" t-value="website.sale_get_order()"/>
        <ul class="wizard pull-right hidden-xs">
            <li t-att-class="step==10 and 'text-primary' or 'text-muted'" id="step10">
                <t t-set="step_review_order" t-value="step&gt;10 and step&lt;50"/>
                <a t-att-href="step_review_order and '/shop/cart' or '#'" t-att-class="step_review_order and 'text-success' or 'o_link_disable'">
                    <span>Review Order</span>
                </a>
                <span class="chevron"/>
            </li>
            <li t-att-class="(step==20 and 'text-primary') or 'text-muted'" id="step20">
                <!-- why website_sale_order is not set here ? -->
                <t t-set="step_billing" t-value="step&gt;20 and step&lt;50"/>
                <a t-att-href="step_billing and '/shop/checkout' or '#'" t-att-class="step_billing and 'text-success' or ('o_link_disable' + ('' if step == 20 else ' text-muted'))">
                    <!-- billing if not loggedin - TODO -->
                    <t t-set="website_sale_order" t-value="website.sale_get_order()" />
                    <span>Billing</span>
                    <t t-if="not website_sale_order or not website_sale_order.website_order_line or not website_sale_order.only_services"><span> &amp; Shipping</span></t>
                    <span class="chevron"/>
                </a>
            </li>
            <li t-att-class="(step==40 and 'text-primary') or 'text-muted'" id="step40">
                Payment<span class="chevron"></span>
            </li>
            <li t-att-class="(step==50 and 'text-primary') or 'text-muted'" id="step50">
                Confirmation<span class="chevron"></span>
            </li>
        </ul>
    </template>

    <template id="extra_info" name="Checkout Extra Info">
        <t t-call="website.layout">
            <t t-set="no_footer">1</t>
            <div id="wrap">
                <div class="container oe_website_sale">
                    <div class="row">
                        <div class="col-md-8 col-md-offset-2 oe_cart">
                            <div class='row'>
                                <t t-call="website_sale.wizard_checkout">
                                    <t t-set="step" t-value="30"/>
                                </t>
                            </div>
                            <div class="row">
                                <div class='col-md-12 o_website_sale_rightfit'>
                                    <h2 class="mb8 mt8">Extra Step</h2>
                                    <form action="/website_form/" method="post" class="s_website_form form-horizontal container-fluid" enctype="multipart/form-data" data-force_action="shop.sale.order" data-model_name="sale.order" data-success_page="/shop/payment">
                                        <div class="form-group form-field o_website_form_custom">
                                            <div class="col-md-3 col-sm-4 text-right-not-xs">
                                                <label class="control-label" for="client_order_ref">Your Reference</label>
                                            </div>
                                            <div class="col-md-7 col-sm-8">
                                                <input type="text" class="form-control o_website_form_input" name="client_order_ref"/>
                                            </div>
                                        </div>
                                        <div class="form-group form-field o_website_form_custom">
                                            <div class="col-md-3 col-sm-4 text-right-not-xs">
                                                <label class="control-label" for="Give us your feedback...">Give us your feedback...</label>
                                            </div>
                                            <div class="col-md-7 col-sm-8">
                                                <textarea class="form-control o_website_form_input" name="Give us your feedback..." />
                                            </div>
                                        </div>
                                        <div class="form-group form-field o_website_form_custom">
                                            <div class="col-md-3 col-sm-4 text-right-not-xs">
                                                <label class="control-label" for="a_document">A document to provide</label>
                                            </div>
                                            <div class="col-md-7 col-sm-8">
                                                <input type="file" class="form-control o_website_form_input" name="a_document" />
                                            </div>
                                        </div>
                                        <div class="form-group">
                                            <div class="col-md-3 col-sm-4">
                                            </div>
                                            <div class="col-md-7 col-sm-8">
                                                <a href="/shop/checkout" class="btn btn-default mb32 pull-left"><span class="fa fa-long-arrow-left" /> Previous</a>
                                                <a class="btn btn-primary pull-right mb32 o_website_form_send" href="/shop/confirm_order">Next <span class="fa fa-long-arrow-right" /></a>
                                            </div>
                                        </div>
                                    </form>
                                </div>
                            </div>
                            <!--
                                Sample Code to re-inject previous value is needed.
                                <script>
                                    $("input[name='client_order_ref']").val(_.unescape('<t t-esc="escape(website_sale_order.client_order_ref or '') or ''"/>'));
                                </script>
                            -->
                        </div>
                    </div>
                </div>
            </div>
            <div class="oe_structure row" />
        </t>
    </template>

    <template id="extra_info_option" name="Extra Step Option" inherit_id="wizard_checkout" active="False" customize_show="True">
        <xpath expr="//li[@id='step40']" position="replace">
            <li t-att-class="(step==40 and 'text-primary') or 'text-muted'" id="step40">
                <t t-if="step&gt;40 and step&lt;50">
                    <a href="/shop/payment" class="text-success">
                        Payment<span class="chevron"></span>
                    </a>
                </t>
                <t t-if="not (step&gt;40 and step&lt;50)">
                    Payment<span class="chevron"></span>
                </t>
            </li>
        </xpath>
        <xpath expr="//li[@id='step20']" position="after">
            <li t-att-class="(step==30 and 'text-primary') or 'text-muted'" id="step30">
                <t t-if="step&gt;30 and step&lt;50">
                    <a href="/shop/extra_info" class="text-success">
                        Extra Info<span class="chevron"></span>
                    </a>
                </t>
                <t t-if="not (step&gt;30 and step&lt;50)">
                    Extra Info<span class="chevron"></span>
                </t>
            </li>
        </xpath>
    </template>

    <template id="cart_lines" name="Shopping Cart Lines">
        <div t-if="not website_sale_order or not website_sale_order.website_order_line" class="js_cart_lines well well-lg">
          Your cart is empty!
        </div>
        <table class="table table-striped table-condensed js_cart_lines" id="cart_products" t-if="website_sale_order and website_sale_order.website_order_line">
            <thead>
                <tr>
                    <th class="td-img">Product</th>
                    <th></th>
                    <th class="text-center td-qty">Quantity</th>
                    <th class="text-center td-price">Price</th>
                </tr>
            </thead>
            <tbody>
                <t t-foreach="website_sale_order.website_order_line" t-as="line">
                    <tr>
                        <td colspan="2" t-if="not line.product_id.product_tmpl_id" class='td-img'></td>
                        <td align="center" t-if="line.product_id.product_tmpl_id" class='td-img'>
                            <span t-field="line.product_id.image_small" t-options="{'widget': 'image', 'class': 'img-rounded'}" />
                        </td>
                        <td t-if="line.product_id.product_tmpl_id" class='td-product_name'>
                            <div>
                                <a t-attf-href="/shop/product/#{ slug(line.product_id.product_tmpl_id) }">
                                    <strong t-esc="line.product_id.with_context(display_default_code=False).display_name" />
                                </a>
                            </div>
                            <div class="text-muted hidden-xs small">
                                <t t-foreach="line.name.splitlines()[1:]" t-as="name_line">
                                    <span><t t-esc="name_line"/></span><br/>
                                </t>
                            </div>
                            <a href='#' class='js_delete_product hidden-xs no-decoration'> <small><i class='fa fa-trash-o'></i> Remove</small></a>
                        </td>
                        <td class="text-center td-qty">
                            <div class="css_quantity input-group oe_website_spinner">
                                <a t-attf-href="#" class="mb8 input-group-addon js_add_cart_json hidden-xs">
                                    <i class="fa fa-minus"></i>
                                </a>
                                <input type="text" class="js_quantity form-control quantity" t-att-data-line-id="line.id" t-att-data-product-id="line.product_id.id" t-att-value="int(line.product_uom_qty) == line.product_uom_qty and int(line.product_uom_qty) or line.product_uom_qty" />
                                <a t-attf-href="#" class="mb8 input-group-addon float_left js_add_cart_json hidden-xs">
                                    <i class="fa fa-plus"></i>
                                </a>
                            </div>
                        </td>
                        <td class="text-center td-price" name="price">
                            <t t-if="(compute_currency(line.product_id.lst_price) - line.price_reduce ) &gt; 0.01  and website.get_current_pricelist().discount_policy=='without_discount'">
                                <del t-attf-class="#{'text-danger mr8'}" style="white-space: nowrap;" t-esc="compute_currency(line.product_id.website_public_price)" t-options="{'widget': 'monetary', 'display_currency': website.get_current_pricelist().currency_id, 'from_currency': website.currency_id}" />
                            </t>
                            <span t-field="line.price_reduce_taxexcl" style="white-space: nowrap;" t-options="{'widget': 'monetary', 'from_currency': website_sale_order.pricelist_id.currency_id, 'display_currency': website.currency_id}" groups="sale.group_show_price_subtotal" />
                            <span t-field="line.price_reduce_taxinc" style="white-space: nowrap;" t-options="{'widget': 'monetary', 'from_currency': website_sale_order.pricelist_id.currency_id, 'display_currency': website.currency_id}" groups="sale.group_show_price_total" />
                        </td>
                    </tr>
                </t>
            </tbody>
        </table>
        <div class="js_cart_lines row">
            <t t-call="website_sale.total">
                <t t-set='extra_class' t-value='"col-xs-12 col-sm-5 col-sm-push-7"'/>
                <t t-set='redirect'>/shop/cart</t>
            </t>
        </div>
    </template>

    <template id="cart" name="Shopping Cart">
        <t t-call="website.layout">
            <div id="wrap">
                <div class="container oe_website_sale">
                    <div class="row">
                        <div class="col-md-8 col-md-offset-2 oe_cart">
                            <div class="row">
                                <t t-call="website_sale.wizard_checkout">
                                    <t t-set="step" t-value="10" />
                                </t>
                            </div>
                            <div class="row">
                                <div class="col-md-12 o_website_sale_rightfit">
                                    <h2 class="mb8 mt8">Shopping Cart</h2>
                                    <div t-if="abandoned_proceed or access_token" class="mt8 mb8 alert alert-info"> <!-- abandoned cart choices -->
                                        <t t-if="abandoned_proceed">
                                            <p>Your previous cart has already been completed.</p>
                                            <p t-if="website_sale_order">Please proceed your current cart.</p>
                                        </t>
                                        <t t-if="access_token">
                                            <p>This is your current cart.</p>
                                            <p>
                                                <strong><a t-attf-href="/shop/cart/?access_token=#{access_token}&amp;revive=squash">Click here</a></strong> if you want to restore your previous cart. Your current cart will be replaced with your previous cart.</p>
                                            <p>
                                                <strong><a t-attf-href="/shop/cart/?access_token=#{access_token}&amp;revive=merge">Click here</a></strong> if you want to merge your previous cart into current cart.
                                            </p>
                                        </t>
                                    </div>
                                    <t t-call="website_sale.cart_lines" />
                                    <div class="clearfix" />
                                    <a t-if="not optional_products and website_sale_order and website_sale_order.website_order_line" class="btn btn-primary pull-right mb32 mr8" href="/shop/checkout">
                                        <span class="hidden-xs">Process Checkout</span>
                                        <span class="visible-xs-inline">Checkout</span>
                                        <span class="fa fa-long-arrow-right" />
                                    </a>
                                    <div class="oe_structure" />
                                </div>
                            </div>
                        </div>
                    </div>
                </div>
                <div class="oe_structure" />
            </div>
        </t>
    </template>

    <template id="cart_popover" name="Cart Popover">
        <div t-if="not website_sale_order or not website_sale_order.website_order_line" class="well well-lg">
                  Your cart is empty!
                </div>
        <t t-if="website_sale_order and website_sale_order.website_order_line">
            <t t-foreach="website_sale_order.website_order_line" t-as="line">
                <div class="row mb8 cart_line">
                    <div class="col-xs-3">
                        <span t-field="line.product_id.image_small" t-options="{'widget': 'image', 'class': 'img-rounded'}" />
                    </div>
                    <div class="col-xs-9">
                        <a t-attf-href="/shop/product/#{ slug(line.product_id.product_tmpl_id) }">
                            <span t-esc="line.product_id.with_context(display_default_code=False).display_name" class="h6" />
                        </a>
                        <br />
                        <small>Qty: <t t-esc="int(line.product_uom_qty) == line.product_uom_qty and int(line.product_uom_qty) or line.product_uom_qty" /></small>
                    </div>
                </div>
            </t>
            <div class="text-center">
                <span class="h5">
                    <t t-call="website_sale.total">
                        <t t-set='hide_coupon'>True</t>
                    </t>
                </span>
                <a class="btn btn-primary" href="/shop/cart">
                       View Cart (<t t-esc="website_sale_order.cart_quantity" /> items)
                     </a>
            </div>
        </t>
    </template>

    <template id="suggested_products_list" inherit_id="website_sale.cart_lines" customize_show="True" name="Alternative Products in my cart">
        <xpath expr="//table[@id='cart_products']" position="after">
            <h5 class='text-muted js_cart_lines' t-if="suggested_products">Suggested Accessories:</h5>
            <table t-if="suggested_products" class="js_cart_lines table table-striped table-condensed">
                <tbody>
                    <tr t-foreach="suggested_products" t-as="product">
                        <td class='td-img'>
                            <a t-attf-href="/shop/product/#{ slug(product.product_tmpl_id) }">
                                <span t-field="product.image_small" t-options="{'widget': 'image', 'class': 'img-rounded'}" />
                            </a>
                        </td>
                        <td class='td-product_name'>
                            <div>
                                <a t-attf-href="/shop/product/#{ slug(product.product_tmpl_id) }">
                                    <strong t-field="product.display_name" />
                                </a>
                            </div>
                            <div class="text-muted hidden-xs" t-field="product.description_sale" />
                        </td>
                        <td class='td-price'>
                            <t t-if="product.website_price_difference  and website.get_current_pricelist().discount_policy=='without_discount'">
                                <del class="text-danger mr8" style="white-space: nowrap;" t-field="product.lst_price" t-options="{'widget': 'monetary','from_currency': product.currency_id, 'display_currency': website.currency_id}" />
                            </t>
                            <span t-field="product.website_price" style="white-space: nowrap;" t-options="{'widget': 'monetary','display_currency': website.currency_id}" />
                        </td>
                        <td class="col-md-2 col-sm-3 col-xs-4 text-center">
                            <input class="js_quantity" name="product_id" t-att-data-product-id="product.id" type="hidden" />
                            <a class="btn btn-link js_add_suggested_products">
                                <strong>Add to Cart</strong>
                            </a>
                        </td>
                    </tr>
                </tbody>
            </table>
        </xpath>
    </template>

    <template id="continue_shopping" inherit_id="website_sale.cart" customize_show="True" name="Continue Shopping Button">
        <xpath expr="//a[@href='/shop/checkout']" position="before">
            <a href="/shop" class="btn btn-default mb32">
                <span class="fa fa-long-arrow-left" />
                <span class="hidden-xs">Continue Shopping</span>
                <span class="visible-xs-inline">Continue</span>
            </a>
        </xpath>
    </template>

    <template id='coupon_form' name='Coupon form'>
        <t t-if="request.params.get('code_not_available')" name="code_not_available">
            <p class="bg-warning">This promo code is not available</p>
        </t>
        <form t-att-action="'/shop/pricelist%s' % (redirect and '?r=' + redirect or '')"
            method="post" class="mb32" name="coupon_code">
            <input type="hidden" name="csrf_token" t-att-value="request.csrf_token()" />
            <div class="input-group">
                <input name="promo" class="form-control" type="text" placeholder="code..." t-att-value="website_sale_order.pricelist_id.code or None" />
                <div class="input-group-btn">
                    <a class="btn btn-default a-submit">Apply</a>
                </div>
            </div>
        </form>
    </template>

    <template id="checkout">
        <t t-call="website.layout">
            <t t-set="additional_title">Shop - Checkout</t>
            <t t-set="no_footer">1</t>
            <div id="wrap">
                <div class="container oe_website_sale">
                    <t t-set="same_shipping" t-value="bool(order.partner_shipping_id==order.partner_id or only_services)" />
                    <div class="row">
                        <div class="col-md-8 col-md-offset-2 oe_cart">
                            <div class='row'>
                                <t t-call="website_sale.wizard_checkout">
                                    <t t-set="step" t-value="20" />
                                </t>
                            </div>
                            <div class="row">
                                <div class="col-md-12">
                                    <h2 class="page-header mt8">Billing Address</h2>
                                </div>
                                <div class="col-md-6 one_kanban">
                                    <t t-call="website_sale.address_kanban">
                                        <t t-set='contact' t-value="order.partner_id"/>
                                        <t t-set='selected' t-value="1"/>
                                        <t t-set='readonly' t-value="1"/>
                                    </t>
                                </div>
                            </div>
                            <t t-if="not only_services" groups="sale.group_delivery_invoice_address">
                                <div class="row">
                                    <div class="col-md-12">
                                        <h2 class="page-header mt16 mb4">Shipping Address
                                        </h2>
                                    </div>
                                </div>
                                <div class="row all_shipping">
                                    <div class="col-md-12">
                                        <div class="row mt8">
                                            <div class="col-sm-12 col-md-12 one_kanban">
                                                <form action="/shop/address" method="post" class=''>
                                                    <input type="hidden" name="csrf_token" t-att-value="request.csrf_token()" />
                                                    <a class='a-submit btn btn-default mb16 btn-block'>
                                                        <i class="fa fa-plus-square" aria-hidden="true"></i> Add an address
                                                    </a>
                                                </form>
                                            </div>
                                            <t t-foreach="shippings" t-as="ship">
                                                <div class="col-sm-12 col-md-6 one_kanban">
                                                    <t t-call="website_sale.address_kanban">
                                                        <t t-set="actual_partner" t-value="order.partner_id" />
                                                        <t t-set='contact' t-value="ship"/>
                                                        <t t-set='selected' t-value="order.partner_shipping_id==ship"/>
                                                        <t t-set='readonly' t-value="bool(len(shippings)==1)"/>
                                                        <t t-set='edit_billing' t-value="bool(ship==order.partner_id)"/>
                                                    </t>
                                                </div>
                                            </t>
                                        </div>
                                    </div>
                                </div>
                            </t>
                            <div class="clearfix" />
                            <div>
                                <a href="/shop/cart" class="btn btn-default mb32">
                                    <span class="fa fa-long-arrow-left" /> Return to Cart</a>
                                <a class="btn btn-primary pull-right mb32 " href="/shop/confirm_order">Confirm <span class="fa fa-long-arrow-right" /></a>
                            </div>
                        </div>
                    </div>
                </div>
            </div>
        </t>
    </template>

    <template id="address_kanban" name="Kanban address">
            <form action="/shop/checkout" method="POST" class='hide'>
                <input type="hidden" name="csrf_token" t-att-value="request.csrf_token()" />
                <input type="hidden" name="partner_id" t-att-value="contact.id" />
                <t t-if='edit_billing'>
                    <input type="hidden" name="callback" value="/shop/checkout?use_billing" />
                </t>
                <input type='submit'/>
            </form>
            <a t-if="not actual_partner or (ship.id in actual_partner.ids + actual_partner.child_ids.ids)" class='btn btn-link pull-right fa fa-edit js_edit_address no-decoration' title="Edit this address"></a>
            <div t-att-class="'panel panel-default %s' % (selected and 'border_primary' or 'js_change_shipping')">
                <div class='panel-body' style='min-height: 130px;'>
                    <t t-esc="contact" t-options="dict(widget='contact', fields=['name', 'address'], no_marker=True)"/>
                </div>
                <div class='panel-footer' t-if='not readonly'>
                    <span class='btn-ship' t-att-style="'' if selected else 'display:none;'">
                        <a class="btn btn-block btn-primary">
                            <i class='fa fa-check'></i> Ship to this address
                        </a>
                    </span>
                    <span class='btn-ship' t-att-style="'' if not selected else 'display:none;'">
                        <a class="btn btn-block btn-default">
                            Select this address
                        </a>
                    </span>
                </div>
            </div>
    </template>

    <template id="address" name="Address Management">
        <t t-set="no_footer">1</t>
        <t t-call="website.layout">
            <div id="wrap">
                <div class="container oe_website_sale">
                    <div class="row">
                        <div class="col-md-8 col-md-offset-2 oe_cart">
                    <div class='row'>
                        <t t-call="website_sale.wizard_checkout">
                            <t t-set="step" t-value="20" />
                        </t>
                    </div>
                            <div class="row">
                                <t t-if="mode == ('new', 'billing')">
                                    <h2 class="page-header mt8 ml16">Your Address
                                        <small> or </small>
                                        <a href='/web/login?redirect=/shop/checkout' class='btn btn-primary' style="margin-top: -11px">Log In</a>
                                    </h2>
                                </t>
                                <t t-if="mode == ('edit', 'billing')">
                                    <h2 class="page-header mt8 ml16">Your Address</h2>
                                </t>
                                <t t-if="mode[1] == 'shipping'">
                                    <h2 class="page-header mt8 ml16">Shipping Address </h2>
                                </t>
                                <t t-if="error" t-foreach="error.get('error_message', [])" t-as="err">
                                    <h4 class="text-danger" t-esc="err" />
                                </t>
                                <form name="/shop/checkout" method="post" class="checkout_autoformat">
                                    <div t-attf-class="form-group #{error.get('name') and 'has-error' or ''} col-md-12 div_name">
                                        <label class="control-label" for="name">Name</label>
                                        <input type="text" name="name" class="form-control" t-att-value="'name' in checkout and checkout['name']" />
                                    </div>
                                    <div class="clearfix" />
                                    <t t-if="mode[1] == 'billing'">
                                        <div t-attf-class="form-group #{error.get('email') and 'has-error' or ''} col-md-6" id="div_email">
                                            <label class="control-label" for="email">Email</label>
                                            <input type="email" name="email" class="form-control" t-att-value="'email' in checkout and checkout['email']" />
                                        </div>
                                    </t>
                                    <div t-attf-class="form-group #{error.get('phone') and 'has-error' or ''} col-md-6" id="div_phone">
                                        <label class="control-label" for="phone">Phone</label>
                                        <input type="tel" name="phone" class="form-control" t-att-value="'phone' in checkout and checkout['phone']" />
                                    </div>
                                    <div class="clearfix" />
                                    <t t-if="mode == ('new', 'billing')">
                                        <div t-attf-class="form-group #{error.get('company_name') and 'has-error' or ''} col-md-6">
                                            <label class="control-label font-weight-normal label-optional" for="company_name">Company Name</label>
                                            <input type="text" name="company_name" class="form-control" t-att-value="'company_name' in checkout and checkout['company_name']" />
                                        </div>
                                        <div t-attf-class="form-group #{error.get('vat') and 'has-error' or ''} col-md-6 div_vat">
                                            <label class="control-label font-weight-normal label-optional" for="vat">TIN / VAT </label>
                                            <input type="text" name="vat" class="form-control" t-att-value="'vat' in checkout and checkout['vat']" />
                                        </div>
                                    </t>
                                    <div class="clearfix" />
                                    <div t-attf-class="form-group #{error.get('street') and 'has-error' or ''} col-md-12 div_street">
                                        <label class="control-label" for="street">Street <span class="hidden-xs"> and Number</span></label>
                                        <input type="text" name="street" class="form-control" t-att-value="'street' in checkout and checkout['street']" />
                                    </div>
                                    <div t-attf-class="form-group #{error.get('street2') and 'has-error' or ''} col-md-12 div_street2">
                                        <label class="control-label label-optional" for="street2">Street 2</label>
                                        <input type="text" name="street2" class="form-control" t-att-value="'street2' in checkout and checkout['street2']" />
                                    </div>
                                    <div class="clearfix" />
                                    <t t-set='zip_city' t-value='country and [x for x in country.get_address_fields() if x in ["zip", "city"]] or ["city", "zip"]'/>
                                    <t t-if="'zip' in zip_city and zip_city.index('zip') &lt; zip_city.index('city')">
                                        <div t-attf-class="form-group #{error.get('zip') and 'has-error' or ''} col-sm-4 div_zip">
                                            <label class="control-label label-optional" for="zip">Zip Code</label>
                                            <input type="text" name="zip" class="form-control" t-att-value="'zip' in checkout and checkout['zip']" />
                                        </div>
                                    </t>
                                    <div t-attf-class="form-group #{error.get('city') and 'has-error' or ''} col-sm-8 div_city">
                                        <label class="control-label" for="city">City</label>
                                        <input type="text" name="city" class="form-control" t-att-value="'city' in checkout and checkout['city']" />
                                    </div>
                                    <t t-if="'zip' in zip_city and zip_city.index('zip') &gt; zip_city.index('city')">
                                        <div t-attf-class="form-group #{error.get('zip') and 'has-error' or ''} col-sm-4 div_zip">
                                            <label class="control-label label-optional" for="zip">Zip Code</label>
                                            <input type="text" name="zip" class="form-control" t-att-value="'zip' in checkout and checkout['zip']" />
                                        </div>
                                    </t>
                                    <div class="clearfix" />
                                    <div t-attf-class="form-group #{error.get('country_id') and 'has-error' or ''} col-md-6 div_country">
                                        <label class="control-label" for="country_id">Country</label>
                                        <select id="country_id" name="country_id" class="form-control">
                                            <option value="">Country...</option>
                                            <t t-foreach="countries" t-as="c">
                                                <option t-att-value="c.id" t-att-selected="c.id == (country and country.id or -1)">
                                                    <t t-esc="c.name" />
                                                </option>
                                            </t>
                                        </select>
                                    </div>
                                    <div t-attf-class="form-group #{error.get('state_id') and 'has-error' or ''} col-md-6 div_state" t-att-style="(not country or not country.state_ids) and 'display: none'">
                                        <label class="control-label" for="state_id">State / Province</label>
                                        <select name="state_id" class="form-control" data-init="1">
                                            <option value="">State / Province...</option>
                                            <t t-foreach="country and country.state_ids or []" t-as="s">
                                                <option t-att-value="s.id" t-att-selected="s.id == ('state_id' in checkout and country and checkout['state_id'] != '' and int(checkout['state_id']))">
                                                    <t t-esc="s.name" />
                                                </option>
                                            </t>
                                        </select>
                                    </div>

                                    <input type="hidden" name="csrf_token" t-att-value="request.csrf_token()" />
                                    <input type="hidden" name="submitted" value="1" />
                                    <input type="hidden" name="partner_id" t-att-value="partner_id or '0'" />
                                    <input type="hidden" name="callback" t-att-value="callback" />
                                    <!-- Example -->
                                    <input type="hidden" name="field_required" t-att-value="mode[1] == 'billing' and 'phone,name' or ''" />

                                    <div class="clearfix"/>
                                    <div style='padding: 0 15px'>
                                        <a t-att-href="mode == ('new', 'billing') and '/shop/cart' or '/shop/checkout'" class="btn btn-default mb32">
                                            <span class="fa fa-long-arrow-left" /> Back
                                        </a>
                                        <a class="btn btn-primary pull-right mb32 a-submit a-submit-disable a-submit-loading">
                                            <span>Next </span><span class="fa fa-long-arrow-right" />
                                        </a>
                                    </div>
                                </form>
                            </div>
                        </div>
                    </div>
                </div>
            </div>
        </t>
    </template>
    <template id="payment" name="Payment">
        <t t-call="website.layout">
            <t t-set="additional_title">Shop - Select Payment Acquirer</t>
            <t t-set="no_footer">1</t>

            <div id="wrap">
                <div class="container oe_website_sale">
                    <div class="row">
                        <div class="col-md-offset-2 col-lg-8 col-sm-9" t-if="errors">
                            <t t-foreach="errors" t-as="error">
                                <div class="alert alert-danger" t-if="error">
                                    <h4>
                                        <t t-esc="error[0]" />
                                    </h4>
                                    <t t-esc="error[1]" />
                                </div>
                            </t>
                        </div>
                        <div class="col-md-8 col-md-offset-2 oe_cart">
                          <div class='row'>
                            <t t-call="website_sale.wizard_checkout">
                                <t t-set="step" t-value="40" />
                            </t>
                         </div>
                         <div class="row">
                            <div class='col-md-12 o_website_sale_rightfit'>
                                <h2 class="mb8 mt8">Confirm Order</h2>
                                <table class="table table-striped table-condensed" id="cart_products" t-if="website_sale_order and website_sale_order.website_order_line">
                                    <thead>
                                        <tr>
                                            <th class='td-img'>Product</th>
                                            <th></th>
                                            <th class='td-qty'>Quantity</th>
                                            <th class='text-center td-price'>Price</th>
                                        </tr>
                                    </thead>
                                    <tbody>
                                        <tr t-foreach="website_sale_order.website_order_line" t-as="line">
                                            <td class='' colspan="2" t-if="not line.product_id.product_tmpl_id"></td>
                                            <td class='td-img' t-if="line.product_id.product_tmpl_id">
                                                <a t-attf-href="/shop/product/#{ slug(line.product_id.product_tmpl_id) }">
                                                    <span t-field="line.product_id.image_small" t-options="{'widget': 'image', 'class': 'img-rounded'}" />
                                                </a>
                                            </td>
                                            <td class='td-product_name' t-if="line.product_id.product_tmpl_id">
                                                <div>
                                                    <strong t-field="line.product_id.with_context(display_default_code=False).display_name" />
                                                </div>
                                                <div class="text-muted hidden-xs small">
                                                    <t t-foreach="line.name.splitlines()[1:]" t-as="name_line">
                                                        <span><t t-esc="name_line"/></span><br/>
                                                    </t>
                                                </div>
                                            </td>
                                            <td class='td-qty'>
                                              <div t-esc="int(line.product_uom_qty) == line.product_uom_qty and int(line.product_uom_qty) or line.product_uom_qty" />
                                            </td>
                                            <td class="text-center td-price">
                                                <span t-field="line.price_unit" style="white-space: nowrap;" t-options="{'widget': 'monetary','from_currency': website_sale_order.pricelist_id.currency_id,'display_currency': website.currency_id}" />
                                            </td>
                                        </tr>
                                    </tbody>
                                </table>
                            </div>
                            <div class="col-md-12">
                                <t t-call="website_sale.total">
                                    <t t-set='extra_class' t-value='"col-xs-12 col-sm-5 col-sm-push-7"'/>
                                    <t t-set='redirect'>/shop/payment</t>
                                </t>
                            </div>
                            <div class="clearfix" />
                            <div class="oe_structure" />

                            <div id="payment_method" class="col-md-12 o_website_sale_rightfit" t-if="(form_acquirers or s2s_acquirers or tokens) and website_sale_order.amount_total">
                                <h3 class="mb24">Pay with </h3>
                                <t t-call="payment.payment_tokens_list">
                                    <t t-set="mode" t-value="'payment'"/>
                                    <t t-set="submit_txt">Pay Now</t>
                                    <t t-set="icon_class" t-value="'fa-lock'"/>
                                    <t t-set="pms" t-value="tokens"/>
                                    <t t-set="form_action" t-value="'/shop/payment/token'"/>
                                    <t t-set="prepare_tx_url" t-value="'/shop/payment/transaction/'"/>
                                    <t t-set="partner_id" t-value="partner"/>
                                </t>
                            </div>

                            <div t-if="not (form_acquirers or s2s_acquirers)">
                                <a class="btn-link"
                                    groups="base.group_system"
                                    t-attf-href="/web#return_label=Website&amp;action=#{payment_action_id}">
                                        <i class="fa fa-arrow-right" aria-hidden="true"></i> Add payment acquirers
                                </a>
                            </div>
                            <div class="js_payment mb64 row" t-if="not website_sale_order.amount_total" id="payment_method">
                                <div class="col-sm-12">
                                    <form target="_self" action="/shop/payment/validate" method="post" class="pull-right">
                                        <input type="hidden" name="csrf_token" t-att-value="request.csrf_token()" />
                                        <a class="btn btn-primary a-submit">
                                            <span t-if="order.amount_total &gt; 0">Pay Now <span class="fa fa-long-arrow-right"></span></span>
                                            <span t-if="order.amount_total == 0">Confirm Order <span class="fa fa-long-arrow-right"></span></span>
                                        </a>
                                    </form>
                                </div>
                            </div>
                          </div>
                        </div>


                    </div>
                </div>
                <div class="oe_structure" />
            </div>
        </t>
    </template>

    <template id="payment_sale_note" inherit_id="payment" name="Accept Terms &amp; Conditions" customize_show="True" active="False">
        <xpath expr="//div[@id='payment_method']" position="before">
            <div class="oe_accept_cgv_button">
                <label>
                    <input type="checkbox" checked="checked" id="checkbox_cgv" />
                    I agree to the <a target='_BLANK' href='/shop/terms'>terms &amp; conditions</a>

                </label>
            </div>
        </xpath>
    </template>

    <template id="confirmation">
        <t t-call="website.layout">
            <t t-set="additional_title">Shop - Confirmed</t>
            <div id="wrap">
                <div class="container oe_website_sale">
                    <div class="row">
                        <div class="col-md-9">
                            <h1 class="mb32"><span>Order</span> <em t-field="order.name" /> <t t-if="order.state == 'sale'"><span>Confirmed</span></t></h1>
                            <div class="thanks_msg">
                                <h2>Thank you for your order.
                                    <a class="btn btn-primary pull-right hidden-xs" href="/shop/print" target="_blank"><i class="fa fa-print"></i> Print</a>
                                </h2>
                            </div>
                        </div>
                    </div>
                        <div class="row">
                            <div class="col-md-9">
                                <div class="oe_cart">
                                    <h3 class="mt32 text-left">
                                        <strong>Order Details:</strong>
                                    </h3>
                                    <table class="table table-striped table-condensed">
                                        <thead>
                                            <tr>
                                                <th class='td-product_name'>Product</th>
                                                <th class='td-qty'>Quantity</th>
                                                <th class="text-right td-price">Unit Price</th>
                                                <th class="text-right td-price-total">Subtotal</th>
                                            </tr>
                                        </thead>
                                        <tbody>
                                          <tr t-foreach="order.order_line" t-as="line">
                                              <td class='td-product_name'>
                                                  <div>
                                                      <a t-attf-href="/shop/product/#{ slug(line.product_id.product_tmpl_id) }">
                                                          <strong t-esc="line.product_id.with_context(display_default_code=False).display_name"/>
                                                      </a>
                                                  </div>
                                                  <div class="text-muted hidden-xs small">
                                                      <t t-foreach="line.name.splitlines()[1:]" t-as="name_line">
                                                          <span><t t-esc="name_line"/></span><br/>
                                                      </t>
                                                  </div>
                                              </td>
                                              <td class='td-qty'>
                                                  <div id="quote_qty">
<<<<<<< HEAD
                                                      <span t-field="line.product_uom_qty"/>
                                                      <span class='hidden-xs' t-field="line.product_uom" groups="product.group_uom"/>
=======
                                                      <span t-esc="int(line.product_uom_qty) == line.product_uom_qty and int(line.product_uom_qty) or line.product_uom_qty"/>
                                                      <span class='hidden-xs' t-field="line.product_uom"/>
>>>>>>> 77927559
                                                  </div>
                                              </td>
                                              <td class='td-price'>
                                                  <span class="text-right">
                                                      <div t-field="line.price_unit"
                                                          t-options='{"widget": "monetary", "display_currency": order.pricelist_id.currency_id}'/>
                                                  </span>
                                              </td>
                                              <td class='td-price-total'>
                                                  <div class="text-right"
                                                      t-field="line.price_subtotal"
                                                      t-options='{"widget": "monetary", "display_currency": order.pricelist_id.currency_id}'/>
                                              </td>
                                          </tr>
                                        </tbody>
                                    </table>
                                    <table class='table'>
                                      <tr>
                                          <td class="col-md-8"></td>
                                          <td class="text-right-not-xs text-left-xs col-sm-2 col-xs-3">Subtotal:</td>
                                          <td class="text-right col-sm-2 col-xs-3">
                                              <span t-field="order.amount_untaxed" style="white-space: nowrap;" t-options="{'widget': 'monetary','from_currency': order.pricelist_id.currency_id,'display_currency': website.currency_id}" />
                                          </td>
                                      </tr>
                                      <tr>
                                          <td class='noborder'></td>
                                          <td class="text-right noborder">Taxes:</td>
                                          <td class="text-right-not-xs text-left-xs noborder">
                                               <span t-field="order.amount_tax" style="white-space: nowrap;" t-options="{'widget': 'monetary', 'from_currency': order.pricelist_id.currency_id, 'display_currency': website.currency_id}" />
                                          </td>
                                      </tr>
                                      <tr>
                                          <td class='noborder'></td>
                                          <td class="text-right"><strong>Total:</strong></td>
                                          <td class="text-right-not-xs text-left-xs">
                                              <strong t-field="order.amount_total"
                                                  t-options='{"widget": "monetary", "display_currency": order.pricelist_id.currency_id}'/>
                                          </td>
                                      </tr>
                                    </table>
                                    <div class="clearfix" />
                                    <div class="oe_structure" />
                                    <h3 class="text-left">
                                        <strong>Payment Information:</strong>
                                    </h3>
                                    <table class="table">
                                        <tbody>
                                            <tr>
                                                <td colspan="2">
                                                    <t t-esc="order.payment_acquirer_id.name" />
                                                </td>
                                                <td class="text-right" width="100">
                                                    <strong>Total:</strong>
                                                </td>
                                                <td class="text-right" width="100">
                                                    <strong t-field="order.amount_total" t-options="{'widget': 'monetary', 'display_currency': order.pricelist_id.currency_id}" />
                                                </td>
                                            </tr>
                                        </tbody>
                                    </table>
                                    <t t-call="website_sale.payment_confirmation_status" />
                                    <t t-if="request.env['ir.config_parameter'].sudo().get_param('auth_signup.allow_uninvited') == 'True' and request.website.is_public_user()">
                                        <p class='alert alert-info mt16'>
                                            <a t-att-href='order.partner_id.signup_prepare() and order.partner_id.signup_url' class='btn btn-primary'>Sign Up</a>
                                             Now to Follow Your Order
                                        </p>
                                    </t>
                                </div>
                            </div>
                            <div class="col-md-3 hidden-sm hidden-xs text-muted">
                                <h3 class='mt32'>&amp;nbsp;</h3>
                                <t t-call='website_sale.bill_to'>
                                    <t t-set="order" t-value= "order"/>
                                </t>
                            </div>
                        </div>
                </div>
                <div class="oe_structure" />
            </div>
        </t>
    </template>

    <template id="total">
        <div id="cart_total" t-att-class="extra_class or ''" t-if="website_sale_order and website_sale_order.website_order_line">
            <div class="row" id="order_total_untaxed">
                <span class="col-xs-6 text-right text-muted">Subtotal:</span>
                <span class="col-xs-6 text-right-not-xs text-left-xs text-muted">
                    <span t-field="website_sale_order.amount_untaxed" style="white-space: nowrap;" t-options="{'widget': 'monetary','from_currency': website_sale_order.pricelist_id.currency_id,'display_currency': website.currency_id}" />
                </span>
            </div>
            <div class="row" id="order_total_taxes">
                <span class="col-xs-6 text-right text-muted" title="Taxes may be updated after providing shipping address"> Taxes:</span>
                <span class="col-xs-6 text-right-not-xs text-left-xs text-muted">
                    <span t-field="website_sale_order.amount_tax" style="white-space: nowrap;" t-options="{'widget': 'monetary', 'from_currency': website_sale_order.pricelist_id.currency_id, 'display_currency': website.currency_id}" />
                </span>
            </div>
            <div class="row" id="order_total">
                <hr class="mt8 mb0"/>
                <span class="col-xs-6 text-right h4 mt0">Total:</span>
                <span class="col-xs-6 text-right-not-xs text-left-xs h4 mt0" style="white-space: nowrap;">
                    <span t-field="website_sale_order.amount_total" style="white-space: nowrap;" t-options="{'widget': 'monetary','from_currency': website_sale_order.pricelist_id.currency_id,'display_currency': website.currency_id}" />
                </span>
            </div>
        </div>
    </template>

    <template id="reduction_code" inherit_id="website_sale.total" active="False" customize_show="True" name="Promo Code">
        <xpath expr="//div[@id='cart_total']" position="after">
            <div class='col-xs-12 col-sm-6 col-sm-pull-5 text-muted' t-if="not hide_coupon and website_sale_order and website_sale_order.website_order_line" id="coupon_box">
                <p>
                  Have a promo code? Fill in this field and apply.
                </p>
                <t t-call='website_sale.coupon_form'/>
            </div>
        </xpath>
    </template>

    <template id="payment_confirmation_status">
        <div class="oe_website_sale_tx_status" t-att-data-order-id="order.id">
            <div t-att-class="'panel %s' % (
                    (order.payment_tx_id.state == 'pending' and 'panel-info') or
                    (order.payment_tx_id.state == 'done' and 'panel-success') or
                    (order.payment_tx_id.state == 'authorized' and 'panel-success') or
                    'panel-danger')">
                <a groups="base.group_system" class="btn pull-right" target="_blank"
                        t-att-href="'/web#model=%s&amp;id=%s&amp;action=%s&amp;view_type=form' % ('payment.acquirer', order.payment_acquirer_id.id, 'payment.action_payment_acquirer')">
                    <i class="fa fa-pencil"></i>
                </a>
                <div class="panel-heading">
                    <t t-if="order.payment_tx_id.state == 'pending'">
                        <t t-raw="order.payment_acquirer_id.pending_msg"/>
                    </t>
                    <t t-if="order.payment_tx_id.state == 'done'">
                        <t t-raw="order.payment_acquirer_id.done_msg"/>
                    </t>
                    <t t-if="order.payment_tx_id.state == 'cancel'">
                        <t t-raw="order.payment_acquirer_id.cancel_msg"/>
                    </t>
                    <t t-if="order.payment_tx_id.state == 'error'">
                        <t t-raw="order.payment_acquirer_id.error_msg"/>
                    </t>
                    <t t-if="order.payment_tx_id.state == 'authorized'">
                        Your payment has been authorized.
                    </t>
                </div>
                <div class="panel-body" t-if="order.payment_acquirer_id.post_msg">
                    <t t-raw="order.payment_acquirer_id.post_msg" />
                </div>
            </div>
        </div>
    </template>

    <template id='website_sale.bill_to' name="Bill to">
        <div class="panel panel-info break-word">
          <div class="panel-heading">Bill To:</div>
          <div class="panel-body">
            <div class='o_div_text_overflow' t-field="order.partner_invoice_id" t-options="{'widget': 'contact','fields': ['address', 'name', 'phone', 'email']}" />
          </div>
        </div>
        <t t-if="not order.only_services" groups="sale.group_delivery_invoice_address">
            <div class="panel panel-info break-word">
              <div class="panel-heading">Ship To:</div>
              <div class="panel-body">
                <div class='o_div_text_overflow' t-field="order.partner_shipping_id" t-options="{'widget': 'contact','fields': ['address', 'name', 'phone']}" />
              </div>
            </div>
        </t>
    </template>

    <template id="website.layout_footer_copyright" inherit_id="website.layout" name="Footer Copyright">
        <xpath expr="//footer" position="inside">
            <div class="container mt16 mb8">
                <div class="pull-right" t-ignore="true" t-if="not editable">
                                                      Powered by <a target="_blank" class="label label-danger" href="http://www.odoo.com/page/website-builder">Odoo</a>,
                                                      the #1 <a target="_blank" href="http://www.odoo.com/page/e-commerce">Open Source eCommerce</a>.
                                                    </div>
                <div class="pull-left text-muted">
                                                      Copyright &amp;copy; <span t-field="res_company.name">Company name</span></div>
            </div>
        </xpath>
    </template>

    <!-- User Navbar -->
    <template id="content_new_product" inherit_id="website.user_navbar">
        <xpath expr="//div[@id='o_new_content_menu_choices']//ul" position="inside">
            <li groups="sales_team.group_sale_manager">
                <a id="create-new-product" href="#" data-action="new_product">
                    <i class="fa fa-shopping-cart" />
                    <p>New Product</p>
                </a>
            </li>
        </xpath>
    </template>

    <template id="portal_order_page_products_links" name="Orders Followup Products Links" inherit_id="sale.portal_order_page">
        <xpath expr="//div[@id='product_name']/*" position="replace">
            <a t-if="ol.product_id.website_published" t-att-href="ol.product_id.website_url">
                <span t-esc="ol.name" />
            </a>
            <t t-if="not ol.product_id.website_published">
                <span t-esc="ol.name" />
            </t>
        </xpath>
    </template>

    <template id="terms" name="Terms &amp; Conditions">
        <t t-call="website.layout">
          <div id="wrap">
              <div class="oe_structure">
                <section class="s_title">
                  <div class="container">
                    <div class="row">
                      <div class="col-md-12">
                        <h1 class="text-center">Terms &amp;amp; Conditions</h1>
                        <div class="well s_well clearfix">
                            <ul>
                                <li>The <b>Intellectual Property</b> disclosure will inform users that the contents, logo and other visual media you created is your property and is protected by copyright laws.</li>
                                <li>A <b>Termination</b> clause will inform that users’ accounts on your website and mobile app or users’ access to your website and mobile (if users can’t have an account with you) can be terminated in case of abuses or at your sole discretion.</li>
                                <li>A <b>Governing Law</b> will inform users which laws govern the agreement. This should the country in which your company is headquartered or the country from which you operate your web site and mobile app.</li>
                                <li>A <b>Links To Other Web Sites</b> clause will inform users that you are not responsible for any third party web sites that you link to. This kind of clause will generally inform users that they are responsible for reading and agreeing (or disagreeing) with the Terms and Conditions or Privacy Policies of these third parties.</li>
                                <li>If your website or mobile apps allows users to create content and make that content public to other users, a <b>Content</b> section will inform users that they own the rights to the content they have created.<br/>The “Content” clause usually mentions that users must give you (the website or mobile app developer) a license so that you can share this content on your website/mobile app and to make it available to other users.<br/>Because the content created by users is public to other users, a DMCA notice clause (or Copyright Infringement ) section is helpful to inform users and copyright authors that, if any content is found to be a copyright infringement, you will respond to any DMCA take down notices received and you will take down the content.</li>
                                <li>A <b>Limit What Users Can Do</b> clause can inform users that by agreeing to use your service, they’re also agreeing to not do certain things. This can be part of a very long and thorough list in your Terms and Conditions agreements so as to encompass the most amount of negative uses.</li>
                           </ul>
                           <small class="text-muted pull-right">Source: https://termsfeed.com/blog/sample-terms-and-conditions-template</small>
                        </div>
                      </div>
                    </div>
                  </div>
                </section>
                <section class="s_text_block">
                  <div class="container">
                    <div class="row">
                      <div class="col-md-12 mb16 mt16">
                        <p style='white-space:pre' t-esc="website.company_id.sale_note"/>
                      </div>
                    </div>
                  </div>
                </section>
              </div>
              <div class="oe_structure"/>
          </div>
        </t>
    </template>

</odoo><|MERGE_RESOLUTION|>--- conflicted
+++ resolved
@@ -1413,13 +1413,8 @@
                                               </td>
                                               <td class='td-qty'>
                                                   <div id="quote_qty">
-<<<<<<< HEAD
-                                                      <span t-field="line.product_uom_qty"/>
+                                                      <span t-esc="int(line.product_uom_qty) == line.product_uom_qty and int(line.product_uom_qty) or line.product_uom_qty"/>
                                                       <span class='hidden-xs' t-field="line.product_uom" groups="product.group_uom"/>
-=======
-                                                      <span t-esc="int(line.product_uom_qty) == line.product_uom_qty and int(line.product_uom_qty) or line.product_uom_qty"/>
-                                                      <span class='hidden-xs' t-field="line.product_uom"/>
->>>>>>> 77927559
                                                   </div>
                                               </td>
                                               <td class='td-price'>
