# Translation of Odoo Server.
# This file contains the translation of the following modules:
#	* stock_account
#
msgid ""
msgstr ""
<<<<<<< HEAD
"Project-Id-Version: Odoo Server 9.saas~11c\n"
"Report-Msgid-Bugs-To: \n"
"POT-Creation-Date: 2016-08-19 10:24+0000\n"
"PO-Revision-Date: 2016-08-19 10:24+0000\n"
=======
"Project-Id-Version: Odoo Server 9.saas~10c\n"
"Report-Msgid-Bugs-To: \n"
"POT-Creation-Date: 2016-08-18 14:06+0000\n"
"PO-Revision-Date: 2016-08-18 14:06+0000\n"
>>>>>>> bc1a0a32
"Last-Translator: <>\n"
"Language-Team: \n"
"MIME-Version: 1.0\n"
"Content-Type: text/plain; charset=UTF-8\n"
"Content-Transfer-Encoding: \n"
"Plural-Forms: \n"

#. module: stock_account
#: model:ir.ui.view,arch_db:stock_account.view_stock_history_report_tree
msgid "# of Products"
msgstr ""

#. module: stock_account
#: model:ir.ui.view,arch_db:stock_account.view_category_property_form
msgid "Account Stock Properties"
msgstr ""

#. module: stock_account
#: model:ir.ui.view,arch_db:stock_account.view_stock_config_settings_inherit
msgid "Accounting"
msgstr ""

#. module: stock_account
#: model:ir.ui.view,arch_db:stock_account.view_location_form_inherit
msgid "Accounting Information"
msgstr ""

#. module: stock_account
#: code:addons/stock_account/wizard/stock_change_standard_price.py:62
#, python-format
msgid "Active ID is not set in Context."
msgstr ""

#. module: stock_account
#: model:ir.model.fields,help:stock_account.field_stock_config_settings_group_stock_inventory_valuation
msgid "Allows to configure inventory valuations on products and product categories."
msgstr ""

#. module: stock_account
#: selection:product.category,property_cost_method:0
#: selection:product.template,property_cost_method:0
msgid "Average Price"
msgstr ""

#. module: stock_account
#: model:ir.model.fields,field_description:stock_account.field_product_product_can_be_expensed
msgid "Can be expensed"
msgstr ""

#. module: stock_account
#: model:ir.ui.view,arch_db:stock_account.view_change_standard_price
#: model:ir.ui.view,arch_db:stock_account.view_wizard_valuation_history
msgid "Cancel"
msgstr ""

#. module: stock_account
<<<<<<< HEAD
#: code:addons/stock_account/stock_account.py:284
=======
#: code:addons/stock_account/stock_account.py:278
>>>>>>> bc1a0a32
#, python-format
msgid "Cannot find a stock input account for the product %s. You must define one on the product category, or on the location, before processing this operation."
msgstr ""

#. module: stock_account
<<<<<<< HEAD
#: code:addons/stock_account/stock_account.py:286
=======
#: code:addons/stock_account/stock_account.py:280
>>>>>>> bc1a0a32
#, python-format
msgid "Cannot find a stock output account for the product %s. You must define one on the product category, or on the location, before processing this operation."
msgstr ""

#. module: stock_account
#: model:ir.ui.view,arch_db:stock_account.view_change_standard_price
msgid "Change Price"
msgstr ""

#. module: stock_account
#: model:ir.actions.act_window,name:stock_account.action_view_change_standard_price
#: model:ir.model,name:stock_account.model_stock_change_standard_price
#: model:ir.ui.view,arch_db:stock_account.view_change_standard_price
msgid "Change Standard Price"
msgstr ""

#. module: stock_account
#: model:ir.ui.view,arch_db:stock_account.view_wizard_valuation_history
msgid "Choose a date in the past to get the inventory at that date."
msgstr ""

#. module: stock_account
#: model:ir.model.fields,help:stock_account.field_stock_inventory_accounting_date
msgid "Choose the accounting date at which you want to value the stock moves created by the inventory instead of the default one (the inventory end date)"
msgstr ""

#. module: stock_account
#: model:ir.ui.view,arch_db:stock_account.view_wizard_valuation_history
msgid "Choose your date"
msgstr ""

#. module: stock_account
#: model:ir.model.fields,help:stock_account.field_product_product_uos_coeff
msgid "Coefficient to convert default Unit of Measure to Unit of Sale uos = uom * coeff"
msgstr ""

#. module: stock_account
#: model:ir.model.fields,field_description:stock_account.field_stock_history_company_id
#: model:ir.ui.view,arch_db:stock_account.view_stock_history_report_search
msgid "Company"
msgstr ""

#. module: stock_account
#: model:ir.ui.view,arch_db:stock_account.product_variant_easy_edit_view_inherit
#: model:ir.ui.view,arch_db:stock_account.view_template_property_form
msgid "Compute from average price"
msgstr ""

#. module: stock_account
<<<<<<< HEAD
#: code:addons/stock_account/stock_account.py:357
=======
#: code:addons/stock_account/stock_account.py:351
>>>>>>> bc1a0a32
#, python-format
msgid "Configuration error. Please configure the price difference account on the product or its category to process this operation."
msgstr ""

#. module: stock_account
#: model:ir.ui.view,arch_db:stock_account.view_change_standard_price
msgid "Cost"
msgstr ""

#. module: stock_account
#: model:ir.model.fields,field_description:stock_account.field_product_category_property_cost_method
#: model:ir.model.fields,field_description:stock_account.field_product_product_property_cost_method
#: model:ir.model.fields,field_description:stock_account.field_product_template_property_cost_method
msgid "Costing Method"
msgstr ""

#. module: stock_account
#: model:ir.model.fields,field_description:stock_account.field_stock_change_standard_price_counterpart_account_id
msgid "Counter-Part Account"
msgstr ""

#. module: stock_account
#: model:ir.model.fields,field_description:stock_account.field_stock_change_standard_price_create_uid
#: model:ir.model.fields,field_description:stock_account.field_wizard_valuation_history_create_uid
msgid "Created by"
msgstr ""

#. module: stock_account
#: model:ir.model.fields,field_description:stock_account.field_stock_change_standard_price_create_date
#: model:ir.model.fields,field_description:stock_account.field_wizard_valuation_history_create_date
msgid "Created on"
msgstr ""

#. module: stock_account
#: model:ir.model.fields,field_description:stock_account.field_wizard_valuation_history_date
msgid "Date"
msgstr ""

#. module: stock_account
#: model:ir.model.fields,field_description:stock_account.field_stock_change_standard_price_display_name
#: model:ir.model.fields,field_description:stock_account.field_stock_history_display_name
#: model:ir.model.fields,field_description:stock_account.field_wizard_valuation_history_display_name
msgid "Display Name"
msgstr ""

#. module: stock_account
#: model:ir.model.fields,field_description:stock_account.field_stock_inventory_accounting_date
msgid "Force Accounting Date"
msgstr ""

#. module: stock_account
#: model:ir.ui.view,arch_db:stock_account.view_stock_history_report_search
msgid "Group By"
msgstr ""

#. module: stock_account
#: model:ir.model.fields,field_description:stock_account.field_stock_change_standard_price_id
#: model:ir.model.fields,field_description:stock_account.field_stock_history_id
#: model:ir.model.fields,field_description:stock_account.field_wizard_valuation_history_id
msgid "ID"
msgstr ""

#. module: stock_account
#: model:ir.model.fields,help:stock_account.field_stock_change_standard_price_new_price
msgid "If cost price is increased, stock variation account will be debited and stock output account will be credited with the value = (difference of amount * quantity available).\n"
"If cost price is decreased, stock variation account will be creadited and stock input account will be debited."
msgstr ""

#. module: stock_account
#: model:ir.model.fields,help:stock_account.field_product_category_property_valuation
msgid "If perpetual valuation is enabled for a product, the system will automatically create journal entries corresponding to stock moves, with product price as specified by the 'Costing Method'. The inventory variation account set on the product category will represent the current inventory value, and the stock input and stock output account will hold the counterpart moves for incoming and outgoing products."
msgstr ""

#. module: stock_account
#: model:ir.model.fields,help:stock_account.field_product_product_property_valuation
#: model:ir.model.fields,help:stock_account.field_product_template_property_valuation
msgid "If perpetual valuation is enabled for a product, the system will automatically create journal entries corresponding to stock moves, with product price as specified by the 'Costing Method'The inventory variation account set on the product category will represent the current inventory value, and the stock input and stock output account will hold the counterpart moves for incoming and outgoing products."
msgstr ""

#. module: stock_account
#: selection:stock.config.settings,module_stock_landed_costs:0
msgid "Include landed costs in product costing computation"
msgstr ""

#. module: stock_account
#: model:ir.model.fields,help:stock_account.field_stock_config_settings_module_stock_landed_costs
msgid "Install the module that allows to affect landed costs on pickings, and split them onto the different products."
msgstr ""

#. module: stock_account
#: model:ir.model,name:stock_account.model_stock_inventory
msgid "Inventory"
msgstr ""

#. module: stock_account
#: model:ir.model,name:stock_account.model_stock_location
msgid "Inventory Locations"
msgstr ""

#. module: stock_account
#: model:ir.model.fields,field_description:stock_account.field_product_category_property_valuation
#: model:ir.model.fields,field_description:stock_account.field_product_product_property_valuation
#: model:ir.model.fields,field_description:stock_account.field_product_template_property_valuation
#: model:ir.model.fields,field_description:stock_account.field_stock_config_settings_group_stock_inventory_valuation
#: model:ir.ui.view,arch_db:stock_account.view_category_property_form
msgid "Inventory Valuation"
msgstr ""

#. module: stock_account
#: model:ir.model.fields,field_description:stock_account.field_stock_history_inventory_value
msgid "Inventory Value"
msgstr ""

#. module: stock_account
#: model:ir.actions.act_window,name:stock_account.action_wizard_stock_valuation_history
#: model:ir.model.fields,field_description:stock_account.field_wizard_valuation_history_choose_date
#: model:ir.ui.menu,name:stock_account.menu_action_wizard_valuation_history
msgid "Inventory at Date"
msgstr ""

#. module: stock_account
#: model:ir.model,name:stock_account.model_account_invoice
msgid "Invoice"
msgstr ""

#. module: stock_account
#: model:ir.model,name:stock_account.model_account_invoice_line
msgid "Invoice Line"
msgstr ""

#. module: stock_account
#: model:ir.model.fields,field_description:stock_account.field_stock_config_settings_module_stock_landed_costs
msgid "Landed Costs"
msgstr ""

#. module: stock_account
#: model:ir.model.fields,field_description:stock_account.field_stock_change_standard_price___last_update
#: model:ir.model.fields,field_description:stock_account.field_stock_history___last_update
#: model:ir.model.fields,field_description:stock_account.field_wizard_valuation_history___last_update
msgid "Last Modified on"
msgstr ""

#. module: stock_account
#: model:ir.model.fields,field_description:stock_account.field_stock_change_standard_price_write_uid
#: model:ir.model.fields,field_description:stock_account.field_wizard_valuation_history_write_uid
msgid "Last Updated by"
msgstr ""

#. module: stock_account
#: model:ir.model.fields,field_description:stock_account.field_stock_change_standard_price_write_date
#: model:ir.model.fields,field_description:stock_account.field_wizard_valuation_history_write_date
msgid "Last Updated on"
msgstr ""

#. module: stock_account
#: model:ir.model.fields,field_description:stock_account.field_stock_history_location_id
#: model:ir.ui.view,arch_db:stock_account.view_stock_history_report_search
msgid "Location"
msgstr ""

#. module: stock_account
#: model:res.groups,name:stock_account.group_inventory_valuation
msgid "Manage Inventory Valuation and Costing Methods"
msgstr ""

#. module: stock_account
#: model:ir.ui.view,arch_db:stock_account.view_stock_history_report_search
msgid "Move"
msgstr ""

#. module: stock_account
#: code:addons/stock_account/product.py:125
#: code:addons/stock_account/product.py:187
#, python-format
msgid "No difference between standard price and new price!"
msgstr ""

#. module: stock_account
#: selection:stock.config.settings,module_stock_landed_costs:0
msgid "No landed costs"
msgstr ""

#. module: stock_account
#: model:ir.model.fields,field_description:stock_account.field_stock_history_date
msgid "Operation Date"
msgstr ""

#. module: stock_account
#: selection:product.category,property_valuation:0
#: selection:product.template,property_valuation:0
msgid "Periodic (manual)"
msgstr ""

#. module: stock_account
#: selection:stock.config.settings,group_stock_inventory_valuation:0
msgid "Periodic inventory valuation (recommended)"
msgstr ""

#. module: stock_account
#: selection:product.category,property_valuation:0
#: selection:product.template,property_valuation:0
msgid "Perpetual (automated)"
msgstr ""

#. module: stock_account
#: selection:stock.config.settings,group_stock_inventory_valuation:0
msgid "Perpetual inventory valuation (stock move generates accounting entries)"
msgstr ""

#. module: stock_account
#: model:ir.model.fields,field_description:stock_account.field_stock_change_standard_price_new_price
msgid "Price"
msgstr ""

#. module: stock_account
#: model:ir.model,name:stock_account.model_product_product
#: model:ir.model.fields,field_description:stock_account.field_stock_history_product_id
#: model:ir.ui.view,arch_db:stock_account.view_stock_history_report_search
msgid "Product"
msgstr ""

#. module: stock_account
#: model:ir.model.fields,field_description:stock_account.field_product_product_alert_time
msgid "Product Alert Time"
msgstr ""

#. module: stock_account
#: model:ir.model,name:stock_account.model_product_category
#: model:ir.model.fields,field_description:stock_account.field_stock_history_product_categ_id
#: model:ir.ui.view,arch_db:stock_account.view_stock_history_report_search
msgid "Product Category"
msgstr ""

#. module: stock_account
#: model:ir.model.fields,field_description:stock_account.field_product_product_life_time
msgid "Product Life Time"
msgstr ""

#. module: stock_account
#: model:ir.model.fields,field_description:stock_account.field_stock_history_quantity
msgid "Product Quantity"
msgstr ""

#. module: stock_account
#: model:ir.model.fields,field_description:stock_account.field_product_product_removal_time
msgid "Product Removal Time"
msgstr ""

#. module: stock_account
#: model:ir.model,name:stock_account.model_product_template
#: model:ir.model.fields,field_description:stock_account.field_stock_history_product_template_id
#: model:ir.ui.view,arch_db:stock_account.view_stock_history_report_search
msgid "Product Template"
msgstr ""

#. module: stock_account
#: model:ir.model.fields,field_description:stock_account.field_product_product_use_time
msgid "Product Use Time"
msgstr ""

#. module: stock_account
#: model:ir.model,name:stock_account.model_stock_quant
msgid "Quants"
msgstr ""

#. module: stock_account
#: selection:product.category,property_cost_method:0
#: selection:product.template,property_cost_method:0
msgid "Real Price"
msgstr ""

#. module: stock_account
#: model:ir.ui.view,arch_db:stock_account.view_wizard_valuation_history
msgid "Retrieve the Inventory Value"
msgstr ""

#. module: stock_account
#: model:ir.ui.view,arch_db:stock_account.view_wizard_valuation_history
msgid "Retrieve the curent stock valuation."
msgstr ""

#. module: stock_account
#: model:ir.model.fields,field_description:stock_account.field_stock_history_serial_number
#: model:ir.ui.view,arch_db:stock_account.view_stock_history_report_search
msgid "Serial Number"
msgstr ""

#. module: stock_account
#: model:ir.ui.view,arch_db:stock_account.product_variant_easy_edit_view_inherit
#: model:ir.ui.view,arch_db:stock_account.view_template_property_form
msgid "Set standard price"
msgstr ""

#. module: stock_account
#: model:ir.model.fields,field_description:stock_account.field_stock_history_source
msgid "Source"
msgstr ""

#. module: stock_account
#: model:ir.model.fields,help:stock_account.field_product_product_uos_id
msgid "Specify a unit of measure here if invoicing is made in another unit of measure than inventory. Keep empty to use the default unit of measure."
msgstr ""

#. module: stock_account
#: model:ir.model.fields,help:stock_account.field_product_product_can_be_expensed
msgid "Specify whether the product can be selected in an HR expense."
msgstr ""

#. module: stock_account
#: selection:product.category,property_cost_method:0
#: selection:product.template,property_cost_method:0
msgid "Standard Price"
msgstr ""

#. module: stock_account
#: code:addons/stock_account/product.py:138
#: code:addons/stock_account/product.py:145
#: code:addons/stock_account/product.py:199
#: code:addons/stock_account/product.py:205
#, python-format
msgid "Standard Price changed"
msgstr ""

#. module: stock_account
#: model:ir.model.fields,help:stock_account.field_product_product_property_cost_method
#: model:ir.model.fields,help:stock_account.field_product_template_property_cost_method
msgid "Standard Price: The cost price is manually updated at the end of a specific period (usually once a year).\n"
"                    Average Price: The cost price is recomputed at each incoming shipment and used for the product valuation.\n"
"                    Real Price: The cost price displayed is the price of the last outgoing product (will be use in case of inventory loss for example)."
msgstr ""

#. module: stock_account
#: model:ir.model.fields,help:stock_account.field_product_category_property_cost_method
msgid "Standard Price: The cost price is manually updated at the end of a specific period (usually once a year).\n"
"Average Price: The cost price is recomputed at each incoming shipment and used for the product valuation.\n"
"Real Price: The cost price displayed is the price of the last outgoing product (will be used in case of inventory loss for example)."
msgstr ""

#. module: stock_account
#: model:ir.model.fields,field_description:stock_account.field_product_category_property_stock_account_input_categ_id
#: model:ir.model.fields,field_description:stock_account.field_product_product_property_stock_account_input
#: model:ir.model.fields,field_description:stock_account.field_product_template_property_stock_account_input
msgid "Stock Input Account"
msgstr ""

#. module: stock_account
<<<<<<< HEAD
#: code:addons/stock_account/stock_account.py:470
=======
#: code:addons/stock_account/stock_account.py:464
>>>>>>> bc1a0a32
#: model:ir.model.fields,field_description:stock_account.field_product_category_property_stock_journal
#, python-format
msgid "Stock Journal"
msgstr ""

#. module: stock_account
#: model:ir.model,name:stock_account.model_stock_move
#: model:ir.model.fields,field_description:stock_account.field_stock_history_move_id
msgid "Stock Move"
msgstr ""

#. module: stock_account
#: model:ir.model.fields,field_description:stock_account.field_product_category_property_stock_account_output_categ_id
#: model:ir.model.fields,field_description:stock_account.field_product_product_property_stock_account_output
#: model:ir.model.fields,field_description:stock_account.field_product_template_property_stock_account_output
msgid "Stock Output Account"
msgstr ""

#. module: stock_account
#: model:ir.model.fields,field_description:stock_account.field_product_category_property_stock_valuation_account_id
msgid "Stock Valuation Account"
msgstr ""

#. module: stock_account
#: model:ir.model.fields,field_description:stock_account.field_stock_location_valuation_in_account_id
msgid "Stock Valuation Account (Incoming)"
msgstr ""

#. module: stock_account
#: model:ir.model.fields,field_description:stock_account.field_stock_location_valuation_out_account_id
msgid "Stock Valuation Account (Outgoing)"
msgstr ""

#. module: stock_account
#: code:addons/stock_account/wizard/stock_valuation_history.py:31
#: model:ir.ui.view,arch_db:stock_account.view_stock_history_report_graph
#: model:ir.ui.view,arch_db:stock_account.view_stock_history_report_pivot
#: model:ir.ui.view,arch_db:stock_account.view_stock_history_report_search
#: model:ir.ui.view,arch_db:stock_account.view_stock_history_report_tree
#, python-format
msgid "Stock Value At Date"
msgstr ""

#. module: stock_account
#: model:ir.model,name:stock_account.model_account_chart_template
msgid "Templates for Account Chart"
msgstr ""

#. module: stock_account
<<<<<<< HEAD
#: code:addons/stock_account/stock_account.py:312
=======
#: code:addons/stock_account/stock_account.py:306
>>>>>>> bc1a0a32
#, python-format
msgid "The found valuation amount for product %s is zero. Which means there is probably a configuration error. Check the costing method and the standard price"
msgstr ""

#. module: stock_account
#: model:ir.ui.view,arch_db:stock_account.view_stock_history_report_tree
msgid "Total Value"
msgstr ""

#. module: stock_account
#: model:ir.model.fields,field_description:stock_account.field_product_product_uos_coeff
msgid "Unit of Measure -> UOS Coeff"
msgstr ""

#. module: stock_account
#: model:ir.model.fields,field_description:stock_account.field_product_product_uos_id
msgid "Unit of Sale"
msgstr ""

#. module: stock_account
#: model:ir.model.fields,help:stock_account.field_stock_location_valuation_in_account_id
msgid "Used for real-time inventory valuation. When set on a virtual location (non internal type), this account will be used to hold the value of products being moved from an internal location into this location, instead of the generic Stock Output Account set on the product. This has no effect for internal locations."
msgstr ""

#. module: stock_account
#: model:ir.model.fields,help:stock_account.field_stock_location_valuation_out_account_id
msgid "Used for real-time inventory valuation. When set on a virtual location (non internal type), this account will be used to hold the value of products being moved out of this location and into an internal location, instead of the generic Stock Output Account set on the product. This has no effect for internal locations."
msgstr ""

#. module: stock_account
#: model:ir.model.fields,field_description:stock_account.field_stock_history_price_unit_on_quant
msgid "Value"
msgstr ""

#. module: stock_account
#: model:ir.model.fields,help:stock_account.field_product_product_alert_time
msgid "When a new a Serial Number is issued, this is the number of days before an alert should be notified."
msgstr ""

#. module: stock_account
#: model:ir.model.fields,help:stock_account.field_product_product_life_time
msgid "When a new a Serial Number is issued, this is the number of days before the goods may become dangerous and must not be consumed."
msgstr ""

#. module: stock_account
#: model:ir.model.fields,help:stock_account.field_product_product_removal_time
msgid "When a new a Serial Number is issued, this is the number of days before the goods should be removed from the stock."
msgstr ""

#. module: stock_account
#: model:ir.model.fields,help:stock_account.field_product_product_use_time
msgid "When a new a Serial Number is issued, this is the number of days before the goods starts deteriorating, without being dangerous yet."
msgstr ""

#. module: stock_account
#: model:ir.model.fields,help:stock_account.field_product_category_property_stock_account_input_categ_id
msgid "When doing real-time inventory valuation, counterpart journal items for all incoming stock moves will be posted in this account, unless there is a specific valuation account set on the source location. This is the default value for all products in this category. It can also directly be set on each product"
msgstr ""

#. module: stock_account
#: model:ir.model.fields,help:stock_account.field_product_product_property_stock_account_input
#: model:ir.model.fields,help:stock_account.field_product_template_property_stock_account_input
msgid "When doing real-time inventory valuation, counterpart journal items for all incoming stock moves will be posted in this account, unless there is a specific valuation account set on the source location. When not set on the product, the one from the product category is used."
msgstr ""

#. module: stock_account
#: model:ir.model.fields,help:stock_account.field_product_category_property_stock_account_output_categ_id
msgid "When doing real-time inventory valuation, counterpart journal items for all outgoing stock moves will be posted in this account, unless there is a specific valuation account set on the destination location. This is the default value for all products in this category. It can also directly be set on each product"
msgstr ""

#. module: stock_account
#: model:ir.model.fields,help:stock_account.field_product_product_property_stock_account_output
#: model:ir.model.fields,help:stock_account.field_product_template_property_stock_account_output
msgid "When doing real-time inventory valuation, counterpart journal items for all outgoing stock moves will be posted in this account, unless there is a specific valuation account set on the destination location. When not set on the product, the one from the product category is used."
msgstr ""

#. module: stock_account
#: model:ir.model.fields,help:stock_account.field_product_category_property_stock_journal
msgid "When doing real-time inventory valuation, this is the Accounting Journal in which entries will be automatically posted when stock moves are processed."
msgstr ""

#. module: stock_account
#: model:ir.model.fields,help:stock_account.field_product_category_property_stock_valuation_account_id
msgid "When real-time inventory valuation is enabled on a product, this account will hold the current value of the products."
msgstr ""

#. module: stock_account
#: model:ir.model,name:stock_account.model_wizard_valuation_history
msgid "Wizard that opens the stock valuation history table"
msgstr ""

#. module: stock_account
<<<<<<< HEAD
#: code:addons/stock_account/stock_account.py:282
=======
#: code:addons/stock_account/stock_account.py:276
>>>>>>> bc1a0a32
#, python-format
msgid "You don't have any stock journal defined on your product category, check if you have installed a chart of accounts"
msgstr ""

#. module: stock_account
<<<<<<< HEAD
#: code:addons/stock_account/stock_account.py:288
=======
#: code:addons/stock_account/stock_account.py:282
>>>>>>> bc1a0a32
#, python-format
msgid "You don't have any stock valuation account defined on your product category. You must define one before processing this operation."
msgstr ""

#. module: stock_account
#: model:ir.ui.view,arch_db:stock_account.view_change_standard_price
msgid "_Apply"
msgstr ""

#. module: stock_account
#: model:ir.model,name:stock_account.model_stock_config_settings
msgid "stock.config.settings"
msgstr ""

#. module: stock_account
#: model:ir.model,name:stock_account.model_stock_history
msgid "stock.history"
msgstr ""

#. module: stock_account
#: model:ir.model.fields,field_description:stock_account.field_product_product_cost_method
#: model:ir.model.fields,field_description:stock_account.field_product_product_valuation
#: model:ir.model.fields,field_description:stock_account.field_product_template_cost_method
#: model:ir.model.fields,field_description:stock_account.field_product_template_valuation
msgid "unknown"
msgstr ""
<|MERGE_RESOLUTION|>--- conflicted
+++ resolved
@@ -4,17 +4,10 @@
 #
 msgid ""
 msgstr ""
-<<<<<<< HEAD
-"Project-Id-Version: Odoo Server 9.saas~11c\n"
-"Report-Msgid-Bugs-To: \n"
-"POT-Creation-Date: 2016-08-19 10:24+0000\n"
-"PO-Revision-Date: 2016-08-19 10:24+0000\n"
-=======
 "Project-Id-Version: Odoo Server 9.saas~10c\n"
 "Report-Msgid-Bugs-To: \n"
 "POT-Creation-Date: 2016-08-18 14:06+0000\n"
 "PO-Revision-Date: 2016-08-18 14:06+0000\n"
->>>>>>> bc1a0a32
 "Last-Translator: <>\n"
 "Language-Team: \n"
 "MIME-Version: 1.0\n"
@@ -71,21 +64,13 @@
 msgstr ""
 
 #. module: stock_account
-<<<<<<< HEAD
-#: code:addons/stock_account/stock_account.py:284
-=======
 #: code:addons/stock_account/stock_account.py:278
->>>>>>> bc1a0a32
 #, python-format
 msgid "Cannot find a stock input account for the product %s. You must define one on the product category, or on the location, before processing this operation."
 msgstr ""
 
 #. module: stock_account
-<<<<<<< HEAD
-#: code:addons/stock_account/stock_account.py:286
-=======
 #: code:addons/stock_account/stock_account.py:280
->>>>>>> bc1a0a32
 #, python-format
 msgid "Cannot find a stock output account for the product %s. You must define one on the product category, or on the location, before processing this operation."
 msgstr ""
@@ -135,11 +120,7 @@
 msgstr ""
 
 #. module: stock_account
-<<<<<<< HEAD
-#: code:addons/stock_account/stock_account.py:357
-=======
 #: code:addons/stock_account/stock_account.py:351
->>>>>>> bc1a0a32
 #, python-format
 msgid "Configuration error. Please configure the price difference account on the product or its category to process this operation."
 msgstr ""
@@ -486,11 +467,7 @@
 msgstr ""
 
 #. module: stock_account
-<<<<<<< HEAD
-#: code:addons/stock_account/stock_account.py:470
-=======
 #: code:addons/stock_account/stock_account.py:464
->>>>>>> bc1a0a32
 #: model:ir.model.fields,field_description:stock_account.field_product_category_property_stock_journal
 #, python-format
 msgid "Stock Journal"
@@ -540,11 +517,7 @@
 msgstr ""
 
 #. module: stock_account
-<<<<<<< HEAD
-#: code:addons/stock_account/stock_account.py:312
-=======
 #: code:addons/stock_account/stock_account.py:306
->>>>>>> bc1a0a32
 #, python-format
 msgid "The found valuation amount for product %s is zero. Which means there is probably a configuration error. Check the costing method and the standard price"
 msgstr ""
@@ -637,21 +610,13 @@
 msgstr ""
 
 #. module: stock_account
-<<<<<<< HEAD
+#: code:addons/stock_account/stock_account.py:276
+#, python-format
+msgid "You don't have any stock journal defined on your product category, check if you have installed a chart of accounts"
+msgstr ""
+
+#. module: stock_account
 #: code:addons/stock_account/stock_account.py:282
-=======
-#: code:addons/stock_account/stock_account.py:276
->>>>>>> bc1a0a32
-#, python-format
-msgid "You don't have any stock journal defined on your product category, check if you have installed a chart of accounts"
-msgstr ""
-
-#. module: stock_account
-<<<<<<< HEAD
-#: code:addons/stock_account/stock_account.py:288
-=======
-#: code:addons/stock_account/stock_account.py:282
->>>>>>> bc1a0a32
 #, python-format
 msgid "You don't have any stock valuation account defined on your product category. You must define one before processing this operation."
 msgstr ""
