--- conflicted
+++ resolved
@@ -8,11 +8,7 @@
 msgstr ""
 "Project-Id-Version: Odoo 9.0\n"
 "Report-Msgid-Bugs-To: \n"
-<<<<<<< HEAD
-"POT-Creation-Date: 2016-08-19 10:24+0000\n"
-=======
 "POT-Creation-Date: 2016-08-18 14:07+0000\n"
->>>>>>> bc1a0a32
 "PO-Revision-Date: 2016-02-20 10:36+0000\n"
 "Last-Translator: Martin Trigaux\n"
 "Language-Team: Spanish (Mexico) (http://www.transifex.com/odoo/odoo-9/"
@@ -24,11 +20,7 @@
 "Plural-Forms: nplurals=2; plural=(n != 1);\n"
 
 #. module: hr
-<<<<<<< HEAD
-#: code:addons/hr/models/hr.py:76
-=======
 #: code:addons/hr/hr.py:120
->>>>>>> bc1a0a32
 #, python-format
 msgid "%s (copy)"
 msgstr "%s (copia)"
@@ -125,10 +117,6 @@
 msgstr "Un buen trabajo en un joven y dinámico equipo"
 
 #. module: hr
-<<<<<<< HEAD
-#: model:ir.model.fields,field_description:hr.field_hr_department_active
-=======
->>>>>>> bc1a0a32
 #: model:ir.model.fields,field_description:hr.field_hr_employee_active
 msgid "Active"
 msgstr "Activo"
@@ -141,7 +129,6 @@
 "presupuesto"
 
 #. module: hr
-#: model:ir.ui.view,arch_db:hr.view_department_filter
 #: model:ir.ui.view,arch_db:hr.view_employee_filter
 msgid "Archived"
 msgstr "Archivado"
@@ -237,6 +224,11 @@
 #: model:ir.actions.act_window,help:hr.open_module_tree_department
 msgid "Click to create a department."
 msgstr "Da clic para crear un departamento"
+
+#. module: hr
+#: model:ir.actions.act_window,help:hr.view_department_form_installer
+msgid "Click to define a new department."
+msgstr ""
 
 #. module: hr
 #: model:ir.actions.act_window,help:hr.action_hr_job
@@ -307,6 +299,11 @@
 #: model:hr.job,website_description:hr.job_trainee
 msgid "Contributions to open source projects"
 msgstr "Contribuciones para abrir proyectos de código"
+
+#. module: hr
+#: model:ir.actions.act_window,name:hr.view_department_form_installer
+msgid "Create Your Departments"
+msgstr "Crear tus Departamentos"
 
 #. module: hr
 #: model:ir.model.fields,field_description:hr.field_hr_department_create_uid
@@ -450,21 +447,13 @@
 msgstr ""
 
 #. module: hr
-<<<<<<< HEAD
-#: code:addons/hr/models/hr.py:264
-=======
 #: code:addons/hr/hr.py:294 constraint:hr.department:0
->>>>>>> bc1a0a32
 #, python-format
 msgid "Error! You cannot create recursive departments."
 msgstr ""
 
 #. module: hr
-<<<<<<< HEAD
-#: code:addons/hr/models/hr.py:177
-=======
 #: code:addons/hr/hr.py:264 constraint:hr.employee:0
->>>>>>> bc1a0a32
 #, python-format
 msgid "Error! You cannot create recursive hierarchy of Employee(s)."
 msgstr ""
@@ -595,12 +584,6 @@
 #: model:ir.model.fields,field_description:hr.field_hr_employee_address_home_id
 msgid "Home Address"
 msgstr "Dirección particular"
-
-#. module: hr
-#: model:ir.model,name:hr.model_hr_department
-#, fuzzy
-msgid "Hr Department"
-msgstr "Departamento RH"
 
 #. module: hr
 #: model:ir.ui.menu,name:hr.menu_hr_main
@@ -850,6 +833,7 @@
 msgstr ""
 
 #. module: hr
+#: model:ir.model.fields,field_description:hr.field_hr_department_complete_name
 #: model:ir.model.fields,field_description:hr.field_hr_employee_name
 #: model:ir.model.fields,field_description:hr.field_hr_employee_name_related
 msgid "Name"
@@ -1208,14 +1192,6 @@
 msgstr "Mensajes sin leer"
 
 #. module: hr
-<<<<<<< HEAD
-#: model:ir.model.fields,help:hr.field_hr_employee_login
-msgid "Used to log into the system"
-msgstr ""
-
-#. module: hr
-=======
->>>>>>> bc1a0a32
 #: model:ir.model.fields,field_description:hr.field_hr_employee_user_id
 msgid "User"
 msgstr "Usuario"
@@ -1524,8 +1500,6 @@
 msgstr ""
 
 #. module: hr
-<<<<<<< HEAD
-=======
 #: model:ir.actions.act_window,help:hr.view_department_form_installer
 msgid ""
 "Your departments structure is used to manage all documents\n"
@@ -1535,7 +1509,6 @@
 msgstr ""
 
 #. module: hr
->>>>>>> bc1a0a32
 #: model:ir.ui.view,arch_db:hr.view_department_form
 msgid "department"
 msgstr "departamento"
@@ -1548,12 +1521,6 @@
 #~ msgid "Action Needed"
 #~ msgstr "Acción Requerida"
 
-<<<<<<< HEAD
-#~ msgid "Create Your Departments"
-#~ msgstr "Crear tus Departamentos"
-
-=======
->>>>>>> bc1a0a32
 #~ msgid "Date of the last message posted on the record."
 #~ msgstr "Fecha de último trabajo realizado en esta cuenta"
 
@@ -1563,12 +1530,9 @@
 #~ msgid "Followers (Partners)"
 #~ msgstr "Seguidores (Socios)"
 
-<<<<<<< HEAD
-=======
 #~ msgid "HR Department"
 #~ msgstr "Departamento RH"
 
->>>>>>> bc1a0a32
 #~ msgid "If checked new messages require your attention."
 #~ msgstr "Si se marca, los nuevos mensajes requieren su atención"
 
