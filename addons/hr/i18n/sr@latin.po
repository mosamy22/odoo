# Translation of Odoo Server.
# This file contains the translation of the following modules:
# * hr
#
# Translators:
# Nemanja Dragovic <nemanjadragovic94@gmail.com>, 2015
msgid ""
msgstr ""
"Project-Id-Version: Odoo 9.0\n"
"Report-Msgid-Bugs-To: \n"
<<<<<<< HEAD
"POT-Creation-Date: 2016-08-19 10:24+0000\n"
=======
"POT-Creation-Date: 2016-08-18 14:07+0000\n"
>>>>>>> bc1a0a32
"PO-Revision-Date: 2016-05-23 20:53+0000\n"
"Last-Translator: Martin Trigaux\n"
"Language-Team: Serbian (Latin) (http://www.transifex.com/odoo/odoo-9/"
"language/sr@latin/)\n"
"Language: sr@latin\n"
"MIME-Version: 1.0\n"
"Content-Type: text/plain; charset=UTF-8\n"
"Content-Transfer-Encoding: \n"
"Plural-Forms: nplurals=3; plural=(n%10==1 && n%100!=11 ? 0 : n%10>=2 && n"
"%10<=4 && (n%100<10 || n%100>=20) ? 1 : 2);\n"

#. module: hr
<<<<<<< HEAD
#: code:addons/hr/models/hr.py:76
=======
#: code:addons/hr/hr.py:120
>>>>>>> bc1a0a32
#, python-format
msgid "%s (copy)"
msgstr "%s (kopija)"

#. module: hr
#: model:hr.job,website_description:hr.job_ceo
#: model:hr.job,website_description:hr.job_consultant
#: model:hr.job,website_description:hr.job_cto
#: model:hr.job,website_description:hr.job_developer
#: model:hr.job,website_description:hr.job_hrm
#: model:hr.job,website_description:hr.job_marketing
#: model:hr.job,website_description:hr.job_trainee
msgid "<i>Work in a fun atmosphere</i>"
msgstr "<i>Radi u interesantnoj atmosferi</i>"

#. module: hr
#: model:hr.job,website_description:hr.job_ceo
#: model:hr.job,website_description:hr.job_consultant
#: model:hr.job,website_description:hr.job_cto
#: model:hr.job,website_description:hr.job_developer
#: model:hr.job,website_description:hr.job_hrm
#: model:hr.job,website_description:hr.job_marketing
#: model:hr.job,website_description:hr.job_trainee
msgid "<i>You are passionate</i>"
msgstr "<i>Strastven si</i>"

#. module: hr
#: model:hr.job,website_description:hr.job_cto
#: model:hr.job,website_description:hr.job_developer
#: model:hr.job,website_description:hr.job_trainee
msgid "<i>You autonomously and quickly learn</i>"
msgstr "<i>Samostalan si i izuzetno brzo učiš</i>"

#. module: hr
#: model:hr.job,website_description:hr.job_ceo
#: model:hr.job,website_description:hr.job_consultant
#: model:hr.job,website_description:hr.job_hrm
#: model:hr.job,website_description:hr.job_marketing
msgid "<i>You easily manage them</i>"
msgstr "<i>Sa lakoćom ih vodiš</i>"

#. module: hr
#: model:ir.ui.view,arch_db:hr.hr_kanban_view_employees
msgid ""
"<span class=\"o_unfollow\">Unfollow</span>\n"
"                                    <span class=\"o_following\">Following</"
"span>"
msgstr ""
"<span class=\"o_unfollow\">Prestani pratiti</span>\n"
"                                    <span class=\"o_following\">Pratioci</"
"span>"

#. module: hr
#: model:ir.ui.view,arch_db:hr.hr_department_view_kanban
msgid "<span>Reports</span>"
msgstr "<span>Izvještaji</span>"

#. module: hr
#: model:ir.ui.view,arch_db:hr.hr_department_view_kanban
msgid "<span>To Approve</span>"
msgstr "<span>Čeka odobrenje</span>"

#. module: hr
#: model:ir.ui.view,arch_db:hr.hr_department_view_kanban
msgid "<span>To Do</span>"
msgstr "<span>Za uraditi</span>"

#. module: hr
#: model:hr.job,website_description:hr.job_ceo
#: model:hr.job,website_description:hr.job_consultant
#: model:hr.job,website_description:hr.job_cto
#: model:hr.job,website_description:hr.job_developer
#: model:hr.job,website_description:hr.job_hrm
#: model:hr.job,website_description:hr.job_marketing
#: model:hr.job,website_description:hr.job_trainee
msgid ""
"A full time job, with an attractive salary package in a small team of smart "
"people. You will start contract with a full technical and functional "
"training. If you are passionate, motivate and flexible apply for this job, "
"you will certainly join the best company ever."
msgstr ""

#. module: hr
#: model:hr.job,website_description:hr.job_ceo
#: model:hr.job,website_description:hr.job_consultant
#: model:hr.job,website_description:hr.job_cto
#: model:hr.job,website_description:hr.job_developer
#: model:hr.job,website_description:hr.job_hrm
#: model:hr.job,website_description:hr.job_marketing
#: model:hr.job,website_description:hr.job_trainee
msgid "A good job in a young and dynamic team"
msgstr ""

#. module: hr
<<<<<<< HEAD
#: model:ir.model.fields,field_description:hr.field_hr_department_active
=======
>>>>>>> bc1a0a32
#: model:ir.model.fields,field_description:hr.field_hr_employee_active
msgid "Active"
msgstr "Aktivno"

#. module: hr
#: model:hr.job,website_description:hr.job_consultant
msgid "Analyse needs, write specification documents and quotation"
msgstr ""

#. module: hr
#: model:ir.ui.view,arch_db:hr.view_department_filter
#: model:ir.ui.view,arch_db:hr.view_employee_filter
msgid "Archived"
msgstr "Arhivirani"

#. module: hr
#: model:ir.model.fields,field_description:hr.field_hr_employee_bank_account_id
msgid "Bank Account Number"
msgstr "Broj bankovnog računa"

#. module: hr
#: model:hr.job,website_description:hr.job_cto
msgid ""
"Because of our constant growth, we're now looking for people to reinforce "
"our team of enthusiastic chief technical officer. So if working on an open "
"source project in a friendly and cooperative atmosphere sounds like fun to "
"you, read on..."
msgstr ""

#. module: hr
#: model:hr.job,website_description:hr.job_ceo
#: model:hr.job,website_description:hr.job_consultant
#: model:hr.job,website_description:hr.job_developer
#: model:hr.job,website_description:hr.job_hrm
#: model:hr.job,website_description:hr.job_marketing
msgid ""
"Because of our constant growth, we're now looking for people to reinforce "
"our team of enthusiastic developers. So if working on an open source project "
"in a friendly and cooperative atmosphere sounds like fun to you, read on..."
msgstr ""

#. module: hr
#: model:hr.job,website_description:hr.job_trainee
msgid ""
"Because of our constant growth, we're now looking for people to reinforce "
"our team of enthusiastic trainees. So if working on an open source project "
"in a friendly and cooperative atmosphere sounds like fun to you, read on..."
msgstr ""

#. module: hr
#: model:ir.ui.view,arch_db:hr.view_employee_form
msgid "Birth"
msgstr "Datum rodjenja"

#. module: hr
#: model:hr.job,name:hr.job_ceo
msgid "Chief Executive Officer"
msgstr "Izvršni direktor"

#. module: hr
#: model:hr.job,name:hr.job_cto
msgid "Chief Technical Officer"
msgstr "Tehnički direktor"

#. module: hr
#: model:ir.model.fields,field_description:hr.field_hr_department_child_ids
msgid "Child Departments"
msgstr "Pod sektori"

#. module: hr
#: model:ir.ui.view,arch_db:hr.view_employee_form
msgid "Citizenship & Other Information"
msgstr "Gradjanske i ostale informacije"

#. module: hr
#: model:ir.model.fields,field_description:hr.field_hr_employee_city
msgid "City"
msgstr "Grad"

#. module: hr
#: model:web.tip,description:hr.hr_tip_2
msgid "Click here to change the recruitment goal!"
msgstr ""

#. module: hr
#: model:ir.actions.act_window,help:hr.act_employee_from_department
#: model:ir.actions.act_window,help:hr.open_view_employee_list_my
msgid "Click to add a new employee."
msgstr "Klikni da dodaš novog zaposlenog."

#. module: hr
#: model:ir.actions.act_window,help:hr.open_module_tree_department
msgid "Click to create a department."
msgstr "Klikni da kreiraš novi sektor."

#. module: hr
#: model:ir.actions.act_window,help:hr.action_hr_job
msgid "Click to define a new job position."
msgstr "Klikni da napraviš novo radno mjesto."

#. module: hr
#: model:hr.job,website_description:hr.job_ceo
#: model:hr.job,website_description:hr.job_consultant
#: model:hr.job,website_description:hr.job_cto
#: model:hr.job,website_description:hr.job_developer
#: model:hr.job,website_description:hr.job_hrm
#: model:hr.job,website_description:hr.job_marketing
#: model:hr.job,website_description:hr.job_trainee
msgid "Close to the perfection ..."
msgstr "Blizu savršenstva ..."

#. module: hr
#: model:ir.model.fields,field_description:hr.field_hr_employee_coach_id
#: model:ir.ui.view,arch_db:hr.view_employee_filter
msgid "Coach"
msgstr "Mentor"

#. module: hr
#: model:ir.model.fields,field_description:hr.field_hr_employee_code
msgid "Code"
msgstr "Kod"

#. module: hr
#: model:ir.model.fields,field_description:hr.field_hr_department_color
#: model:ir.model.fields,field_description:hr.field_hr_employee_category_color
#: model:ir.model.fields,field_description:hr.field_hr_employee_color
msgid "Color Index"
msgstr "Indeks boja"

#. module: hr
#: model:ir.ui.view,arch_db:hr.view_department_tree
msgid "Companies"
msgstr "Kompanije"

#. module: hr
#: model:ir.model.fields,field_description:hr.field_hr_department_company_id
#: model:ir.model.fields,field_description:hr.field_hr_employee_company_id
#: model:ir.model.fields,field_description:hr.field_hr_job_company_id
#: model:ir.ui.view,arch_db:hr.view_employee_filter
#: model:ir.ui.view,arch_db:hr.view_job_filter
msgid "Company"
msgstr "Preduzeće"

#. module: hr
#: model:ir.ui.menu,name:hr.menu_human_resources_configuration
msgid "Configuration"
msgstr "Podešavanje"

#. module: hr
#: model:hr.job,name:hr.job_consultant
msgid "Consultant"
msgstr "Konsultant"

#. module: hr
#: model:ir.ui.view,arch_db:hr.view_employee_form
msgid "Contact Information"
msgstr "Kontakt Info"

#. module: hr
#: model:hr.job,website_description:hr.job_cto
#: model:hr.job,website_description:hr.job_developer
#: model:hr.job,website_description:hr.job_trainee
msgid "Contributions to open source projects"
msgstr "Doprinos open source projektima"

#. module: hr
#: model:ir.model.fields,field_description:hr.field_hr_department_create_uid
#: model:ir.model.fields,field_description:hr.field_hr_employee_category_create_uid
#: model:ir.model.fields,field_description:hr.field_hr_employee_create_uid
#: model:ir.model.fields,field_description:hr.field_hr_job_create_uid
msgid "Created by"
msgstr "Kreirao"

#. module: hr
#: model:ir.model.fields,field_description:hr.field_hr_department_create_date
#: model:ir.model.fields,field_description:hr.field_hr_employee_category_create_date
#: model:ir.model.fields,field_description:hr.field_hr_employee_create_date
#: model:ir.model.fields,field_description:hr.field_hr_job_create_date
msgid "Created on"
msgstr "Kreiran dana"

#. module: hr
#: model:ir.model.fields,field_description:hr.field_hr_job_no_of_employee
msgid "Current Number of Employees"
msgstr "Trenutni broj zaposlenih"

#. module: hr
#: model:ir.model.fields,field_description:hr.field_hr_employee_birthday
msgid "Date of Birth"
msgstr "Datum Rođenja"

#. module: hr
#: model:hr.job,website_description:hr.job_ceo
#: model:hr.job,website_description:hr.job_hrm
#: model:hr.job,website_description:hr.job_marketing
msgid "Define a clear communication strategy"
msgstr ""

#. module: hr
#: model:ir.model.fields,help:hr.field_hr_employee_calendar_id
msgid "Define the schedule of resource"
msgstr "Rasporediti resurse"

#. module: hr
#: model:hr.job,website_description:hr.job_consultant
msgid "Deliver generic Odoo functional training sessions"
msgstr ""

#. module: hr
#: model:ir.model,name:hr.model_hr_department
#: model:ir.model.fields,field_description:hr.field_hr_employee_department_id
#: model:ir.model.fields,field_description:hr.field_hr_job_department_id
#: model:ir.ui.view,arch_db:hr.view_department_filter
#: model:ir.ui.view,arch_db:hr.view_employee_filter
#: model:ir.ui.view,arch_db:hr.view_job_filter
msgid "Department"
msgstr "Sektor"

#. module: hr
#: model:ir.model.fields,field_description:hr.field_hr_department_name
msgid "Department Name"
msgstr "Naziv sektora"

#. module: hr
#: model:ir.actions.act_window,name:hr.open_module_tree_department
#: model:ir.ui.menu,name:hr.menu_hr_department_tree
#: model:ir.ui.view,arch_db:hr.view_department_filter
msgid "Departments"
msgstr "Sektori"

#. module: hr
#: model:ir.model.fields,field_description:hr.field_hr_department_display_name
#: model:ir.model.fields,field_description:hr.field_hr_employee_category_display_name
#: model:ir.model.fields,field_description:hr.field_hr_employee_display_name
#: model:ir.model.fields,field_description:hr.field_hr_job_display_name
msgid "Display Name"
msgstr "Ime za prikaz"

#. module: hr
#: selection:hr.employee,marital:0
msgid "Divorced"
msgstr "Razvedeni"

#. module: hr
#: model:ir.model.fields,field_description:hr.field_hr_employee_time_efficiency
msgid "Efficiency Factor"
msgstr "Faktor efikasnosti"

#. module: hr
#: model:ir.model,name:hr.model_hr_employee
#: model:ir.ui.view,arch_db:hr.view_employee_form
msgid "Employee"
msgstr "Zapošljeni"

#. module: hr
#: model:ir.model,name:hr.model_hr_employee_category
msgid "Employee Category"
msgstr "Kategorija Zaposlenog"

#. module: hr
#: model:ir.model.fields,field_description:hr.field_hr_employee_category_name
msgid "Employee Tag"
msgstr "Oznaka zaposlenog"

#. module: hr
#: model:ir.actions.act_window,name:hr.open_view_categ_form
#: model:ir.ui.menu,name:hr.menu_view_employee_category_form
#: model:ir.ui.view,arch_db:hr.view_employee_category_form
msgid "Employee Tags"
msgstr "Oznake zaposlenog"

#. module: hr
#: model:ir.model.fields,help:hr.field_hr_employee_bank_account_id
msgid "Employee bank salary account"
msgstr "Bankovni račun zaposlenog"

#. module: hr
#: model:ir.ui.view,arch_db:hr.view_employee_form
msgid "Employee's Name"
msgstr "Ime zaposlenog"

#. module: hr
#: model:ir.actions.act_window,name:hr.act_employee_from_department
#: model:ir.actions.act_window,name:hr.open_view_employee_list
#: model:ir.actions.act_window,name:hr.open_view_employee_list_my
#: model:ir.model.fields,field_description:hr.field_hr_employee_category_employee_ids
#: model:ir.model.fields,field_description:hr.field_hr_job_employee_ids
#: model:ir.ui.menu,name:hr.menu_hr_root
#: model:ir.ui.menu,name:hr.menu_open_view_employee_list_my
#: model:ir.ui.view,arch_db:hr.hr_department_view_kanban
#: model:ir.ui.view,arch_db:hr.view_employee_filter
#: model:ir.ui.view,arch_db:hr.view_employee_tree
#: model:ir.ui.view,arch_db:hr.view_partner_tree2
msgid "Employees"
msgstr "Zaposlenici"

#. module: hr
#: model:ir.actions.act_window,name:hr.open_view_employee_tree
msgid "Employees Structure"
msgstr "Struktura zaposlenih"

#. module: hr
#: model:ir.ui.view,arch_db:hr.view_employee_category_list
msgid "Employees Tags"
msgstr "Oznake zaposlenih"

#. module: hr
<<<<<<< HEAD
#: code:addons/hr/models/hr.py:264
=======
#: code:addons/hr/hr.py:294 constraint:hr.department:0
>>>>>>> bc1a0a32
#, python-format
msgid "Error! You cannot create recursive departments."
msgstr "Greška! Nije moguće napraviti rekurzivne sektore."

#. module: hr
<<<<<<< HEAD
#: code:addons/hr/models/hr.py:177
=======
#: code:addons/hr/hr.py:264 constraint:hr.employee:0
>>>>>>> bc1a0a32
#, python-format
msgid "Error! You cannot create recursive hierarchy of Employee(s)."
msgstr "Greška! Nije moguće napraviti rekurzivnu hijerarhiju zaposlenog(ih)."

#. module: hr
#: model:ir.model.fields,field_description:hr.field_hr_job_no_of_recruitment
msgid "Expected New Employees"
msgstr "Očekivan broj novih radnika"

#. module: hr
#: model:ir.model.fields,help:hr.field_hr_job_expected_employees
msgid ""
"Expected number of employees for this job position after new recruitment."
msgstr "Očekivan broj novih radnika na ovom radnom mjestu nakon novog konkursa"

#. module: hr
#: model:hr.job,name:hr.job_developer
msgid "Experienced Developer"
msgstr "Iskusni developer"

#. module: hr
#: selection:hr.employee,gender:0
msgid "Female"
msgstr "Žensko"

#. module: hr
#: model:ir.ui.view,arch_db:hr.hr_kanban_view_employees
msgid "Follow"
msgstr "Prati"

#. module: hr
#: model:hr.job,website_description:hr.job_consultant
msgid "Follow and check the development part"
msgstr ""

#. module: hr
#: model:ir.ui.view,arch_db:hr.hr_kanban_view_employees
msgid "Followers"
msgstr "Pratioci"

#. module: hr
#: model:ir.model.fields,field_description:hr.field_hr_employee_gender
msgid "Gender"
msgstr "Pol"

#. module: hr
#: model:web.tip,description:hr.hr_tip_1
msgid "Get all applications related to this job position."
msgstr ""

#. module: hr
#: model:hr.job,website_description:hr.job_developer
msgid "Good knowledge of HTML and Javascript"
msgstr ""

#. module: hr
#: model:hr.job,website_description:hr.job_cto
#: model:hr.job,website_description:hr.job_developer
#: model:hr.job,website_description:hr.job_trainee
msgid "Good knowledge of object oriented programming"
msgstr ""

#. module: hr
#: model:hr.job,website_description:hr.job_cto
#: model:hr.job,website_description:hr.job_developer
#: model:hr.job,website_description:hr.job_trainee
msgid "Good knowledge of the latest web technologies"
msgstr ""

#. module: hr
#: model:hr.job,website_description:hr.job_cto
#: model:hr.job,website_description:hr.job_developer
#: model:hr.job,website_description:hr.job_trainee
msgid "Good knowledge of the programming language"
msgstr ""

#. module: hr
#: model:hr.job,website_description:hr.job_cto
#: model:hr.job,website_description:hr.job_developer
#: model:hr.job,website_description:hr.job_trainee
msgid "Good knowledge of web design"
msgstr ""

#. module: hr
#: model:hr.job,website_description:hr.job_cto
#: model:hr.job,website_description:hr.job_developer
#: model:hr.job,website_description:hr.job_trainee
msgid "Good language skills in another language"
msgstr ""

#. module: hr
#: model:ir.ui.view,arch_db:hr.view_employee_filter
#: model:ir.ui.view,arch_db:hr.view_job_filter
msgid "Group By"
msgstr "Grupiši po"

#. module: hr
#: model:ir.ui.view,arch_db:hr.view_employee_form
msgid "HR Settings"
msgstr "Dodatne informacije"

#. module: hr
#: model:hr.job,website_description:hr.job_consultant
msgid "Help with the configuration of the software"
msgstr ""

#. module: hr
#: model:hr.job,website_description:hr.job_hrm
msgid "Hire a team of great Human Resources people"
msgstr ""

#. module: hr
#: model:hr.job,website_description:hr.job_ceo
msgid "Hire a team of great executive people"
msgstr ""

#. module: hr
#: model:hr.job,website_description:hr.job_marketing
msgid "Hire a team of great marketing people"
msgstr ""

#. module: hr
#: model:ir.model.fields,field_description:hr.field_hr_job_no_of_hired_employee
msgid "Hired Employees"
msgstr "Zaposlenih radnika"

#. module: hr
#: model:ir.model.fields,field_description:hr.field_hr_employee_address_home_id
msgid "Home Address"
msgstr "Kućna adresa"

#. module: hr
#: model:ir.model,name:hr.model_hr_department
#, fuzzy
msgid "Hr Department"
msgstr "Sektor"

#. module: hr
#: model:ir.ui.menu,name:hr.menu_hr_main
msgid "Human Resources"
msgstr "Ljudski resursi"

#. module: hr
#: model:hr.job,name:hr.job_hrm
msgid "Human Resources Manager"
msgstr "Menadžer ljudskih resursa"

#. module: hr
#: model:ir.model.fields,field_description:hr.field_hr_department_id
#: model:ir.model.fields,field_description:hr.field_hr_employee_category_id
#: model:ir.model.fields,field_description:hr.field_hr_employee_id
#: model:ir.model.fields,field_description:hr.field_hr_job_id
msgid "ID"
msgstr "ID"

#. module: hr
#: model:ir.model.fields,field_description:hr.field_hr_employee_identification_id
msgid "Identification No"
msgstr "Identifikacioni broj"

#. module: hr
#: model:ir.model.fields,help:hr.field_hr_employee_active
msgid ""
"If the active field is set to False, it will allow you to hide the resource "
"record without removing it."
msgstr ""
"Ako je ovo polje postavljeno na NE, možete sakriti resurs bez da ga uklonite."

#. module: hr
#: model:hr.job,website_description:hr.job_ceo
#: model:hr.job,website_description:hr.job_hrm
#: model:hr.job,website_description:hr.job_marketing
msgid "Improve our communication to customers"
msgstr ""

#. module: hr
#: model:ir.ui.view,arch_db:hr.view_job_filter
msgid "In Position"
msgstr "Na poziciji"

#. module: hr
#: model:ir.ui.view,arch_db:hr.view_job_filter
msgid "In Recruitment"
msgstr "U zapošljavanju"

#. module: hr
#: model:hr.job,website_description:hr.job_ceo
#: model:hr.job,website_description:hr.job_hrm
#: model:hr.job,website_description:hr.job_marketing
msgid "Increase opportunities"
msgstr ""

#. module: hr
#: model:hr.job,website_description:hr.job_ceo
#: model:hr.job,website_description:hr.job_hrm
#: model:hr.job,website_description:hr.job_marketing
msgid "Increase the visibility of the product"
msgstr ""

#. module: hr
#: model:ir.ui.view,arch_db:hr.view_employee_filter
#: model:ir.ui.view,arch_db:hr.view_hr_job_form
#: model:ir.ui.view,arch_db:hr.view_hr_job_tree
#: model:ir.ui.view,arch_db:hr.view_job_filter
msgid "Job"
msgstr "Radno mjesto"

#. module: hr
#: model:ir.model.fields,field_description:hr.field_hr_job_description
msgid "Job Description"
msgstr "Opis radnog mjesta"

#. module: hr
#: model:ir.model.fields,field_description:hr.field_hr_job_name
msgid "Job Name"
msgstr "Naziv radnog mjesta"

#. module: hr
#: model:ir.model,name:hr.model_hr_job
msgid "Job Position"
msgstr "Radno mjesto"

#. module: hr
#: model:ir.ui.view,arch_db:hr.view_hr_job_form
msgid "Job Position Name"
msgstr "Naziv radnog mjesta"

#. module: hr
#: model:ir.actions.act_window,name:hr.action_hr_job
#: model:ir.ui.menu,name:hr.menu_hr_job_position
#: model:ir.ui.menu,name:hr.menu_hr_job_position_config
msgid "Job Positions"
msgstr "Radna mjesta"

#. module: hr
#: model:ir.actions.act_window,help:hr.action_hr_job
msgid ""
"Job Positions are used to define jobs and their requirements.\n"
"                You can keep track of the number of employees you have per "
"job\n"
"                position and follow the evolution according to what you "
"planned\n"
"                for the future."
msgstr ""

#. module: hr
#: model:ir.model.fields,field_description:hr.field_hr_employee_job_id
msgid "Job Title"
msgstr "Radno mjesto"

#. module: hr
#: model:ir.model.fields,field_description:hr.field_hr_department_jobs_ids
#: model:ir.ui.view,arch_db:hr.view_job_filter
msgid "Jobs"
msgstr "Radna mjesta"

#. module: hr
#: model:ir.model.fields,field_description:hr.field_hr_department___last_update
#: model:ir.model.fields,field_description:hr.field_hr_employee___last_update
#: model:ir.model.fields,field_description:hr.field_hr_employee_category___last_update
#: model:ir.model.fields,field_description:hr.field_hr_job___last_update
msgid "Last Modified on"
msgstr "Zadnja izmjena dana"

#. module: hr
#: model:ir.model.fields,field_description:hr.field_hr_department_write_uid
#: model:ir.model.fields,field_description:hr.field_hr_employee_category_write_uid
#: model:ir.model.fields,field_description:hr.field_hr_employee_write_uid
#: model:ir.model.fields,field_description:hr.field_hr_job_write_uid
msgid "Last Updated by"
msgstr "Zadnji mijenjao"

#. module: hr
#: model:ir.model.fields,field_description:hr.field_hr_department_write_date
#: model:ir.model.fields,field_description:hr.field_hr_employee_category_write_date
#: model:ir.model.fields,field_description:hr.field_hr_employee_write_date
#: model:ir.model.fields,field_description:hr.field_hr_job_write_date
msgid "Last Updated on"
msgstr "Zadnja izmjena"

#. module: hr
#: model:ir.model.fields,field_description:hr.field_hr_employee_last_login
msgid "Latest Connection"
msgstr "Zadnja konekcija"

#. module: hr
#: model:ir.ui.view,arch_db:hr.view_hr_job_form
msgid "Launch Recruitment"
msgstr "Raspiši konkurs"

#. module: hr
#: model:hr.job,website_description:hr.job_marketing
msgid "Launch new marketing campaigns and offers"
msgstr ""

#. module: hr
#: model:hr.job,website_description:hr.job_hrm
msgid "Launch new products, Human Resources campaigns and offers"
msgstr ""

#. module: hr
#: model:hr.job,website_description:hr.job_ceo
msgid "Launch new products, marketing campaigns and offers"
msgstr ""

#. module: hr
#: model:ir.model.fields,field_description:hr.field_hr_employee_login
msgid "Login"
msgstr "Prijava"

#. module: hr
#: selection:hr.employee,gender:0
msgid "Male"
msgstr "Muškarac"

#. module: hr
#: model:ir.model.fields,field_description:hr.field_hr_department_manager_id
#: model:ir.model.fields,field_description:hr.field_hr_employee_parent_id
#: model:ir.ui.view,arch_db:hr.view_employee_filter
msgid "Manager"
msgstr "Menadžer"

#. module: hr
#: model:ir.model.fields,field_description:hr.field_hr_employee_marital
msgid "Marital Status"
msgstr "Bračno Stanje"

#. module: hr
#: model:hr.job,name:hr.job_marketing
msgid "Marketing and Community Manager"
msgstr ""

#. module: hr
#: selection:hr.employee,marital:0
msgid "Married"
msgstr "U braku"

#. module: hr
#: model:hr.job,website_description:hr.job_cto
#: model:hr.job,website_description:hr.job_developer
#: model:hr.job,website_description:hr.job_trainee
msgid "Master or engineer in computer science"
msgstr ""

#. module: hr
#: model:ir.model.fields,field_description:hr.field_hr_employee_image_medium
msgid "Medium-sized photo"
msgstr ""

#. module: hr
#: model:ir.model.fields,help:hr.field_hr_employee_image_medium
msgid ""
"Medium-sized photo of the employee. It is automatically resized as a "
"128x128px image, with aspect ratio preserved. Use this field in form views "
"or some kanban views."
msgstr ""

#. module: hr
#: model:ir.model.fields,field_description:hr.field_hr_department_member_ids
msgid "Members"
msgstr "Članovi"

#. module: hr
#: model:ir.ui.view,arch_db:hr.hr_kanban_view_employees
msgid "Messages"
msgstr "Poruke"

#. module: hr
#: model:ir.ui.view,arch_db:hr.hr_department_view_kanban
msgid "More <i class=\"fa fa-caret-down\"/>"
msgstr "Više <i class=\"fa fa-caret-down\"/>"

#. module: hr
#: model:hr.job,website_description:hr.job_ceo
#: model:hr.job,website_description:hr.job_consultant
#: model:hr.job,website_description:hr.job_cto
#: model:hr.job,website_description:hr.job_developer
#: model:hr.job,website_description:hr.job_hrm
#: model:hr.job,website_description:hr.job_marketing
#: model:hr.job,website_description:hr.job_trainee
msgid "Must have ..."
msgstr ""

#. module: hr
#: model:ir.model.fields,field_description:hr.field_hr_employee_name
#: model:ir.model.fields,field_description:hr.field_hr_employee_name_related
msgid "Name"
msgstr "Naziv"

#. module: hr
#: model:ir.model.fields,field_description:hr.field_hr_employee_country_id
msgid "Nationality (Country)"
msgstr "Nacionalnos (Država)"

#. module: hr
#: model:hr.job,website_description:hr.job_ceo
#: model:hr.job,website_description:hr.job_consultant
#: model:hr.job,website_description:hr.job_cto
#: model:hr.job,website_description:hr.job_developer
#: model:hr.job,website_description:hr.job_hrm
#: model:hr.job,website_description:hr.job_marketing
#: model:hr.job,website_description:hr.job_trainee
msgid "Nice to have"
msgstr ""

#. module: hr
#: model:ir.model.fields,field_description:hr.field_hr_department_note
msgid "Note"
msgstr "Napomena"

#. module: hr
#: model:ir.model.fields,field_description:hr.field_hr_employee_notes
msgid "Notes"
msgstr "Bilješke"

#. module: hr
#: model:ir.model.fields,help:hr.field_hr_job_no_of_employee
msgid "Number of employees currently occupying this job position."
msgstr "Broj zaposlenih koji trenutno zauzimaju ovo radno mjesto"

#. module: hr
#: model:ir.model.fields,help:hr.field_hr_job_no_of_hired_employee
msgid ""
"Number of hired employees for this job position during recruitment phase."
msgstr "Broj zaposlenih radnika na ovo radno mjesto tokom faze zapošljavanja."

#. module: hr
#: model:ir.model.fields,help:hr.field_hr_job_no_of_recruitment
msgid "Number of new employees you expect to recruit."
msgstr "Broj novih radnika koje očekuješ da ćeš zaposliti"

#. module: hr
#: model:ir.actions.act_window,help:hr.open_module_tree_department
msgid ""
"Odoo's department structure is used to manage all documents\n"
"                related to employees by departments: expenses, timesheets,\n"
"                leaves and holidays, recruitments, etc."
msgstr ""

#. module: hr
#: selection:hr.employee,gender:0
msgid "Other"
msgstr "Ostalo"

#. module: hr
#: model:ir.ui.view,arch_db:hr.view_employee_form
msgid "Other Information ..."
msgstr "Ostale informacije ..."

#. module: hr
#: model:hr.job,website_description:hr.job_ceo
#: model:hr.job,website_description:hr.job_consultant
#: model:hr.job,website_description:hr.job_cto
#: model:hr.job,website_description:hr.job_developer
#: model:hr.job,website_description:hr.job_hrm
#: model:hr.job,website_description:hr.job_marketing
#: model:hr.job,website_description:hr.job_trainee
msgid "Our staff at work"
msgstr ""

#. module: hr
#: model:ir.model.fields,field_description:hr.field_hr_department_parent_id
msgid "Parent Department"
msgstr "Nadsektor"

#. module: hr
#: model:ir.model,name:hr.model_res_partner
msgid "Partner"
msgstr ""

#. module: hr
#: model:hr.job,website_description:hr.job_developer
msgid "Passion for the Internet and its culture"
msgstr ""

#. module: hr
#: model:ir.model.fields,field_description:hr.field_hr_employee_passport_id
msgid "Passport No"
msgstr "Br. pasoša"

#. module: hr
#: model:ir.ui.view,arch_db:hr.view_employee_form
msgid "Personal Information"
msgstr "Lične informacije"

#. module: hr
#: model:ir.model.fields,field_description:hr.field_hr_employee_image
msgid "Photo"
msgstr "Fotografija"

#. module: hr
#: model:hr.job,website_description:hr.job_ceo
#: model:hr.job,website_description:hr.job_consultant
#: model:hr.job,website_description:hr.job_cto
#: model:hr.job,website_description:hr.job_developer
#: model:hr.job,website_description:hr.job_hrm
#: model:hr.job,website_description:hr.job_marketing
#: model:hr.job,website_description:hr.job_trainee
msgid "Pictures of smart and enthusiastic people"
msgstr ""

#. module: hr
#: model:ir.ui.view,arch_db:hr.view_employee_form
msgid "Position"
msgstr "Pozicija"

#. module: hr
#: model:hr.job,website_description:hr.job_cto
#: model:hr.job,website_description:hr.job_developer
#: model:hr.job,website_description:hr.job_trainee
msgid "Preferably 1 year of experience"
msgstr ""

#. module: hr
#: model:ir.ui.view,arch_db:hr.view_employee_form
msgid "Public Information"
msgstr "Javne informacije"

#. module: hr
#: model:hr.job,website_description:hr.job_consultant
msgid "Quantify and negotiate the resources required"
msgstr ""

#. module: hr
#: model:hr.job,website_description:hr.job_developer
msgid "Quick and autonomous learner"
msgstr ""

#. module: hr
#: selection:hr.job,state:0
msgid "Recruitment Closed"
msgstr "Konkurs zatvoren"

#. module: hr
#: selection:hr.job,state:0
msgid "Recruitment in Progress"
msgstr "Konkurs u toku"

#. module: hr
#: model:ir.ui.view,arch_db:hr.view_employee_form
msgid "Related User"
msgstr "Odnosni korisnički nalog"

#. module: hr
#: model:ir.model.fields,field_description:hr.field_res_users_employee_ids
msgid "Related employees"
msgstr "Odnosni zaposleni"

#. module: hr
#: model:ir.model.fields,help:hr.field_hr_employee_user_id
msgid "Related user name for the resource to manage its access."
msgstr "Korisničko ime povezano je sa pristupom i upravljanjem modulima"

#. module: hr
#: model:ir.ui.menu,name:hr.menu_hr_reporting_timesheet
msgid "Reports"
msgstr "Izveštaji"

#. module: hr
#: model:ir.model.fields,field_description:hr.field_hr_job_requirements
msgid "Requirements"
msgstr "Zahtjevi"

#. module: hr
#: model:ir.model.fields,field_description:hr.field_hr_employee_resource_id
msgid "Resource"
msgstr "Resurs"

#. module: hr
#: model:ir.model.fields,field_description:hr.field_hr_employee_resource_type
msgid "Resource Type"
msgstr "Tip resursa"

#. module: hr
#: model:hr.job,website_description:hr.job_ceo
#: model:hr.job,website_description:hr.job_consultant
#: model:hr.job,website_description:hr.job_cto
#: model:hr.job,website_description:hr.job_developer
#: model:hr.job,website_description:hr.job_hrm
#: model:hr.job,website_description:hr.job_marketing
#: model:hr.job,website_description:hr.job_trainee
msgid "Responsibilities"
msgstr ""

#. module: hr
#: model:ir.model.fields,field_description:hr.field_hr_employee_sinid
msgid "SIN No"
msgstr "Broj polise osiguranja"

#. module: hr
#: model:ir.model.fields,field_description:hr.field_hr_employee_ssnid
msgid "SSN No"
msgstr "JMBG"

#. module: hr
#: model:hr.job,website_description:hr.job_ceo
#: model:hr.job,website_description:hr.job_hrm
#: model:hr.job,website_description:hr.job_marketing
msgid "Scale our events organization all around the world"
msgstr ""

#. module: hr
#: model:ir.model.fields,help:hr.field_hr_job_state
msgid ""
"Set whether the recruitment process is open or closed for this job position."
msgstr ""

#. module: hr
#: model:ir.ui.view,arch_db:hr.hr_department_view_kanban
msgid "Settings"
msgstr "Podešavanja"

#. module: hr
#: selection:hr.employee,marital:0
msgid "Single"
msgstr "Sam/Sama"

#. module: hr
#: model:hr.job,website_description:hr.job_ceo
#: model:hr.job,website_description:hr.job_consultant
#: model:hr.job,website_description:hr.job_cto
#: model:hr.job,website_description:hr.job_developer
#: model:hr.job,website_description:hr.job_hrm
#: model:hr.job,website_description:hr.job_marketing
#: model:hr.job,website_description:hr.job_trainee
msgid "Skills"
msgstr ""

#. module: hr
#: model:ir.model.fields,field_description:hr.field_hr_employee_image_small
msgid "Small-sized photo"
msgstr "Manja fotografija"

#. module: hr
#: model:ir.model.fields,help:hr.field_hr_employee_image_small
msgid ""
"Small-sized photo of the employee. It is automatically resized as a 64x64px "
"image, with aspect ratio preserved. Use this field anywhere a small image is "
"required."
msgstr ""

#. module: hr
#: model:ir.model.fields,help:hr.field_hr_employee_sinid
msgid "Social Insurance Number"
msgstr "Broj Socijalnog Osiguranja"

#. module: hr
#: model:ir.model.fields,help:hr.field_hr_employee_ssnid
msgid "Social Security Number"
msgstr "Jedinstveni matični broj građana"

#. module: hr
#: model:ir.model.fields,field_description:hr.field_hr_job_state
#: model:ir.ui.view,arch_db:hr.view_employee_form
#: model:ir.ui.view,arch_db:hr.view_job_filter
msgid "Status"
msgstr "Status"

#. module: hr
#: model:ir.ui.view,arch_db:hr.view_hr_job_form
msgid "Stop Recruitment"
msgstr "Zatvori konkurs"

#. module: hr
#: model:ir.actions.act_window,name:hr.hr_employee_action_subordinate_hierachy
msgid "Subordinate Hierarchy"
msgstr "Hijerarhija zaposlenih"

#. module: hr
#: model:ir.model.fields,field_description:hr.field_hr_employee_child_ids
msgid "Subordinates"
msgstr "Podređeni"

#. module: hr
#: sql_constraint:hr.employee.category:0
msgid "Tag name already exists !"
msgstr "Naziv oznake već postoji !"

#. module: hr
#: model:ir.model.fields,field_description:hr.field_hr_employee_category_ids
msgid "Tags"
msgstr "Oznake"

#. module: hr
#: model:hr.job,website_description:hr.job_consultant
msgid "Take part in the consulting services"
msgstr ""

#. module: hr
#: model:hr.job,website_description:hr.job_developer
msgid "Team spirit and good communication"
msgstr ""

#. module: hr
#: sql_constraint:hr.job:0
msgid "The name of the job position must be unique per department in company!"
msgstr ""

#. module: hr
#: model:ir.model.fields,help:hr.field_hr_employee_time_efficiency
msgid ""
"This field depict the efficiency of the resource to complete tasks. e.g  "
"resource put alone on a phase of 5 days with 5 tasks assigned to him, will "
"show a load of 100% for this phase by default, but if we put a efficiency of "
"200%, then his load will only be 50%."
msgstr ""
"Ovo polje prikazuje efikasnost resursa u vezi sa dovršetkom dodeljenih "
"zadataka. Npr. resurs stavite na bazi 5 dana i dodelite mu 5 zadatka, "
"pokazaće opterećenje od 100% za ovu fazu po defaultu , ali ako stavite "
"učinkovitost od 200% , onda će mu biti samo 50 %"

#. module: hr
#: model:ir.model.fields,help:hr.field_hr_employee_image
msgid ""
"This field holds the image used as photo for the employee, limited to "
"1024x1024px."
msgstr ""

#. module: hr
#: model:ir.model.fields,field_description:hr.field_hr_job_expected_employees
msgid "Total Forecasted Employees"
msgstr "Predviđen ukupan broj zaposlenih"

#. module: hr
#: model:hr.job,name:hr.job_trainee
msgid "Trainee"
msgstr ""

#. module: hr
#: model:hr.job,website_description:hr.job_marketing
msgid "Transform our product into a suite of well positioned business Apps"
msgstr ""

#. module: hr
#: model:ir.ui.view,arch_db:hr.hr_kanban_view_employees
#: model:ir.ui.view,arch_db:hr.view_department_filter
#: model:ir.ui.view,arch_db:hr.view_employee_filter
#: model:ir.ui.view,arch_db:hr.view_job_filter
msgid "Unread Messages"
msgstr "Nepročitane poruke"

#. module: hr
<<<<<<< HEAD
#: model:ir.model.fields,help:hr.field_hr_employee_login
msgid "Used to log into the system"
msgstr ""

#. module: hr
=======
>>>>>>> bc1a0a32
#: model:ir.model.fields,field_description:hr.field_hr_employee_user_id
msgid "User"
msgstr "Korisnik"

#. module: hr
#: model:ir.model,name:hr.model_res_users
msgid "Users"
msgstr "Korisnici"

#. module: hr
#: model:hr.job,website_description:hr.job_consultant
msgid ""
"We are looking for a motivated and results-driven Functional Consultant! You "
"will take part in the consulting services we provide to our partners and "
"customers, on the functional side. Your job start from the quotation to the "
"customer to the delivery to the customer. You listen the customer and try to "
"give him the best service. You report to the head of consulting service and "
"will be coached by a senior consultant."
msgstr ""

#. module: hr
#: model:hr.job,website_description:hr.job_hrm
msgid ""
"We are looking for a passionated Human Resources Manager to help us make "
"products people love to use. We need someone who is ambitious, passionated, "
"and ..... not afraid to start new things, a lot of new things and scale them."
msgstr ""

#. module: hr
#: model:hr.job,website_description:hr.job_ceo
msgid ""
"We are looking for a passionated executive manager to help us make products "
"people love to use. We need someone who is ambitious, passionated, and ..... "
"not afraid to start new things, a lot of new things and scale them."
msgstr ""

#. module: hr
#: model:hr.job,website_description:hr.job_marketing
msgid ""
"We are looking for a passionated marketer manager to help us make products "
"people love to use. We need someone who is ambitious, passionated, and ..... "
"not afraid to start new things, a lot of new things and scale them."
msgstr ""

#. module: hr
#: model:hr.job,website_description:hr.job_ceo
#: model:hr.job,website_description:hr.job_consultant
#: model:hr.job,website_description:hr.job_cto
#: model:hr.job,website_description:hr.job_developer
#: model:hr.job,website_description:hr.job_hrm
#: model:hr.job,website_description:hr.job_marketing
#: model:hr.job,website_description:hr.job_trainee
msgid "What we offer"
msgstr ""

#. module: hr
#: model:hr.job,website_description:hr.job_ceo
#: model:hr.job,website_description:hr.job_consultant
#: model:hr.job,website_description:hr.job_cto
#: model:hr.job,website_description:hr.job_developer
#: model:hr.job,website_description:hr.job_hrm
#: model:hr.job,website_description:hr.job_marketing
#: model:hr.job,website_description:hr.job_trainee
msgid "What you will do ..."
msgstr ""

#. module: hr
#: selection:hr.employee,marital:0
msgid "Widower"
msgstr "Udovac"

#. module: hr
#: model:hr.job,website_description:hr.job_consultant
msgid "Will report to the Head of Professional Services"
msgstr ""

#. module: hr
#: model:ir.actions.act_window,help:hr.act_employee_from_department
#: model:ir.actions.act_window,help:hr.open_view_employee_list_my
msgid ""
"With just a quick glance on the Odoo employee screen, you\n"
"                can easily find all the information you need for each "
"person;\n"
"                contact data, job position, availability, etc."
msgstr ""

#. module: hr
#: model:hr.job,website_description:hr.job_ceo
#: model:hr.job,website_description:hr.job_consultant
#: model:hr.job,website_description:hr.job_cto
#: model:hr.job,website_description:hr.job_developer
#: model:hr.job,website_description:hr.job_hrm
#: model:hr.job,website_description:hr.job_marketing
#: model:hr.job,website_description:hr.job_trainee
msgid ""
"With our product, which is a suite of 3000 business apps. It is fully open "
"source, full featured and it’s online offer is 3 times cheaper than "
"traditional competitors. We have 2.000.000 users, and we're growing fast."
msgstr ""

#. module: hr
#: model:ir.model.fields,field_description:hr.field_hr_employee_work_email
msgid "Work Email"
msgstr "Poslovni email"

#. module: hr
#: model:ir.model.fields,field_description:hr.field_hr_employee_work_location
msgid "Work Location"
msgstr "Lokacija posla"

#. module: hr
#: model:ir.model.fields,field_description:hr.field_hr_employee_mobile_phone
msgid "Work Mobile"
msgstr "Poslovni mobilni"

#. module: hr
#: model:ir.model.fields,field_description:hr.field_hr_employee_work_phone
msgid "Work Phone"
msgstr "Poslovni telefon"

#. module: hr
#: model:ir.model.fields,field_description:hr.field_hr_employee_address_id
msgid "Working Address"
msgstr "Adresa posla"

#. module: hr
#: model:ir.model.fields,field_description:hr.field_hr_employee_calendar_id
msgid "Working Time"
msgstr "Radno vrijeme"

#. module: hr
#: model:hr.job,website_description:hr.job_marketing
msgid "Write attractive content"
msgstr ""

#. module: hr
#: model:hr.job,website_description:hr.job_hrm
msgid "Write attractive content and build up Human Resources materials"
msgstr ""

#. module: hr
#: model:hr.job,website_description:hr.job_ceo
msgid "Write attractive content and build up executive materials"
msgstr ""

#. module: hr
#: model:hr.job,website_description:hr.job_consultant
msgid "You are a quick and autonomous learner"
msgstr ""

#. module: hr
#: model:hr.job,website_description:hr.job_consultant
msgid "You are an excellent communicator and negotiator"
msgstr ""

#. module: hr
#: model:hr.job,website_description:hr.job_ceo
#: model:hr.job,website_description:hr.job_hrm
#: model:hr.job,website_description:hr.job_marketing
msgid "You are approachable, honest and fun team player"
msgstr ""

#. module: hr
#: model:hr.job,website_description:hr.job_consultant
msgid "You are available immediately"
msgstr ""

#. module: hr
#: model:hr.job,website_description:hr.job_ceo
#: model:hr.job,website_description:hr.job_hrm
#: model:hr.job,website_description:hr.job_marketing
msgid "You are creative"
msgstr ""

#. module: hr
#: model:hr.job,website_description:hr.job_consultant
msgid "You are ready to travel in US"
msgstr ""

#. module: hr
#: model:hr.job,website_description:hr.job_ceo
#: model:hr.job,website_description:hr.job_hrm
#: model:hr.job,website_description:hr.job_marketing
msgid "You are ready to work in a dynamic company"
msgstr ""

#. module: hr
#: model:ir.actions.act_window,help:hr.action_hr_job
msgid ""
"You can attach a survey to a job position. It will be used in\n"
"                the recruitment process to evaluate the applicants for this "
"job\n"
"                position."
msgstr ""

#. module: hr
#: model:hr.job,website_description:hr.job_consultant
msgid "You have 2 or 3 years of experience"
msgstr ""

#. module: hr
#: model:hr.job,website_description:hr.job_consultant
msgid "You have a Master degree in Business Management"
msgstr ""

#. module: hr
#: model:hr.job,website_description:hr.job_consultant
#: model:hr.job,website_description:hr.job_marketing
msgid "You have an affinity with the IT world"
msgstr ""

#. module: hr
#: model:hr.job,website_description:hr.job_ceo
#: model:hr.job,website_description:hr.job_hrm
#: model:hr.job,website_description:hr.job_marketing
msgid "You have an affinity with the product"
msgstr ""

#. module: hr
#: model:hr.job,website_description:hr.job_consultant
msgid "You have good knowledge in accounting"
msgstr ""

#. module: hr
#: model:hr.job,website_description:hr.job_consultant
msgid "You speak a third language"
msgstr ""

#. module: hr
#: model:hr.job,website_description:hr.job_consultant
msgid "You speak fluently French and English"
msgstr ""

#. module: hr
#: model:hr.job,website_description:hr.job_cto
#: model:hr.job,website_description:hr.job_trainee
msgid ""
"You will be responsible for developing and improving applications. You will "
"work autonomously as well as                     coordinate and supervise "
"small distributed development teams for specific projects. You will become a "
"technical                 expert of the product."
msgstr ""

#. module: hr
#: model:hr.job,website_description:hr.job_developer
msgid ""
"You will be responsible for developing and improving applications. You will "
"work autonomously as well as coordinate and supervise small distributed "
"development teams for specific projects. You will become a technical expert "
"of the product."
msgstr ""

#. module: hr
#: model:hr.job,website_description:hr.job_ceo
#: model:hr.job,website_description:hr.job_hrm
#: model:hr.job,website_description:hr.job_marketing
msgid ""
"You will be responsible for developing and improving product communication. "
"You will work autonomously as well as coordinate and supervise small "
"distributed development teams for specific projects. You will become a "
"techinical expert of the product."
msgstr ""

#. module: hr
#: model:hr.job,website_description:hr.job_cto
#: model:hr.job,website_description:hr.job_developer
#: model:hr.job,website_description:hr.job_trainee
msgid "You will become a technical expert of the product."
msgstr ""

#. module: hr
#: model:hr.job,website_description:hr.job_developer
msgid "You will initially be coached by senior developers"
msgstr ""

#. module: hr
#: model:hr.job,website_description:hr.job_cto
msgid "You will initially be coached by senior technical officer"
msgstr ""

#. module: hr
#: model:hr.job,website_description:hr.job_trainee
msgid "You will initially be coached by senior trainees"
msgstr ""

#. module: hr
#: model:hr.job,website_description:hr.job_cto
#: model:hr.job,website_description:hr.job_developer
#: model:hr.job,website_description:hr.job_trainee
msgid "You will report to the head of R&amp;D"
msgstr ""

#. module: hr
#: model:hr.job,website_description:hr.job_developer
msgid "You will work closely with all developers"
msgstr ""

#. module: hr
#: model:hr.job,website_description:hr.job_cto
msgid "You will work closely with all technical officer"
msgstr ""

#. module: hr
#: model:hr.job,website_description:hr.job_trainee
msgid "You will work closely with all trainees"
msgstr ""

#. module: hr
<<<<<<< HEAD
=======
#: model:ir.actions.act_window,help:hr.view_department_form_installer
msgid ""
"Your departments structure is used to manage all documents\n"
"                related to employees by departments: expenses and "
"timesheets,\n"
"                leaves and holidays, recruitments, etc."
msgstr ""

#. module: hr
>>>>>>> bc1a0a32
#: model:ir.ui.view,arch_db:hr.view_department_form
msgid "department"
msgstr "sektor"

#. module: hr
#: model:ir.ui.view,arch_db:hr.view_employee_form
msgid "e.g. Part Time"
msgstr "npr. povremeno"

#~ msgid "Action Needed"
#~ msgstr "Potrebna akcija"

<<<<<<< HEAD
#~ msgid "Click to define a new department."
#~ msgstr "Klikni da napraviš novi sektor."

#~ msgid "Create Your Departments"
#~ msgstr "Kreiraj svoje sektore"

=======
>>>>>>> bc1a0a32
#~ msgid "Date of the last message posted on the record."
#~ msgstr "Datum zadnje poslate poruke na slog."

#~ msgid "Followers (Channels)"
#~ msgstr "Pratioci (kanali)"

#~ msgid "Followers (Partners)"
#~ msgstr "Pratioci (partneri)"

#~ msgid "If checked new messages require your attention."
#~ msgstr "Ako je označeno, nove poruke zahtjevaju pažnju"

#~ msgid "If checked, new messages require your attention."
#~ msgstr "Ako je označeno, nove poruke zahtjevaju pažnju"

#~ msgid "Is Follower"
#~ msgstr "Je pratioc"

#~ msgid "Last Message Date"
#~ msgstr "Datum zadnje poruke"

#~ msgid "Number of Actions"
#~ msgstr "Broj akcija"

#~ msgid "Number of messages which requires an action"
#~ msgstr "Broj poruka koje zahtjevaju akciju"

#~ msgid "Number of unread messages"
#~ msgstr "Broj nepročitanih poruka"

#~ msgid "Unread Messages Counter"
#~ msgstr "Brojač nepročitanih poruka"

#~ msgid "Update Date"
#~ msgstr "Obnovi Datum"<|MERGE_RESOLUTION|>--- conflicted
+++ resolved
@@ -8,11 +8,7 @@
 msgstr ""
 "Project-Id-Version: Odoo 9.0\n"
 "Report-Msgid-Bugs-To: \n"
-<<<<<<< HEAD
-"POT-Creation-Date: 2016-08-19 10:24+0000\n"
-=======
 "POT-Creation-Date: 2016-08-18 14:07+0000\n"
->>>>>>> bc1a0a32
 "PO-Revision-Date: 2016-05-23 20:53+0000\n"
 "Last-Translator: Martin Trigaux\n"
 "Language-Team: Serbian (Latin) (http://www.transifex.com/odoo/odoo-9/"
@@ -25,11 +21,7 @@
 "%10<=4 && (n%100<10 || n%100>=20) ? 1 : 2);\n"
 
 #. module: hr
-<<<<<<< HEAD
-#: code:addons/hr/models/hr.py:76
-=======
 #: code:addons/hr/hr.py:120
->>>>>>> bc1a0a32
 #, python-format
 msgid "%s (copy)"
 msgstr "%s (kopija)"
@@ -124,10 +116,6 @@
 msgstr ""
 
 #. module: hr
-<<<<<<< HEAD
-#: model:ir.model.fields,field_description:hr.field_hr_department_active
-=======
->>>>>>> bc1a0a32
 #: model:ir.model.fields,field_description:hr.field_hr_employee_active
 msgid "Active"
 msgstr "Aktivno"
@@ -138,7 +126,6 @@
 msgstr ""
 
 #. module: hr
-#: model:ir.ui.view,arch_db:hr.view_department_filter
 #: model:ir.ui.view,arch_db:hr.view_employee_filter
 msgid "Archived"
 msgstr "Arhivirani"
@@ -222,6 +209,11 @@
 #: model:ir.actions.act_window,help:hr.open_module_tree_department
 msgid "Click to create a department."
 msgstr "Klikni da kreiraš novi sektor."
+
+#. module: hr
+#: model:ir.actions.act_window,help:hr.view_department_form_installer
+msgid "Click to define a new department."
+msgstr "Klikni da napraviš novi sektor."
 
 #. module: hr
 #: model:ir.actions.act_window,help:hr.action_hr_job
@@ -292,6 +284,11 @@
 #: model:hr.job,website_description:hr.job_trainee
 msgid "Contributions to open source projects"
 msgstr "Doprinos open source projektima"
+
+#. module: hr
+#: model:ir.actions.act_window,name:hr.view_department_form_installer
+msgid "Create Your Departments"
+msgstr "Kreiraj svoje sektore"
 
 #. module: hr
 #: model:ir.model.fields,field_description:hr.field_hr_department_create_uid
@@ -435,21 +432,13 @@
 msgstr "Oznake zaposlenih"
 
 #. module: hr
-<<<<<<< HEAD
-#: code:addons/hr/models/hr.py:264
-=======
 #: code:addons/hr/hr.py:294 constraint:hr.department:0
->>>>>>> bc1a0a32
 #, python-format
 msgid "Error! You cannot create recursive departments."
 msgstr "Greška! Nije moguće napraviti rekurzivne sektore."
 
 #. module: hr
-<<<<<<< HEAD
-#: code:addons/hr/models/hr.py:177
-=======
 #: code:addons/hr/hr.py:264 constraint:hr.employee:0
->>>>>>> bc1a0a32
 #, python-format
 msgid "Error! You cannot create recursive hierarchy of Employee(s)."
 msgstr "Greška! Nije moguće napraviti rekurzivnu hijerarhiju zaposlenog(ih)."
@@ -580,12 +569,6 @@
 #: model:ir.model.fields,field_description:hr.field_hr_employee_address_home_id
 msgid "Home Address"
 msgstr "Kućna adresa"
-
-#. module: hr
-#: model:ir.model,name:hr.model_hr_department
-#, fuzzy
-msgid "Hr Department"
-msgstr "Sektor"
 
 #. module: hr
 #: model:ir.ui.menu,name:hr.menu_hr_main
@@ -834,6 +817,7 @@
 msgstr ""
 
 #. module: hr
+#: model:ir.model.fields,field_description:hr.field_hr_department_complete_name
 #: model:ir.model.fields,field_description:hr.field_hr_employee_name
 #: model:ir.model.fields,field_description:hr.field_hr_employee_name_related
 msgid "Name"
@@ -1192,14 +1176,6 @@
 msgstr "Nepročitane poruke"
 
 #. module: hr
-<<<<<<< HEAD
-#: model:ir.model.fields,help:hr.field_hr_employee_login
-msgid "Used to log into the system"
-msgstr ""
-
-#. module: hr
-=======
->>>>>>> bc1a0a32
 #: model:ir.model.fields,field_description:hr.field_hr_employee_user_id
 msgid "User"
 msgstr "Korisnik"
@@ -1508,8 +1484,6 @@
 msgstr ""
 
 #. module: hr
-<<<<<<< HEAD
-=======
 #: model:ir.actions.act_window,help:hr.view_department_form_installer
 msgid ""
 "Your departments structure is used to manage all documents\n"
@@ -1519,7 +1493,6 @@
 msgstr ""
 
 #. module: hr
->>>>>>> bc1a0a32
 #: model:ir.ui.view,arch_db:hr.view_department_form
 msgid "department"
 msgstr "sektor"
@@ -1532,15 +1505,6 @@
 #~ msgid "Action Needed"
 #~ msgstr "Potrebna akcija"
 
-<<<<<<< HEAD
-#~ msgid "Click to define a new department."
-#~ msgstr "Klikni da napraviš novi sektor."
-
-#~ msgid "Create Your Departments"
-#~ msgstr "Kreiraj svoje sektore"
-
-=======
->>>>>>> bc1a0a32
 #~ msgid "Date of the last message posted on the record."
 #~ msgstr "Datum zadnje poslate poruke na slog."
 
