--- conflicted
+++ resolved
@@ -587,9 +587,6 @@
         """
         if context is None:
             context = {}
-<<<<<<< HEAD
-        return self.write(cr, uid, ids, {'state': 'accepted'}, context)
-=======
 
         for vals in self.browse(cr, uid, ids, context=context):
             if vals.ref and vals.ref.user_id:
@@ -600,7 +597,6 @@
             self.write(cr, uid, vals.id, {'state': 'accepted'}, context)
 
         return True
->>>>>>> 9ebfb79b
 
     def do_decline(self, cr, uid, ids, context=None, *args):
         """
