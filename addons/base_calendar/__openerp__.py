--- conflicted
+++ resolved
@@ -1,12 +1,25 @@
+# -*- coding: utf-8 -*-
+##############################################################################
+#
+#    OpenERP, Open Source Management Solution
+#    Copyright (C) 2004-2010 Tiny SPRL (<http://tiny.be>).
+#
+#    This program is free software: you can redistribute it and/or modify
+#    it under the terms of the GNU Affero General Public License as
+#    published by the Free Software Foundation, either version 3 of the
+#    License, or (at your option) any later version.
+#
+#    This program is distributed in the hope that it will be useful,
+#    but WITHOUT ANY WARRANTY; without even the implied warranty of
+#    MERCHANTABILITY or FITNESS FOR A PARTICULAR PURPOSE.  See the
+#    GNU Affero General Public License for more details.
+#
+#    You should have received a copy of the GNU Affero General Public License
+#    along with this program.  If not, see <http://www.gnu.org/licenses/>.
+#
+##############################################################################
+
 {
-<<<<<<< HEAD
-    "name": "Hello",
-    "version": "2.0",
-    "depends": [],
-    "js": ["static/*/js/*.js"],
-    "css": [],
-}
-=======
     "name" : "Basic Calendar Functionality",
     "version" : "1.0",
     "depends" : ["base"],
@@ -20,13 +33,14 @@
     - Recurring events
     - Invitations to people""",
     "author" : "OpenERP SA",
-    'category': 'Generic Modules/Others',
+    'category': 'Tools',
     'website': 'http://www.openerp.com',
     "init_xml" : [
         'base_calendar_data.xml'
     ],
     "demo_xml" : [],
     "update_xml" : [
+        'security/calendar_security.xml',
         'security/ir.model.access.csv',
         'wizard/calendar_event_edit_all_view.xml',
         'wizard/base_calendar_invite_attendee_view.xml',
@@ -40,5 +54,4 @@
     'images': ['images/base_calendar1.jpeg','images/base_calendar2.jpeg','images/base_calendar3.jpeg','images/base_calendar4.jpeg',],
 }
 
-# vim:expandtab:smartindent:tabstop=4:softtabstop=4:shiftwidth=4:
->>>>>>> a00f7aa9
+# vim:expandtab:smartindent:tabstop=4:softtabstop=4:shiftwidth=4: