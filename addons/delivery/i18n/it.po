# Translation of Odoo Server.
# This file contains the translation of the following modules:
# * delivery
#
# Translators:
# Francesco Garganese <francesco.garganese@aeromnia.aero>, 2016
# Luca Tralli, 2015
# Massimo Bianchi <bianchi.massimo@gmail.com>, 2016
# Paolo Valier, 2016
# Simone Bernini <simone@aperturelabs.it>, 2016
# Tiziano Zambelli <zstiziano@gmail.com>, 2016
msgid ""
msgstr ""
"Project-Id-Version: Odoo 9.0\n"
"Report-Msgid-Bugs-To: \n"
<<<<<<< HEAD
"POT-Creation-Date: 2016-08-19 10:24+0000\n"
=======
"POT-Creation-Date: 2016-08-18 14:07+0000\n"
>>>>>>> bc1a0a32
"PO-Revision-Date: 2016-04-20 10:12+0000\n"
"Last-Translator: Tiziano Zambelli <zstiziano@gmail.com>\n"
"Language-Team: Italian (http://www.transifex.com/odoo/odoo-9/language/it/)\n"
"Language: it\n"
"MIME-Version: 1.0\n"
"Content-Type: text/plain; charset=UTF-8\n"
"Content-Transfer-Encoding: \n"
"Plural-Forms: nplurals=2; plural=(n != 1);\n"

#. module: delivery
#: model:ir.model.fields,field_description:delivery.field_delivery_carrier_rules_count
msgid "# Analytic Rules"
msgstr "# Regole analitiche"

#. module: delivery
#: model:ir.model.fields,field_description:delivery.field_delivery_carrier_bom_count
msgid "# Bill of Material"
msgstr "# di Distinte Base"

#. module: delivery
#: model:ir.model.fields,field_description:delivery.field_delivery_carrier_purchase_num_invoiced
msgid "# Invoiced in Purchase"
msgstr "# Fatturate in Acquisti"

#. module: delivery
#: model:ir.model.fields,field_description:delivery.field_delivery_carrier_sale_num_invoiced
msgid "# Invoiced in Sale"
msgstr "# Fatturate in Vendite"

#. module: delivery
#: model:ir.model.fields,field_description:delivery.field_delivery_carrier_mo_count
msgid "# Manufacturing Orders"
msgstr "# Ordini di produzione"

#. module: delivery
#: model:ir.model.fields,field_description:delivery.field_delivery_carrier_purchase_count
msgid "# Purchases"
msgstr "# Acquisti"

#. module: delivery
#: model:ir.model.fields,field_description:delivery.field_delivery_carrier_sales_count
msgid "# Sales"
msgstr "# Vendite"

#. module: delivery
#: model:ir.model.fields,field_description:delivery.field_delivery_carrier_product_variant_count
msgid "# of Product Variants"
msgstr "# di Varianti Prodotto"

#. module: delivery
<<<<<<< HEAD
#: code:addons/delivery/models/delivery_carrier.py:73
#, python-format
msgid ""
"<p class=\"oe_view_nocontent\">\n"
"                    Buy Odoo Enterprise now to get more providers.\n"
"                </p>"
msgstr ""

#. module: delivery
=======
>>>>>>> bc1a0a32
#: model:ir.ui.view,arch_db:delivery.view_quant_package_form_save
msgid "<span>kg</span>"
msgstr ""

#. module: delivery
#: model:ir.ui.view,arch_db:delivery.report_delivery_document2
#: model:ir.ui.view,arch_db:delivery.report_shipping2
msgid "<strong>Carrier</strong>"
msgstr "<strong>Trasportatore</strong>"

#. module: delivery
#: model:ir.ui.view,arch_db:delivery.report_delivery_document2
#: model:ir.ui.view,arch_db:delivery.report_shipping2
msgid "<strong>Weight</strong>"
msgstr "<strong>Peso</strong>"

#. module: delivery
<<<<<<< HEAD
=======
#: model:ir.model.fields,help:delivery.field_delivery_carrier_product_type
#: model:ir.model.fields,help:delivery.field_delivery_carrier_type
msgid ""
"A consumable is a product for which you don't manage stock, a service is a "
"non-material product provided by a company or an individual."
msgstr ""
"Un bene di consumo è un prodotto per il quale non viene gestita la scorta a "
"magazzino, un servizio è un bene non materiale fornito da un'azienda o da un "
"individuo."

#. module: delivery
>>>>>>> bc1a0a32
#: model:ir.model.fields,help:delivery.field_delivery_carrier_description_sale
msgid ""
"A description of the Product that you want to communicate to your customers. "
"This description will be copied to every Sale Order, Delivery Order and "
"Customer Invoice/Refund"
msgstr ""
"Una descrizione del prodotto da mostrare ai clienti. La descrizione sarà "
"inserita in ogni Ordine di Vendita, Spedizione in Uscita e Nota di Credito."

#. module: delivery
#: model:ir.model.fields,help:delivery.field_delivery_carrier_description_purchase
msgid ""
"A description of the Product that you want to communicate to your vendors. "
"This description will be copied to every Purchase Order, Receipt and Vendor "
"Bill/Refund."
msgstr ""
"Una descrizione del prodotto da mostrare ai fornitori. La descrizione sarà "
"inserita in ogni Ordine di Acquisto, Spedizione in Ingresso e Nota di "
"Credito."

#. module: delivery
#: model:ir.model.fields,help:delivery.field_delivery_carrier_description
msgid ""
"A precise description of the Product, used only for internal information "
"purposes."
msgstr ""
"Una descrizione precisa del Prodotto, visualizzata solo internamente "
"all'azienda."
<<<<<<< HEAD

#. module: delivery
#: model:ir.model.fields,help:delivery.field_delivery_carrier_product_type
#: model:ir.model.fields,help:delivery.field_delivery_carrier_type
msgid ""
"A stockable product is a product for which you manage stock. The \"Inventory"
"\" app has to be installed.\n"
"A consumable product, on the other hand, is a product for which stock is not "
"managed.\n"
"A service is a non-material product you provide.\n"
"A digital content is a non-material product you sell online. The files "
"attached to the products are the one that are sold on the e-commerce such as "
"e-books, music, pictures,... The \"Digital Product\" module has to be "
"installed."
msgstr ""
=======
>>>>>>> bc1a0a32

#. module: delivery
#: model:ir.model.fields,field_description:delivery.field_delivery_carrier_message_needaction
msgid "Action Needed"
msgstr "Azione Necessaria"

#. module: delivery
#: model:ir.model.fields,help:delivery.field_delivery_carrier_integration_level
#, fuzzy
msgid "Action while validating Delivery Orders"
msgstr ""
"Togli la spunta dalla casella per disabilitare la gestione dei pacchi "
"durante la validazione degli Ordini di Spedizione."

#. module: delivery
#: model:ir.model.fields,field_description:delivery.field_delivery_carrier_active
msgid "Active"
msgstr "Attivo"

#. module: delivery
#: model:ir.model.fields,field_description:delivery.field_delivery_carrier_amount
msgid "Amount"
msgstr "Importo"

#. module: delivery
#: model:ir.model.fields,help:delivery.field_delivery_carrier_amount
msgid ""
"Amount of the order to benefit from a free shipping, expressed in the "
"company currency"
msgstr ""
"Importo da ordinare per beneficare del trasporto gratuito, espresso nella "
"valuta dell'azienda"
<<<<<<< HEAD
=======

#. module: delivery
#: model:ir.ui.view,arch_db:delivery.view_delivery_carrier_search
msgid "Archived"
msgstr ""
>>>>>>> bc1a0a32

#. module: delivery
#: model:ir.model.fields,field_description:delivery.field_delivery_carrier_asset_category_id
msgid "Asset Type"
msgstr "Tipo di beni"

#. module: delivery
#: model:ir.model.fields,field_description:delivery.field_delivery_carrier_attribute_value_ids
msgid "Attributes"
msgstr "Attributi"

#. module: delivery
#: model:ir.model.fields,field_description:delivery.field_delivery_carrier_available
msgid "Available"
msgstr "Disponibile"

#. module: delivery
#: model:ir.model.fields,help:delivery.field_delivery_carrier_produce_delay
msgid ""
"Average delay in days to produce this product. In the case of multi-level "
"BOM, the manufacturing lead times of the components will be added."
msgstr ""
"Ritardo medio in giorno per produrre questo prodotto. In caso di un BOM "
"multivello, il lead time di produzione dei componenti verrà sommato."

#. module: delivery
#: model:ir.model.fields,help:delivery.field_delivery_carrier_sale_avg_price
msgid "Avg. Price in Customer Invoices."
msgstr "Prezzo Medio nelle Fatture Clienti."

#. module: delivery
#: model:ir.model.fields,help:delivery.field_delivery_carrier_purchase_avg_price
msgid "Avg. Price in Vendor Bills "
msgstr "Prezzo Medio nelle Fatture Fornitori"

#. module: delivery
#: model:ir.model.fields,field_description:delivery.field_delivery_carrier_purchase_avg_price
#: model:ir.model.fields,field_description:delivery.field_delivery_carrier_sale_avg_price
msgid "Avg. Unit Price"
msgstr "Prezzo unitario medio"

#. module: delivery
#: model:ir.model.fields,field_description:delivery.field_delivery_carrier_barcode
msgid "Barcode"
msgstr "Codice a barre"

#. module: delivery
#: model:ir.model.fields,help:delivery.field_delivery_carrier_list_price
msgid ""
"Base price to compute the customer price. Sometimes called the catalog price."
msgstr ""
"Prezzo base per il calcolo del prezzo cliente. A volte chiamato prezzo di "
"listino."

#. module: delivery
#: selection:delivery.carrier,delivery_type:0
msgid "Based on Rules"
msgstr "Basato sulle Regole"

#. module: delivery
#: model:ir.model.fields,field_description:delivery.field_delivery_carrier_image
msgid "Big-sized image"
msgstr "Immagine Grande"

#. module: delivery
#: model:ir.model.fields,field_description:delivery.field_delivery_carrier_bom_ids
msgid "Bill of Materials"
msgstr "Distinta Base"

#. module: delivery
#: model:ir.model.fields,field_description:delivery.field_stock_picking_weight_bulk
msgid "Bulk Weight"
msgstr "Peso complessivo"

#. module: delivery
#: model:ir.model.fields,field_description:delivery.field_delivery_carrier_purchase_ok
msgid "Can be Purchased"
msgstr "Può essere acquistato"

#. module: delivery
#: model:ir.model.fields,field_description:delivery.field_delivery_carrier_rental
msgid "Can be Rent"
msgstr "Può essere noleggiato"

#. module: delivery
#: model:ir.model.fields,field_description:delivery.field_delivery_carrier_product_sale_ok
#: model:ir.model.fields,field_description:delivery.field_delivery_carrier_sale_ok
msgid "Can be Sold"
msgstr "Può essere venduto"

#. module: delivery
#: model:ir.model.fields,help:delivery.field_stock_quant_package_shipping_weight
msgid ""
"Can be changed during the 'put in pack' to adjust the weight of the shipping."
msgstr ""

#. module: delivery
#: model:ir.model.fields,field_description:delivery.field_delivery_carrier_can_be_expensed
msgid "Can be expensed"
msgstr "Può essere addebitato"

#. module: delivery
#: model:ir.ui.view,arch_db:delivery.view_picking_withcarrier_out_form
msgid "Cancel"
msgstr "Annulla"

#. module: delivery
#: model:ir.model,name:delivery.model_delivery_carrier
#: model:ir.model.fields,field_description:delivery.field_delivery_price_rule_carrier_id
#: model:ir.model.fields,field_description:delivery.field_product_packaging_package_carrier_type
#: model:ir.model.fields,field_description:delivery.field_stock_picking_carrier_id
#: model:ir.ui.view,arch_db:delivery.view_delivery_carrier_form
#: model:ir.ui.view,arch_db:delivery.view_delivery_carrier_search
#: model:ir.ui.view,arch_db:delivery.view_delivery_carrier_tree
msgid "Carrier"
msgstr "Trasportatore"

#. module: delivery
#: model:ir.model.fields,field_description:delivery.field_delivery_carrier_route_from_categ_ids
msgid "Category Routes"
msgstr "Categoria Percorsi"

#. module: delivery
#: model:ir.model.fields,help:delivery.field_delivery_carrier_membership
msgid "Check if the product is eligible for membership."
msgstr "Verifica se il prodotto è adatto all'iscrizione"

#. module: delivery
#: model:ir.actions.act_window,help:delivery.action_delivery_carrier_form
msgid "Click to define a new delivery method."
msgstr "Clic per definire un nuovo tipo di spedizione"

#. module: delivery
#: model:ir.model.fields,help:delivery.field_delivery_carrier_uos_coeff
msgid ""
"Coefficient to convert default Unit of Measure to Unit of Sale uos = uom * "
"coeff"
msgstr ""
"Coefficiente per convertire l'unità di misura di default in unità di "
"vendita.\n"
" uos = uom * coeff"

#. module: delivery
#: model:ir.model.fields,field_description:delivery.field_delivery_carrier_color
msgid "Color Index"
msgstr "Indice Colore"

#. module: delivery
#: model:ir.model.fields,field_description:delivery.field_delivery_carrier_company_id
msgid "Company"
msgstr "Azienda"

#. module: delivery
#: model:ir.ui.view,arch_db:delivery.view_delivery_price_rule_form
msgid "Condition"
msgstr "Condizione"

#. module: delivery
#: model:ir.model.fields,field_description:delivery.field_delivery_carrier_purchase_method
msgid "Control Purchase Bills"
msgstr "Controllo Fatture di Acquisto"

#. module: delivery
#: model:ir.model.fields,field_description:delivery.field_delivery_carrier_standard_price
msgid "Cost"
msgstr "Costo"

#. module: delivery
#: model:ir.model.fields,field_description:delivery.field_delivery_price_rule_standard_price
msgid "Cost Price"
msgstr "Prezzo di Costo"

#. module: delivery
#: model:ir.model.fields,help:delivery.field_delivery_carrier_standard_price
msgid ""
"Cost of the product template used for standard stock valuation in accounting "
"and used as a base price on purchase orders. Expressed in the default unit "
"of measure of the product."
msgstr ""
"Prezzo di costo per il modello di prodotto da usare nella valutazione "
"standard in contabilità e come prezzo base per gli ordini di acquisto. "
"Espresso per singola unità di misura standard del prodotto."

#. module: delivery
#: model:ir.model.fields,field_description:delivery.field_delivery_carrier_property_cost_method
msgid "Costing Method"
msgstr "Metodo determinazione costi"

#. module: delivery
#: model:ir.model.fields,field_description:delivery.field_delivery_carrier_country_ids
msgid "Countries"
msgstr "Nazioni"

#. module: delivery
#: model:ir.model.fields,help:delivery.field_delivery_carrier_project_id
msgid "Create a task under this project on sale order validation."
msgstr ""

#. module: delivery
#: model:ir.model.fields,field_description:delivery.field_delivery_carrier_create_uid
#: model:ir.model.fields,field_description:delivery.field_delivery_price_rule_create_uid
msgid "Created by"
msgstr "Creato da"

#. module: delivery
#: model:ir.model.fields,field_description:delivery.field_delivery_carrier_create_date
#: model:ir.model.fields,field_description:delivery.field_delivery_price_rule_create_date
msgid "Created on"
msgstr "Creato il"

#. module: delivery
#: model:ir.model.fields,field_description:delivery.field_delivery_carrier_currency_id
msgid "Currency"
msgstr "Valuta"

#. module: delivery
#: model:ir.model.fields,help:delivery.field_delivery_carrier_qty_available
msgid ""
"Current quantity of products.\n"
"In a context with a single Stock Location, this includes goods stored at "
"this Location, or any of its children.\n"
"In a context with a single Warehouse, this includes goods stored in the "
"Stock Location of this Warehouse, or any of its children.\n"
"stored in the Stock Location of the Warehouse of this Shop, or any of its "
"children.\n"
"Otherwise, this includes goods stored in any Stock Location with 'internal' "
"type."
msgstr ""
"Quantità attuale di prodotto. \n"
" In un contesto con una sola locazione di magazzino, questa include la merce "
"in questa locazione e nei suoi figli.\n"
" In un contesto con un singolo magazzino, questa include la merce della "
"locazione di questo magazzino e dei suoi figli.\n"
" In un contesto con un singolo punto vendita, questa include merce della "
"locazione del magazzino del punto vendita e dei suoi figli.\n"
" Altrimenti, questa include la merce da qualsiasi locazione di magazzino di "
"tipo 'interna'."

#. module: delivery
#: model:ir.model.fields,field_description:delivery.field_delivery_carrier_sale_delay
msgid "Customer Lead Time"
msgstr "Tempi di consegna cliente"

#. module: delivery
#: model:ir.model.fields,field_description:delivery.field_delivery_carrier_taxes_id
msgid "Customer Taxes"
msgstr "Imposte cliente"

#. module: delivery
#: model:ir.model.fields,field_description:delivery.field_delivery_carrier_partner_ref
msgid "Customer ref"
msgstr "Rif. Cliente"

#. module: delivery
#: model:ir.model.fields,help:delivery.field_delivery_carrier_membership_date_from
msgid "Date from which membership becomes active."
msgstr "Data da cui l'iscrizione diventa attiva"

#. module: delivery
#: model:ir.model.fields,help:delivery.field_delivery_carrier_message_last_post
msgid "Date of the last message posted on the record."
msgstr "Data dell'ultimo messaggio postato per questo record"

#. module: delivery
#: model:ir.model.fields,help:delivery.field_delivery_carrier_membership_date_to
msgid "Date until which membership remains active."
msgstr "Date fino a cui l'iscrizione rimarrà attiva."

#. module: delivery
#: model:ir.model.fields,help:delivery.field_delivery_carrier_uom_id
msgid "Default Unit of Measure used for all stock operation."
msgstr "Unità di misura predefinita per ogni operazione di stoccaggio"

#. module: delivery
#: model:ir.model.fields,help:delivery.field_delivery_carrier_uom_po_id
msgid ""
"Default Unit of Measure used for purchase orders. It must be in the same "
"category than the default unit of measure."
msgstr ""
"Unità di misura di default utilizzata per gli ordini di acquisto. Deve "
"essere nella stessa categoria della U.M. di default"

#. module: delivery
#: model:ir.model.fields,field_description:delivery.field_delivery_carrier_deferred_revenue_category_id
msgid "Deferred Revenue Type"
msgstr "Tipo Ricavi Differiti"

#. module: delivery
#: model:ir.model.fields,field_description:delivery.field_delivery_carrier_delivery_count
#: model:ir.ui.menu,name:delivery.menu_delivery
#: model:ir.ui.menu,name:delivery.sale_menu_delivery
msgid "Delivery"
msgstr "Consegna"

#. module: delivery
#: model:ir.ui.view,arch_db:delivery.view_delivery_carrier_search
#, fuzzy
<<<<<<< HEAD
msgid "Delivery Carrier"
msgstr "Spese di Spedizione Normali"
=======
msgid "Delivery Carrier Search"
msgstr "Regole sui costi di consegna"
>>>>>>> bc1a0a32

#. module: delivery
#: model:ir.ui.view,arch_db:delivery.view_picking_withcarrier_out_form
#, fuzzy
msgid "Delivery Information"
msgstr "Info sul Trasportatore"

#. module: delivery
#: model:ir.model.fields,field_description:delivery.field_res_partner_property_delivery_carrier_id
#: model:ir.model.fields,field_description:delivery.field_sale_order_carrier_id
msgid "Delivery Method"
msgstr "Metodo di Consegna"

#. module: delivery
#: model:ir.actions.act_window,name:delivery.action_delivery_carrier_form
#: model:ir.ui.menu,name:delivery.menu_action_delivery_carrier_form
#: model:ir.ui.menu,name:delivery.sale_menu_action_delivery_carrier_form
msgid "Delivery Methods"
msgstr "Metodi di Consegna"

#. module: delivery
#: model:ir.model,name:delivery.model_delivery_price_rule
msgid "Delivery Price Rules"
msgstr "Regole sui costi di consegna"

#. module: delivery
#: model:ir.model.fields,field_description:delivery.field_delivery_carrier_product_id
msgid "Delivery Product"
msgstr "Prodotto Distribuzione"

#. module: delivery
#: model:ir.model.fields,help:delivery.field_delivery_carrier_route_ids
msgid ""
"Depending on the modules installed, this will allow you to define the route "
"of the product: whether it will be bought, manufactured, MTO/MTS,..."
msgstr ""
"A seconda dei moduli installati, questo permette di definire il percorso "
"del'articolo: quando verrà comprato, prodotto, MTO/MTS,..."

#. module: delivery
#: model:ir.model.fields,field_description:delivery.field_delivery_carrier_description
msgid "Description"
msgstr "Descrizione"

#. module: delivery
#: model:ir.model.fields,field_description:delivery.field_delivery_carrier_description_picking
msgid "Description on Picking"
msgstr "Descrizione sul Prelievo"

#. module: delivery
#: model:ir.ui.view,arch_db:delivery.view_delivery_carrier_form
msgid "Destination"
msgstr "Destinazione"

#. module: delivery
#: model:ir.model.fields,help:delivery.field_delivery_carrier_event_ok
msgid ""
"Determine if a product needs to create automatically an event registration "
"at the confirmation of a sales order line."
msgstr ""
"Determina se un articolo ha bisogno di creare automaticamente una "
"registrazione alla conferma della riga di vendita."

#. module: delivery
#: model:ir.model.fields,help:delivery.field_delivery_carrier_sequence
msgid "Determine the display order"
msgstr "Determina l'ordine di visualizzazione"

#. module: delivery
#: model:ir.ui.view,arch_db:delivery.view_quant_package_form_save
msgid "Discard"
msgstr ""

#. module: delivery
#: model:ir.model.fields,field_description:delivery.field_delivery_carrier_display_name
#: model:ir.model.fields,field_description:delivery.field_delivery_price_rule_display_name
msgid "Display Name"
msgstr "Visualizza Nome"

#. module: delivery
#: model:ir.actions.act_window,help:delivery.action_delivery_carrier_form
msgid ""
"Each carrier (e.g. UPS) can have several delivery methods (e.g.\n"
"                UPS Express, UPS Standard) with a set of pricing rules "
"attached\n"
"                to each method."
msgstr ""
"Ogni Trasportatore (es. UPS) può avere diversi metodi di spedizione (es. UPS "
"express, UPS standard)  con un insieme di prezzi e regole legate ad ogni "
"metodo."

#. module: delivery
#: model:ir.model.fields,field_description:delivery.field_delivery_carrier_prod_environment
msgid "Environment"
msgstr ""

#. module: delivery
#: model:ir.model.fields,field_description:delivery.field_sale_order_delivery_price
msgid "Estimated Delivery Price"
msgstr "Costo di trasporto stimato"

#. module: delivery
#: model:ir.model.fields,field_description:delivery.field_delivery_carrier_event_ok
msgid "Event Subscription"
msgstr "Iscrizione evento"

#. module: delivery
#: model:ir.model.fields,field_description:delivery.field_delivery_carrier_event_ticket_ids
msgid "Event Tickets"
msgstr "Biglietti evento"

#. module: delivery
#: model:ir.model.fields,field_description:delivery.field_delivery_carrier_expected_margin
msgid "Expected Margin"
msgstr "Margine atteso"

#. module: delivery
#: model:ir.model.fields,field_description:delivery.field_delivery_carrier_expected_margin_rate
msgid "Expected Margin (%)"
msgstr "Margine previsto (%)"

#. module: delivery
#: model:ir.model.fields,field_description:delivery.field_delivery_carrier_sale_expected
msgid "Expected Sale"
msgstr "Vendita attesa"

#. module: delivery
#: model:ir.model.fields,help:delivery.field_delivery_carrier_expected_margin
msgid "Expected Sale - Normal Cost"
msgstr "Vendita attesa - Costo normale"

#. module: delivery
#: model:ir.model.fields,help:delivery.field_delivery_carrier_sales_gap
msgid "Expected Sale - Turn Over"
msgstr "Vendita attesa - Ricambio"

#. module: delivery
#: model:ir.model.fields,help:delivery.field_delivery_carrier_expected_margin_rate
msgid "Expected margin * 100 / Expected Sale"
msgstr "Margine atteso * 100 / vendita attesa"

#. module: delivery
#: model:ir.model.fields,field_description:delivery.field_delivery_carrier_property_account_expense_id
msgid "Expense Account"
msgstr "Conto di costo"

#. module: delivery
#: model:ir.model.fields,field_description:delivery.field_delivery_carrier_expense_policy
msgid "Expense Invoice Policy"
msgstr "Politica per le Spese di fatturazione"

#. module: delivery
#: model:ir.model.fields,help:delivery.field_sale_order_carrier_id
msgid "Fill this field if you plan to invoice the shipping based on picking."
msgstr ""
"Riempire questo campo se si prevede di fatturare le consegne in base ai "
"picking."
<<<<<<< HEAD

#. module: delivery
#: model:ir.ui.view,arch_db:delivery.view_delivery_carrier_form
msgid ""
"Filling this form allows you to filter delivery carriers according to the "
"delivery address of your customer."
msgstr ""
=======
>>>>>>> bc1a0a32

#. module: delivery
#: selection:delivery.carrier,delivery_type:0
#: model:ir.model.fields,field_description:delivery.field_delivery_carrier_fixed_price
msgid "Fixed Price"
msgstr "Prezzo Fisso"

#. module: delivery
#: model:ir.model.fields,field_description:delivery.field_delivery_carrier_message_follower_ids
msgid "Followers"
msgstr "Followers"

#. module: delivery
#: model:ir.model.fields,field_description:delivery.field_delivery_carrier_message_channel_ids
msgid "Followers (Channels)"
msgstr "Followers (Canali)"

#. module: delivery
#: model:ir.model.fields,field_description:delivery.field_delivery_carrier_message_partner_ids
msgid "Followers (Partners)"
msgstr "Followers (Partner)"

#. module: delivery
#: model:ir.model.fields,field_description:delivery.field_delivery_carrier_virtual_available
msgid "Forecast Quantity"
msgstr "Quantità prevista"

#. module: delivery
#: model:ir.model.fields,help:delivery.field_delivery_carrier_virtual_available
msgid ""
"Forecast quantity (computed as Quantity On Hand - Outgoing + Incoming)\n"
"In a context with a single Stock Location, this includes goods stored in "
"this location, or any of its children.\n"
"In a context with a single Warehouse, this includes goods stored in the "
"Stock Location of this Warehouse, or any of its children.\n"
"Otherwise, this includes goods stored in any Stock Location with 'internal' "
"type."
msgstr ""
"La quantità in forecast (calcolata come quantità disponibile - In Uscita + "
"In Ingresso)\n"
"In un contesto con una sola locazione di magazzino, questa include la merce "
"in questa locazione e nei suoi figli.\n"
" In un contesto con un singolo punto vendita, questa include merce della "
"locazione del magazzino del punto vendita e dei suoi figli. \n"
"Altrimenti, questa include la merce da qualsiasi locazione di magazzino di "
"tipo 'interna'."

#. module: delivery
#: model:delivery.carrier,name:delivery.free_delivery_carrier
#: model:product.product,name:delivery.free_delivery_carrier_product_product
msgid "Free delivery charges"
msgstr "Nessuna spesa di Spedizione"

#. module: delivery
#: model:ir.model.fields,field_description:delivery.field_delivery_carrier_free_if_more_than
msgid "Free if Order total is more than"
msgstr "Gratis se il totale dell'Ordine è maggiore di"

#. module: delivery
#: selection:delivery.carrier,integration_level:0
msgid "Get Rate"
msgstr ""

#. module: delivery
#: selection:delivery.carrier,integration_level:0
msgid "Get Rate and Create Shipment"
msgstr ""

#. module: delivery
#: model:ir.model.fields,help:delivery.field_delivery_carrier_packaging_ids
msgid ""
"Gives the different ways to package the same product. This has no impact on "
"the picking order and is mainly used if you use the EDI module."
msgstr ""
"Stabilisce i vari modi per imballare lo stesso prodotto. Questo non ha "
"impatto sull'ordine di prelievo ed è principalmente usato se si usa il "
"modulo EDI."

#. module: delivery
#: model:ir.model.fields,help:delivery.field_delivery_price_rule_sequence
msgid "Gives the sequence order when calculating delivery carrier."
msgstr "Fornisce una sequenza di ordinamento per il calcolo del Trasporto."

#. module: delivery
#: model:ir.ui.view,arch_db:delivery.view_delivery_carrier_search
msgid "Group By"
msgstr ""

#. module: delivery
#: model:ir.model.fields,field_description:delivery.field_delivery_carrier_hs_code
#: model:ir.model.fields,field_description:delivery.field_product_template_hs_code
msgid "HS Code"
msgstr ""

#. module: delivery
#: model:ir.model.fields,field_description:delivery.field_product_packaging_height
#, fuzzy
msgid "Height"
msgstr "Peso"

#. module: delivery
#: sql_constraint:product.packaging:0
msgid "Height must be positive"
msgstr ""

#. module: delivery
#: model:ir.model.fields,field_description:delivery.field_delivery_carrier_id
#: model:ir.model.fields,field_description:delivery.field_delivery_price_rule_id
msgid "ID"
msgstr "ID"

#. module: delivery
#: model:ir.model.fields,help:delivery.field_delivery_carrier_message_unread
msgid "If checked new messages require your attention."
msgstr "Se selezionato, nuovi messaggi richiedono la tua attenzione"

#. module: delivery
#: model:ir.model.fields,help:delivery.field_delivery_carrier_message_needaction
msgid "If checked, new messages require your attention."
msgstr "Se selezionato, i nuovi messaggi richiedono la tua attenzione"

#. module: delivery
#: model:ir.model.fields,help:delivery.field_delivery_carrier_property_valuation
msgid ""
"If perpetual valuation is enabled for a product, the system will "
"automatically create journal entries corresponding to stock moves, with "
"product price as specified by the 'Costing Method'The inventory variation "
"account set on the product category will represent the current inventory "
"value, and the stock input and stock output account will hold the "
"counterpart moves for incoming and outgoing products."
msgstr ""
"Se la valutazione continua è abilitata per un articolo, il sistema "
"automaticamente crea un movimento contabile corrispondente al movimento di "
"magazzino, con il costo dell'articolo specificato come indicato dal 'metodo "
"di costo'. Il conto di differenze inventariali impostato sulla categoria "
"prodotto, rappresenterà il valore inventariale attuale, mentre il conto di "
"ingresso e di uscita conserveranno le contropartite per la merce in ingresso "
"e in uscita. "

#. module: delivery
#: model:ir.model.fields,help:delivery.field_delivery_carrier_free_if_more_than
msgid ""
"If the order is more expensive than a certain amount, the customer can "
"benefit from a free shipping"
msgstr ""
"Se il totale dell'ordine è maggiore di una certa cifra, il cliente può "
"usufruire di spedizione gratuita"

#. module: delivery
#: model:ir.model.fields,help:delivery.field_delivery_carrier_active
msgid ""
"If unchecked, it will allow you to hide the product without removing it."
msgstr ""
"Se deselezionato, consentirà di nascondere il prodotto senza rimuoverlo."

#. module: delivery
#: model:ir.model.fields,help:delivery.field_delivery_carrier_expense_policy
msgid ""
"If you invoice at cost, the expense will be invoiced on the sale order at "
"the cost of the analytic line;if you invoice at sales price, the price of "
"the product will be used instead."
msgstr ""
"Se la fattura è al costo, la somma figurerà nell'ordine di vendita con il "
"costo della linea analitica; se la fattura è al prezzo di vendita, verrà "
"invece usato il costo del prodotto."

#. module: delivery
#: model:ir.model.fields,help:delivery.field_delivery_carrier_image
msgid ""
"Image of the product variant (Big-sized image of product template if false). "
"It is automatically resized as a 1024x1024px image, with aspect ratio "
"preserved."
msgstr ""
"Immagine della variante prodotto (se non presente, verrà utilizzata "
"l'immagine grande del template prodotto). Viene ridimensionata "
"automaticamente a 1024x1024px, conservando le proporzioni."

#. module: delivery
#: model:ir.model.fields,help:delivery.field_delivery_carrier_image_medium
msgid ""
"Image of the product variant (Medium-sized image of product template if "
"false)."
msgstr ""
"Immagine della variante prodotto (se non presente, verrà utilizzata "
"l'immagine media del template prodotto)."

#. module: delivery
#: model:ir.model.fields,help:delivery.field_delivery_carrier_image_small
msgid ""
"Image of the product variant (Small-sized image of product template if "
"false)."
msgstr ""
"Immagine della variante prodotto (se non presente, verrà utilizzata "
"l'immagine piccola del template prodotto)."

#. module: delivery
#: model:ir.model.fields,field_description:delivery.field_delivery_carrier_property_account_income_id
msgid "Income Account"
msgstr "Conto di ricavo"

#. module: delivery
#: model:ir.model.fields,field_description:delivery.field_delivery_carrier_incoming_qty
msgid "Incoming"
msgstr "In entrata"

#. module: delivery
#: model:ir.ui.view,arch_db:delivery.view_delivery_carrier_form
msgid "Install more Providers"
msgstr ""

#. module: delivery
#: model:ir.model.fields,field_description:delivery.field_delivery_carrier_integration_level
msgid "Integration Level"
msgstr ""

#. module: delivery
#: model:ir.model.fields,field_description:delivery.field_delivery_carrier_categ_id
msgid "Internal Category"
msgstr "Categoria Interna"

#. module: delivery
#: model:ir.model.fields,field_description:delivery.field_delivery_carrier_code
#: model:ir.model.fields,field_description:delivery.field_delivery_carrier_default_code
msgid "Internal Reference"
msgstr "Riferimento interno"

#. module: delivery
#: model:ir.model.fields,help:delivery.field_delivery_carrier_barcode
msgid "International Article Number used for product identification."
msgstr ""
"Numero articolo internazionale usato per l'identificazione del prodotto"

#. module: delivery
#: model:ir.model.fields,field_description:delivery.field_delivery_carrier_property_stock_inventory
msgid "Inventory Location"
msgstr "Punto di Stoccaggio Inventario"

#. module: delivery
#: model:ir.model.fields,field_description:delivery.field_delivery_carrier_property_valuation
msgid "Inventory Valuation"
msgstr "Valorizzazione inventario"

#. module: delivery
#: model:ir.model.fields,field_description:delivery.field_sale_order_invoice_shipping_on_delivery
msgid "Invoice Shipping on Delivery"
msgstr "Fattura presente nella Consegna"

#. module: delivery
#: model:ir.model.fields,field_description:delivery.field_delivery_carrier_invoice_state
msgid "Invoice State"
msgstr "Stato fattura"

#. module: delivery
#: model:ir.model.fields,field_description:delivery.field_delivery_carrier_invoice_policy
msgid "Invoicing Policy"
msgstr "Metodo di fatturazione"

#. module: delivery
#: model:ir.model.fields,field_description:delivery.field_delivery_carrier_message_is_follower
msgid "Is Follower"
msgstr "E' Follower"

#. module: delivery
#: model:ir.model.fields,field_description:delivery.field_sale_order_line_is_delivery
msgid "Is a Delivery"
msgstr "E' una consegna"

#. module: delivery
#: model:ir.model.fields,field_description:delivery.field_delivery_carrier_is_product_variant
msgid "Is a product variant"
msgstr "È una variante di prodotto"

#. module: delivery
#: model:ir.model.fields,help:delivery.field_delivery_carrier_fixed_price
msgid ""
"Keep empty if the pricing depends on the advanced pricing per destination"
msgstr "Mantieni vuoto se il prezzo dipende dalla destinazione"

#. module: delivery
#: model:ir.model.fields,field_description:delivery.field_delivery_carrier_message_last_post
msgid "Last Message Date"
msgstr "Data Ultimo Messaggio"

#. module: delivery
#: model:ir.model.fields,field_description:delivery.field_delivery_carrier___last_update
#: model:ir.model.fields,field_description:delivery.field_delivery_price_rule___last_update
msgid "Last Modified on"
msgstr "Data di ultima modifica"

#. module: delivery
#: model:ir.model.fields,field_description:delivery.field_delivery_carrier_write_uid
#: model:ir.model.fields,field_description:delivery.field_delivery_price_rule_write_uid
msgid "Last Updated by"
msgstr "Ultima modifica di"

#. module: delivery
#: model:ir.model.fields,field_description:delivery.field_delivery_carrier_write_date
#: model:ir.model.fields,field_description:delivery.field_delivery_price_rule_write_date
msgid "Last Updated on"
msgstr "Ultima modifica il"

#. module: delivery
#: model:ir.model.fields,field_description:delivery.field_product_packaging_length
msgid "Length"
msgstr ""

#. module: delivery
#: sql_constraint:product.packaging:0
msgid "Length must be positive"
msgstr ""

#. module: delivery
#: model:ir.model.fields,field_description:delivery.field_delivery_carrier_location_id
msgid "Location"
msgstr "Ubicazione"

#. module: delivery
#: model:ir.model.fields,field_description:delivery.field_delivery_carrier_packaging_ids
msgid "Logistical Units"
msgstr "Unità logistica"

#. module: delivery
#: model:ir.ui.view,arch_db:delivery.view_picking_withcarrier_out_form
msgid "Manage Package Type"
msgstr ""

#. module: delivery
#: model:ir.model.fields,help:delivery.field_delivery_carrier_track_service
msgid ""
"Manually set quantities on order: Invoice based on the manually entered "
"quantity, without creating an analytic account.\n"
"Timesheets on contract: Invoice based on the tracked hours on the related "
"timesheet.\n"
"Create a task and track hours: Create a task on the sale order validation "
"and track the work hours."
msgstr ""

#. module: delivery
#: model:ir.model.fields,field_description:delivery.field_delivery_carrier_produce_delay
msgid "Manufacturing Lead Time"
msgstr "Tempi di Produzione"

#. module: delivery
#: model:ir.model.fields,field_description:delivery.field_delivery_carrier_margin
#, fuzzy
msgid "Margin"
msgstr "Margine totale"

#. module: delivery
#: model:ir.model.fields,field_description:delivery.field_delivery_carrier_date_from
msgid "Margin Date From"
msgstr "Margini Dalla Data"

#. module: delivery
#: model:ir.model.fields,field_description:delivery.field_delivery_carrier_date_to
msgid "Margin Date To"
msgstr "Margini Alla Data"

#. module: delivery
#: sql_constraint:delivery.carrier:0
msgid "Margin cannot be lower than -100%"
msgstr ""

#. module: delivery
#: model:ir.model.fields,field_description:delivery.field_product_packaging_max_weight
#, fuzzy
msgid "Max Weight"
msgstr "Peso"

#. module: delivery
#: sql_constraint:product.packaging:0
msgid "Max Weight must be positive"
msgstr ""

#. module: delivery
#: model:ir.model.fields,field_description:delivery.field_delivery_price_rule_max_value
msgid "Maximum Value"
msgstr "Valore massimo"

#. module: delivery
#: model:ir.model.fields,help:delivery.field_product_packaging_max_weight
msgid "Maximum weight shippable in this packaging"
msgstr ""

#. module: delivery
#: model:ir.model.fields,field_description:delivery.field_delivery_carrier_image_medium
msgid "Medium-sized image"
msgstr "Immagine dimensione media"

#. module: delivery
#: model:ir.model.fields,field_description:delivery.field_delivery_carrier_membership
msgid "Membership"
msgstr "Iscrizione"

#. module: delivery
#: model:ir.model.fields,field_description:delivery.field_delivery_carrier_membership_date_to
msgid "Membership End Date"
msgstr "Scadenza associazione membro"

#. module: delivery
#: model:ir.model.fields,field_description:delivery.field_delivery_carrier_membership_date_from
msgid "Membership Start Date"
msgstr "Data inizio iscrizione"

#. module: delivery
#: model:ir.model.fields,field_description:delivery.field_delivery_carrier_purchase_line_warn_msg
msgid "Message for Purchase Order Line"
msgstr ""

#. module: delivery
#: model:ir.model.fields,field_description:delivery.field_delivery_carrier_sale_line_warn_msg
#, fuzzy
msgid "Message for Sales Order Line"
msgstr "Linea ordine di vendita"

#. module: delivery
#: model:ir.model.fields,field_description:delivery.field_delivery_carrier_message_ids
msgid "Messages"
msgstr "Messaggi"

#. module: delivery
#: model:ir.model.fields,field_description:delivery.field_delivery_carrier_orderpoint_ids
msgid "Minimum Stock Rules"
msgstr "Regole di giacenza minima"

#. module: delivery
#: model:ir.model.fields,field_description:delivery.field_delivery_carrier_name
#: model:ir.model.fields,field_description:delivery.field_delivery_price_rule_name
#: model:ir.ui.view,arch_db:delivery.view_delivery_carrier_form
msgid "Name"
msgstr "Nome"

#. module: delivery
#: selection:product.packaging,package_carrier_type:0
#, fuzzy
msgid "No carrier integration"
msgstr "Nessun vettore corrispondente."

#. module: delivery
#: code:addons/delivery/models/sale_order.py:63
#, python-format
msgid "No carrier matching."
msgstr "Nessun vettore corrispondente."

#. module: delivery
#: code:addons/delivery/models/sale_order.py:72
#, python-format
msgid "No carrier set for this order."
msgstr "Nessun vettore impostato nell'ordine."

#. module: delivery
#: model:ir.model.fields,field_description:delivery.field_delivery_carrier_normal_cost
msgid "Normal Cost"
msgstr "Costo normale"

#. module: delivery
#: model:ir.model.fields,help:delivery.field_delivery_carrier_purchase_gap
msgid "Normal Cost - Total Cost"
msgstr "Costo normale - costo totale"

#. module: delivery
#: model:delivery.carrier,name:delivery.normal_delivery_carrier
#: model:product.product,name:delivery.normal_delivery_carrier_product_product
msgid "Normal Delivery Charges"
msgstr "Spese di Spedizione Normali"

#. module: delivery
#: model:ir.model.fields,field_description:delivery.field_delivery_carrier_message_needaction_counter
msgid "Number of Actions"
msgstr "Numero di Azioni"

#. module: delivery
#: model:ir.model.fields,field_description:delivery.field_stock_picking_number_of_packages
msgid "Number of Packages"
msgstr "Numero di Colli"

#. module: delivery
#: model:ir.model.fields,help:delivery.field_delivery_carrier_message_needaction_counter
msgid "Number of messages which requires an action"
msgstr "Numero di messaggi che richiedono un'azione"

#. module: delivery
#: model:ir.model.fields,help:delivery.field_delivery_carrier_message_unread_counter
msgid "Number of unread messages"
msgstr "Numero di messaggi non letti"

#. module: delivery
#: model:ir.model.fields,help:delivery.field_delivery_carrier_purchase_method
msgid ""
"On ordered quantities: Invoice this product based on ordered quantities.\n"
"On received quantities: Invoice this product based on received quantity."
msgstr ""

#. module: delivery
#: model:ir.model.fields,field_description:delivery.field_delivery_price_rule_operator
msgid "Operator"
msgstr "Operatore"

#. module: delivery
#: model:ir.model.fields,help:delivery.field_delivery_carrier_invoice_policy
msgid ""
"Ordered Quantity: Invoice based on the quantity the customer ordered.\n"
"Delivered Quantity: Invoiced based on the quantity the vendor delivered.\n"
"Reinvoice Costs: Invoice with some additional charges (product transfer, "
"labour charges,...)"
msgstr ""

#. module: delivery
#: model:ir.model.fields,field_description:delivery.field_delivery_carrier_outgoing_qty
msgid "Outgoing"
msgstr "In uscita"

#. module: delivery
#: model:ir.ui.view,arch_db:delivery.view_quant_package_form_save
#, fuzzy
msgid "Package"
msgstr "Confezioni"

#. module: delivery
#: model:ir.model.fields,field_description:delivery.field_product_packaging_shipper_package_code
#, fuzzy
msgid "Package Code"
msgstr "Confezioni"

#. module: delivery
#: code:addons/delivery/models/stock_picking.py:35
<<<<<<< HEAD
#: code:addons/delivery/models/stock_picking.py:129
=======
#: code:addons/delivery/models/stock_picking.py:128
>>>>>>> bc1a0a32
#, fuzzy, python-format
msgid "Package Details"
msgstr "Confezioni"

#. module: delivery
#: model:ir.model.fields,field_description:delivery.field_stock_picking_package_ids
msgid "Packages"
msgstr "Confezioni"

#. module: delivery
#: model:ir.model,name:delivery.model_product_packaging
#, fuzzy
msgid "Packaging"
msgstr "Confezioni"

#. module: delivery
#: model:ir.model,name:delivery.model_stock_pack_operation
msgid "Packing Operation"
msgstr ""

#. module: delivery
#: model:ir.model,name:delivery.model_res_partner
msgid "Partner"
msgstr "Partner"

#. module: delivery
#: model:ir.model,name:delivery.model_stock_quant_package
msgid "Physical Packages"
msgstr "Confezionamento Fisico"

#. module: delivery
#: selection:delivery.price.rule,variable:0
#: selection:delivery.price.rule,variable_factor:0
#: model:ir.model.fields,field_description:delivery.field_delivery_carrier_price
msgid "Price"
msgstr "Prezzo"

#. module: delivery
<<<<<<< HEAD
=======
#: model:ir.model.fields,field_description:delivery.field_delivery_carrier_delivery_type
#: model:ir.model.fields,field_description:delivery.field_stock_picking_delivery_type
#: model:ir.ui.view,arch_db:delivery.view_delivery_carrier_search
msgid "Price Computation"
msgstr "Calcolo Prezzo"

#. module: delivery
>>>>>>> bc1a0a32
#: model:ir.model.fields,field_description:delivery.field_delivery_carrier_property_account_creditor_price_difference
msgid "Price Difference Account"
msgstr "Contro Differenze di prezzo"

#. module: delivery
#: model:ir.ui.view,arch_db:delivery.view_delivery_price_rule_form
#: model:ir.ui.view,arch_db:delivery.view_delivery_price_rule_tree
msgid "Price Rules"
msgstr "Regole per il prezzo"

#. module: delivery
#: model:ir.model.fields,field_description:delivery.field_delivery_carrier_pricelist_id
msgid "Pricelist"
msgstr "Listino Prezzi"

#. module: delivery
#: model:ir.model.fields,field_description:delivery.field_delivery_carrier_item_ids
#: model:ir.model.fields,field_description:delivery.field_delivery_carrier_pricelist_item_ids
msgid "Pricelist Items"
msgstr "Oggetti Listino"

#. module: delivery
#: model:ir.ui.view,arch_db:delivery.view_delivery_carrier_form
msgid "Pricing"
msgstr "Prezzo"

#. module: delivery
#: model:ir.model.fields,field_description:delivery.field_delivery_carrier_price_rule_ids
msgid "Pricing Rules"
msgstr "Regole del prezzo"

#. module: delivery
#: model:ir.model.fields,field_description:delivery.field_delivery_carrier_property_stock_procurement
msgid "Procurement Location"
msgstr "Punto di Approvvigionamento"

#. module: delivery
#: model:ir.model.fields,field_description:delivery.field_delivery_carrier_alert_time
msgid "Product Alert Time"
msgstr "Tempo di avviso del prodotto"

#. module: delivery
#: model:ir.model.fields,field_description:delivery.field_delivery_carrier_attribute_line_ids
msgid "Product Attributes"
msgstr "Attributi prodotto"

#. module: delivery
#: model:ir.model.fields,field_description:delivery.field_delivery_carrier_email_template_id
msgid "Product Email Template"
msgstr "Template Email Prodotto"

#. module: delivery
#: model:ir.model.fields,field_description:delivery.field_delivery_carrier_life_time
msgid "Product Life Time"
msgstr "Tempo di vita del prodotto"

#. module: delivery
#: model:ir.model.fields,field_description:delivery.field_delivery_carrier_product_manager
msgid "Product Manager"
msgstr "Responsabile Prodotto"

#. module: delivery
#: model:ir.model.fields,field_description:delivery.field_delivery_carrier_removal_time
msgid "Product Removal Time"
msgstr "Tempo di rimozione del prodotto"

#. module: delivery
#: model:ir.model,name:delivery.model_product_template
#: model:ir.model.fields,field_description:delivery.field_delivery_carrier_product_tmpl_id
msgid "Product Template"
msgstr "Modello Prodotto"

#. module: delivery
#: model:ir.model.fields,field_description:delivery.field_delivery_carrier_product_type
#: model:ir.model.fields,field_description:delivery.field_delivery_carrier_type
msgid "Product Type"
msgstr "Tipo di prodotto"

#. module: delivery
#: model:ir.model.fields,field_description:delivery.field_delivery_carrier_use_time
msgid "Product Use Time"
msgstr "Periodo di utilizzabilità prodotto"

#. module: delivery
#: model:ir.model.fields,field_description:delivery.field_delivery_carrier_property_stock_production
msgid "Production Location"
msgstr "Luogo di Produzione"

#. module: delivery
#: model:ir.model.fields,field_description:delivery.field_delivery_carrier_product_variant_ids
msgid "Products"
msgstr "Prodotti"

#. module: delivery
#: model:ir.model.fields,field_description:delivery.field_delivery_carrier_project_id
msgid "Project"
msgstr ""

#. module: delivery
#: model:ir.model.fields,field_description:delivery.field_delivery_carrier_delivery_type
#: model:ir.model.fields,field_description:delivery.field_stock_picking_delivery_type
#: model:ir.ui.view,arch_db:delivery.view_delivery_carrier_search
msgid "Provider"
msgstr ""

#. module: delivery
#: model:ir.model.fields,field_description:delivery.field_delivery_carrier_description_purchase
msgid "Purchase Description"
msgstr "Descrizione Acquisto"

#. module: delivery
#: model:ir.model.fields,field_description:delivery.field_delivery_carrier_purchase_gap
msgid "Purchase Gap"
msgstr "Margine di acquisto"

#. module: delivery
#: model:ir.model.fields,field_description:delivery.field_delivery_carrier_purchase_line_warn
#, fuzzy
msgid "Purchase Order Line"
msgstr "Linea ordine di vendita"

#. module: delivery
#: model:ir.model.fields,field_description:delivery.field_delivery_carrier_uom_po_id
msgid "Purchase Unit of Measure"
msgstr "Unità di misura di acquisto"

#. module: delivery
#: selection:delivery.price.rule,variable:0
#: selection:delivery.price.rule,variable_factor:0
#: model:ir.model.fields,field_description:delivery.field_sale_order_line_product_qty
msgid "Quantity"
msgstr "Quantità"

#. module: delivery
#: model:ir.model.fields,field_description:delivery.field_delivery_carrier_qty_available
msgid "Quantity On Hand"
msgstr "Quantità in possesso"

#. module: delivery
#: model:ir.model.fields,help:delivery.field_delivery_carrier_incoming_qty
msgid ""
"Quantity of products that are planned to arrive.\n"
"In a context with a single Stock Location, this includes goods arriving to "
"this Location, or any of its children.\n"
"In a context with a single Warehouse, this includes goods arriving to the "
"Stock Location of this Warehouse, or any of its children.\n"
"Otherwise, this includes goods arriving to any Stock Location with "
"'internal' type."
msgstr ""
"Quantità di prodotto che hai pianificato per l'ingresso. \n"
"In un contesto con una sola locazione di magazzino, questa include la merce "
"in uscita da questa locazione e i suoi figli. \n"
"In un contesto con un singolo magazzino, questa include la merce in uscita "
"dalla locazione di questo magazzino e dei suoi figli. \n"
"In un contesto con un singolo punto vendita, questa include merce in uscita "
"dalla locazione del magazzino del punto vendita o dei suoi figli. \n"
"Altrimenti, questa include la merce in uscita da qualsiasi locazione di "
"magazzino di tipo 'interna'."

#. module: delivery
#: model:ir.model.fields,help:delivery.field_delivery_carrier_outgoing_qty
msgid ""
"Quantity of products that are planned to leave.\n"
"In a context with a single Stock Location, this includes goods leaving this "
"Location, or any of its children.\n"
"In a context with a single Warehouse, this includes goods leaving the Stock "
"Location of this Warehouse, or any of its children.\n"
"Otherwise, this includes goods leaving any Stock Location with 'internal' "
"type."
msgstr ""
"Quantità di prodotto che si intende evadere. \n"
"In un contesto con una sola locazione di magazzino, questa include la merce "
"in uscita da questa locazione e i suoi figli. \n"
"In un contesto con un singolo magazzino, questa include la merce in uscita "
"dalla locazione di questo magazzino e dei suoi figli. \n"
"In un contesto con un singolo punto vendita, questa include merce in uscita "
"dalla locazione del magazzino del punto vendita o dei suoi figli. \n"
"Altrimenti, questa include la merce in uscita da qualsiasi locazione di "
"magazzino di tipo 'interna'."

#. module: delivery
#: model:ir.model.fields,field_description:delivery.field_delivery_carrier_reception_count
msgid "Receipt"
msgstr "Ricevuta"

#. module: delivery
#: model:ir.model.fields,field_description:delivery.field_delivery_carrier_nbr_reordering_rules
msgid "Reordering Rules"
msgstr "Regole di Riordino"

#. module: delivery
<<<<<<< HEAD
#: model:ir.model.fields,field_description:delivery.field_delivery_carrier_reordering_max_qty
#, fuzzy
msgid "Reordering max qty"
msgstr "Regole di Riordino"

#. module: delivery
#: model:ir.model.fields,field_description:delivery.field_delivery_carrier_reordering_min_qty
#, fuzzy
msgid "Reordering min qty"
msgstr "Regole di Riordino"

#. module: delivery
=======
>>>>>>> bc1a0a32
#: model:ir.model,name:delivery.model_stock_return_picking
#, fuzzy
msgid "Return Picking"
msgstr "Descrizione sul Prelievo"

#. module: delivery
#: model:ir.model.fields,field_description:delivery.field_delivery_carrier_route_ids
msgid "Routes"
msgstr "Rotte"

#. module: delivery
#: model:ir.model.fields,field_description:delivery.field_delivery_price_rule_list_base_price
msgid "Sale Base Price"
msgstr "Prezzo base di vendita"

#. module: delivery
#: model:ir.model.fields,field_description:delivery.field_delivery_carrier_description_sale
msgid "Sale Description"
msgstr "Descrizione Vendita"

#. module: delivery
#: model:ir.model.fields,field_description:delivery.field_delivery_carrier_list_price
#: model:ir.model.fields,field_description:delivery.field_delivery_carrier_lst_price
#: model:ir.model.fields,field_description:delivery.field_delivery_price_rule_list_price
#: model:ir.ui.view,arch_db:delivery.view_delivery_price_rule_form
#: model:ir.ui.view,arch_db:delivery.view_delivery_price_rule_tree
msgid "Sale Price"
msgstr "Prezzo di Vendita"

#. module: delivery
#: model:ir.model.fields,field_description:delivery.field_delivery_carrier_sales_gap
msgid "Sales Gap"
msgstr "Intervallo vendite"

#. module: delivery
#: model:ir.model,name:delivery.model_sale_order
msgid "Sales Order"
msgstr "Ordine di vendita"

#. module: delivery
#: model:ir.model,name:delivery.model_sale_order_line
#: model:ir.model.fields,field_description:delivery.field_delivery_carrier_sale_line_warn
msgid "Sales Order Line"
msgstr "Linea ordine di vendita"

#. module: delivery
#: model:ir.ui.view,arch_db:delivery.view_quant_package_form_save
msgid "Save"
msgstr ""

#. module: delivery
#: model:ir.model.fields,help:delivery.field_delivery_carrier_categ_id
msgid "Select category for the current product"
msgstr "Selezionare la categoria per il prodotto corrente"

#. module: delivery
#: model:ir.model.fields,help:delivery.field_delivery_carrier_event_type_id
msgid ""
"Select event types so when we use this product in sales order lines, it will "
"filter events of this type only."
msgstr ""
"Seleziona i tipi di evento che quanto usiamo questo articolo in un ordine di "
"vendita, saranno visualizzati gli eventi di questo tipo."

#. module: delivery
<<<<<<< HEAD
#: code:addons/delivery/models/delivery_carrier.py:296
=======
#: code:addons/delivery/models/delivery_carrier.py:284
>>>>>>> bc1a0a32
#, python-format
msgid ""
"Selected product in the delivery method doesn't fulfill any of the delivery "
"carrier(s) criteria."
msgstr ""
"L'articolo selezionato nel metodo di consegna un corrisponde pienamente con "
"nessun criterio del/i vettore/i."
<<<<<<< HEAD

#. module: delivery
#: model:ir.model.fields,help:delivery.field_delivery_carrier_purchase_line_warn
#: model:ir.model.fields,help:delivery.field_delivery_carrier_sale_line_warn
msgid ""
"Selecting the \"Warning\" option will notify user with the message, "
"Selecting \"Blocking Message\" will throw an exception with the message and "
"block the flow. The Message has to be written in the next field."
msgstr ""
=======
>>>>>>> bc1a0a32

#. module: delivery
#: model:ir.ui.view,arch_db:delivery.view_picking_withcarrier_out_form
msgid "Send to Shipper"
msgstr "Invia allo spedizioniere"

#. module: delivery
#: model:ir.model.fields,field_description:delivery.field_delivery_carrier_sequence
#: model:ir.model.fields,field_description:delivery.field_delivery_price_rule_sequence
msgid "Sequence"
msgstr "Sequenza"

#. module: delivery
#: model:ir.ui.view,arch_db:delivery.view_order_form_with_carrier
msgid "Set price"
msgstr "Aggiungi il prezzo"

#. module: delivery
#: model:ir.model.fields,help:delivery.field_delivery_carrier_prod_environment
msgid "Set to True if your credentials are certified for production."
msgstr ""

#. module: delivery
<<<<<<< HEAD
#: code:addons/delivery/models/stock_picking.py:148
=======
#: code:addons/delivery/models/stock_picking.py:147
>>>>>>> bc1a0a32
#, fuzzy, python-format
msgid ""
"Shipment sent to carrier %s for expedition with tracking number %s<br/>Cost: "
"%.2f %s"
msgstr ""
"Ordine di spedizione inviato al vettore %s per  la consegna con il tracking "
"number %s"

#. module: delivery
#: model:ir.model.fields,field_description:delivery.field_stock_picking_carrier_price
msgid "Shipping Cost"
msgstr "Costo di Spedizione"

#. module: delivery
#: model:ir.model.fields,field_description:delivery.field_stock_quant_package_shipping_weight
#, fuzzy
msgid "Shipping Weight"
msgstr "Costo di Spedizione"
<<<<<<< HEAD
=======

#. module: delivery
#: model:ir.model.fields,field_description:delivery.field_delivery_carrier_shipping_enabled
msgid "Shipping enabled"
msgstr "Spedizione abilitata"
>>>>>>> bc1a0a32

#. module: delivery
#: model:ir.model.fields,field_description:delivery.field_delivery_carrier_image_small
msgid "Small-sized image"
msgstr "Immagine (formato piccolo)"

#. module: delivery
#: model:ir.model.fields,help:delivery.field_delivery_carrier_uos_id
msgid ""
"Specify a unit of measure here if invoicing is made in another unit of "
"measure than inventory. Keep empty to use the default unit of measure."
msgstr ""
"Specifica un unità di misura qui, se la fatturazione viene fatta in un'altra "
"unità di misura rispetto all'inventario. Lascia il campo vuoto se vuoi "
"utilizzare l'unità di misura predefinita."

#. module: delivery
#: model:ir.model.fields,help:delivery.field_delivery_carrier_product_sale_ok
#: model:ir.model.fields,help:delivery.field_delivery_carrier_sale_ok
msgid "Specify if the product can be selected in a sales order line."
msgstr ""
"Specifica se il prodotto può essere selezionato in un'ordine di vendita."

#. module: delivery
#: model:ir.model.fields,help:delivery.field_delivery_carrier_can_be_expensed
msgid "Specify whether the product can be selected in an HR expense."
msgstr "Indica se l'articolo può essere selezionato come costo per le HR"

#. module: delivery
#: model:ir.model.fields,help:delivery.field_delivery_carrier_property_cost_method
msgid ""
"Standard Price: The cost price is manually updated at the end of a specific "
"period (usually once a year).\n"
"                    Average Price: The cost price is recomputed at each "
"incoming shipment and used for the product valuation.\n"
"                    Real Price: The cost price displayed is the price of the "
"last outgoing product (will be use in case of inventory loss for example)."
msgstr ""
"Prezzo Standard: Il costo è  manualmente aggiornato alla fine di ogni "
"periodo (tipicamente ogni anno).\n"
"Prezzo Medio: Il costo è ricalcolato ad ogni spedizione in ingresso e "
"utilizzata la valorizzazione dell'articolo.\n"
"Prezzo Reale: Il costo visualizzato è il costo dell'ultimo articolo spedito "
"(viene utilizzato, ad esempio, nel caso di perdite inventariali)."

#. module: delivery
#: model:ir.model.fields,help:delivery.field_delivery_carrier_hs_code
#: model:ir.model.fields,help:delivery.field_product_template_hs_code
msgid "Standardized code for international shipping and goods declaration"
msgstr ""

#. module: delivery
#: model:ir.model.fields,field_description:delivery.field_delivery_carrier_state_ids
msgid "States"
msgstr "Stati"

#. module: delivery
#: model:ir.model.fields,field_description:delivery.field_delivery_carrier_property_stock_account_input
msgid "Stock Input Account"
msgstr "Contabilità Stock in Ingresso"

#. module: delivery
#: model:ir.model,name:delivery.model_stock_move
msgid "Stock Move"
msgstr "Movimento Magazzino"

#. module: delivery
#: model:ir.model.fields,field_description:delivery.field_delivery_carrier_property_stock_account_output
msgid "Stock Output Account"
msgstr "Contabilità Stock in Uscita"

#. module: delivery
#: model:ir.model.fields,field_description:delivery.field_delivery_carrier_stock_move_ids
#, fuzzy
msgid "Stock move ids"
msgstr "Movimento Magazzino"

#. module: delivery
#: model:ir.model.fields,field_description:delivery.field_delivery_carrier_stock_quant_ids
msgid "Stock quant ids"
msgstr ""

#. module: delivery
#: model:ir.model.fields,help:delivery.field_delivery_carrier_normal_cost
msgid "Sum of Multiplication of Cost price and quantity of Vendor Bills"
msgstr ""
"Totale del prodotto del costo per la quantità nelle fatture di acquisto"

#. module: delivery
#: model:ir.model.fields,help:delivery.field_delivery_carrier_turnover
msgid ""
"Sum of Multiplication of Invoice price and quantity of Customer Invoices"
msgstr ""
"Somma del Prodotto del prezzo di Vendita Fattura e quantità delle Fatture "
"Clienti"

#. module: delivery
#: model:ir.model.fields,help:delivery.field_delivery_carrier_total_cost
msgid "Sum of Multiplication of Invoice price and quantity of Vendor Bills "
msgstr ""
"Totale del prodotto del prezzo in fattura per la quantità nelle fatture di "
"acquisto"

#. module: delivery
#: model:ir.model.fields,help:delivery.field_delivery_carrier_sale_expected
msgid ""
"Sum of Multiplication of Sale Catalog price and quantity of Customer Invoices"
msgstr ""
"Somma del Prodotto del prezzo di Vendita da Catalogo e quantità delle "
"Fatture Clienti"

#. module: delivery
#: model:ir.model.fields,help:delivery.field_delivery_carrier_sale_num_invoiced
msgid "Sum of Quantity in Customer Invoices"
msgstr "Somma della quantità nelle fatture clienti"

#. module: delivery
#: model:ir.model.fields,help:delivery.field_delivery_carrier_purchase_num_invoiced
msgid "Sum of Quantity in Vendor Bills"
msgstr "Somma della quantità nelle fatture di acquisto"

#. module: delivery
#: model:ir.model.fields,help:delivery.field_delivery_carrier_stock_move_ids
#: model:ir.model.fields,help:delivery.field_delivery_carrier_stock_quant_ids
msgid "Technical: used to compute quantities."
msgstr ""

#. module: delivery
#: model:ir.model.fields,field_description:delivery.field_delivery_carrier_name_template
msgid "Template Name"
msgstr "Nome Template"

#. module: delivery
#: model:delivery.carrier,name:delivery.delivery_carrier
#: model:product.product,name:delivery.delivery_carrier_product_product
msgid "The Poste"
msgstr "La Posta"

#. module: delivery
#: model:ir.model.fields,help:delivery.field_delivery_carrier_sale_delay
msgid ""
"The average delay in days between the confirmation of the customer order and "
"the delivery of the finished products. It's the time you promise to your "
"customers."
msgstr ""
"Il ritardo medio in giorni tra la conferma dell'ordine cliente e la consegna "
"dei prodotti finiti. E' la tempistica promessa ai clienti."

#. module: delivery
#: code:addons/delivery/models/sale_order.py:54
#, python-format
msgid "The order state have to be draft to add delivery lines."
msgstr ""
"Lo stato dell'ordine deve essere in stato bozza per aggiungere linee di "
"consegna."
<<<<<<< HEAD
=======

#. module: delivery
#: model:ir.model.fields,help:delivery.field_delivery_carrier_partner_id
msgid "The partner that is doing the delivery service."
msgstr "Partner che sta effettuando il servizio spedizioni."
>>>>>>> bc1a0a32

#. module: delivery
#: model:ir.model.fields,help:delivery.field_delivery_carrier_volume
msgid "The volume in m3."
msgstr "Il volume in mc"

#. module: delivery
#: model:ir.model.fields,help:delivery.field_delivery_carrier_weight
msgid "The weight of the contents in Kg, not including any packaging, etc."
msgstr "Il peso del contenuto in Kg, non comprende alcun imballo, ecc."

#. module: delivery
#: model:ir.actions.act_window,help:delivery.action_delivery_carrier_form
msgid ""
"These methods allow to automatically compute the delivery price\n"
"                according to your settings; on the sales order (based on "
"the\n"
"                quotation) or the invoice (based on the delivery orders)."
msgstr ""
"Questo metodo permette di automatizzare il calcolo dei costi di spedizione\n"
"secondo le tue impostazioni; nell'ordine cliente (basato sul preventivo) o "
"in fattura (basato sull'ordini di consegna)."

#. module: delivery
#: model:ir.model.fields,help:delivery.field_delivery_carrier_property_account_expense_id
msgid ""
"This account will be used for invoices instead of the default one to value "
"expenses for the current product."
msgstr ""
"Questo conto sarà usato per le fatture al posto di quello predefinito per "
"valutare il costo per il prodotto selezionato."

#. module: delivery
#: model:ir.model.fields,help:delivery.field_delivery_carrier_property_account_income_id
msgid ""
"This account will be used for invoices instead of the default one to value "
"sales for the current product."
msgstr ""
"Questo conto sarà usato per le fatture al posto di quello predefinito per "
"gestire la vendita del prodotto selezionato."

#. module: delivery
#: model:ir.model.fields,help:delivery.field_delivery_carrier_property_account_creditor_price_difference
msgid ""
"This account will be used to value price difference between purchase price "
"and cost price."
msgstr ""
"Questo conto viene usato per valorizzare le differenze di prezzo tra il "
"prezzo di vendita e il prezzo di acquisto."

#. module: delivery
#: model:ir.model.fields,help:delivery.field_res_partner_property_delivery_carrier_id
msgid "This delivery method will be used when invoicing from picking."
msgstr ""
"Questo metodo di consegna sarà utilizzato quando si fattura da picking."

#. module: delivery
#: model:ir.model.fields,help:delivery.field_delivery_carrier_image_variant
msgid ""
"This field holds the image used as image for the product variant, limited to "
"1024x1024px."
msgstr ""
"Questo campo contiene l'immagine usata per la variante del prodotto, "
"limitata a 1024x1024px."

#. module: delivery
#: model:ir.model.fields,help:delivery.field_delivery_carrier_price_extra
msgid "This is the sum of the extra price of all attributes"
msgstr "Questa è la somma del prezzo extra di tutti gli attributi."

#. module: delivery
#: model:ir.model.fields,help:delivery.field_delivery_carrier_margin
msgid "This percentage will be added to the shipping price."
msgstr ""

#. module: delivery
#: model:ir.model.fields,help:delivery.field_delivery_carrier_property_stock_production
msgid ""
"This stock location will be used, instead of the default one, as the source "
"location for stock moves generated by manufacturing orders."
msgstr ""
"Questo Punto di Stoccaggio verrà utilizzata al posto di quello predefinito, "
"come Punto di Stoccaggio di provenienza per movimenti di magazzino generati "
"dagli ordini di produzione."

#. module: delivery
#: model:ir.model.fields,help:delivery.field_delivery_carrier_property_stock_procurement
msgid ""
"This stock location will be used, instead of the default one, as the source "
"location for stock moves generated by procurements."
msgstr ""
"Questo Punto di Stoccaggio verrà utilizzata al posto di quello predefinito, "
"come Punto di Stoccaggio di provenienza per movimenti di magazzino generati "
"dagli ordini di approvvigionamento."

#. module: delivery
#: model:ir.model.fields,help:delivery.field_delivery_carrier_property_stock_inventory
msgid ""
"This stock location will be used, instead of the default one, as the source "
"location for stock moves generated when you do an inventory."
msgstr ""
"Questo Punto di Stoccaggio verrà utilizzata al posto di quello predefinito, "
"come Punto di Stoccaggio di provenienza per movimenti di magazzino generati "
"durante un inventario."

#. module: delivery
#: model:ir.model.fields,field_description:delivery.field_delivery_carrier_total_cost
msgid "Total Cost"
msgstr "Costo totale"

#. module: delivery
#: model:ir.model.fields,field_description:delivery.field_delivery_carrier_total_margin
msgid "Total Margin"
msgstr "Margine totale"

#. module: delivery
#: model:ir.model.fields,field_description:delivery.field_delivery_carrier_total_margin_rate
msgid "Total Margin Rate(%)"
msgstr "Tasso Totale Margine(%)"

#. module: delivery
#: model:ir.model.fields,help:delivery.field_delivery_carrier_total_margin_rate
msgid "Total margin * 100 / Turnover"
msgstr "Margine totale * 100 / Ricambio"

#. module: delivery
#: model:ir.model.fields,field_description:delivery.field_delivery_carrier_track_service
msgid "Track Service"
msgstr "Traccia servizio"

#. module: delivery
#: model:ir.model.fields,field_description:delivery.field_delivery_carrier_tracking
#: model:ir.ui.view,arch_db:delivery.view_picking_withcarrier_out_form
msgid "Tracking"
msgstr "Tracciabilità"

#. module: delivery
#: model:ir.model.fields,field_description:delivery.field_stock_picking_carrier_tracking_ref
#, fuzzy
msgid "Tracking Reference"
msgstr "Riferimento interno"
<<<<<<< HEAD
=======

#. module: delivery
#: model:ir.model,name:delivery.model_stock_picking
msgid "Transfer"
msgstr "Trasferimento"
>>>>>>> bc1a0a32

#. module: delivery
#: model:ir.model,name:delivery.model_stock_picking
msgid "Transfer"
msgstr "Trasferimento"

#. module: delivery
#: model:ir.model.fields,field_description:delivery.field_delivery_carrier_turnover
msgid "Turnover"
msgstr "Ricambio"

#. module: delivery
#: model:ir.model.fields,help:delivery.field_delivery_carrier_total_margin
msgid "Turnover - Standard price"
msgstr "Fatturato - Prezzo standard"

#. module: delivery
#: model:ir.model.fields,field_description:delivery.field_delivery_carrier_event_type_id
msgid "Type of Event"
msgstr "Tipo Evento"

#. module: delivery
<<<<<<< HEAD
=======
#: model:ir.model.fields,help:delivery.field_delivery_carrier_shipping_enabled
msgid ""
"Uncheck this box to disable package shipping while validating Delivery Orders"
msgstr ""
"Togli la spunta dalla casella per disabilitare la gestione dei pacchi "
"durante la validazione degli Ordini di Spedizione."

#. module: delivery
>>>>>>> bc1a0a32
#: model:ir.model.fields,field_description:delivery.field_delivery_carrier_uom_id
#: model:ir.model.fields,field_description:delivery.field_stock_move_weight_uom_id
#: model:ir.model.fields,field_description:delivery.field_stock_picking_weight_uom_id
msgid "Unit of Measure"
msgstr "Unità di misura"

#. module: delivery
#: model:ir.model.fields,help:delivery.field_stock_move_weight_uom_id
msgid "Unit of Measure (Unit of Measure) is the unit of measurement for Weight"
msgstr "Unità di Misura (Unità di Misura) è l'unità di misura per il peso"

#. module: delivery
#: model:ir.model.fields,field_description:delivery.field_delivery_carrier_uos_coeff
msgid "Unit of Measure -> UOS Coeff"
msgstr "Unità di Misura -> Coefficiente UoS"

#. module: delivery
#: model:ir.model.fields,field_description:delivery.field_delivery_carrier_uos_id
msgid "Unit of Sale"
msgstr "Unità di Vendita"

#. module: delivery
#: model:ir.model.fields,help:delivery.field_stock_picking_weight_uom_id
msgid "Unit of measurement for Weight"
msgstr "Unità di misura per peso"

#. module: delivery
#: model:ir.model.fields,field_description:delivery.field_delivery_carrier_message_unread
msgid "Unread Messages"
msgstr "Messaggi Non Letti"

#. module: delivery
#: model:ir.model.fields,field_description:delivery.field_delivery_carrier_message_unread_counter
msgid "Unread Messages Counter"
msgstr "Contatore di messsaggi non letti"

#. module: delivery
#: model:ir.model.fields,field_description:delivery.field_delivery_price_rule_variable
msgid "Variable"
msgstr "Variabile"

#. module: delivery
#: model:ir.model.fields,field_description:delivery.field_delivery_price_rule_variable_factor
msgid "Variable Factor"
msgstr "Fattore Variabile"

#. module: delivery
#: model:ir.model.fields,field_description:delivery.field_delivery_carrier_price_extra
msgid "Variant Extra Price"
msgstr "Prezzo Extra Variante"

#. module: delivery
#: model:ir.model.fields,field_description:delivery.field_delivery_carrier_image_variant
msgid "Variant Image"
msgstr "Immagine Variante"

#. module: delivery
#: model:ir.model.fields,field_description:delivery.field_delivery_carrier_supplier_taxes_id
msgid "Vendor Taxes"
msgstr "Imposte fornitore"

#. module: delivery
#: model:ir.model.fields,field_description:delivery.field_delivery_carrier_seller_ids
#, fuzzy
msgid "Vendors"
msgstr "Fornitore"

#. module: delivery
#: selection:delivery.price.rule,variable:0
#: selection:delivery.price.rule,variable_factor:0
#: model:ir.model.fields,field_description:delivery.field_delivery_carrier_volume
#: model:ir.model.fields,field_description:delivery.field_stock_picking_volume
msgid "Volume"
msgstr "Volume"

#. module: delivery
#: model:ir.model.fields,field_description:delivery.field_delivery_carrier_warehouse_id
msgid "Warehouse"
msgstr "Magazzino"

#. module: delivery
#: model:ir.model.fields,field_description:delivery.field_delivery_carrier_warranty
msgid "Warranty"
msgstr "Garanzia"

#. module: delivery
#: model:ir.model.fields,field_description:delivery.field_delivery_carrier_website_message_ids
#, fuzzy
msgid "Website Messages"
msgstr "Messaggi"

#. module: delivery
#: model:ir.model.fields,help:delivery.field_delivery_carrier_website_message_ids
#, fuzzy
msgid "Website communication history"
msgstr "Storico messaggi e comunicazioni"

#. module: delivery
#: selection:delivery.price.rule,variable:0
#: selection:delivery.price.rule,variable_factor:0
#: model:ir.model.fields,field_description:delivery.field_delivery_carrier_weight
#: model:ir.model.fields,field_description:delivery.field_stock_move_weight
#: model:ir.model.fields,field_description:delivery.field_stock_picking_weight
#: model:ir.model.fields,field_description:delivery.field_stock_quant_package_weight
#: model:ir.ui.view,arch_db:delivery.view_picking_withcarrier_out_form
msgid "Weight"
msgstr "Peso"

#. module: delivery
#: selection:delivery.price.rule,variable:0
#: selection:delivery.price.rule,variable_factor:0
msgid "Weight * Volume"
msgstr "Peso * Volume"

#. module: delivery
#: model:ir.model.fields,field_description:delivery.field_stock_picking_shipping_weight
msgid "Weight for Shipping"
msgstr ""

#. module: delivery
#: model:ir.model.fields,help:delivery.field_delivery_carrier_alert_time
msgid ""
"When a new a Serial Number is issued, this is the number of days before an "
"alert should be notified."
msgstr ""
"Quando un nuovo Numero Seriale viene emesso, questo è il numero di giorni di "
"anticipo con cui un avviso dovrebbe essere notificato."

#. module: delivery
#: model:ir.model.fields,help:delivery.field_delivery_carrier_life_time
msgid ""
"When a new a Serial Number is issued, this is the number of days before the "
"goods may become dangerous and must not be consumed."
msgstr ""
"Quando un nuovo Numero Seriale viene emesso, questo è il numero di giorni di "
"anticipo con cui i beni possono diventare pericolosi e dovrebbero essere "
"consumati."

#. module: delivery
#: model:ir.model.fields,help:delivery.field_delivery_carrier_removal_time
msgid ""
"When a new a Serial Number is issued, this is the number of days before the "
"goods should be removed from the stock."
msgstr ""
"Quando un nuovo Numero Seriale viene emesso, questo è il numero di giorni di "
"anticipo con cui i beni dovrebbero essere rimossi dal magazzino."

#. module: delivery
#: model:ir.model.fields,help:delivery.field_delivery_carrier_use_time
msgid ""
"When a new a Serial Number is issued, this is the number of days before the "
"goods starts deteriorating, without being dangerous yet."
msgstr ""
"Quando un nuovo Numero Seriale viene emesso, questo è il numero di giorni di "
"anticipo con cui i beni cominciano a degradare, senza diventare pericolosi."

#. module: delivery
#: model:ir.model.fields,help:delivery.field_delivery_carrier_property_stock_account_input
msgid ""
"When doing real-time inventory valuation, counterpart journal items for all "
"incoming stock moves will be posted in this account, unless there is a "
"specific valuation account set on the source location. When not set on the "
"product, the one from the product category is used."
msgstr ""
"Durante un inventario, le contropartite per ogni movimento di magazzino "
"verranno scritte in questo conto, almeno fino a quando un conto specifico "
"non verrà specificato sul punto di stoccaggio sorgente. Quando non è "
"impostato sul prodotto, quello della categoria viene utilizzato."

#. module: delivery
#: model:ir.model.fields,help:delivery.field_delivery_carrier_property_stock_account_output
msgid ""
"When doing real-time inventory valuation, counterpart journal items for all "
"outgoing stock moves will be posted in this account, unless there is a "
"specific valuation account set on the destination location. When not set on "
"the product, the one from the product category is used."
msgstr ""
"Durante un inventario, le contropartite per ogni movimento di magazzino "
"verranno scritte in questo conto, almeno fino a quando un conto specifico "
"non verrà specificato sul punto di stoccaggio destinazione. Quando non è "
"impostato direttamente sul prodotto, quello della categoria viene utilizzato."

#. module: delivery
#: model:ir.model.fields,help:delivery.field_delivery_carrier_email_template_id
msgid ""
"When validating an invoice, an email will be sent to the customer based on "
"this template. The customer will receive an email for each product linked to "
"an email template."
msgstr ""
"Quando viene validata una fattura, un email sarà inviata al cliente "
"utilizzando questo template. Il cliente riceverà una email per ogni prodotto "
"collegato a un template email."

#. module: delivery
#: model:ir.model.fields,field_description:delivery.field_product_packaging_width
msgid "Width"
msgstr ""

#. module: delivery
#: sql_constraint:product.packaging:0
msgid "Width must be positive"
msgstr ""

#. module: delivery
<<<<<<< HEAD
#: code:addons/delivery/models/stock_picking.py:188
=======
#: code:addons/delivery/models/stock_picking.py:187
>>>>>>> bc1a0a32
#, python-format
msgid ""
"You are shipping different packaging types in the same shipment.\n"
"Packaging Types: %s"
msgstr ""

#. module: delivery
<<<<<<< HEAD
#: code:addons/delivery/models/stock_picking.py:164
=======
#: code:addons/delivery/models/stock_picking.py:163
>>>>>>> bc1a0a32
#, python-format
msgid ""
"Your delivery method has no redirect on courier provider's website to track "
"this order."
msgstr ""
"Il metodo di spedizione non reindirizza al sito dello spedizioniere per il "
"tracking dell'ordine."

#. module: delivery
#: model:ir.model.fields,field_description:delivery.field_delivery_carrier_zip_from
msgid "Zip From"
msgstr "CAP Da"

#. module: delivery
#: model:ir.model.fields,field_description:delivery.field_delivery_carrier_zip_to
msgid "Zip To"
msgstr "CAP A"

#. module: delivery
#: model:ir.ui.view,arch_db:delivery.view_delivery_carrier_form
msgid "e.g. UPS Express"
msgstr "es. UPS Express"

#. module: delivery
#: model:ir.model.fields,field_description:delivery.field_delivery_carrier_cost_method
#: model:ir.model.fields,field_description:delivery.field_delivery_carrier_valuation
msgid "unknown"
msgstr "Sconosciuto"

<<<<<<< HEAD
#~ msgid ""
#~ "A consumable is a product for which you don't manage stock, a service is "
#~ "a non-material product provided by a company or an individual."
#~ msgstr ""
#~ "Un bene di consumo è un prodotto per il quale non viene gestita la scorta "
#~ "a magazzino, un servizio è un bene non materiale fornito da un'azienda o "
#~ "da un individuo."

=======
>>>>>>> bc1a0a32
#~ msgid "Carrier Tracking Ref"
#~ msgstr "Rif. Monitoraggio Vettore"

#~ msgid "Gross Weight"
#~ msgstr "Peso Lordo"

<<<<<<< HEAD
#~ msgid "Messages and communication history"
#~ msgstr "Storico messaggi e comunicazioni"

#~ msgid "Price Computation"
#~ msgstr "Calcolo Prezzo"

#~ msgid "Shipping enabled"
#~ msgstr "Spedizione abilitata"

#~ msgid "Status"
#~ msgstr "Stato"

#~ msgid "The partner that is doing the delivery service."
#~ msgstr "Partner che sta effettuando il servizio spedizioni."

#~ msgid "Transporter Company"
#~ msgstr "Azienda di Spedizioni"
=======
#~ msgid "Status"
#~ msgstr "Stato"
>>>>>>> bc1a0a32
<|MERGE_RESOLUTION|>--- conflicted
+++ resolved
@@ -13,11 +13,7 @@
 msgstr ""
 "Project-Id-Version: Odoo 9.0\n"
 "Report-Msgid-Bugs-To: \n"
-<<<<<<< HEAD
-"POT-Creation-Date: 2016-08-19 10:24+0000\n"
-=======
 "POT-Creation-Date: 2016-08-18 14:07+0000\n"
->>>>>>> bc1a0a32
 "PO-Revision-Date: 2016-04-20 10:12+0000\n"
 "Last-Translator: Tiziano Zambelli <zstiziano@gmail.com>\n"
 "Language-Team: Italian (http://www.transifex.com/odoo/odoo-9/language/it/)\n"
@@ -68,18 +64,6 @@
 msgstr "# di Varianti Prodotto"
 
 #. module: delivery
-<<<<<<< HEAD
-#: code:addons/delivery/models/delivery_carrier.py:73
-#, python-format
-msgid ""
-"<p class=\"oe_view_nocontent\">\n"
-"                    Buy Odoo Enterprise now to get more providers.\n"
-"                </p>"
-msgstr ""
-
-#. module: delivery
-=======
->>>>>>> bc1a0a32
 #: model:ir.ui.view,arch_db:delivery.view_quant_package_form_save
 msgid "<span>kg</span>"
 msgstr ""
@@ -97,8 +81,6 @@
 msgstr "<strong>Peso</strong>"
 
 #. module: delivery
-<<<<<<< HEAD
-=======
 #: model:ir.model.fields,help:delivery.field_delivery_carrier_product_type
 #: model:ir.model.fields,help:delivery.field_delivery_carrier_type
 msgid ""
@@ -110,7 +92,6 @@
 "individuo."
 
 #. module: delivery
->>>>>>> bc1a0a32
 #: model:ir.model.fields,help:delivery.field_delivery_carrier_description_sale
 msgid ""
 "A description of the Product that you want to communicate to your customers. "
@@ -139,24 +120,6 @@
 msgstr ""
 "Una descrizione precisa del Prodotto, visualizzata solo internamente "
 "all'azienda."
-<<<<<<< HEAD
-
-#. module: delivery
-#: model:ir.model.fields,help:delivery.field_delivery_carrier_product_type
-#: model:ir.model.fields,help:delivery.field_delivery_carrier_type
-msgid ""
-"A stockable product is a product for which you manage stock. The \"Inventory"
-"\" app has to be installed.\n"
-"A consumable product, on the other hand, is a product for which stock is not "
-"managed.\n"
-"A service is a non-material product you provide.\n"
-"A digital content is a non-material product you sell online. The files "
-"attached to the products are the one that are sold on the e-commerce such as "
-"e-books, music, pictures,... The \"Digital Product\" module has to be "
-"installed."
-msgstr ""
-=======
->>>>>>> bc1a0a32
 
 #. module: delivery
 #: model:ir.model.fields,field_description:delivery.field_delivery_carrier_message_needaction
@@ -164,14 +127,6 @@
 msgstr "Azione Necessaria"
 
 #. module: delivery
-#: model:ir.model.fields,help:delivery.field_delivery_carrier_integration_level
-#, fuzzy
-msgid "Action while validating Delivery Orders"
-msgstr ""
-"Togli la spunta dalla casella per disabilitare la gestione dei pacchi "
-"durante la validazione degli Ordini di Spedizione."
-
-#. module: delivery
 #: model:ir.model.fields,field_description:delivery.field_delivery_carrier_active
 msgid "Active"
 msgstr "Attivo"
@@ -189,14 +144,11 @@
 msgstr ""
 "Importo da ordinare per beneficare del trasporto gratuito, espresso nella "
 "valuta dell'azienda"
-<<<<<<< HEAD
-=======
 
 #. module: delivery
 #: model:ir.ui.view,arch_db:delivery.view_delivery_carrier_search
 msgid "Archived"
 msgstr ""
->>>>>>> bc1a0a32
 
 #. module: delivery
 #: model:ir.model.fields,field_description:delivery.field_delivery_carrier_asset_category_id
@@ -391,11 +343,6 @@
 msgstr "Nazioni"
 
 #. module: delivery
-#: model:ir.model.fields,help:delivery.field_delivery_carrier_project_id
-msgid "Create a task under this project on sale order validation."
-msgstr ""
-
-#. module: delivery
 #: model:ir.model.fields,field_description:delivery.field_delivery_carrier_create_uid
 #: model:ir.model.fields,field_description:delivery.field_delivery_price_rule_create_uid
 msgid "Created by"
@@ -494,13 +441,8 @@
 #. module: delivery
 #: model:ir.ui.view,arch_db:delivery.view_delivery_carrier_search
 #, fuzzy
-<<<<<<< HEAD
-msgid "Delivery Carrier"
-msgstr "Spese di Spedizione Normali"
-=======
 msgid "Delivery Carrier Search"
 msgstr "Regole sui costi di consegna"
->>>>>>> bc1a0a32
 
 #. module: delivery
 #: model:ir.ui.view,arch_db:delivery.view_picking_withcarrier_out_form
@@ -658,16 +600,6 @@
 msgstr ""
 "Riempire questo campo se si prevede di fatturare le consegne in base ai "
 "picking."
-<<<<<<< HEAD
-
-#. module: delivery
-#: model:ir.ui.view,arch_db:delivery.view_delivery_carrier_form
-msgid ""
-"Filling this form allows you to filter delivery carriers according to the "
-"delivery address of your customer."
-msgstr ""
-=======
->>>>>>> bc1a0a32
 
 #. module: delivery
 #: selection:delivery.carrier,delivery_type:0
@@ -727,16 +659,6 @@
 msgstr "Gratis se il totale dell'Ordine è maggiore di"
 
 #. module: delivery
-#: selection:delivery.carrier,integration_level:0
-msgid "Get Rate"
-msgstr ""
-
-#. module: delivery
-#: selection:delivery.carrier,integration_level:0
-msgid "Get Rate and Create Shipment"
-msgstr ""
-
-#. module: delivery
 #: model:ir.model.fields,help:delivery.field_delivery_carrier_packaging_ids
 msgid ""
 "Gives the different ways to package the same product. This has no impact on "
@@ -874,16 +796,6 @@
 msgstr "In entrata"
 
 #. module: delivery
-#: model:ir.ui.view,arch_db:delivery.view_delivery_carrier_form
-msgid "Install more Providers"
-msgstr ""
-
-#. module: delivery
-#: model:ir.model.fields,field_description:delivery.field_delivery_carrier_integration_level
-msgid "Integration Level"
-msgstr ""
-
-#. module: delivery
 #: model:ir.model.fields,field_description:delivery.field_delivery_carrier_categ_id
 msgid "Internal Category"
 msgstr "Categoria Interna"
@@ -1073,17 +985,6 @@
 msgstr "Data inizio iscrizione"
 
 #. module: delivery
-#: model:ir.model.fields,field_description:delivery.field_delivery_carrier_purchase_line_warn_msg
-msgid "Message for Purchase Order Line"
-msgstr ""
-
-#. module: delivery
-#: model:ir.model.fields,field_description:delivery.field_delivery_carrier_sale_line_warn_msg
-#, fuzzy
-msgid "Message for Sales Order Line"
-msgstr "Linea ordine di vendita"
-
-#. module: delivery
 #: model:ir.model.fields,field_description:delivery.field_delivery_carrier_message_ids
 msgid "Messages"
 msgstr "Messaggi"
@@ -1194,11 +1095,7 @@
 
 #. module: delivery
 #: code:addons/delivery/models/stock_picking.py:35
-<<<<<<< HEAD
-#: code:addons/delivery/models/stock_picking.py:129
-=======
 #: code:addons/delivery/models/stock_picking.py:128
->>>>>>> bc1a0a32
 #, fuzzy, python-format
 msgid "Package Details"
 msgstr "Confezioni"
@@ -1237,8 +1134,6 @@
 msgstr "Prezzo"
 
 #. module: delivery
-<<<<<<< HEAD
-=======
 #: model:ir.model.fields,field_description:delivery.field_delivery_carrier_delivery_type
 #: model:ir.model.fields,field_description:delivery.field_stock_picking_delivery_type
 #: model:ir.ui.view,arch_db:delivery.view_delivery_carrier_search
@@ -1246,7 +1141,6 @@
 msgstr "Calcolo Prezzo"
 
 #. module: delivery
->>>>>>> bc1a0a32
 #: model:ir.model.fields,field_description:delivery.field_delivery_carrier_property_account_creditor_price_difference
 msgid "Price Difference Account"
 msgstr "Contro Differenze di prezzo"
@@ -1264,7 +1158,6 @@
 
 #. module: delivery
 #: model:ir.model.fields,field_description:delivery.field_delivery_carrier_item_ids
-#: model:ir.model.fields,field_description:delivery.field_delivery_carrier_pricelist_item_ids
 msgid "Pricelist Items"
 msgstr "Oggetti Listino"
 
@@ -1341,18 +1234,6 @@
 msgstr "Prodotti"
 
 #. module: delivery
-#: model:ir.model.fields,field_description:delivery.field_delivery_carrier_project_id
-msgid "Project"
-msgstr ""
-
-#. module: delivery
-#: model:ir.model.fields,field_description:delivery.field_delivery_carrier_delivery_type
-#: model:ir.model.fields,field_description:delivery.field_stock_picking_delivery_type
-#: model:ir.ui.view,arch_db:delivery.view_delivery_carrier_search
-msgid "Provider"
-msgstr ""
-
-#. module: delivery
 #: model:ir.model.fields,field_description:delivery.field_delivery_carrier_description_purchase
 msgid "Purchase Description"
 msgstr "Descrizione Acquisto"
@@ -1361,12 +1242,6 @@
 #: model:ir.model.fields,field_description:delivery.field_delivery_carrier_purchase_gap
 msgid "Purchase Gap"
 msgstr "Margine di acquisto"
-
-#. module: delivery
-#: model:ir.model.fields,field_description:delivery.field_delivery_carrier_purchase_line_warn
-#, fuzzy
-msgid "Purchase Order Line"
-msgstr "Linea ordine di vendita"
 
 #. module: delivery
 #: model:ir.model.fields,field_description:delivery.field_delivery_carrier_uom_po_id
@@ -1438,21 +1313,6 @@
 msgstr "Regole di Riordino"
 
 #. module: delivery
-<<<<<<< HEAD
-#: model:ir.model.fields,field_description:delivery.field_delivery_carrier_reordering_max_qty
-#, fuzzy
-msgid "Reordering max qty"
-msgstr "Regole di Riordino"
-
-#. module: delivery
-#: model:ir.model.fields,field_description:delivery.field_delivery_carrier_reordering_min_qty
-#, fuzzy
-msgid "Reordering min qty"
-msgstr "Regole di Riordino"
-
-#. module: delivery
-=======
->>>>>>> bc1a0a32
 #: model:ir.model,name:delivery.model_stock_return_picking
 #, fuzzy
 msgid "Return Picking"
@@ -1494,7 +1354,6 @@
 
 #. module: delivery
 #: model:ir.model,name:delivery.model_sale_order_line
-#: model:ir.model.fields,field_description:delivery.field_delivery_carrier_sale_line_warn
 msgid "Sales Order Line"
 msgstr "Linea ordine di vendita"
 
@@ -1518,11 +1377,7 @@
 "vendita, saranno visualizzati gli eventi di questo tipo."
 
 #. module: delivery
-<<<<<<< HEAD
-#: code:addons/delivery/models/delivery_carrier.py:296
-=======
 #: code:addons/delivery/models/delivery_carrier.py:284
->>>>>>> bc1a0a32
 #, python-format
 msgid ""
 "Selected product in the delivery method doesn't fulfill any of the delivery "
@@ -1530,18 +1385,6 @@
 msgstr ""
 "L'articolo selezionato nel metodo di consegna un corrisponde pienamente con "
 "nessun criterio del/i vettore/i."
-<<<<<<< HEAD
-
-#. module: delivery
-#: model:ir.model.fields,help:delivery.field_delivery_carrier_purchase_line_warn
-#: model:ir.model.fields,help:delivery.field_delivery_carrier_sale_line_warn
-msgid ""
-"Selecting the \"Warning\" option will notify user with the message, "
-"Selecting \"Blocking Message\" will throw an exception with the message and "
-"block the flow. The Message has to be written in the next field."
-msgstr ""
-=======
->>>>>>> bc1a0a32
 
 #. module: delivery
 #: model:ir.ui.view,arch_db:delivery.view_picking_withcarrier_out_form
@@ -1565,11 +1408,7 @@
 msgstr ""
 
 #. module: delivery
-<<<<<<< HEAD
-#: code:addons/delivery/models/stock_picking.py:148
-=======
 #: code:addons/delivery/models/stock_picking.py:147
->>>>>>> bc1a0a32
 #, fuzzy, python-format
 msgid ""
 "Shipment sent to carrier %s for expedition with tracking number %s<br/>Cost: "
@@ -1588,14 +1427,11 @@
 #, fuzzy
 msgid "Shipping Weight"
 msgstr "Costo di Spedizione"
-<<<<<<< HEAD
-=======
 
 #. module: delivery
 #: model:ir.model.fields,field_description:delivery.field_delivery_carrier_shipping_enabled
 msgid "Shipping enabled"
 msgstr "Spedizione abilitata"
->>>>>>> bc1a0a32
 
 #. module: delivery
 #: model:ir.model.fields,field_description:delivery.field_delivery_carrier_image_small
@@ -1668,17 +1504,6 @@
 msgstr "Contabilità Stock in Uscita"
 
 #. module: delivery
-#: model:ir.model.fields,field_description:delivery.field_delivery_carrier_stock_move_ids
-#, fuzzy
-msgid "Stock move ids"
-msgstr "Movimento Magazzino"
-
-#. module: delivery
-#: model:ir.model.fields,field_description:delivery.field_delivery_carrier_stock_quant_ids
-msgid "Stock quant ids"
-msgstr ""
-
-#. module: delivery
 #: model:ir.model.fields,help:delivery.field_delivery_carrier_normal_cost
 msgid "Sum of Multiplication of Cost price and quantity of Vendor Bills"
 msgstr ""
@@ -1716,12 +1541,6 @@
 #: model:ir.model.fields,help:delivery.field_delivery_carrier_purchase_num_invoiced
 msgid "Sum of Quantity in Vendor Bills"
 msgstr "Somma della quantità nelle fatture di acquisto"
-
-#. module: delivery
-#: model:ir.model.fields,help:delivery.field_delivery_carrier_stock_move_ids
-#: model:ir.model.fields,help:delivery.field_delivery_carrier_stock_quant_ids
-msgid "Technical: used to compute quantities."
-msgstr ""
 
 #. module: delivery
 #: model:ir.model.fields,field_description:delivery.field_delivery_carrier_name_template
@@ -1751,14 +1570,11 @@
 msgstr ""
 "Lo stato dell'ordine deve essere in stato bozza per aggiungere linee di "
 "consegna."
-<<<<<<< HEAD
-=======
 
 #. module: delivery
 #: model:ir.model.fields,help:delivery.field_delivery_carrier_partner_id
 msgid "The partner that is doing the delivery service."
 msgstr "Partner che sta effettuando il servizio spedizioni."
->>>>>>> bc1a0a32
 
 #. module: delivery
 #: model:ir.model.fields,help:delivery.field_delivery_carrier_volume
@@ -1900,19 +1716,16 @@
 #, fuzzy
 msgid "Tracking Reference"
 msgstr "Riferimento interno"
-<<<<<<< HEAD
-=======
 
 #. module: delivery
 #: model:ir.model,name:delivery.model_stock_picking
 msgid "Transfer"
 msgstr "Trasferimento"
->>>>>>> bc1a0a32
-
-#. module: delivery
-#: model:ir.model,name:delivery.model_stock_picking
-msgid "Transfer"
-msgstr "Trasferimento"
+
+#. module: delivery
+#: model:ir.model.fields,field_description:delivery.field_delivery_carrier_partner_id
+msgid "Transporter Company"
+msgstr "Azienda di Spedizioni"
 
 #. module: delivery
 #: model:ir.model.fields,field_description:delivery.field_delivery_carrier_turnover
@@ -1930,8 +1743,6 @@
 msgstr "Tipo Evento"
 
 #. module: delivery
-<<<<<<< HEAD
-=======
 #: model:ir.model.fields,help:delivery.field_delivery_carrier_shipping_enabled
 msgid ""
 "Uncheck this box to disable package shipping while validating Delivery Orders"
@@ -1940,7 +1751,6 @@
 "durante la validazione degli Ordini di Spedizione."
 
 #. module: delivery
->>>>>>> bc1a0a32
 #: model:ir.model.fields,field_description:delivery.field_delivery_carrier_uom_id
 #: model:ir.model.fields,field_description:delivery.field_stock_move_weight_uom_id
 #: model:ir.model.fields,field_description:delivery.field_stock_picking_weight_uom_id
@@ -2145,11 +1955,7 @@
 msgstr ""
 
 #. module: delivery
-<<<<<<< HEAD
-#: code:addons/delivery/models/stock_picking.py:188
-=======
 #: code:addons/delivery/models/stock_picking.py:187
->>>>>>> bc1a0a32
 #, python-format
 msgid ""
 "You are shipping different packaging types in the same shipment.\n"
@@ -2157,11 +1963,7 @@
 msgstr ""
 
 #. module: delivery
-<<<<<<< HEAD
-#: code:addons/delivery/models/stock_picking.py:164
-=======
 #: code:addons/delivery/models/stock_picking.py:163
->>>>>>> bc1a0a32
 #, python-format
 msgid ""
 "Your delivery method has no redirect on courier provider's website to track "
@@ -2187,46 +1989,17 @@
 
 #. module: delivery
 #: model:ir.model.fields,field_description:delivery.field_delivery_carrier_cost_method
+#: model:ir.model.fields,field_description:delivery.field_delivery_carrier_reordering_max_qty
+#: model:ir.model.fields,field_description:delivery.field_delivery_carrier_reordering_min_qty
 #: model:ir.model.fields,field_description:delivery.field_delivery_carrier_valuation
 msgid "unknown"
 msgstr "Sconosciuto"
 
-<<<<<<< HEAD
-#~ msgid ""
-#~ "A consumable is a product for which you don't manage stock, a service is "
-#~ "a non-material product provided by a company or an individual."
-#~ msgstr ""
-#~ "Un bene di consumo è un prodotto per il quale non viene gestita la scorta "
-#~ "a magazzino, un servizio è un bene non materiale fornito da un'azienda o "
-#~ "da un individuo."
-
-=======
->>>>>>> bc1a0a32
 #~ msgid "Carrier Tracking Ref"
 #~ msgstr "Rif. Monitoraggio Vettore"
 
 #~ msgid "Gross Weight"
 #~ msgstr "Peso Lordo"
 
-<<<<<<< HEAD
-#~ msgid "Messages and communication history"
-#~ msgstr "Storico messaggi e comunicazioni"
-
-#~ msgid "Price Computation"
-#~ msgstr "Calcolo Prezzo"
-
-#~ msgid "Shipping enabled"
-#~ msgstr "Spedizione abilitata"
-
 #~ msgid "Status"
-#~ msgstr "Stato"
-
-#~ msgid "The partner that is doing the delivery service."
-#~ msgstr "Partner che sta effettuando il servizio spedizioni."
-
-#~ msgid "Transporter Company"
-#~ msgstr "Azienda di Spedizioni"
-=======
-#~ msgid "Status"
-#~ msgstr "Stato"
->>>>>>> bc1a0a32
+#~ msgstr "Stato"