<<<<<<< HEAD
odoo.define('website_sale.website_sale', function(require) {
"use strict";
=======
$(document).ready(function () {
    $('.oe_website_sale #add_to_cart, .oe_website_sale #products_grid .a-submit')
        .off('click')
        .removeClass('a-submit')
        .click(function (event) {
            var $form = $(this).closest('form');
            var quantity = parseFloat($form.find('input[name="add_qty"]').val() || 1);
            var product_id = parseInt($form.find('input[type="hidden"][name="product_id"], input[type="radio"][name="product_id"]:checked').first().val(),10);
            event.preventDefault();
            openerp.jsonRpc("/shop/modal", 'call', {
                    'product_id': product_id,
                    kwargs: {
                       context: _.extend({'quantity': quantity}, openerp.website.get_context())
                    },
                }).then(function (modal) {
                    var $modal = $(modal);
>>>>>>> e941c0f7

var ajax = require('web.ajax');
var website = require('website.website');

$(document).ready(function () {
$('.oe_website_sale #add_to_cart, .oe_website_sale #products_grid .a-submit')
    .off('click')
    .removeClass('a-submit')
    .click(function (event) {
        var $form = $(this).closest('form');
        var quantity = parseFloat($form.find('input[name="add_qty"]').val() || 1);
        var product_id = parseInt($form.find('input[type="hidden"][name="product_id"], input[type="radio"][name="product_id"]:checked').first().val(),10);
        event.preventDefault();
        ajax.jsonRpc("/shop/modal", 'call', {
                'product_id': product_id,
                kwargs: {
                   context: website.get_context()
                },
            }).then(function (modal) {
                var $modal = $(modal);

                $modal.find('img:first').attr("src", "/website/image/product.product/" + product_id + "/image_medium");

                $modal.appendTo($form)
                    .modal()
                    .on('hidden.bs.modal', function () {
                        $(this).remove();
                    });

                $modal.on('click', '.a-submit', function () {
                    var $a = $(this);
                    $form.ajaxSubmit({
                        url:  '/shop/cart/update_option',
                        data: {lang: website.get_context().lang},
                        success: function (quantity) {
                            if (!$a.hasClass('js_goto_shop')) {
                                window.location.href = window.location.href.replace(/shop([\/?].*)?$/, "shop/cart");
                            }
                            var $q = $(".my_cart_quantity");
                            $q.parent().parent().removeClass("hidden", !quantity);
                            $q.html(quantity).hide().fadeIn(600);
                        }
                    });
                    $modal.modal('hide');
                });

<<<<<<< HEAD
                $modal.on("click", "a.js_add, a.js_remove", function (event) {
                    event.preventDefault();
                    var $parent = $(this).parents('.js_product:first');
                    $parent.find("a.js_add, span.js_remove").toggleClass("hidden");
                    $parent.find("input.js_optional_same_quantity").val( $(this).hasClass("js_add") ? 1 : 0 );
                    var $remove = $parent.find(".js_remove");
=======
                    $modal.find('input[name="add_qty"]').val(quantity).change();
                    $('ul.js_add_cart_variants').each(function () {
                        $('input.js_variant_change, select.js_variant_change', this).first().trigger('change');
                    });

                    $modal.on("change", 'input[name="add_qty"]', function (event) {
                        var product_id = $($modal.find('span.oe_price[data-oe-model="product.product"]').first()).data('oe-id');
                        var default_price = parseInt($('.text-danger.oe_default_price > span.oe_currency_value').text());
                        var $dom = $(event.target).closest('tr');
                        var qty = $dom.find('input[name="add_qty"]').val();
                        var product_ids = [product_id];
                        var $products_dom = [];
                        $modal.find("ul.js_add_cart_variants[data-attribute_value_ids]").each(function(){
                            var $el = $(this);
                            $products_dom.push($el);
                            _.each($el.data("attribute_value_ids"), function (values) {
                                product_ids.push(values[0]);
                            });
                        });
                        openerp.jsonRpc("/shop/get_unit_price", 'call', {'product_ids': product_ids, 'add_qty': parseInt(qty)})
                        .then(function (data) {
                            for(var i=0; i < $products_dom.length; i++) {
                                current = $products_dom[i].data("attribute_value_ids");
                                for(var j=0; j < current.length; j++){
                                    current[j][2] = data[current[j][0]];
                                }
                                $products_dom[i].attr("data-attribute_value_ids", JSON.stringify(current)).trigger("change");
                            }
                            $dom.find(".oe_price .oe_currency_value").text(data[product_id].toFixed(2));
                            $dom.find('.text-danger.oe_default_price').toggle(data[product_id]<default_price && (default_price-data[product_id]>default_price/100)).css('text-decoration', 'line-through');
                        });
                    });
>>>>>>> e941c0f7
                });

                $modal.on("change", "input.js_quantity", function () {
                    var qty = parseFloat($(this).val());
                    if (qty === 1) {
                        $(".js_remove .js_items").addClass("hidden");
                        $(".js_remove .js_item").removeClass("hidden");
                    } else {
                        $(".js_remove .js_items").removeClass("hidden").text($(".js_remove .js_items:first").text().replace(/[0-9.,]+/, qty));
                        $(".js_remove .js_item").addClass("hidden");
                    }
                });

                $modal.find('input[name="add_qty"]').val(quantity).change();
                $('ul.js_add_cart_variants').each(function () {
                    $('input.js_variant_change, select.js_variant_change', this).first().trigger('change');
                });
            });
        return false;
    });


$('#cart_products input.js_quantity').change(function () {
    var value = $(this).val();
    var $next = $(this).closest('tr').next('.optional_product');
    while($next.length) {
        $next.find('.js_quantity').text(value);
        $next = $next.next('.optional_product');
    }
});
});

});<|MERGE_RESOLUTION|>--- conflicted
+++ resolved
@@ -1,24 +1,5 @@
-<<<<<<< HEAD
 odoo.define('website_sale.website_sale', function(require) {
 "use strict";
-=======
-$(document).ready(function () {
-    $('.oe_website_sale #add_to_cart, .oe_website_sale #products_grid .a-submit')
-        .off('click')
-        .removeClass('a-submit')
-        .click(function (event) {
-            var $form = $(this).closest('form');
-            var quantity = parseFloat($form.find('input[name="add_qty"]').val() || 1);
-            var product_id = parseInt($form.find('input[type="hidden"][name="product_id"], input[type="radio"][name="product_id"]:checked').first().val(),10);
-            event.preventDefault();
-            openerp.jsonRpc("/shop/modal", 'call', {
-                    'product_id': product_id,
-                    kwargs: {
-                       context: _.extend({'quantity': quantity}, openerp.website.get_context())
-                    },
-                }).then(function (modal) {
-                    var $modal = $(modal);
->>>>>>> e941c0f7
 
 var ajax = require('web.ajax');
 var website = require('website.website');
@@ -35,7 +16,7 @@
         ajax.jsonRpc("/shop/modal", 'call', {
                 'product_id': product_id,
                 kwargs: {
-                   context: website.get_context()
+                   context: _.extend({'quantity': quantity}, website.get_context())
                 },
             }).then(function (modal) {
                 var $modal = $(modal);
@@ -65,17 +46,28 @@
                     $modal.modal('hide');
                 });
 
-<<<<<<< HEAD
                 $modal.on("click", "a.js_add, a.js_remove", function (event) {
                     event.preventDefault();
                     var $parent = $(this).parents('.js_product:first');
                     $parent.find("a.js_add, span.js_remove").toggleClass("hidden");
                     $parent.find("input.js_optional_same_quantity").val( $(this).hasClass("js_add") ? 1 : 0 );
                     var $remove = $parent.find(".js_remove");
-=======
-                    $modal.find('input[name="add_qty"]').val(quantity).change();
-                    $('ul.js_add_cart_variants').each(function () {
-                        $('input.js_variant_change, select.js_variant_change', this).first().trigger('change');
+                });
+
+                $modal.on("change", "input.js_quantity", function () {
+                    var qty = parseFloat($(this).val());
+                    if (qty === 1) {
+                        $(".js_remove .js_items").addClass("hidden");
+                        $(".js_remove .js_item").removeClass("hidden");
+                    } else {
+                        $(".js_remove .js_items").removeClass("hidden").text($(".js_remove .js_items:first").text().replace(/[0-9.,]+/, qty));
+                        $(".js_remove .js_item").addClass("hidden");
+                    }
+                });
+
+                $modal.find('input[name="add_qty"]').val(quantity).change();
+                $('ul.js_add_cart_variants').each(function () {
+                    $('input.js_variant_change, select.js_variant_change', this).first().trigger('change');
                     });
 
                     $modal.on("change", 'input[name="add_qty"]', function (event) {
@@ -104,24 +96,6 @@
                             $dom.find(".oe_price .oe_currency_value").text(data[product_id].toFixed(2));
                             $dom.find('.text-danger.oe_default_price').toggle(data[product_id]<default_price && (default_price-data[product_id]>default_price/100)).css('text-decoration', 'line-through');
                         });
-                    });
->>>>>>> e941c0f7
-                });
-
-                $modal.on("change", "input.js_quantity", function () {
-                    var qty = parseFloat($(this).val());
-                    if (qty === 1) {
-                        $(".js_remove .js_items").addClass("hidden");
-                        $(".js_remove .js_item").removeClass("hidden");
-                    } else {
-                        $(".js_remove .js_items").removeClass("hidden").text($(".js_remove .js_items:first").text().replace(/[0-9.,]+/, qty));
-                        $(".js_remove .js_item").addClass("hidden");
-                    }
-                });
-
-                $modal.find('input[name="add_qty"]').val(quantity).change();
-                $('ul.js_add_cart_variants').each(function () {
-                    $('input.js_variant_change, select.js_variant_change', this).first().trigger('change');
                 });
             });
         return false;
