# Turkish translation for openobject-addons
# Copyright (c) 2014 Rosetta Contributors and Canonical Ltd 2014
# This file is distributed under the same license as the openobject-addons package.
# FIRST AUTHOR <EMAIL@ADDRESS>, 2014.
#
msgid ""
msgstr ""
<<<<<<< HEAD
"Project-Id-Version: openobject-addons\n"
"Report-Msgid-Bugs-To: FULL NAME <EMAIL@ADDRESS>\n"
"POT-Creation-Date: 2014-09-23 16:27+0000\n"
"PO-Revision-Date: 2014-08-14 16:10+0000\n"
"Last-Translator: FULL NAME <EMAIL@ADDRESS>\n"
"Language-Team: Turkish <tr@li.org>\n"
=======
"Project-Id-Version: Odoo 8.0\n"
"Report-Msgid-Bugs-To: \n"
"POT-Creation-Date: 2015-01-21 14:07+0000\n"
"PO-Revision-Date: 2015-12-04 21:24+0000\n"
"Last-Translator: Murat Kaplan <muratk@projetgrup.com>\n"
"Language-Team: Turkish (http://www.transifex.com/odoo/odoo-8/language/tr/)\n"
>>>>>>> 83a4a582
"MIME-Version: 1.0\n"
"Content-Type: text/plain; charset=UTF-8\n"
"Content-Transfer-Encoding: 8bit\n"
"X-Launchpad-Export-Date: 2014-09-24 09:14+0000\n"
"X-Generator: Launchpad (build 17196)\n"

#. module: hr_timesheet_sheet
#: help:hr_timesheet_sheet.sheet,state:0
msgid ""
" * The 'Draft' status is used when a user is encoding a new and unconfirmed "
"timesheet.                 \n"
"* The 'Confirmed' status is used for to confirm the timesheet by user.       "
"          \n"
"* The 'Done' status is used when users timesheet is accepted by his/her "
"senior."
msgstr ""

#. module: hr_timesheet_sheet
#: field:hr.timesheet.report,nbr:0
msgid "# Nbr Timesheet"
msgstr ""

#. module: hr_timesheet_sheet
#: field:hr.timesheet.report,total_attendance:0
msgid "# Total Attendance"
msgstr ""

#. module: hr_timesheet_sheet
#: field:hr.timesheet.report,total_diff:0
msgid "# Total Diff"
msgstr ""

#. module: hr_timesheet_sheet
#: field:hr.timesheet.report,total_timesheet:0
msgid "# Total Timesheet"
msgstr ""

#. module: hr_timesheet_sheet
#: model:ir.actions.act_window,help:hr_timesheet_sheet.act_hr_timesheet_sheet_form
msgid ""
"<p class=\"oe_view_nocontent_create\">\n"
"                New timesheet to approve.\n"
"              </p><p>\n"
"                You must record timesheets every day and confirm at the end\n"
"                of the week. Once the timesheet is confirmed, it should be\n"
"                validated by a manager.\n"
"              </p><p>\n"
"                Timesheets can also be invoiced to customers, depending on "
"the\n"
"                configuration of each project's related contract.\n"
"              </p>\n"
"            "
msgstr ""

#. module: hr_timesheet_sheet
#: selection:hr_timesheet_sheet.sheet,state_attendance:0
msgid "Absent"
msgstr "Devamsızlık"

#. module: hr_timesheet_sheet
#. openerp-web
#: code:addons/hr_timesheet_sheet/static/src/xml/timesheet.xml:33
#, python-format
msgid "Add"
msgstr "Ekle"

#. module: hr_timesheet_sheet
#. openerp-web
#: code:addons/hr_timesheet_sheet/static/src/xml/timesheet.xml:39
#, python-format
msgid "Add a Line"
msgstr "Satır Ekle"

#. module: hr_timesheet_sheet
#: field:hr.config.settings,timesheet_max_difference:0
msgid ""
"Allow a difference of time between timesheets and attendances of (in hours)"
msgstr ""
"Zaman çizelgeleri ve katılımcı (saat) arasında bir zaman farkı izin verin"

#. module: hr_timesheet_sheet
#: help:hr.config.settings,timesheet_max_difference:0
#: help:res.company,timesheet_max_difference:0
msgid ""
"Allowed difference in hours between the sign in/out and the timesheet "
"computation for one sheet. Set this to 0 if you do not want any control."
msgstr ""

#. module: hr_timesheet_sheet
#: model:ir.model,name:hr_timesheet_sheet.model_account_analytic_account
msgid "Analytic Account"
msgstr "Analitik Hesabı"

#. module: hr_timesheet_sheet
#: model:ir.model,name:hr_timesheet_sheet.model_account_analytic_line
msgid "Analytic Line"
msgstr "Analitik Satır"

#. module: hr_timesheet_sheet
#: field:hr_timesheet_sheet.sheet,account_ids:0
msgid "Analytic accounts"
msgstr "Analitk hesaplar"

#. module: hr_timesheet_sheet
#: view:hr_timesheet_sheet.sheet:hr_timesheet_sheet.hr_timesheet_sheet_form
msgid "Approve"
msgstr "Onay"

#. module: hr_timesheet_sheet
#: selection:hr_timesheet_sheet.sheet,state:0
msgid "Approved"
msgstr "Onayalandı"

#. module: hr_timesheet_sheet
#: field:hr_timesheet_sheet.sheet.day,total_attendance:0
#: model:ir.model,name:hr_timesheet_sheet.model_hr_attendance
msgid "Attendance"
msgstr "Katılım"

#. module: hr_timesheet_sheet
#: view:hr_timesheet_sheet.sheet:hr_timesheet_sheet.hr_timesheet_sheet_form
#: field:hr_timesheet_sheet.sheet,attendance_count:0
#: field:hr_timesheet_sheet.sheet,attendances_ids:0
#: model:ir.actions.act_window,name:hr_timesheet_sheet.act_hr_timesheet_sheet_sheet_2_hr_attendance
msgid "Attendances"
msgstr "Devam Süreleri"

#. module: hr_timesheet_sheet
#: view:hr.timesheet.current.open:hr_timesheet_sheet.view_hr_timesheet_current_open
msgid "Cancel"
msgstr "İptal"

#. module: hr_timesheet_sheet
#. openerp-web
#: code:addons/hr_timesheet_sheet/static/src/xml/timesheet.xml:56
#, python-format
msgid "Click to add projects, contracts or analytic accounts."
msgstr "Projelere, sözleşme veya analitik hesaplar eklemek için tıklayın"

#. module: hr_timesheet_sheet
#: model:ir.model,name:hr_timesheet_sheet.model_res_company
msgid "Companies"
msgstr "Firmalar"

#. module: hr_timesheet_sheet
#: field:hr_timesheet_sheet.sheet,company_id:0
msgid "Company"
msgstr "Firma"

#. module: hr_timesheet_sheet
#: code:addons/hr_timesheet_sheet/hr_timesheet_sheet.py:75
#: code:addons/hr_timesheet_sheet/hr_timesheet_sheet.py:91
#, python-format
msgid "Configuration Error!"
msgstr "Yapılandırma Hatası!"

#. module: hr_timesheet_sheet
#: view:hr.timesheet.report:hr_timesheet_sheet.view_timesheet_report_search
#: selection:hr.timesheet.report,state:0
msgid "Confirmed"
msgstr "Onaylandı"

#. module: hr_timesheet_sheet
#: view:hr_timesheet_sheet.sheet:hr_timesheet_sheet.view_hr_timesheet_sheet_filter
msgid "Confirmed Timesheets"
msgstr "Doğrulanmış ZamanÇizelgeler"

#. module: hr_timesheet_sheet
#: field:hr.timesheet.current.open,create_uid:0
#: field:hr_timesheet_sheet.sheet,create_uid:0
msgid "Created by"
msgstr ""

#. module: hr_timesheet_sheet
#: field:hr.timesheet.current.open,create_date:0
#: field:hr_timesheet_sheet.sheet,create_date:0
msgid "Created on"
msgstr ""

#. module: hr_timesheet_sheet
#: field:hr_timesheet_sheet.sheet,state_attendance:0
msgid "Current Status"
msgstr "Mevcut Durumu"

#. module: hr_timesheet_sheet
#: field:hr_timesheet_sheet.sheet.day,name:0
msgid "Date"
msgstr "Tarih"

#. module: hr_timesheet_sheet
#: field:hr.timesheet.report,date_from:0
#: field:hr_timesheet_sheet.sheet,date_from:0
msgid "Date from"
msgstr "Başlangıç Tarihi"

#. module: hr_timesheet_sheet
#: help:hr_timesheet_sheet.sheet,message_last_post:0
msgid "Date of the last message posted on the record."
msgstr ""

#. module: hr_timesheet_sheet
#: field:hr.timesheet.report,date_to:0
#: field:hr_timesheet_sheet.sheet,date_to:0
msgid "Date to"
msgstr "Tarihi"

#. module: hr_timesheet_sheet
#: selection:hr.config.settings,timesheet_range:0
#: selection:res.company,timesheet_range:0
msgid "Day"
msgstr "Gün"

#. module: hr_timesheet_sheet
#: view:hr.timesheet.report:hr_timesheet_sheet.view_timesheet_report_search
#: field:hr.timesheet.report,department_id:0
#: view:hr_timesheet_sheet.sheet:hr_timesheet_sheet.view_hr_timesheet_sheet_filter
#: field:hr_timesheet_sheet.sheet,department_id:0
msgid "Department"
msgstr "Departmen"

#. module: hr_timesheet_sheet
#: view:hr_timesheet_sheet.sheet:hr_timesheet_sheet.hr_timesheet_sheet_form
msgid "Details"
msgstr "Detaylar"

#. module: hr_timesheet_sheet
#: field:hr_timesheet_sheet.sheet,total_difference:0
#: field:hr_timesheet_sheet.sheet.day,total_difference:0
msgid "Difference"
msgstr "Fark"

#. module: hr_timesheet_sheet
#: view:hr_timesheet_sheet.sheet:hr_timesheet_sheet.hr_timesheet_sheet_form
msgid "Differences"
msgstr "Farklar"

#. module: hr_timesheet_sheet
#: view:hr.timesheet.report:hr_timesheet_sheet.view_timesheet_report_search
#: selection:hr.timesheet.report,state:0
msgid "Done"
msgstr "Biten"

#. module: hr_timesheet_sheet
#: view:hr.timesheet.report:hr_timesheet_sheet.view_timesheet_report_search
#: selection:hr.timesheet.report,state:0
msgid "Draft"
msgstr "Taslak"

#. module: hr_timesheet_sheet
#: field:hr_timesheet_sheet.sheet,employee_id:0
#: model:ir.model,name:hr_timesheet_sheet.model_hr_employee
msgid "Employee"
msgstr "Personel"

#. module: hr_timesheet_sheet
#: view:hr_timesheet_sheet.sheet:hr_timesheet_sheet.view_hr_timesheet_sheet_filter
msgid "Employees"
msgstr "Personeller"

#. module: hr_timesheet_sheet
#: code:addons/hr_timesheet_sheet/hr_timesheet_sheet.py:100
#, python-format
msgid "Error ! Sign in (resp. Sign out) must follow Sign out (resp. Sign in)"
msgstr ""

#. module: hr_timesheet_sheet
#: code:addons/hr_timesheet_sheet/hr_timesheet_sheet.py:66
#: code:addons/hr_timesheet_sheet/hr_timesheet_sheet.py:71
#: code:addons/hr_timesheet_sheet/hr_timesheet_sheet.py:73
#: code:addons/hr_timesheet_sheet/hr_timesheet_sheet.py:85
#: code:addons/hr_timesheet_sheet/hr_timesheet_sheet.py:87
#: code:addons/hr_timesheet_sheet/hr_timesheet_sheet.py:89
#: code:addons/hr_timesheet_sheet/hr_timesheet_sheet.py:381
#: code:addons/hr_timesheet_sheet/hr_timesheet_sheet.py:494
#: code:addons/hr_timesheet_sheet/hr_timesheet_sheet.py:522
#: code:addons/hr_timesheet_sheet/wizard/hr_timesheet_current.py:38
#, python-format
msgid "Error!"
msgstr "Hata!"

#. module: hr_timesheet_sheet
#: model:ir.filters,name:hr_timesheet_sheet.filter_hr_timesheet_report_external_timesheets
msgid "External Timesheet"
msgstr ""

#. module: hr_timesheet_sheet
#: field:hr_timesheet_sheet.sheet,message_follower_ids:0
msgid "Followers"
msgstr "Takipçiler"

#. module: hr_timesheet_sheet
#: view:hr_timesheet_sheet.sheet:hr_timesheet_sheet.view_hr_timesheet_sheet_filter
msgid "Group By"
msgstr ""

#. module: hr_timesheet_sheet
#: help:hr_timesheet_sheet.sheet,message_summary:0
msgid ""
"Holds the Chatter summary (number of messages, ...). This summary is "
"directly in html format in order to be inserted in kanban views."
msgstr ""
"Sohbetçi özetini (mesaj sayısı, ...) barındırır. Bu özet kanban "
"görünümlerine eklenmek üzere doğrudan html biçimindedir."

#. module: hr_timesheet_sheet
#: view:hr_timesheet_sheet.sheet:hr_timesheet_sheet.hr_timesheet_sheet_form
msgid "Hours"
msgstr "Saatler"

#. module: hr_timesheet_sheet
#: field:hr.timesheet.current.open,id:0
#: field:hr_timesheet_sheet.sheet,id:0
#: field:hr_timesheet_sheet.sheet.account,id:0
#: field:hr_timesheet_sheet.sheet.day,id:0
msgid "ID"
msgstr ""

#. module: hr_timesheet_sheet
#: help:hr_timesheet_sheet.sheet,message_unread:0
msgid "If checked new messages require your attention."
msgstr "İşaretliyse yeni mesajlar ilginizi gerektirir."

#. module: hr_timesheet_sheet
#: view:hr_timesheet_sheet.sheet:hr_timesheet_sheet.view_hr_timesheet_sheet_filter
msgid "In Draft"
msgstr "Taslak"

#. module: hr_timesheet_sheet
#: code:addons/hr_timesheet_sheet/hr_timesheet_sheet.py:75
#: code:addons/hr_timesheet_sheet/hr_timesheet_sheet.py:91
#, python-format
msgid ""
"In order to create a timesheet for this employee, you must assign an "
"analytic journal to the employee, like 'Timesheet Journal'."
msgstr ""
"Bu personel için bir zaman çizelgesi oluşturmak için, 'Zaman Çizelgesi "
"Yevmiye' gibi, personel bir analitik yevmiyesi atamanız gerekir."

#. module: hr_timesheet_sheet
#: code:addons/hr_timesheet_sheet/hr_timesheet_sheet.py:71
#: code:addons/hr_timesheet_sheet/hr_timesheet_sheet.py:85
#, python-format
msgid ""
"In order to create a timesheet for this employee, you must link him/her to a "
"user."
msgstr ""

#. module: hr_timesheet_sheet
#: code:addons/hr_timesheet_sheet/hr_timesheet_sheet.py:73
#, python-format
msgid ""
"In order to create a timesheet for this employee, you must link the employee "
"to a product, like 'Consultant'."
msgstr ""
"Bu personel için bir zaman çizelgesi oluşturmak için, 'Danışman' gibi, bir "
"ürün için personel bağlantı gerekir."

#. module: hr_timesheet_sheet
#: code:addons/hr_timesheet_sheet/hr_timesheet_sheet.py:89
#, python-format
msgid ""
"In order to create a timesheet for this employee, you must link the employee "
"to a product."
msgstr ""
"Bu çalışan için bir zaman çizelgesi oluşturmak için, bir ürün için çalışan "
"bağlantı gerekir."

#. module: hr_timesheet_sheet
#: model:ir.filters,name:hr_timesheet_sheet.filter_hr_timesheet_report_internal_timesheets
msgid "Internal Timesheet"
msgstr ""

#. module: hr_timesheet_sheet
#: code:addons/hr_timesheet_sheet/hr_timesheet_sheet.py:256
#: code:addons/hr_timesheet_sheet/hr_timesheet_sheet.py:258
#, python-format
msgid "Invalid Action!"
msgstr "Geçersiz İşlem!"

#. module: hr_timesheet_sheet
#: field:hr_timesheet_sheet.sheet.account,invoice_rate:0
msgid "Invoice rate"
msgstr "Fatura oranı"

#. module: hr_timesheet_sheet
#: field:hr_timesheet_sheet.sheet,message_is_follower:0
msgid "Is a Follower"
msgstr "Bir Takipçidir"

#. module: hr_timesheet_sheet
#: view:hr.timesheet.current.open:hr_timesheet_sheet.view_hr_timesheet_current_open
msgid "It will open your current timesheet"
msgstr "Bu mevcut zamançizelgesi açılacak"

#. module: hr_timesheet_sheet
#: field:hr_timesheet_sheet.sheet,message_last_post:0
msgid "Last Message Date"
msgstr ""

#. module: hr_timesheet_sheet
#: field:hr.timesheet.current.open,write_uid:0
#: field:hr_timesheet_sheet.sheet,write_uid:0
msgid "Last Updated by"
msgstr ""

#. module: hr_timesheet_sheet
#: field:hr.timesheet.current.open,write_date:0
#: field:hr_timesheet_sheet.sheet,write_date:0
msgid "Last Updated on"
msgstr ""

#. module: hr_timesheet_sheet
#: field:hr_timesheet_sheet.sheet,message_ids:0
msgid "Messages"
msgstr "Mesajlar"

#. module: hr_timesheet_sheet
#: help:hr_timesheet_sheet.sheet,message_ids:0
msgid "Messages and communication history"
msgstr "Mesajlar ve iletişim geçmişi"

#. module: hr_timesheet_sheet
#: selection:hr.config.settings,timesheet_range:0
#: selection:res.company,timesheet_range:0
msgid "Month"
msgstr "Ay"

#. module: hr_timesheet_sheet
#: model:ir.ui.menu,name:hr_timesheet_sheet.menu_act_hr_timesheet_sheet_form_my_current
msgid "My Current Timesheet"
msgstr "Mevcut ZamanÇizelgem"

#. module: hr_timesheet_sheet
#: view:hr.timesheet.current.open:hr_timesheet_sheet.view_hr_timesheet_current_open
#: model:ir.actions.act_window,name:hr_timesheet_sheet.action_hr_timesheet_current_open
#: model:ir.actions.server,name:hr_timesheet_sheet.ir_actions_server_timsheet_sheet
msgid "My Timesheet"
msgstr "Bemim ZamanÇizelgem"

#. module: hr_timesheet_sheet
#: model:ir.actions.act_window,help:hr_timesheet_sheet.action_hr_timesheet_current_open
msgid ""
"My Timesheet opens your timesheet so that you can book your activities into "
"the system. From the same form, you can register your attendances (Sign "
"In/Out) and describe the working hours made on the different projects. At "
"the end of the period defined in the company, the timesheet is confirmed by "
"the user and can be validated by his manager. If required, as defined on the "
"project, you can generate the invoices based on the timesheet."
msgstr ""
"Eğer sisteme etkinliklerinizi kitap gibi olabilir ki benim Zaman Çizelgesi "
"zaman çizelgesi açılır. Aynı formu, size katılmcı kayıt (Giriş / Çıkış "
"Kayıt) ve farklı projeler üzerinde yapılan çalışma saatleri "
"tanımlayabilirsiniz.Şirketce belirtilen süre sonunda, bir zaman çizelgesi, "
"kullanıcı tarafından doğrulanır ve yönetici tarafından onaylanır. Gerekirse "
"proje üzerinde tanımlanan, siz zaman çizelgesi göre faturalar oluşturabilir."

#. module: hr_timesheet_sheet
#: selection:hr.timesheet.report,state:0
#: selection:hr_timesheet_sheet.sheet,state:0
msgid "New"
msgstr "Yeni"

#. module: hr_timesheet_sheet
#: field:hr_timesheet_sheet.sheet,name:0
msgid "Note"
msgstr "Note"

#. module: hr_timesheet_sheet
#: view:hr.timesheet.current.open:hr_timesheet_sheet.view_hr_timesheet_current_open
#: selection:hr_timesheet_sheet.sheet,state:0
msgid "Open"
msgstr "Aç"

#. module: hr_timesheet_sheet
#: code:addons/hr_timesheet_sheet/wizard/hr_timesheet_current.py:50
#, python-format
msgid "Open Timesheet"
msgstr "ZamanÇizelgesi Aç"

#. module: hr_timesheet_sheet
#: view:hr_timesheet_sheet.sheet:hr_timesheet_sheet.hr_timesheet_sheet_form
#: field:hr_timesheet_sheet.sheet,period_ids:0
#: view:hr_timesheet_sheet.sheet.day:hr_timesheet_sheet.hr_timesheet_day_tree
msgid "Period"
msgstr "Dönem"

#. module: hr_timesheet_sheet
#: help:hr.config.settings,timesheet_range:0
#: help:res.company,timesheet_range:0
msgid "Periodicity on which you validate your timesheets."
msgstr "Periyodik olarak sizin zamançizelgeleri doğrulama."

#. module: hr_timesheet_sheet
#: code:addons/hr_timesheet_sheet/wizard/hr_timesheet_current.py:38
#, python-format
msgid "Please create an employee and associate it with this user."
msgstr "Lütfen bir çalışan oluşturun  ve bu kullanıcı ile ilişkilendirin"

#. module: hr_timesheet_sheet
#: code:addons/hr_timesheet_sheet/hr_timesheet_sheet.py:131
#, python-format
msgid ""
"Please verify that the total difference of the sheet is lower than %.2f."
msgstr "Sayfanın toplam fark %.2f daha düşük olduğunu kontrol edin."

#. module: hr_timesheet_sheet
#: selection:hr_timesheet_sheet.sheet,state_attendance:0
msgid "Present"
msgstr "Hazır"

#. module: hr_timesheet_sheet
#: field:hr_timesheet_sheet.sheet.account,name:0
msgid "Project / Analytic Account"
msgstr "Proje / Analitik Hesap"

#. module: hr_timesheet_sheet
#: view:hr_timesheet_sheet.sheet:hr_timesheet_sheet.hr_timesheet_sheet_form
msgid "Refuse"
msgstr "Reddet"

#. module: hr_timesheet_sheet
#: view:hr_timesheet_sheet.sheet.account:hr_timesheet_sheet.hr_timesheet_account_filter
msgid "Search Account"
msgstr "Hesap Arama"

#. module: hr_timesheet_sheet
#: view:hr_timesheet_sheet.sheet:hr_timesheet_sheet.view_hr_timesheet_sheet_filter
msgid "Search Timesheet"
msgstr "ZamanÇizelgesi Arama"

#. module: hr_timesheet_sheet
#: view:hr_timesheet_sheet.sheet:hr_timesheet_sheet.hr_timesheet_sheet_form
msgid "Set to Draft"
msgstr "Taslak olarak Ayarla"

#. module: hr_timesheet_sheet
#: field:hr.analytic.timesheet,sheet_id:0
#: field:hr.attendance,sheet_id:0
#: field:hr_timesheet_sheet.sheet.account,sheet_id:0
#: field:hr_timesheet_sheet.sheet.day,sheet_id:0
msgid "Sheet"
msgstr "Çizelge"

#. module: hr_timesheet_sheet
#: view:hr_timesheet_sheet.sheet:hr_timesheet_sheet.hr_timesheet_sheet_form
msgid "Sign In"
msgstr "Giriş"

#. module: hr_timesheet_sheet
#: view:hr_timesheet_sheet.sheet:hr_timesheet_sheet.hr_timesheet_sheet_form
msgid "Sign Out"
msgstr "Çıkış"

#. module: hr_timesheet_sheet
#: view:hr.timesheet.report:hr_timesheet_sheet.view_timesheet_report_search
#: field:hr.timesheet.report,state:0
#: field:hr_timesheet_sheet.sheet,state:0
msgid "Status"
msgstr "Durumu"

#. module: hr_timesheet_sheet
#: view:hr_timesheet_sheet.sheet:hr_timesheet_sheet.hr_timesheet_sheet_form
msgid "Submit to Manager"
msgstr "Yöneticisi Gönder"

#. module: hr_timesheet_sheet
#: view:hr_timesheet_sheet.sheet:hr_timesheet_sheet.hr_timesheet_sheet_form
#: field:hr_timesheet_sheet.sheet,message_summary:0
msgid "Summary"
msgstr "Özet"

#. module: hr_timesheet_sheet
#: code:addons/hr_timesheet_sheet/hr_timesheet_sheet.py:62
#, python-format
msgid ""
"The timesheet cannot be validated as it does not contain an equal number of "
"sign ins and sign outs."
msgstr ""

#. module: hr_timesheet_sheet
#: view:hr_timesheet_sheet.sheet:hr_timesheet_sheet.hr_timesheet_sheet_form
#: model:ir.model,name:hr_timesheet_sheet.model_hr_timesheet_report
#: model:ir.model,name:hr_timesheet_sheet.model_hr_timesheet_sheet_sheet
msgid "Timesheet"
msgstr "ZamanÇizelgesi"

#. module: hr_timesheet_sheet
#: view:hr_timesheet_sheet.sheet:hr_timesheet_sheet.hr_timesheet_sheet_form
#: field:hr_timesheet_sheet.sheet,timesheet_activity_count:0
#: model:ir.actions.act_window,name:hr_timesheet_sheet.act_hr_timesheet_sheet_sheet_2_hr_analytic_timesheet
msgid "Timesheet Activities"
msgstr "ZamanÇizelge Etkinlikler"

#. module: hr_timesheet_sheet
#: model:ir.model,name:hr_timesheet_sheet.model_hr_analytic_timesheet
msgid "Timesheet Line"
msgstr "Mesai Kart Satırı"

#. module: hr_timesheet_sheet
#: view:hr_timesheet_sheet.sheet:hr_timesheet_sheet.hr_timesheet_sheet_form
msgid "Timesheet Period"
msgstr "ZamanÇizelge Dönem"

#. module: hr_timesheet_sheet
#: field:res.company,timesheet_max_difference:0
msgid "Timesheet allowed difference(Hours)"
msgstr ""

#. module: hr_timesheet_sheet
#: model:ir.actions.act_window,name:hr_timesheet_sheet.act_hr_timesheet_sheet_sheet_by_account
msgid "Timesheet by Account"
msgstr "Hesap göre zamançizelgeleri"

#. module: hr_timesheet_sheet
#: view:hr_timesheet_sheet.sheet.account:hr_timesheet_sheet.hr_timesheet_account_form
#: view:hr_timesheet_sheet.sheet.account:hr_timesheet_sheet.hr_timesheet_account_tree
msgid "Timesheet by Accounts"
msgstr "Hesaplara göre zamançizelgesi"

#. module: hr_timesheet_sheet
#: model:ir.actions.act_window,name:hr_timesheet_sheet.act_hr_timesheet_sheet_sheet_by_day
msgid "Timesheet by Day"
msgstr "Günü olarak ZamanÇizelgesi"

#. module: hr_timesheet_sheet
#: field:hr_timesheet_sheet.sheet,timesheet_ids:0
msgid "Timesheet lines"
msgstr "ZamanÇizelge satırıları"

#. module: hr_timesheet_sheet
#: field:res.company,timesheet_range:0
msgid "Timesheet range"
msgstr "ZamanÇizelgesi aralığı"

#. module: hr_timesheet_sheet
#: view:hr.employee:hr_timesheet_sheet.hr_timesheet_sheet_employee_extd_form
#: field:hr.employee,timesheet_count:0
#: view:hr_timesheet_sheet.sheet:hr_timesheet_sheet.hr_timesheet_sheet_form
#: view:hr_timesheet_sheet.sheet:hr_timesheet_sheet.hr_timesheet_sheet_tree_simplified
#: model:ir.actions.act_window,name:hr_timesheet_sheet.act_hr_employee_2_hr_timesheet
#: view:res.company:hr_timesheet_sheet.hr_timesheet_sheet_company
msgid "Timesheets"
msgstr "ZamanÇizelgeler"

#. module: hr_timesheet_sheet
#: model:ir.model,name:hr_timesheet_sheet.model_hr_timesheet_sheet_sheet_account
#: model:ir.model,name:hr_timesheet_sheet.model_hr_timesheet_sheet_sheet_day
msgid "Timesheets by Period"
msgstr "Döneme göre zamançizelgeleri"

#. module: hr_timesheet_sheet
#: model:ir.actions.act_window,name:hr_timesheet_sheet.act_hr_timesheet_sheet_form
#: model:ir.ui.menu,name:hr_timesheet_sheet.menu_act_hr_timesheet_sheet_form
msgid "Timesheets to Validate"
msgstr "ZamanÇizelgeleri Doğrulama"

#. module: hr_timesheet_sheet
#: view:hr_timesheet_sheet.sheet:hr_timesheet_sheet.view_hr_timesheet_sheet_filter
msgid "To Approve"
msgstr "Onayla"

#. module: hr_timesheet_sheet
#. openerp-web
#: code:addons/hr_timesheet_sheet/static/src/xml/timesheet.xml:15
#: code:addons/hr_timesheet_sheet/static/src/xml/timesheet.xml:40
#: view:hr_timesheet_sheet.sheet.account:hr_timesheet_sheet.hr_timesheet_account_form
#: view:hr_timesheet_sheet.sheet.account:hr_timesheet_sheet.hr_timesheet_account_tree
#, python-format
msgid "Total"
msgstr "Toplam"

#. module: hr_timesheet_sheet
#: field:hr_timesheet_sheet.sheet,total_attendance:0
msgid "Total Attendance"
msgstr "Toplam Katılımcı"

#. module: hr_timesheet_sheet
#: view:hr_timesheet_sheet.sheet.day:hr_timesheet_sheet.hr_timesheet_day_tree
msgid "Total Attendances"
msgstr "Toplam Katılımcılar"

#. module: hr_timesheet_sheet
#: view:hr_timesheet_sheet.sheet.day:hr_timesheet_sheet.hr_timesheet_day_tree
msgid "Total Difference"
msgstr "Toplam Fark"

#. module: hr_timesheet_sheet
#: field:hr_timesheet_sheet.sheet.account,total:0
msgid "Total Time"
msgstr "Toplam Zaman"

#. module: hr_timesheet_sheet
#: field:hr_timesheet_sheet.sheet,total_timesheet:0
#: view:hr_timesheet_sheet.sheet.day:hr_timesheet_sheet.hr_timesheet_day_tree
#: field:hr_timesheet_sheet.sheet.day,total_timesheet:0
msgid "Total Timesheet"
msgstr "Toplam ZamanÇizelge"

#. module: hr_timesheet_sheet
#: view:hr.timesheet.report:hr_timesheet_sheet.view_timesheet_report_search
#: field:hr.timesheet.report,to_invoice:0
msgid "Type of Invoicing"
msgstr "Faturalam Türü"

#. module: hr_timesheet_sheet
#: field:hr_timesheet_sheet.sheet,message_unread:0
msgid "Unread Messages"
msgstr "Okunmamış Mesajlar"

#. module: hr_timesheet_sheet
#: view:hr_timesheet_sheet.sheet:hr_timesheet_sheet.view_hr_timesheet_sheet_filter
msgid "Unvalidated Timesheets"
msgstr "Doğrulanmamış ZamanÇizelgeleri"

#. module: hr_timesheet_sheet
#: field:hr_timesheet_sheet.sheet,user_id:0
msgid "User"
msgstr "Kullanıcı"

#. module: hr_timesheet_sheet
#: code:addons/hr_timesheet_sheet/hr_timesheet_sheet.py:496
#: code:addons/hr_timesheet_sheet/hr_timesheet_sheet.py:515
#, python-format
msgid "User Error!"
msgstr "Kullanıcı Hatası!"

#. module: hr_timesheet_sheet
#: field:hr.config.settings,timesheet_range:0
msgid "Validate timesheets every"
msgstr "ZamanÇizelgeleri her doğrulama"

#. module: hr_timesheet_sheet
#: selection:hr_timesheet_sheet.sheet,state:0
msgid "Waiting Approval"
msgstr "Onay Bekleyen"

#. module: hr_timesheet_sheet
#: code:addons/hr_timesheet_sheet/hr_timesheet_sheet.py:100
#, python-format
msgid "Warning !"
msgstr ""

#. module: hr_timesheet_sheet
#: code:addons/hr_timesheet_sheet/hr_timesheet_sheet.py:131
#, python-format
msgid "Warning!"
msgstr "Uyarı!"

#. module: hr_timesheet_sheet
#: field:hr_timesheet_sheet.sheet,website_message_ids:0
msgid "Website Messages"
msgstr ""

#. module: hr_timesheet_sheet
#: help:hr_timesheet_sheet.sheet,website_message_ids:0
msgid "Website communication history"
msgstr ""

#. module: hr_timesheet_sheet
#: selection:hr.config.settings,timesheet_range:0
#: selection:res.company,timesheet_range:0
msgid "Week"
msgstr "Hafta"

#. module: hr_timesheet_sheet
#: code:addons/hr_timesheet_sheet/hr_timesheet_sheet.py:248
#, python-format
msgid "Week "
msgstr "Hafta "

#. module: hr_timesheet_sheet
#: code:addons/hr_timesheet_sheet/hr_timesheet_sheet.py:496
#, python-format
msgid ""
"You can not enter an attendance date outside the current timesheet dates."
msgstr ""

#. module: hr_timesheet_sheet
#: code:addons/hr_timesheet_sheet/hr_timesheet_sheet.py:494
#, python-format
msgid ""
"You can not enter an attendance in a submitted timesheet. Ask your manager "
"to reset it before adding attendance."
msgstr ""

#. module: hr_timesheet_sheet
#: code:addons/hr_timesheet_sheet/hr_timesheet_sheet.py:258
#, python-format
msgid "You cannot delete a timesheet which have attendance entries."
msgstr "Katılım girişleri var zamançizelgesini silemezsiniz."

#. module: hr_timesheet_sheet
#: code:addons/hr_timesheet_sheet/hr_timesheet_sheet.py:256
#, python-format
msgid "You cannot delete a timesheet which is already confirmed."
msgstr "Onaylandıktan sonra bir zaman çizelgesini silemezsiniz."

#. module: hr_timesheet_sheet
#: code:addons/hr_timesheet_sheet/hr_timesheet_sheet.py:66
#, python-format
msgid "You cannot duplicate a timesheet."
msgstr "Bir zamançizelgesi çift olamaz."

#. module: hr_timesheet_sheet
#: code:addons/hr_timesheet_sheet/hr_timesheet_sheet.py:515
#, python-format
msgid ""
"You cannot enter an attendance date outside the current timesheet dates."
msgstr ""
"Geçerli ZamanÇizelgesi tarihlerin dışında bir katılım tarihi giremezsiniz."

#. module: hr_timesheet_sheet
#: constraint:hr_timesheet_sheet.sheet:0
msgid ""
"You cannot have 2 timesheets that overlap!\n"
"Please use the menu 'My Current Timesheet' to avoid this problem."
msgstr ""
"Sen üst üste 2 zamançizelgelesi oluşturamazsın!\n"
"Bu sorunu önlemek için menü'de 'Mevcut ZamanÇizelgem' kullanın."

#. module: hr_timesheet_sheet
#: code:addons/hr_timesheet_sheet/hr_timesheet_sheet.py:87
#, python-format
msgid ""
"You cannot have 2 timesheets that overlap!\n"
"You should use the menu 'My Timesheet' to avoid this problem."
msgstr ""

#. module: hr_timesheet_sheet
#: constraint:hr.analytic.timesheet:0
msgid "You cannot modify an entry in a Confirmed/Done timesheet !"
msgstr "Onaylanan/Biten zamançizelgesi  girişi değiştiremezsiniz!"

#. module: hr_timesheet_sheet
#: code:addons/hr_timesheet_sheet/hr_timesheet_sheet.py:522
#, python-format
msgid "You cannot modify an entry in a confirmed timesheet"
msgstr "Doğrulanmış bir girdi zamançizelgesinde değiştiremezsiniz"

#. module: hr_timesheet_sheet
#: code:addons/hr_timesheet_sheet/hr_timesheet_sheet.py:381
#, python-format
msgid "You cannot modify an entry in a confirmed timesheet."
msgstr "Onaylamış ZamanÇizelgesi bir girişi değiştiremezsiniz."

#. module: hr_timesheet_sheet
#. openerp-web
#: code:addons/hr_timesheet_sheet/static/src/xml/timesheet.xml:58
#, python-format
msgid ""
"You will be able to register your working hours and\n"
"                        activities."
msgstr ""

#~ msgid "#Total Timesheet"
#~ msgstr "# Toplam ZamanÇizelge"

#~ msgid "#Total Attendance"
#~ msgstr "#Toplam Katılımcı"

#~ msgid "#Nbr"
#~ msgstr "#Nbr"

#~ msgid "#Total Diff"
#~ msgstr "#Toplam Diff"<|MERGE_RESOLUTION|>--- conflicted
+++ resolved
@@ -1,61 +1,52 @@
-# Turkish translation for openobject-addons
-# Copyright (c) 2014 Rosetta Contributors and Canonical Ltd 2014
-# This file is distributed under the same license as the openobject-addons package.
-# FIRST AUTHOR <EMAIL@ADDRESS>, 2014.
-#
+# Translation of Odoo Server.
+# This file contains the translation of the following modules:
+# * hr_timesheet_sheet
+# 
+# Translators:
+# FIRST AUTHOR <EMAIL@ADDRESS>, 2014
+# Murat Kaplan <muratk@projetgrup.com>, 2015
+# Saban Yildiz <sabany@projetgrup.com>, 2015
 msgid ""
 msgstr ""
-<<<<<<< HEAD
-"Project-Id-Version: openobject-addons\n"
-"Report-Msgid-Bugs-To: FULL NAME <EMAIL@ADDRESS>\n"
-"POT-Creation-Date: 2014-09-23 16:27+0000\n"
-"PO-Revision-Date: 2014-08-14 16:10+0000\n"
-"Last-Translator: FULL NAME <EMAIL@ADDRESS>\n"
-"Language-Team: Turkish <tr@li.org>\n"
-=======
 "Project-Id-Version: Odoo 8.0\n"
 "Report-Msgid-Bugs-To: \n"
 "POT-Creation-Date: 2015-01-21 14:07+0000\n"
 "PO-Revision-Date: 2015-12-04 21:24+0000\n"
 "Last-Translator: Murat Kaplan <muratk@projetgrup.com>\n"
 "Language-Team: Turkish (http://www.transifex.com/odoo/odoo-8/language/tr/)\n"
->>>>>>> 83a4a582
 "MIME-Version: 1.0\n"
 "Content-Type: text/plain; charset=UTF-8\n"
-"Content-Transfer-Encoding: 8bit\n"
-"X-Launchpad-Export-Date: 2014-09-24 09:14+0000\n"
-"X-Generator: Launchpad (build 17196)\n"
+"Content-Transfer-Encoding: \n"
+"Language: tr\n"
+"Plural-Forms: nplurals=2; plural=(n > 1);\n"
 
 #. module: hr_timesheet_sheet
 #: help:hr_timesheet_sheet.sheet,state:0
 msgid ""
-" * The 'Draft' status is used when a user is encoding a new and unconfirmed "
-"timesheet.                 \n"
-"* The 'Confirmed' status is used for to confirm the timesheet by user.       "
-"          \n"
-"* The 'Done' status is used when users timesheet is accepted by his/her "
-"senior."
-msgstr ""
+" * The 'Draft' status is used when a user is encoding a new and unconfirmed timesheet.                 \n"
+"* The 'Confirmed' status is used for to confirm the timesheet by user.                 \n"
+"* The 'Done' status is used when users timesheet is accepted by his/her senior."
+msgstr "* 'Taslak' durumu, kullanıcı bir doğrulanmamış ve yeni bir zaman çizelgesi kodlarken kullanılır.                 'Teyit' durum için zaman çizelgesini onaylamak için kullanılan kullanıcı tarafından \n*.                 \n* 'Bitti' durumu, kullanıcılar zaman çizelgesi seçtiğin bu kullanıcı kıdemli tarafından kabul edildiğinde kullanılır."
 
 #. module: hr_timesheet_sheet
 #: field:hr.timesheet.report,nbr:0
 msgid "# Nbr Timesheet"
-msgstr ""
+msgstr "# Zaman Çizelge Sayısı"
 
 #. module: hr_timesheet_sheet
 #: field:hr.timesheet.report,total_attendance:0
 msgid "# Total Attendance"
-msgstr ""
+msgstr "# Toplam Katılımcı"
 
 #. module: hr_timesheet_sheet
 #: field:hr.timesheet.report,total_diff:0
 msgid "# Total Diff"
-msgstr ""
+msgstr "# Toplam Fark"
 
 #. module: hr_timesheet_sheet
 #: field:hr.timesheet.report,total_timesheet:0
 msgid "# Total Timesheet"
-msgstr ""
+msgstr "# Toplam Zaman Çizelgesi"
 
 #. module: hr_timesheet_sheet
 #: model:ir.actions.act_window,help:hr_timesheet_sheet.act_hr_timesheet_sheet_form
@@ -67,12 +58,11 @@
 "                of the week. Once the timesheet is confirmed, it should be\n"
 "                validated by a manager.\n"
 "              </p><p>\n"
-"                Timesheets can also be invoiced to customers, depending on "
-"the\n"
+"                Timesheets can also be invoiced to customers, depending on the\n"
 "                configuration of each project's related contract.\n"
 "              </p>\n"
 "            "
-msgstr ""
+msgstr "<p class=\"oe_view_nocontent_create\">\nOnaylanacak Yeni Zaman Çizelgesi.\n</p><p>\nZaman çizelgelerini her gün kayıt etmeli ve haftanın sonunda\n doğrulamalısınız. Zaman çizelgesi doğrulandığında, \nmüdür tarafından da onaylanmalıdır.\n</p><p>\nHer projenin ilgili kontratına göre zaman çizelgeleri müşterilere\nfaturalandırılabilirler.\n</p>"
 
 #. module: hr_timesheet_sheet
 #: selection:hr_timesheet_sheet.sheet,state_attendance:0
@@ -97,8 +87,7 @@
 #: field:hr.config.settings,timesheet_max_difference:0
 msgid ""
 "Allow a difference of time between timesheets and attendances of (in hours)"
-msgstr ""
-"Zaman çizelgeleri ve katılımcı (saat) arasında bir zaman farkı izin verin"
+msgstr "Zaman çizelgeleri ve katılımcı (saat) arasında bir zaman farkı izin verin"
 
 #. module: hr_timesheet_sheet
 #: help:hr.config.settings,timesheet_max_difference:0
@@ -106,22 +95,22 @@
 msgid ""
 "Allowed difference in hours between the sign in/out and the timesheet "
 "computation for one sheet. Set this to 0 if you do not want any control."
-msgstr ""
+msgstr "Sign ın/out ve bir yaprak için zaman çizelgesi hesaplama arasındaki saat farkı girebilir. Bütün bunları herhangi bir denetim istiyorsanız 0."
 
 #. module: hr_timesheet_sheet
 #: model:ir.model,name:hr_timesheet_sheet.model_account_analytic_account
 msgid "Analytic Account"
-msgstr "Analitik Hesabı"
+msgstr "Analiz Hesabı"
 
 #. module: hr_timesheet_sheet
 #: model:ir.model,name:hr_timesheet_sheet.model_account_analytic_line
 msgid "Analytic Line"
-msgstr "Analitik Satır"
+msgstr "Analiz Satır"
 
 #. module: hr_timesheet_sheet
 #: field:hr_timesheet_sheet.sheet,account_ids:0
 msgid "Analytic accounts"
-msgstr "Analitk hesaplar"
+msgstr "Analiz hesapları"
 
 #. module: hr_timesheet_sheet
 #: view:hr_timesheet_sheet.sheet:hr_timesheet_sheet.hr_timesheet_sheet_form
@@ -157,7 +146,7 @@
 #: code:addons/hr_timesheet_sheet/static/src/xml/timesheet.xml:56
 #, python-format
 msgid "Click to add projects, contracts or analytic accounts."
-msgstr "Projelere, sözleşme veya analitik hesaplar eklemek için tıklayın"
+msgstr "Projelere, sözleşme veya analiz hesaplar eklemek için tıklayın"
 
 #. module: hr_timesheet_sheet
 #: model:ir.model,name:hr_timesheet_sheet.model_res_company
@@ -185,19 +174,19 @@
 #. module: hr_timesheet_sheet
 #: view:hr_timesheet_sheet.sheet:hr_timesheet_sheet.view_hr_timesheet_sheet_filter
 msgid "Confirmed Timesheets"
-msgstr "Doğrulanmış ZamanÇizelgeler"
+msgstr "Doğrulanmış Zaman Çizelgeleri"
 
 #. module: hr_timesheet_sheet
 #: field:hr.timesheet.current.open,create_uid:0
 #: field:hr_timesheet_sheet.sheet,create_uid:0
 msgid "Created by"
-msgstr ""
+msgstr "Oluşturan"
 
 #. module: hr_timesheet_sheet
 #: field:hr.timesheet.current.open,create_date:0
 #: field:hr_timesheet_sheet.sheet,create_date:0
 msgid "Created on"
-msgstr ""
+msgstr "Oluşturma"
 
 #. module: hr_timesheet_sheet
 #: field:hr_timesheet_sheet.sheet,state_attendance:0
@@ -218,7 +207,7 @@
 #. module: hr_timesheet_sheet
 #: help:hr_timesheet_sheet.sheet,message_last_post:0
 msgid "Date of the last message posted on the record."
-msgstr ""
+msgstr "Son mesajın tarih kayıt gönderildi."
 
 #. module: hr_timesheet_sheet
 #: field:hr.timesheet.report,date_to:0
@@ -283,7 +272,7 @@
 #: code:addons/hr_timesheet_sheet/hr_timesheet_sheet.py:100
 #, python-format
 msgid "Error ! Sign in (resp. Sign out) must follow Sign out (resp. Sign in)"
-msgstr ""
+msgstr "Hata! Oturum (RESP. birleştirilmiş oturum) oturumu kapat izlemeniz gerekir (RESP. birleştirilmiş oturum)"
 
 #. module: hr_timesheet_sheet
 #: code:addons/hr_timesheet_sheet/hr_timesheet_sheet.py:66
@@ -303,7 +292,7 @@
 #. module: hr_timesheet_sheet
 #: model:ir.filters,name:hr_timesheet_sheet.filter_hr_timesheet_report_external_timesheets
 msgid "External Timesheet"
-msgstr ""
+msgstr "Harici Zaman Çizelgesi"
 
 #. module: hr_timesheet_sheet
 #: field:hr_timesheet_sheet.sheet,message_follower_ids:0
@@ -313,16 +302,14 @@
 #. module: hr_timesheet_sheet
 #: view:hr_timesheet_sheet.sheet:hr_timesheet_sheet.view_hr_timesheet_sheet_filter
 msgid "Group By"
-msgstr ""
+msgstr "Grupla"
 
 #. module: hr_timesheet_sheet
 #: help:hr_timesheet_sheet.sheet,message_summary:0
 msgid ""
 "Holds the Chatter summary (number of messages, ...). This summary is "
 "directly in html format in order to be inserted in kanban views."
-msgstr ""
-"Sohbetçi özetini (mesaj sayısı, ...) barındırır. Bu özet kanban "
-"görünümlerine eklenmek üzere doğrudan html biçimindedir."
+msgstr "Sohbetçi özetini (mesaj sayısı, ...) barındırır. Bu özet kanban görünümlerine eklenmek üzere doğrudan html biçimindedir."
 
 #. module: hr_timesheet_sheet
 #: view:hr_timesheet_sheet.sheet:hr_timesheet_sheet.hr_timesheet_sheet_form
@@ -330,12 +317,11 @@
 msgstr "Saatler"
 
 #. module: hr_timesheet_sheet
-#: field:hr.timesheet.current.open,id:0
-#: field:hr_timesheet_sheet.sheet,id:0
+#: field:hr.timesheet.current.open,id:0 field:hr_timesheet_sheet.sheet,id:0
 #: field:hr_timesheet_sheet.sheet.account,id:0
 #: field:hr_timesheet_sheet.sheet.day,id:0
 msgid "ID"
-msgstr ""
+msgstr "ID"
 
 #. module: hr_timesheet_sheet
 #: help:hr_timesheet_sheet.sheet,message_unread:0
@@ -354,43 +340,37 @@
 msgid ""
 "In order to create a timesheet for this employee, you must assign an "
 "analytic journal to the employee, like 'Timesheet Journal'."
-msgstr ""
-"Bu personel için bir zaman çizelgesi oluşturmak için, 'Zaman Çizelgesi "
-"Yevmiye' gibi, personel bir analitik yevmiyesi atamanız gerekir."
+msgstr "Bu personel için bir zaman çizelgesi oluşturmak için, 'Timesheet Yevmiyesi' gibi, personel bir analiz yevmiyesi atamanız gerekir."
 
 #. module: hr_timesheet_sheet
 #: code:addons/hr_timesheet_sheet/hr_timesheet_sheet.py:71
 #: code:addons/hr_timesheet_sheet/hr_timesheet_sheet.py:85
 #, python-format
 msgid ""
-"In order to create a timesheet for this employee, you must link him/her to a "
-"user."
-msgstr ""
+"In order to create a timesheet for this employee, you must link him/her to a"
+" user."
+msgstr "Bu çalışan için bir zaman çizelgesi oluşturmak için/onu bir kullanıcıya bağlamanız gerekir."
 
 #. module: hr_timesheet_sheet
 #: code:addons/hr_timesheet_sheet/hr_timesheet_sheet.py:73
 #, python-format
 msgid ""
-"In order to create a timesheet for this employee, you must link the employee "
-"to a product, like 'Consultant'."
-msgstr ""
-"Bu personel için bir zaman çizelgesi oluşturmak için, 'Danışman' gibi, bir "
-"ürün için personel bağlantı gerekir."
+"In order to create a timesheet for this employee, you must link the employee"
+" to a product, like 'Consultant'."
+msgstr "Bu personel için bir zaman çizelgesi oluşturmak için, 'Danışman' gibi, bir ürün için personel bağlantı gerekir."
 
 #. module: hr_timesheet_sheet
 #: code:addons/hr_timesheet_sheet/hr_timesheet_sheet.py:89
 #, python-format
 msgid ""
-"In order to create a timesheet for this employee, you must link the employee "
-"to a product."
-msgstr ""
-"Bu çalışan için bir zaman çizelgesi oluşturmak için, bir ürün için çalışan "
-"bağlantı gerekir."
+"In order to create a timesheet for this employee, you must link the employee"
+" to a product."
+msgstr "Bu çalışan için bir zaman çizelgesi oluşturmak için, bir ürün için çalışan bağlantı gerekir."
 
 #. module: hr_timesheet_sheet
 #: model:ir.filters,name:hr_timesheet_sheet.filter_hr_timesheet_report_internal_timesheets
 msgid "Internal Timesheet"
-msgstr ""
+msgstr "İç Zaman Çizelgesi"
 
 #. module: hr_timesheet_sheet
 #: code:addons/hr_timesheet_sheet/hr_timesheet_sheet.py:256
@@ -412,24 +392,24 @@
 #. module: hr_timesheet_sheet
 #: view:hr.timesheet.current.open:hr_timesheet_sheet.view_hr_timesheet_current_open
 msgid "It will open your current timesheet"
-msgstr "Bu mevcut zamançizelgesi açılacak"
+msgstr "Bu mevcut zaman çizelgesi açılacak"
 
 #. module: hr_timesheet_sheet
 #: field:hr_timesheet_sheet.sheet,message_last_post:0
 msgid "Last Message Date"
-msgstr ""
+msgstr "Son Mesaj Tarihi"
 
 #. module: hr_timesheet_sheet
 #: field:hr.timesheet.current.open,write_uid:0
 #: field:hr_timesheet_sheet.sheet,write_uid:0
 msgid "Last Updated by"
-msgstr ""
+msgstr "Son Güncelleyen"
 
 #. module: hr_timesheet_sheet
 #: field:hr.timesheet.current.open,write_date:0
 #: field:hr_timesheet_sheet.sheet,write_date:0
 msgid "Last Updated on"
-msgstr ""
+msgstr "Son Güncelleme"
 
 #. module: hr_timesheet_sheet
 #: field:hr_timesheet_sheet.sheet,message_ids:0
@@ -450,14 +430,14 @@
 #. module: hr_timesheet_sheet
 #: model:ir.ui.menu,name:hr_timesheet_sheet.menu_act_hr_timesheet_sheet_form_my_current
 msgid "My Current Timesheet"
-msgstr "Mevcut ZamanÇizelgem"
+msgstr "Mevcut Zaman Çizelgem"
 
 #. module: hr_timesheet_sheet
 #: view:hr.timesheet.current.open:hr_timesheet_sheet.view_hr_timesheet_current_open
 #: model:ir.actions.act_window,name:hr_timesheet_sheet.action_hr_timesheet_current_open
 #: model:ir.actions.server,name:hr_timesheet_sheet.ir_actions_server_timsheet_sheet
 msgid "My Timesheet"
-msgstr "Bemim ZamanÇizelgem"
+msgstr "Zaman Çizelgem"
 
 #. module: hr_timesheet_sheet
 #: model:ir.actions.act_window,help:hr_timesheet_sheet.action_hr_timesheet_current_open
@@ -466,15 +446,9 @@
 "the system. From the same form, you can register your attendances (Sign "
 "In/Out) and describe the working hours made on the different projects. At "
 "the end of the period defined in the company, the timesheet is confirmed by "
-"the user and can be validated by his manager. If required, as defined on the "
-"project, you can generate the invoices based on the timesheet."
-msgstr ""
-"Eğer sisteme etkinliklerinizi kitap gibi olabilir ki benim Zaman Çizelgesi "
-"zaman çizelgesi açılır. Aynı formu, size katılmcı kayıt (Giriş / Çıkış "
-"Kayıt) ve farklı projeler üzerinde yapılan çalışma saatleri "
-"tanımlayabilirsiniz.Şirketce belirtilen süre sonunda, bir zaman çizelgesi, "
-"kullanıcı tarafından doğrulanır ve yönetici tarafından onaylanır. Gerekirse "
-"proje üzerinde tanımlanan, siz zaman çizelgesi göre faturalar oluşturabilir."
+"the user and can be validated by his manager. If required, as defined on the"
+" project, you can generate the invoices based on the timesheet."
+msgstr "Eğer sisteme etkinliklerinizi kitap gibi olabilir ki benim Zaman Çizelgesi zaman çizelgesi açılır. Aynı formu, size katılmcı kayıt (Giriş / Çıkış Kayıt) ve farklı projeler üzerinde yapılan çalışma saatleri tanımlayabilirsiniz.Şirketce belirtilen süre sonunda, bir zaman çizelgesi, kullanıcı tarafından doğrulanır ve yönetici tarafından onaylanır. Gerekirse proje üzerinde tanımlanan, siz zaman çizelgesi göre faturalar oluşturabilir."
 
 #. module: hr_timesheet_sheet
 #: selection:hr.timesheet.report,state:0
@@ -497,7 +471,7 @@
 #: code:addons/hr_timesheet_sheet/wizard/hr_timesheet_current.py:50
 #, python-format
 msgid "Open Timesheet"
-msgstr "ZamanÇizelgesi Aç"
+msgstr "Zaman Çizelgesi Aç"
 
 #. module: hr_timesheet_sheet
 #: view:hr_timesheet_sheet.sheet:hr_timesheet_sheet.hr_timesheet_sheet_form
@@ -510,7 +484,7 @@
 #: help:hr.config.settings,timesheet_range:0
 #: help:res.company,timesheet_range:0
 msgid "Periodicity on which you validate your timesheets."
-msgstr "Periyodik olarak sizin zamançizelgeleri doğrulama."
+msgstr "Periyodik olarak sizin zaman çizelgesi doğrulama."
 
 #. module: hr_timesheet_sheet
 #: code:addons/hr_timesheet_sheet/wizard/hr_timesheet_current.py:38
@@ -533,7 +507,7 @@
 #. module: hr_timesheet_sheet
 #: field:hr_timesheet_sheet.sheet.account,name:0
 msgid "Project / Analytic Account"
-msgstr "Proje / Analitik Hesap"
+msgstr "Proje / Analiz Hesap"
 
 #. module: hr_timesheet_sheet
 #: view:hr_timesheet_sheet.sheet:hr_timesheet_sheet.hr_timesheet_sheet_form
@@ -548,7 +522,7 @@
 #. module: hr_timesheet_sheet
 #: view:hr_timesheet_sheet.sheet:hr_timesheet_sheet.view_hr_timesheet_sheet_filter
 msgid "Search Timesheet"
-msgstr "ZamanÇizelgesi Arama"
+msgstr "Zaman Çizelgesi Arama"
 
 #. module: hr_timesheet_sheet
 #: view:hr_timesheet_sheet.sheet:hr_timesheet_sheet.hr_timesheet_sheet_form
@@ -556,8 +530,7 @@
 msgstr "Taslak olarak Ayarla"
 
 #. module: hr_timesheet_sheet
-#: field:hr.analytic.timesheet,sheet_id:0
-#: field:hr.attendance,sheet_id:0
+#: field:hr.analytic.timesheet,sheet_id:0 field:hr.attendance,sheet_id:0
 #: field:hr_timesheet_sheet.sheet.account,sheet_id:0
 #: field:hr_timesheet_sheet.sheet.day,sheet_id:0
 msgid "Sheet"
@@ -575,8 +548,7 @@
 
 #. module: hr_timesheet_sheet
 #: view:hr.timesheet.report:hr_timesheet_sheet.view_timesheet_report_search
-#: field:hr.timesheet.report,state:0
-#: field:hr_timesheet_sheet.sheet,state:0
+#: field:hr.timesheet.report,state:0 field:hr_timesheet_sheet.sheet,state:0
 msgid "Status"
 msgstr "Durumu"
 
@@ -597,62 +569,62 @@
 msgid ""
 "The timesheet cannot be validated as it does not contain an equal number of "
 "sign ins and sign outs."
-msgstr ""
+msgstr "İşareti eşit sayıda verilmediği zaman çizelgesi doğrulanamıyor ins ve işaret çıkışları."
 
 #. module: hr_timesheet_sheet
 #: view:hr_timesheet_sheet.sheet:hr_timesheet_sheet.hr_timesheet_sheet_form
 #: model:ir.model,name:hr_timesheet_sheet.model_hr_timesheet_report
 #: model:ir.model,name:hr_timesheet_sheet.model_hr_timesheet_sheet_sheet
 msgid "Timesheet"
-msgstr "ZamanÇizelgesi"
+msgstr "Zaman Çizelgesi"
 
 #. module: hr_timesheet_sheet
 #: view:hr_timesheet_sheet.sheet:hr_timesheet_sheet.hr_timesheet_sheet_form
 #: field:hr_timesheet_sheet.sheet,timesheet_activity_count:0
 #: model:ir.actions.act_window,name:hr_timesheet_sheet.act_hr_timesheet_sheet_sheet_2_hr_analytic_timesheet
 msgid "Timesheet Activities"
-msgstr "ZamanÇizelge Etkinlikler"
+msgstr "Zaman Çizelgesi Etkinlikler"
 
 #. module: hr_timesheet_sheet
 #: model:ir.model,name:hr_timesheet_sheet.model_hr_analytic_timesheet
 msgid "Timesheet Line"
-msgstr "Mesai Kart Satırı"
+msgstr "Zaman Çizelgesi Satırı"
 
 #. module: hr_timesheet_sheet
 #: view:hr_timesheet_sheet.sheet:hr_timesheet_sheet.hr_timesheet_sheet_form
 msgid "Timesheet Period"
-msgstr "ZamanÇizelge Dönem"
+msgstr "Zaman Çizelgesi Dönemi"
 
 #. module: hr_timesheet_sheet
 #: field:res.company,timesheet_max_difference:0
 msgid "Timesheet allowed difference(Hours)"
-msgstr ""
+msgstr "Zaman Çizelgeleri farklı saatlere izin verdi"
 
 #. module: hr_timesheet_sheet
 #: model:ir.actions.act_window,name:hr_timesheet_sheet.act_hr_timesheet_sheet_sheet_by_account
 msgid "Timesheet by Account"
-msgstr "Hesap göre zamançizelgeleri"
+msgstr "Hesap göre Zaman Çizelgesi"
 
 #. module: hr_timesheet_sheet
 #: view:hr_timesheet_sheet.sheet.account:hr_timesheet_sheet.hr_timesheet_account_form
 #: view:hr_timesheet_sheet.sheet.account:hr_timesheet_sheet.hr_timesheet_account_tree
 msgid "Timesheet by Accounts"
-msgstr "Hesaplara göre zamançizelgesi"
+msgstr "Hesaplara göre Zaman Çizelgesi"
 
 #. module: hr_timesheet_sheet
 #: model:ir.actions.act_window,name:hr_timesheet_sheet.act_hr_timesheet_sheet_sheet_by_day
 msgid "Timesheet by Day"
-msgstr "Günü olarak ZamanÇizelgesi"
+msgstr "Günü olarak Zaman Çizelgesi"
 
 #. module: hr_timesheet_sheet
 #: field:hr_timesheet_sheet.sheet,timesheet_ids:0
 msgid "Timesheet lines"
-msgstr "ZamanÇizelge satırıları"
+msgstr "Zaman Çizelgesi satırıları"
 
 #. module: hr_timesheet_sheet
 #: field:res.company,timesheet_range:0
 msgid "Timesheet range"
-msgstr "ZamanÇizelgesi aralığı"
+msgstr "Zaman Çizelgesi aralığı"
 
 #. module: hr_timesheet_sheet
 #: view:hr.employee:hr_timesheet_sheet.hr_timesheet_sheet_employee_extd_form
@@ -662,19 +634,19 @@
 #: model:ir.actions.act_window,name:hr_timesheet_sheet.act_hr_employee_2_hr_timesheet
 #: view:res.company:hr_timesheet_sheet.hr_timesheet_sheet_company
 msgid "Timesheets"
-msgstr "ZamanÇizelgeler"
+msgstr "Zaman Çizelgesi"
 
 #. module: hr_timesheet_sheet
 #: model:ir.model,name:hr_timesheet_sheet.model_hr_timesheet_sheet_sheet_account
 #: model:ir.model,name:hr_timesheet_sheet.model_hr_timesheet_sheet_sheet_day
 msgid "Timesheets by Period"
-msgstr "Döneme göre zamançizelgeleri"
+msgstr "Döneme göre Zaman Çizelgesi"
 
 #. module: hr_timesheet_sheet
 #: model:ir.actions.act_window,name:hr_timesheet_sheet.act_hr_timesheet_sheet_form
 #: model:ir.ui.menu,name:hr_timesheet_sheet.menu_act_hr_timesheet_sheet_form
 msgid "Timesheets to Validate"
-msgstr "ZamanÇizelgeleri Doğrulama"
+msgstr "Zaman Çizelgesini Doğrulama"
 
 #. module: hr_timesheet_sheet
 #: view:hr_timesheet_sheet.sheet:hr_timesheet_sheet.view_hr_timesheet_sheet_filter
@@ -716,7 +688,7 @@
 #: view:hr_timesheet_sheet.sheet.day:hr_timesheet_sheet.hr_timesheet_day_tree
 #: field:hr_timesheet_sheet.sheet.day,total_timesheet:0
 msgid "Total Timesheet"
-msgstr "Toplam ZamanÇizelge"
+msgstr "Toplam Zaman Çizelgesi"
 
 #. module: hr_timesheet_sheet
 #: view:hr.timesheet.report:hr_timesheet_sheet.view_timesheet_report_search
@@ -732,7 +704,7 @@
 #. module: hr_timesheet_sheet
 #: view:hr_timesheet_sheet.sheet:hr_timesheet_sheet.view_hr_timesheet_sheet_filter
 msgid "Unvalidated Timesheets"
-msgstr "Doğrulanmamış ZamanÇizelgeleri"
+msgstr "Doğrulanmamış Zaman Çizelgesi"
 
 #. module: hr_timesheet_sheet
 #: field:hr_timesheet_sheet.sheet,user_id:0
@@ -749,7 +721,7 @@
 #. module: hr_timesheet_sheet
 #: field:hr.config.settings,timesheet_range:0
 msgid "Validate timesheets every"
-msgstr "ZamanÇizelgeleri her doğrulama"
+msgstr "Zaman Çizelgesi doğrulama"
 
 #. module: hr_timesheet_sheet
 #: selection:hr_timesheet_sheet.sheet,state:0
@@ -760,7 +732,7 @@
 #: code:addons/hr_timesheet_sheet/hr_timesheet_sheet.py:100
 #, python-format
 msgid "Warning !"
-msgstr ""
+msgstr "Uyarı!"
 
 #. module: hr_timesheet_sheet
 #: code:addons/hr_timesheet_sheet/hr_timesheet_sheet.py:131
@@ -771,12 +743,12 @@
 #. module: hr_timesheet_sheet
 #: field:hr_timesheet_sheet.sheet,website_message_ids:0
 msgid "Website Messages"
-msgstr ""
+msgstr "Websitesi Mesajları"
 
 #. module: hr_timesheet_sheet
 #: help:hr_timesheet_sheet.sheet,website_message_ids:0
 msgid "Website communication history"
-msgstr ""
+msgstr "Web Sitesi iletişim geçmişi"
 
 #. module: hr_timesheet_sheet
 #: selection:hr.config.settings,timesheet_range:0
@@ -795,7 +767,7 @@
 #, python-format
 msgid ""
 "You can not enter an attendance date outside the current timesheet dates."
-msgstr ""
+msgstr "Geçerli zaman çizelgesi tarihleri dışındaki bir katılım tarihi giremezsiniz."
 
 #. module: hr_timesheet_sheet
 #: code:addons/hr_timesheet_sheet/hr_timesheet_sheet.py:494
@@ -803,7 +775,7 @@
 msgid ""
 "You can not enter an attendance in a submitted timesheet. Ask your manager "
 "to reset it before adding attendance."
-msgstr ""
+msgstr "Bir seyirci gönderilen zaman çizelgesini giremezsiniz. Katılım eklemeden önce sıfırlamak için yöneticinize sorun."
 
 #. module: hr_timesheet_sheet
 #: code:addons/hr_timesheet_sheet/hr_timesheet_sheet.py:258
@@ -821,24 +793,21 @@
 #: code:addons/hr_timesheet_sheet/hr_timesheet_sheet.py:66
 #, python-format
 msgid "You cannot duplicate a timesheet."
-msgstr "Bir zamançizelgesi çift olamaz."
+msgstr "Bir zaman çizelgesi çift olamaz."
 
 #. module: hr_timesheet_sheet
 #: code:addons/hr_timesheet_sheet/hr_timesheet_sheet.py:515
 #, python-format
 msgid ""
 "You cannot enter an attendance date outside the current timesheet dates."
-msgstr ""
-"Geçerli ZamanÇizelgesi tarihlerin dışında bir katılım tarihi giremezsiniz."
+msgstr "Geçerli ZamanÇizelgesi tarihlerin dışında bir katılım tarihi giremezsiniz."
 
 #. module: hr_timesheet_sheet
 #: constraint:hr_timesheet_sheet.sheet:0
 msgid ""
 "You cannot have 2 timesheets that overlap!\n"
 "Please use the menu 'My Current Timesheet' to avoid this problem."
-msgstr ""
-"Sen üst üste 2 zamançizelgelesi oluşturamazsın!\n"
-"Bu sorunu önlemek için menü'de 'Mevcut ZamanÇizelgem' kullanın."
+msgstr "Sen üst üste 2 zaman çizelgesi oluşturamazsın!\nBu sorunu önlemek için menü'de 'Mevcut zaman çizelgesi' kullanın."
 
 #. module: hr_timesheet_sheet
 #: code:addons/hr_timesheet_sheet/hr_timesheet_sheet.py:87
@@ -846,24 +815,24 @@
 msgid ""
 "You cannot have 2 timesheets that overlap!\n"
 "You should use the menu 'My Timesheet' to avoid this problem."
-msgstr ""
+msgstr "Üst üste 2 zaman çizelgesi olamaz! \nYou, bu sorunu önlemek için Menü 'mesai kartımı' kullanmalıdır."
 
 #. module: hr_timesheet_sheet
 #: constraint:hr.analytic.timesheet:0
 msgid "You cannot modify an entry in a Confirmed/Done timesheet !"
-msgstr "Onaylanan/Biten zamançizelgesi  girişi değiştiremezsiniz!"
+msgstr "Onaylanan/Biten zaman çizelgesi  girişi değiştiremezsiniz!"
 
 #. module: hr_timesheet_sheet
 #: code:addons/hr_timesheet_sheet/hr_timesheet_sheet.py:522
 #, python-format
 msgid "You cannot modify an entry in a confirmed timesheet"
-msgstr "Doğrulanmış bir girdi zamançizelgesinde değiştiremezsiniz"
+msgstr "Doğrulanmış bir girdi zaman çizelgesi'da değiştiremezsiniz"
 
 #. module: hr_timesheet_sheet
 #: code:addons/hr_timesheet_sheet/hr_timesheet_sheet.py:381
 #, python-format
 msgid "You cannot modify an entry in a confirmed timesheet."
-msgstr "Onaylamış ZamanÇizelgesi bir girişi değiştiremezsiniz."
+msgstr "Onaylamış zaman çizelgesi bir girişi değiştiremezsiniz."
 
 #. module: hr_timesheet_sheet
 #. openerp-web
@@ -872,16 +841,14 @@
 msgid ""
 "You will be able to register your working hours and\n"
 "                        activities."
-msgstr ""
-
-#~ msgid "#Total Timesheet"
-#~ msgstr "# Toplam ZamanÇizelge"
-
-#~ msgid "#Total Attendance"
-#~ msgstr "#Toplam Katılımcı"
-
-#~ msgid "#Nbr"
-#~ msgstr "#Nbr"
-
-#~ msgid "#Total Diff"
-#~ msgstr "#Toplam Diff"+msgstr "Çalışma saat and\n faaliyetleri kayıt edebilecektir."
+
+#. module: hr_timesheet_sheet
+#: view:hr.timesheet.current.open:hr_timesheet_sheet.view_hr_timesheet_current_open
+msgid "or"
+msgstr "veya"
+
+#. module: hr_timesheet_sheet
+#: view:hr_timesheet_sheet.sheet:hr_timesheet_sheet.hr_timesheet_sheet_form
+msgid "to"
+msgstr "ye"