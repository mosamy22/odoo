# -*- coding: utf-8 -*-
##############################################################################
#
#    OpenERP, Open Source Management Solution
#    Copyright (C) 2004-2010 Tiny SPRL (<http://tiny.be>).
#
#    This program is free software: you can redistribute it and/or modify
#    it under the terms of the GNU Affero General Public License as
#    published by the Free Software Foundation, either version 3 of the
#    License, or (at your option) any later version.
#
#    This program is distributed in the hope that it will be useful,
#    but WITHOUT ANY WARRANTY; without even the implied warranty of
#    MERCHANTABILITY or FITNESS FOR A PARTICULAR PURPOSE.  See the
#    GNU Affero General Public License for more details.
#
#    You should have received a copy of the GNU Affero General Public License
#    along with this program.  If not, see <http://www.gnu.org/licenses/>.
#
##############################################################################

from osv import osv
from osv import fields
from tools.translate import _
import time

VoteValues = [('-1', 'Not Voted'), ('0', 'Very Bad'), ('25', 'Bad'), \
              ('50', 'Normal'), ('75', 'Good'), ('100', 'Very Good') ]
DefaultVoteValue = '50'

class idea_category(osv.osv):
    """ Category of Idea """

    def name_get(self, cr, uid, ids, context=None):
        if not len(ids):
            return []
        reads = self.read(cr, uid, ids, ['name','parent_id'], context=context)
        res = []
        for record in reads:
            name = record['name']
            if record['parent_id']:
                name = record['parent_id'][1]+' / '+name
            res.append((record['id'], name))
        return res

    def _categ_name_get_fnc(self, cr, uid, ids, prop, unknow_none, context=None):
        res = self.name_get(cr, uid, ids, context=context)
        return dict(res)

    _name = "idea.category"
    _description = "Idea Category"

    _columns = {
        'name': fields.char('Category', size=64, required=True),
        'complete_name': fields.function(_categ_name_get_fnc, type="char", string='Name'),
        'summary': fields.text('Summary'),
        'parent_id': fields.many2one('idea.category', 'Parent Categories', ondelete='set null', select=True),
        'child_ids': fields.one2many('idea.category', 'parent_id', 'Child Categories'),
        'visibility':fields.boolean('Open Idea?', required=False, help="If True creator of the idea will be visible to others"),
    }
    _sql_constraints = [
        ('name', 'unique(parent_id,name)', 'The name of the category must be unique' )
    ]
    _order = 'parent_id,name asc'

    _constraints = [
        (osv.osv._check_recursion, 'Error ! You cannot create recursive categories.', ['parent_id'])
    ]

idea_category()

class idea_idea(osv.osv):
    """ Idea """
    _name = 'idea.idea'
    _rec_name = 'name'

    def _vote_avg_compute(self, cr, uid, ids, name, arg, context=None):

        """ compute average for voting
         @param cr: the current row, from the database cursor,
         @param uid: the current user’s ID for security checks,
         @param ids: List of voting’s IDs
         @return: dictionay of Idea """

        if not ids:
            return {}

        sql = """SELECT i.id, avg(v.score::integer)
           FROM idea_idea i LEFT OUTER JOIN idea_vote v ON i.id = v.idea_id
            WHERE i.id IN %s
            GROUP BY i.id
        """

        cr.execute(sql, (tuple(ids),))
        return dict(cr.fetchall())

    def _vote_count(self, cr, uid, ids, name, arg, context=None):

        """ count number of vote
         @param cr: the current row, from the database cursor,
         @param uid: the current user’s ID for security checks,
         @param ids: List of voting count’s IDs
         @return: dictionay of Idea """

        if not ids:
            return {}

        sql = """SELECT i.id, COUNT(1)
           FROM idea_idea i LEFT OUTER JOIN idea_vote v ON i.id = v.idea_id
            WHERE i.id IN %s
            GROUP BY i.id
        """

        cr.execute(sql, (tuple(ids),))
        return dict(cr.fetchall())

    def _comment_count(self, cr, uid, ids, name, arg, context=None):

        """ count number of comment
        @param cr: the current row, from the database cursor,
        @param uid: the current user’s ID for security checks,
        @param ids: List of comment’s IDs
        @return: dictionay of Idea """

        if not ids:
            return {}

        sql = """SELECT i.id, COUNT(1)
           FROM idea_idea i LEFT OUTER JOIN idea_comment c ON i.id = c.idea_id
            WHERE i.id IN %s
            GROUP BY i.id
        """

        cr.execute(sql, (tuple(ids),))
        return dict(cr.fetchall())

    def _vote_read(self, cr, uid, ids, name, arg, context=None):

        """ Read Vote
        @param cr: the current row, from the database cursor,
        @param uid: the current user’s ID for security checks,
        @param ids: List of vote read’s IDs """

        res = {}
        for id in ids:
            res[id] = '-1'
        vote_obj = self.pool.get('idea.vote')
        votes_ids = vote_obj.search(cr, uid, [('idea_id', 'in', ids), ('user_id', '=', uid)])
        vote_obj_id = vote_obj.browse(cr, uid, votes_ids, context=context)

        for vote in vote_obj_id:
            res[vote.idea_id.id] = vote.score
        return res

    def _vote_save(self, cr, uid, id, field_name, field_value, arg, context=None):

        """ save Vote
        @param cr: the current row, from the database cursor,
        @param uid: the current user’s ID for security checks,
        @param ids: List of vote save’s IDs """

        vote_obj = self.pool.get('idea.vote')
        vote = vote_obj.search(cr, uid, [('idea_id', '=', id), ('user_id', '=', uid)])
        textual_value = str(field_value)

        if vote:
            if int(field_value) >= 0:
                vote_obj.write(cr, uid, vote, {'score': textual_value })
            else:
                vote_obj.unlink(cr, uid, vote)
        else:
            if int(field_value) >= 0:
                vote_obj.create(cr, uid, {'idea_id': id, 'user_id': uid, 'score': textual_value })

    _columns = {
        'user_id': fields.many2one('res.users', 'Creator', required=True, readonly=True),
        'name': fields.char('Idea Summary', size=64, required=True, readonly=True, oldname='title', states={'draft':[('readonly',False)]}),
        'description': fields.text('Description', help='Content of the idea', readonly=True, states={'draft':[('readonly',False)]}),
        'comment_ids': fields.one2many('idea.comment', 'idea_id', 'Comments'),
        'created_date': fields.datetime('Creation date', readonly=True),
        'open_date': fields.datetime('Open date', readonly=True, help="Date when an idea opened"),
        'vote_ids': fields.one2many('idea.vote', 'idea_id', 'Vote'),
        'my_vote': fields.function(_vote_read, fnct_inv = _vote_save, string="My Vote", type="selection", selection=VoteValues),
        'vote_avg': fields.function(_vote_avg_compute, string="Average Score", type="float"),
        'count_votes': fields.function(_vote_count, string="Count of votes", type="integer"),
        'count_comments': fields.function(_comment_count, string="Count of comments", type="integer"),
        'category_id': fields.many2one('idea.category', 'Category', required=True, readonly=True, states={'draft':[('readonly',False)]}),
        'state': fields.selection([('draft', 'New'),
            ('open', 'Opened'),
<<<<<<< HEAD
            ('cancel', 'Refused'),
            ('close', 'Accepted')],
            'State', readonly=True,
=======
            ('close', 'Accepted'),
            ('cancel', 'Refused')],
            'Status', readonly=True,
>>>>>>> 0e6f4821
            help='When the Idea is created the state is \'Draft\'.\n It is \
            opened by the user, the state is \'Opened\'.\
            \nIf the idea is accepted, the state is \'Accepted\'.'
        ),
        'visibility':fields.boolean('Open Idea?', required=False),
        'stat_vote_ids': fields.one2many('idea.vote.stat', 'idea_id', 'Statistics', readonly=True),
        'vote_limit': fields.integer('Maximum Vote per User',
                     help="Set to one if  you require only one Vote per user"),
    }

    _defaults = {
        'user_id': lambda self,cr,uid,context: uid,
        'my_vote': lambda *a: '-1',
        'state': lambda *a: 'draft',
        'vote_limit': lambda * a: 1,
        'created_date': lambda *a: time.strftime('%Y-%m-%d %H:%M:%S'),
        'visibility': lambda *a: True,
    }
    _order = 'id desc'

    def create(self, cr, user, vals, context=None):
        """
        Create a new record for a model idea_idea
        @param cr: A database cursor
        @param user: ID of the user currently logged in
        @param vals: provides data for new record
        @param context: context arguments, like lang, time zone

        @return: Returns an id of the new record
        """
        visibility = False

        if vals.get('category_id', False):
            category_pool = self.pool.get('idea.category')
            category = category_pool.browse(cr, user, vals.get('category_id'), context=context)
            visibility = category.visibility

        vals.update({
            'visibility':visibility
        })

        res_id = super(idea_idea, self).create(cr, user, vals, context=context)
        return res_id

    def copy(self, cr, uid, id, default={}, context=None):
        """
        Create the new record in idea_idea model from existing one
        @param cr: A database cursor
        @param user: ID of the user currently logged in
        @param id: list of record ids on which copy method executes
        @param default: dict type contains the values to be overridden during copy of object
        @param context: context arguments, like lang, time zone

        @return: Returns the id of the new record
        """

        default.update({
            'comment_ids':False,
            'vote_ids':False,
            'stat_vote_ids':False

        })
        res_id = super(idea_idea, self).copy(cr, uid, id, default, context=context)
        return res_id

    def write(self, cr, user, ids, vals, context=None):
        """
        Update redord(s) exist in {ids}, with new value provided in {vals}

        @param cr: A database cursor
        @param user: ID of the user currently logged in
        @param ids: list of record ids to update
        @param vals: dict of new values to be set
        @param context: context arguments, like lang, time zone

        @return: Returns True on success, False otherwise
        """
        state = self.browse(cr, user, ids[0], context=context).state

        if vals.get('my_vote', False):
            if vals.get('state', state) != 'open':
                raise osv.except_osv(_("Warning !"), _("You can not vote on a Draft/Accepted/Cancelled ideas."))

        res = super(idea_idea, self).write(cr, user, ids, vals, context=context)
        return res

    def idea_cancel(self, cr, uid, ids):
        self.write(cr, uid, ids, { 'state': 'cancel' })
        return True

    def idea_open(self, cr, uid, ids):
        self.write(cr, uid, ids, { 'state': 'open' ,'open_date': time.strftime('%Y-%m-%d %H:%M:%S')})
        return True

    def idea_close(self, cr, uid, ids):
        self.write(cr, uid, ids, { 'state': 'close' })
        return True

    def idea_draft(self, cr, uid, ids):
        self.write(cr, uid, ids, { 'state': 'draft' })
        return True
idea_idea()


class idea_comment(osv.osv):
    """ Apply Idea for Comment """

    _name = 'idea.comment'
    _description = 'Comment'
    _rec_name = 'content'

    _columns = {
        'idea_id': fields.many2one('idea.idea', 'Idea', required=True, ondelete='cascade'),
        'user_id': fields.many2one('res.users', 'User', required=True),
        'content': fields.text('Comment', required=True),
        'create_date': fields.datetime('Creation date', readonly=True),
    }

    _defaults = {
        'user_id': lambda self, cr, uid, context: uid
    }

    _order = 'id desc'

idea_comment()


class idea_vote(osv.osv):
    """ Apply Idea for Vote """

    _name = 'idea.vote'
    _description = 'Idea Vote'
    _rec_name = 'score'

    _columns = {
        'user_id': fields.many2one('res.users', 'User', readonly="True"),
        'idea_id': fields.many2one('idea.idea', 'Idea', readonly="True", ondelete='cascade'),
        'score': fields.selection(VoteValues, 'Vote Status', readonly="True"),
        'date': fields.datetime('Date', readonly="True"),
        'comment': fields.text('Comment', readonly="True"),
    }
    _defaults = {
        'score': lambda *a: DefaultVoteValue,
        'date': lambda *a: time.strftime('%Y-%m-%d %H:%M:%S'),
    }

idea_vote()

class idea_vote_stat(osv.osv):
    """ Idea votes Statistics """

    _name = 'idea.vote.stat'
    _description = 'Idea Votes Statistics'
    _auto = False
    _rec_name = 'idea_id'

    _columns = {
        'idea_id': fields.many2one('idea.idea', 'Idea', readonly=True),
        'score': fields.selection(VoteValues, 'Score', readonly=True),
        'nbr': fields.integer('Number of Votes', readonly=True),
    }

    def init(self, cr):
        """
        initialize the sql view for the stats

        cr -- the cursor
        """
        cr.execute("""
            CREATE OR REPLACE VIEW idea_vote_stat AS (
                SELECT
                    MIN(v.id) AS id,
                    i.id AS idea_id,
                    v.score,
                    COUNT(1) AS nbr
                FROM
                    idea_vote v
                    LEFT JOIN idea_idea i ON (v.idea_id = i.id)
                GROUP BY
                    i.id, v.score, i.id )
        """)

idea_vote_stat()

# vim:expandtab:smartindent:tabstop=4:softtabstop=4:shiftwidth=4:
<|MERGE_RESOLUTION|>--- conflicted
+++ resolved
@@ -187,15 +187,9 @@
         'category_id': fields.many2one('idea.category', 'Category', required=True, readonly=True, states={'draft':[('readonly',False)]}),
         'state': fields.selection([('draft', 'New'),
             ('open', 'Opened'),
-<<<<<<< HEAD
             ('cancel', 'Refused'),
             ('close', 'Accepted')],
-            'State', readonly=True,
-=======
-            ('close', 'Accepted'),
-            ('cancel', 'Refused')],
             'Status', readonly=True,
->>>>>>> 0e6f4821
             help='When the Idea is created the state is \'Draft\'.\n It is \
             opened by the user, the state is \'Opened\'.\
             \nIf the idea is accepted, the state is \'Accepted\'.'
