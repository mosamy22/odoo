--- conflicted
+++ resolved
@@ -1,29 +1,23 @@
-# Greek translation for openobject-addons
-# Copyright (c) 2012 Rosetta Contributors and Canonical Ltd 2012
-# This file is distributed under the same license as the openobject-addons package.
-# FIRST AUTHOR <EMAIL@ADDRESS>, 2012.
-#
+# Translation of Odoo Server.
+# This file contains the translation of the following modules:
+# * sale_crm
+# 
+# Translators:
+# FIRST AUTHOR <EMAIL@ADDRESS>, 2012
+# Goutoudis Kostas <goutoudis@gmail.com>, 2015
 msgid ""
 msgstr ""
-"Project-Id-Version: openobject-addons\n"
+"Project-Id-Version: Odoo 8.0\n"
 "Report-Msgid-Bugs-To: \n"
-<<<<<<< HEAD
-"POT-Creation-Date: 2014-08-14 13:09+0000\n"
-"PO-Revision-Date: 2014-11-08 15:41+0000\n"
-"Last-Translator: Kostas Goutoudis <goutoudis@gmail.com>\n"
-"Language-Team: Greek <el@li.org>\n"
-=======
 "POT-Creation-Date: 2015-01-21 14:08+0000\n"
 "PO-Revision-Date: 2015-12-17 10:18+0000\n"
 "Last-Translator: Goutoudis Kostas <goutoudis@gmail.com>\n"
 "Language-Team: Greek (http://www.transifex.com/odoo/odoo-8/language/el/)\n"
->>>>>>> 6efc3712
 "MIME-Version: 1.0\n"
 "Content-Type: text/plain; charset=UTF-8\n"
-"Content-Transfer-Encoding: 8bit\n"
-"X-Launchpad-Export-Date: 2014-11-09 07:36+0000\n"
-"X-Generator: Launchpad (build 17231)\n"
+"Content-Transfer-Encoding: \n"
 "Language: el\n"
+"Plural-Forms: nplurals=2; plural=(n != 1);\n"
 
 #. module: sale_crm
 #: field:sale.order,campaign_id:0
@@ -44,9 +38,7 @@
 #: help:crm.make.sale,close:0
 msgid ""
 "Check this to close the opportunity after having created the sales order."
-msgstr ""
-"Επέλεξε αυτό για να κλείσεις την ευκαιρία μετά την δημιουργία της εντολής "
-"πώλησης."
+msgstr "Επέλεξε αυτό για να κλείσεις την ευκαιρία μετά την δημιουργία της εντολής πώλησης."
 
 #. module: sale_crm
 #: view:crm.lead:sale_crm.crm_case_form_view_oppor
@@ -114,7 +106,7 @@
 #: code:addons/sale_crm/wizard/crm_make_sale.py:91
 #, python-format
 msgid "No address(es) defined for this customer."
-msgstr ""
+msgstr "Δεν υπάρχει διεύθυνση(εις) για αυτόν τον πελάτη."
 
 #. module: sale_crm
 #: code:addons/sale_crm/wizard/crm_make_sale.py:111
@@ -155,21 +147,26 @@
 msgid ""
 "This is a name that helps you keep track of your different campaign efforts "
 "Ex: Fall_Drive, Christmas_Special"
-msgstr ""
+msgstr "Αυτό είναι το όνομα που θα σας βοηθήσει να ανιχνεύετε τις προσπάθειες των διαφορετικών εκστρατειών σας π.χ.: Φθινόπωρο_Κίνητρο, Χριστούγεννα_Ειδικό"
 
 #. module: sale_crm
 #: help:sale.order,medium_id:0
 msgid "This is the method of delivery. Ex: Postcard, Email, or Banner Ad"
-msgstr ""
+msgstr "Αυτή είναι μια μέθοδος παράδοσης. Π.χ.:Κάρτ ποστάλ, Email, ή Διαφημιστικό Πλαίσιο"
 
 #. module: sale_crm
 #: help:sale.order,source_id:0
 msgid ""
-"This is the source of the link Ex: Search Engine, another domain, or name of "
-"email list"
-msgstr ""
+"This is the source of the link Ex: Search Engine, another domain, or name of"
+" email list"
+msgstr "Αυτή είναι μια πηγή του συνδέσμου Π.χ. Μηχανή Αναζήτησης, άλλος τομέας ή όνομα λίστας με email"
 
 #. module: sale_crm
 #: view:crm.make.sale:sale_crm.view_crm_make_sale
 msgid "_Create"
-msgstr "_Δημιουργία"+msgstr "_Δημιουργία"
+
+#. module: sale_crm
+#: view:crm.make.sale:sale_crm.view_crm_make_sale
+msgid "or"
+msgstr "ή"