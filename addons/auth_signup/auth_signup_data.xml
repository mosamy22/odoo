--- conflicted
+++ resolved
@@ -13,11 +13,7 @@
             <field name="groups_id" eval="[(5,)]"/>
         </record>
 
-<<<<<<< HEAD
-        <record id="config_default_template_user" model="ir.config_parameter">
-=======
         <record id="default_template_user_config" model="ir.config_parameter">
->>>>>>> 8e6135b4
             <field name="key">auth_signup.template_user_id</field>
             <field name="value" ref="default_template_user"/>
         </record>
