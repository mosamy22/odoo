# -*- coding: utf-8 -*-
##############################################################################
#
#    OpenERP, Open Source Management Solution
#    Copyright (C) 2012-today OpenERP SA (<http://www.openerp.com>)
#
#    This program is free software: you can redistribute it and/or modify
#    it under the terms of the GNU Affero General Public License as
#    published by the Free Software Foundation, either version 3 of the
#    License, or (at your option) any later version
#
#    This program is distributed in the hope that it will be useful,
#    but WITHOUT ANY WARRANTY; without even the implied warranty of
#    MERCHANTABILITY or FITNESS FOR A PARTICULAR PURPOSE.  See the
#    GNU Affero General Public License for more details
#
#    You should have received a copy of the GNU Affero General Public License
#    along with this program.  If not, see <http://www.gnu.org/licenses/>
#
##############################################################################
import logging

import openerp
import openerp.addons.web.controllers.main as webmain
from openerp.addons.auth_signup.res_users import SignupError
from openerp import http
from openerp.http import request, LazyResponse
from openerp.tools.translate import _
from openerp.tools import exception_to_unicode

_logger = logging.getLogger(__name__)

class Home(openerp.addons.web.controllers.main.Home):

    @http.route()
    def web_login(self, *args, **kw):
        mode = request.params.get('mode')
        qcontext = request.params.copy()
        super_response = super(AuthSignup, self).web_login(*args, **kw)
        response = webmain.render_bootstrap_template(request.session.db, 'auth_signup.signup', qcontext, lazy=True)
        if isinstance(super_response, LazyResponse):
            response.params['values'].update(super_response.params['values'])
        token = qcontext.get('token', None)
        token_infos = None
        if token:
            try:
                # retrieve the user info (name, login or email) corresponding to a signup token
                res_partner = request.registry.get('res.partner')
                token_infos = res_partner.signup_retrieve_info(request.cr, openerp.SUPERUSER_ID, token)
                for k, v in token_infos.items():
                    qcontext.setdefault(k, v)
            except:
                qcontext['error'] = _("Invalid signup token")
                response.params['template'] = 'web.login'
                return response

        # retrieve the module config (which features are enabled) for the login page
        icp = request.registry.get('ir.config_parameter')
        config = {
            'signup': icp.get_param(request.cr, openerp.SUPERUSER_ID, 'auth_signup.allow_uninvited') == 'True',
            'reset': icp.get_param(request.cr, openerp.SUPERUSER_ID, 'auth_signup.reset_password') == 'True',
        }
        qcontext.update(config)

        if 'error' in qcontext or mode not in ('reset', 'signup') or (not token and not config[mode]):
<<<<<<< HEAD
            response = super(Home, self).web_login(*args, **kw)
            if isinstance(response, LazyResponse):
                response.params['values'].update(config)
            return response
=======
            if isinstance(super_response, LazyResponse):
                super_response.params['values'].update(config)
            return super_response
>>>>>>> a3710efd

        if request.httprequest.method == 'GET':
            if token_infos:
                qcontext.update(token_infos)
        else:
            res_users = request.registry.get('res.users')
            login = request.params.get('login')
            if mode == 'reset' and not token:
                try:
                    res_users.reset_password(request.cr, openerp.SUPERUSER_ID, login)
                    qcontext['message'] = _("An email has been sent with credentials to reset your password")
                    response.params['template'] = 'web.login'
                except Exception:
                    qcontext['error'] = _("Could not reset your password")
                    _logger.exception('error when resetting password')
            else:
                values = dict((key, qcontext.get(key)) for key in ('login', 'name', 'password'))
                try:
                    self._signup_with_values(token, values)
                    request.cr.commit()
                except SignupError, e:
                    qcontext['error'] = exception_to_unicode(e)
                return super(Home, self).web_login(*args, **kw)

        return response

    def _signup_with_values(self, token, values):
        request.registry['res.users'].signup(request.cr, openerp.SUPERUSER_ID, values, token)


# vim:expandtab:tabstop=4:softtabstop=4:shiftwidth=4:<|MERGE_RESOLUTION|>--- conflicted
+++ resolved
@@ -30,7 +30,7 @@
 
 _logger = logging.getLogger(__name__)
 
-class Home(openerp.addons.web.controllers.main.Home):
+class AuthSignup(openerp.addons.web.controllers.main.Home):
 
     @http.route()
     def web_login(self, *args, **kw):
@@ -63,16 +63,9 @@
         qcontext.update(config)
 
         if 'error' in qcontext or mode not in ('reset', 'signup') or (not token and not config[mode]):
-<<<<<<< HEAD
-            response = super(Home, self).web_login(*args, **kw)
-            if isinstance(response, LazyResponse):
-                response.params['values'].update(config)
-            return response
-=======
             if isinstance(super_response, LazyResponse):
                 super_response.params['values'].update(config)
             return super_response
->>>>>>> a3710efd
 
         if request.httprequest.method == 'GET':
             if token_infos:
@@ -95,7 +88,7 @@
                     request.cr.commit()
                 except SignupError, e:
                     qcontext['error'] = exception_to_unicode(e)
-                return super(Home, self).web_login(*args, **kw)
+                return super(AuthSignup, self).web_login(*args, **kw)
 
         return response
 
