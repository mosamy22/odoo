<?xml version="1.0" encoding="utf-8"?>
<openerp>
    <data>
        <record id="stock_picking_inherit_sale" model="ir.ui.view">
            <field name="name">stock.picking.form</field>
            <field name="model">stock.picking</field>
            <field name="type">form</field>
            <field name="inherit_id" ref="stock.view_picking_form"/>
            <field name="arch" type="xml">
                <field name="auto_picking" position="after">
                    <field name="sale_id" invisible="1"/>
                </field>
            </field>
        </record>

        <record id="stock_move_sale" model="ir.ui.view">
            <field name="name">stock.move.form</field>
            <field name="model">stock.move</field>
            <field name="type">form</field>
            <field name="inherit_id" ref="stock.view_move_form"/>
            <field name="arch" type="xml">
                 <xpath expr="/form/group/field[@name='tracking_id']"  position="before">
                    <field name="sale_line_id" colspan="2"/>
                </xpath>
            </field>
        </record>

        <!--
        <act_window
            domain="[('sale_id', '=', active_id)]"
            id="act_sale_order_2_stock_picking"
            name="Picking"
            res_model="stock.picking"
            src_model="sale.order"
            context="{'contact_display': 'partner'}" />

       <record id="action_sale_picking_out_tree_view" model="ir.actions.act_window.view">
            <field eval="1" name="sequence"/>
            <field name="view_mode">tree</field>
            <field name="view_id" ref="stock.view_picking_out_tree"/>
            <field name="act_window_id" ref="act_sale_order_2_stock_picking"/>
        </record>

        <record id="action_sale_picking_out_form_view" model="ir.actions.act_window.view">
            <field eval="2" name="sequence"/>
            <field name="view_mode">form</field>
            <field name="view_id" ref="stock.view_picking_out_form"/>
            <field name="act_window_id" ref="act_sale_order_2_stock_picking"/>
        </record>
        -->

        <!-- Adding Sales Order Reference to outgoing picking -->

        <record id="stock_picking_out_inherit_sale" model="ir.ui.view">
            <field name="name">Outgoing picking Inherited</field>
            <field name="model">stock.picking</field>
            <field name="type">form</field>
            <field name="inherit_id" ref="stock.view_picking_out_form"/>
            <field name="arch" type="xml">
                <xpath expr="/form/notebook/page/field[@name='date']"  position="after">
                    <field name="sale_id"/>
                </xpath>
            </field>
        </record>

        <!--  Add menu: Billing - Deliveries to invoice -->
        <record id="outgoing_picking_list_to_invoice" model="ir.actions.act_window">
            <field name="name">Deliveries to Invoice</field>
            <field name="res_model">stock.picking</field>
            <field name="type">ir.actions.act_window</field>
            <field name="view_type">form</field>
            <field name="view_mode">tree,form,calendar</field>
            <field name="domain">[('type','=','out')]</field>
            <field name="context">{'default_type': 'out', 'contact_display': 'partner_address', 'search_default_to_invoice': 1, 'search_default_done': 1}</field>
            <field name="search_view_id" ref="stock.view_picking_out_search"/>
        </record>
<<<<<<< HEAD
        
       <record id="action_sale_picking_out_tree_view1" model="ir.actions.act_window.view">
            <field eval="1" name="sequence"/>
            <field name="view_mode">tree</field>
            <field name="view_id" ref="stock.view_picking_out_tree"/>
            <field name="act_window_id" ref="outgoing_picking_list_to_invoice"/>
        </record>

        <record id="action_sale_picking_out_form_view1" model="ir.actions.act_window.view">
            <field eval="2" name="sequence"/>
            <field name="view_mode">form</field>
            <field name="view_id" ref="stock.view_picking_out_form"/>
            <field name="act_window_id" ref="outgoing_picking_list_to_invoice"/>
        </record>

        <menuitem action="outgoing_picking_list_to_invoice" id="menu_action_picking_list_to_invoice" parent="base.menu_invoiced" groups="base.group_no_one" sequence="20"/>
=======
        <menuitem action="outgoing_picking_list_to_invoice" id="menu_action_picking_list_to_invoice" parent="base.menu_invoiced" groups="sale.group_invoice_deli_orders" sequence="20"/>
>>>>>>> 8d240b57

    </data>
</openerp><|MERGE_RESOLUTION|>--- conflicted
+++ resolved
@@ -8,7 +8,7 @@
             <field name="inherit_id" ref="stock.view_picking_form"/>
             <field name="arch" type="xml">
                 <field name="auto_picking" position="after">
-                    <field name="sale_id" invisible="1"/>
+                    <field name="sale_id"/>
                 </field>
             </field>
         </record>
@@ -57,9 +57,9 @@
             <field name="type">form</field>
             <field name="inherit_id" ref="stock.view_picking_out_form"/>
             <field name="arch" type="xml">
-                <xpath expr="/form/notebook/page/field[@name='date']"  position="after">
+                <field name="move_type" position="after">
                     <field name="sale_id"/>
-                </xpath>
+                </field>
             </field>
         </record>
 
@@ -74,26 +74,7 @@
             <field name="context">{'default_type': 'out', 'contact_display': 'partner_address', 'search_default_to_invoice': 1, 'search_default_done': 1}</field>
             <field name="search_view_id" ref="stock.view_picking_out_search"/>
         </record>
-<<<<<<< HEAD
-        
-       <record id="action_sale_picking_out_tree_view1" model="ir.actions.act_window.view">
-            <field eval="1" name="sequence"/>
-            <field name="view_mode">tree</field>
-            <field name="view_id" ref="stock.view_picking_out_tree"/>
-            <field name="act_window_id" ref="outgoing_picking_list_to_invoice"/>
-        </record>
-
-        <record id="action_sale_picking_out_form_view1" model="ir.actions.act_window.view">
-            <field eval="2" name="sequence"/>
-            <field name="view_mode">form</field>
-            <field name="view_id" ref="stock.view_picking_out_form"/>
-            <field name="act_window_id" ref="outgoing_picking_list_to_invoice"/>
-        </record>
-
-        <menuitem action="outgoing_picking_list_to_invoice" id="menu_action_picking_list_to_invoice" parent="base.menu_invoiced" groups="base.group_no_one" sequence="20"/>
-=======
         <menuitem action="outgoing_picking_list_to_invoice" id="menu_action_picking_list_to_invoice" parent="base.menu_invoiced" groups="sale.group_invoice_deli_orders" sequence="20"/>
->>>>>>> 8d240b57
 
     </data>
 </openerp>