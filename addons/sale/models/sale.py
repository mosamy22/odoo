# -*- coding: utf-8 -*-
# Part of Odoo. See LICENSE file for full copyright and licensing details.

from itertools import groupby
from datetime import datetime, timedelta

from odoo import api, fields, models, _
from odoo.exceptions import UserError
from odoo.tools import float_is_zero, float_compare, DEFAULT_SERVER_DATETIME_FORMAT
from odoo.tools.misc import formatLang

import odoo.addons.decimal_precision as dp


class SaleOrder(models.Model):
    _name = "sale.order"
    _inherit = ['mail.thread', 'mail.activity.mixin']
    _description = "Sales Order"
    _order = 'date_order desc, id desc'

    @api.depends('order_line.price_total')
    def _amount_all(self):
        """
        Compute the total amounts of the SO.
        """
        for order in self:
            amount_untaxed = amount_tax = 0.0
            for line in order.order_line:
                amount_untaxed += line.price_subtotal
                amount_tax += line.price_tax
            order.update({
                'amount_untaxed': order.pricelist_id.currency_id.round(amount_untaxed),
                'amount_tax': order.pricelist_id.currency_id.round(amount_tax),
                'amount_total': amount_untaxed + amount_tax,
            })

    @api.depends('state', 'order_line.invoice_status')
    def _get_invoiced(self):
        """
        Compute the invoice status of a SO. Possible statuses:
        - no: if the SO is not in status 'sale' or 'done', we consider that there is nothing to
          invoice. This is also hte default value if the conditions of no other status is met.
        - to invoice: if any SO line is 'to invoice', the whole SO is 'to invoice'
        - invoiced: if all SO lines are invoiced, the SO is invoiced.
        - upselling: if all SO lines are invoiced or upselling, the status is upselling.

        The invoice_ids are obtained thanks to the invoice lines of the SO lines, and we also search
        for possible refunds created directly from existing invoices. This is necessary since such a
        refund is not directly linked to the SO.
        """
        for order in self:
            invoice_ids = order.order_line.mapped('invoice_lines').mapped('invoice_id').filtered(lambda r: r.type in ['out_invoice', 'out_refund'])
            # Search for invoices which have been 'cancelled' (filter_refund = 'modify' in
            # 'account.invoice.refund')
            # use like as origin may contains multiple references (e.g. 'SO01, SO02')
            refunds = invoice_ids.search([('origin', 'like', order.name)])
            invoice_ids |= refunds.filtered(lambda r: order.name in [origin.strip() for origin in r.origin.split(',')])
            # Search for refunds as well
            refund_ids = self.env['account.invoice'].browse()
            if invoice_ids:
                for inv in invoice_ids:
                    refund_ids += refund_ids.search([('type', '=', 'out_refund'), ('origin', '=', inv.number), ('origin', '!=', False), ('journal_id', '=', inv.journal_id.id)])

            # Ignore the status of the deposit product
            deposit_product_id = self.env['sale.advance.payment.inv']._default_product_id()
            line_invoice_status = [line.invoice_status for line in order.order_line if line.product_id != deposit_product_id]

            if order.state not in ('sale', 'done'):
                invoice_status = 'no'
            elif any(invoice_status == 'to invoice' for invoice_status in line_invoice_status):
                invoice_status = 'to invoice'
            elif all(invoice_status == 'invoiced' for invoice_status in line_invoice_status):
                invoice_status = 'invoiced'
            elif all(invoice_status in ['invoiced', 'upselling'] for invoice_status in line_invoice_status):
                invoice_status = 'upselling'
            else:
                invoice_status = 'no'

            order.update({
                'invoice_count': len(set(invoice_ids.ids + refund_ids.ids)),
                'invoice_ids': invoice_ids.ids + refund_ids.ids,
                'invoice_status': invoice_status
            })

    @api.model
    def _default_note(self):
        return self.env.user.company_id.sale_note

    @api.model
    def _get_default_team(self):
        return self.env['crm.team']._get_default_team_id()

    @api.onchange('fiscal_position_id')
    def _compute_tax_id(self):
        """
        Trigger the recompute of the taxes if the fiscal position is changed on the SO.
        """
        for order in self:
            order.order_line._compute_tax_id()

    def _inverse_project_id(self):
        self.project_id = self.related_project_id

    name = fields.Char(string='Order Reference', required=True, copy=False, readonly=True, states={'draft': [('readonly', False)]}, index=True, default=lambda self: _('New'))
    origin = fields.Char(string='Source Document', help="Reference of the document that generated this sales order request.")
    client_order_ref = fields.Char(string='Customer Reference', copy=False)

    state = fields.Selection([
        ('draft', 'Quotation'),
        ('sent', 'Quotation Sent'),
        ('sale', 'Sales Order'),
        ('done', 'Locked'),
        ('cancel', 'Cancelled'),
        ], string='Status', readonly=True, copy=False, index=True, track_visibility='onchange', default='draft')
    date_order = fields.Datetime(string='Order Date', required=True, readonly=True, index=True, states={'draft': [('readonly', False)], 'sent': [('readonly', False)]}, copy=False, default=fields.Datetime.now)
    validity_date = fields.Date(string='Expiration Date', readonly=True, states={'draft': [('readonly', False)], 'sent': [('readonly', False)]},
        help="Manually set the expiration date of your quotation (offer), or it will set the date automatically based on the template if online quotation is installed.")
    create_date = fields.Datetime(string='Creation Date', readonly=True, index=True, help="Date on which sales order is created.")
    confirmation_date = fields.Datetime(string='Confirmation Date', readonly=True, index=True, help="Date on which the sales order is confirmed.", oldname="date_confirm")
    user_id = fields.Many2one('res.users', string='Salesperson', index=True, track_visibility='onchange', default=lambda self: self.env.user)
    partner_id = fields.Many2one('res.partner', string='Customer', readonly=True, states={'draft': [('readonly', False)], 'sent': [('readonly', False)]}, required=True, change_default=True, index=True, track_visibility='always')
    partner_invoice_id = fields.Many2one('res.partner', string='Invoice Address', readonly=True, required=True, states={'draft': [('readonly', False)], 'sent': [('readonly', False)]}, help="Invoice address for current sales order.")
    partner_shipping_id = fields.Many2one('res.partner', string='Delivery Address', readonly=True, required=True, states={'draft': [('readonly', False)], 'sent': [('readonly', False)]}, help="Delivery address for current sales order.")

    pricelist_id = fields.Many2one('product.pricelist', string='Pricelist', required=True, readonly=True, states={'draft': [('readonly', False)], 'sent': [('readonly', False)]}, help="Pricelist for current sales order.")
    currency_id = fields.Many2one("res.currency", related='pricelist_id.currency_id', string="Currency", readonly=True, required=True)
    project_id = fields.Many2one('account.analytic.account', 'Analytic Account', readonly=True, states={'draft': [('readonly', False)], 'sent': [('readonly', False)]}, help="The analytic account related to a sales order.", copy=False)
    related_project_id = fields.Many2one('account.analytic.account', inverse='_inverse_project_id', related='project_id', string='Analytic Account', help="The analytic account related to a sales order.")

    order_line = fields.One2many('sale.order.line', 'order_id', string='Order Lines', states={'cancel': [('readonly', True)], 'done': [('readonly', True)]}, copy=True, auto_join=True)

    invoice_count = fields.Integer(string='# of Invoices', compute='_get_invoiced', readonly=True)
    invoice_ids = fields.Many2many("account.invoice", string='Invoices', compute="_get_invoiced", readonly=True, copy=False)
    invoice_status = fields.Selection([
        ('upselling', 'Upselling Opportunity'),
        ('invoiced', 'Fully Invoiced'),
        ('to invoice', 'To Invoice'),
        ('no', 'Nothing to Invoice')
        ], string='Invoice Status', compute='_get_invoiced', store=True, readonly=True)

    note = fields.Text('Terms and conditions', default=_default_note)

    amount_untaxed = fields.Monetary(string='Untaxed Amount', store=True, readonly=True, compute='_amount_all', track_visibility='always')
    amount_tax = fields.Monetary(string='Taxes', store=True, readonly=True, compute='_amount_all', track_visibility='always')
    amount_total = fields.Monetary(string='Total', store=True, readonly=True, compute='_amount_all', track_visibility='always')

    payment_term_id = fields.Many2one('account.payment.term', string='Payment Terms', oldname='payment_term')
    fiscal_position_id = fields.Many2one('account.fiscal.position', oldname='fiscal_position', string='Fiscal Position')
    company_id = fields.Many2one('res.company', 'Company', default=lambda self: self.env['res.company']._company_default_get('sale.order'))
    team_id = fields.Many2one('crm.team', 'Sales Channel', change_default=True, default=_get_default_team, oldname='section_id')
    procurement_group_id = fields.Many2one('procurement.group', 'Procurement Group', copy=False)

    product_id = fields.Many2one('product.product', related='order_line.product_id', string='Product')

    @api.model
    def _get_customer_lead(self, product_tmpl_id):
        return False

    @api.multi
    def button_dummy(self):
        return True

    @api.multi
    def unlink(self):
        for order in self:
            if order.state not in ('draft', 'cancel'):
                raise UserError(_('You can not delete a sent quotation or a sales order! Try to cancel it before.'))
        return super(SaleOrder, self).unlink()

    @api.multi
    def _track_subtype(self, init_values):
        self.ensure_one()
        if 'state' in init_values and self.state == 'sale':
            return 'sale.mt_order_confirmed'
        elif 'state' in init_values and self.state == 'sent':
            return 'sale.mt_order_sent'
        return super(SaleOrder, self)._track_subtype(init_values)

    @api.multi
    @api.onchange('partner_shipping_id', 'partner_id')
    def onchange_partner_shipping_id(self):
        """
        Trigger the change of fiscal position when the shipping address is modified.
        """
        self.fiscal_position_id = self.env['account.fiscal.position'].get_fiscal_position(self.partner_id.id, self.partner_shipping_id.id)
        return {}

    @api.multi
    @api.onchange('partner_id')
    def onchange_partner_id(self):
        """
        Update the following fields when the partner is changed:
        - Pricelist
        - Payment terms
        - Invoice address
        - Delivery address
        """
        if not self.partner_id:
            self.update({
                'partner_invoice_id': False,
                'partner_shipping_id': False,
                'payment_term_id': False,
                'fiscal_position_id': False,
            })
            return

        addr = self.partner_id.address_get(['delivery', 'invoice'])
        values = {
            'pricelist_id': self.partner_id.property_product_pricelist and self.partner_id.property_product_pricelist.id or False,
            'payment_term_id': self.partner_id.property_payment_term_id and self.partner_id.property_payment_term_id.id or False,
            'partner_invoice_id': addr['invoice'],
            'partner_shipping_id': addr['delivery'],
        }
        if self.env.user.company_id.sale_note:
            values['note'] = self.with_context(lang=self.partner_id.lang).env.user.company_id.sale_note

        if self.partner_id.user_id:
            values['user_id'] = self.partner_id.user_id.id
        if self.partner_id.team_id:
            values['team_id'] = self.partner_id.team_id.id
        self.update(values)

    @api.onchange('partner_id')
    def onchange_partner_id_warning(self):
        if not self.partner_id:
            return
        warning = {}
        title = False
        message = False
        partner = self.partner_id

        # If partner has no warning, check its company
        if partner.sale_warn == 'no-message' and partner.parent_id:
            partner = partner.parent_id

        if partner.sale_warn != 'no-message':
            # Block if partner only has warning but parent company is blocked
            if partner.sale_warn != 'block' and partner.parent_id and partner.parent_id.sale_warn == 'block':
                partner = partner.parent_id
            title = ("Warning for %s") % partner.name
            message = partner.sale_warn_msg
            warning = {
                    'title': title,
                    'message': message,
            }
            if partner.sale_warn == 'block':
                self.update({'partner_id': False, 'partner_invoice_id': False, 'partner_shipping_id': False, 'pricelist_id': False})
                return {'warning': warning}

        if warning:
            return {'warning': warning}

    @api.model
    def create(self, vals):
        if vals.get('name', _('New')) == _('New'):
            vals['name'] = self.env['ir.sequence'].next_by_code('sale.order') or _('New')

        # Makes sure partner_invoice_id', 'partner_shipping_id' and 'pricelist_id' are defined
        if any(f not in vals for f in ['partner_invoice_id', 'partner_shipping_id', 'pricelist_id']):
            partner = self.env['res.partner'].browse(vals.get('partner_id'))
            addr = partner.address_get(['delivery', 'invoice'])
            vals['partner_invoice_id'] = vals.setdefault('partner_invoice_id', addr['invoice'])
            vals['partner_shipping_id'] = vals.setdefault('partner_shipping_id', addr['delivery'])
            vals['pricelist_id'] = vals.setdefault('pricelist_id', partner.property_product_pricelist and partner.property_product_pricelist.id)
        result = super(SaleOrder, self).create(vals)
        return result

    @api.multi
    def copy_data(self, default=None):
        if default is None:
            default = {}
        if 'order_line' not in default:
            default['order_line'] = [(0, 0, line.copy_data()[0]) for line in self.order_line.filtered(lambda l: not l.is_downpayment)]
        return super(SaleOrder, self).copy_data(default)

    @api.multi
    def _prepare_invoice(self):
        """
        Prepare the dict of values to create the new invoice for a sales order. This method may be
        overridden to implement custom invoice generation (making sure to call super() to establish
        a clean extension chain).
        """
        self.ensure_one()
        journal_id = self.env['account.invoice'].default_get(['journal_id'])['journal_id']
        if not journal_id:
            raise UserError(_('Please define an accounting sales journal for this company.'))
        invoice_vals = {
            'name': self.client_order_ref or '',
            'origin': self.name,
            'type': 'out_invoice',
            'account_id': self.partner_invoice_id.property_account_receivable_id.id,
            'partner_id': self.partner_invoice_id.id,
            'partner_shipping_id': self.partner_shipping_id.id,
            'journal_id': journal_id,
            'currency_id': self.pricelist_id.currency_id.id,
            'comment': self.note,
            'payment_term_id': self.payment_term_id.id,
            'fiscal_position_id': self.fiscal_position_id.id or self.partner_invoice_id.property_account_position_id.id,
            'company_id': self.company_id.id,
            'user_id': self.user_id and self.user_id.id,
            'team_id': self.team_id.id
        }
        return invoice_vals

    @api.multi
    def print_quotation(self):
        self.filtered(lambda s: s.state == 'draft').write({'state': 'sent'})
        return self.env['report'].get_action(self, 'sale.report_saleorder')

    @api.multi
    def action_view_invoice(self):
        invoices = self.mapped('invoice_ids')
        action = self.env.ref('account.action_invoice_tree1').read()[0]
        if len(invoices) > 1:
            action['domain'] = [('id', 'in', invoices.ids)]
        elif len(invoices) == 1:
            action['views'] = [(self.env.ref('account.invoice_form').id, 'form')]
            action['res_id'] = invoices.ids[0]
        else:
            action = {'type': 'ir.actions.act_window_close'}
        return action

    @api.multi
    def action_invoice_create(self, grouped=False, final=False):
        """
        Create the invoice associated to the SO.
        :param grouped: if True, invoices are grouped by SO id. If False, invoices are grouped by
                        (partner_invoice_id, currency)
        :param final: if True, refunds will be generated if necessary
        :returns: list of created invoices
        """
        inv_obj = self.env['account.invoice']
        precision = self.env['decimal.precision'].precision_get('Product Unit of Measure')
        invoices = {}
        references = {}
        for order in self:
            group_key = order.id if grouped else (order.partner_invoice_id.id, order.currency_id.id)
            for line in order.order_line.sorted(key=lambda l: l.qty_to_invoice < 0):
                if float_is_zero(line.qty_to_invoice, precision_digits=precision):
                    continue
                if group_key not in invoices:
                    inv_data = order._prepare_invoice()
                    invoice = inv_obj.create(inv_data)
                    references[invoice] = order
                    invoices[group_key] = invoice
                elif group_key in invoices:
                    vals = {}
                    if order.name not in invoices[group_key].origin.split(', '):
                        vals['origin'] = invoices[group_key].origin + ', ' + order.name
                    if order.client_order_ref and order.client_order_ref not in invoices[group_key].name.split(', ') and order.client_order_ref != invoices[group_key].name:
                        vals['name'] = invoices[group_key].name + ', ' + order.client_order_ref
                    invoices[group_key].write(vals)
                if line.qty_to_invoice > 0:
                    line.invoice_line_create(invoices[group_key].id, line.qty_to_invoice)
                elif line.qty_to_invoice < 0 and final:
                    line.invoice_line_create(invoices[group_key].id, line.qty_to_invoice)

            if references.get(invoices.get(group_key)):
                if order not in references[invoices[group_key]]:
                    references[invoice] = references[invoice] | order

        if not invoices:
            raise UserError(_('There is no invoicable line.'))

        for invoice in invoices.values():
            if not invoice.invoice_line_ids:
                raise UserError(_('There is no invoicable line.'))
            # If invoice is negative, do a refund invoice instead
            if invoice.amount_untaxed < 0:
                invoice.type = 'out_refund'
                for line in invoice.invoice_line_ids:
                    line.quantity = -line.quantity
            # Use additional field helper function (for account extensions)
            for line in invoice.invoice_line_ids:
                line._set_additional_fields(invoice)
            # Necessary to force computation of taxes. In account_invoice, they are triggered
            # by onchanges, which are not triggered when doing a create.
            invoice.compute_taxes()
            invoice.message_post_with_view('mail.message_origin_link',
                values={'self': invoice, 'origin': references[invoice]},
                subtype_id=self.env.ref('mail.mt_note').id)
        return [inv.id for inv in invoices.values()]

    @api.multi
    def action_draft(self):
        orders = self.filtered(lambda s: s.state in ['cancel', 'sent'])
        orders.write({
            'state': 'draft',
            'procurement_group_id': False,
        })
        orders.mapped('order_line').mapped('procurement_ids').write({'sale_line_id': False})

    @api.multi
    def action_cancel(self):
        self.write({'state': 'cancel'})

    @api.multi
    def action_quotation_send(self):
        '''
        This function opens a window to compose an email, with the edi sale template message loaded by default
        '''
        self.ensure_one()
        ir_model_data = self.env['ir.model.data']
        try:
            template_id = ir_model_data.get_object_reference('sale', 'email_template_edi_sale')[1]
        except ValueError:
            template_id = False
        try:
            compose_form_id = ir_model_data.get_object_reference('mail', 'email_compose_message_wizard_form')[1]
        except ValueError:
            compose_form_id = False
        ctx = {
            'default_model': 'sale.order',
            'default_res_id': self.ids[0],
            'default_use_template': bool(template_id),
            'default_template_id': template_id,
            'default_composition_mode': 'comment',
            'mark_so_as_sent': True,
            'custom_layout': "sale.mail_template_data_notification_email_sale_order",
            'proforma': self.env.context.get('proforma', False)
        }
        return {
            'type': 'ir.actions.act_window',
            'view_type': 'form',
            'view_mode': 'form',
            'res_model': 'mail.compose.message',
            'views': [(compose_form_id, 'form')],
            'view_id': compose_form_id,
            'target': 'new',
            'context': ctx,
        }

    @api.multi
    def force_quotation_send(self):
        for order in self:
            email_act = order.action_quotation_send()
            if email_act and email_act.get('context'):
                email_ctx = email_act['context']
                email_ctx.update(default_email_from=order.company_id.email)
                order.with_context(email_ctx).message_post_with_template(email_ctx.get('default_template_id'))
        return True

    @api.multi
    def action_done(self):
        self.write({'state': 'done'})

<<<<<<< HEAD
    @api.multi
    def action_unlock(self):
        self.write({'state': 'sale'})

    @api.multi
=======
>>>>>>> bf23946e
    def _prepare_procurement_group(self):
        return {'name': self.name}

    @api.multi
    def action_confirm(self):
        for order in self.filtered(lambda order: order.partner_id not in order.message_partner_ids):
            order.message_subscribe([order.partner_id.id])
        for order in self:
            order.state = 'sale'
            order.confirmation_date = fields.Datetime.now()
            if self.env.context.get('send_email'):
                self.force_quotation_send()
            order.order_line._action_procurement_create()
        if self.env['ir.values'].get_default('sale.config.settings', 'auto_done_setting'):
            self.action_done()
        return True

    @api.multi
    def _create_analytic_account(self, prefix=None):
        for order in self:
            name = order.name
            if prefix:
                name = prefix + ": " + order.name
            analytic = self.env['account.analytic.account'].create({
                'name': name,
                'code': order.client_order_ref,
                'company_id': order.company_id.id,
                'partner_id': order.partner_id.id
            })
            order.project_id = analytic

    @api.multi
    def order_lines_layouted(self):
        """
        Returns this order lines classified by sale_layout_category and separated in
        pages according to the category pagebreaks. Used to render the report.
        """
        self.ensure_one()
        report_pages = [[]]
        for category, lines in groupby(self.order_line, lambda l: l.layout_category_id):
            # If last added category induced a pagebreak, this one will be on a new page
            if report_pages[-1] and report_pages[-1][-1]['pagebreak']:
                report_pages.append([])
            # Append category to current report page
            report_pages[-1].append({
                'name': category and category.name or 'Uncategorized',
                'subtotal': category and category.subtotal,
                'pagebreak': category and category.pagebreak,
                'lines': list(lines)
            })

        return report_pages

    @api.multi
    def _get_tax_amount_by_group(self):
        self.ensure_one()
        res = {}
        currency = self.currency_id or self.company_id.currency_id
        for line in self.order_line:
            base_tax = 0
            for tax in line.tax_id:
                group = tax.tax_group_id
                res.setdefault(group, 0.0)
                amount = tax.compute_all(line.price_reduce + base_tax, quantity=line.product_uom_qty,
                                         product=line.product_id, partner=self.partner_shipping_id)['taxes'][0]['amount']
                res[group] += amount
                if tax.include_base_amount:
                    base_tax += tax.compute_all(line.price_reduce + base_tax, quantity=1, product=line.product_id,
                                                partner=self.partner_shipping_id)['taxes'][0]['amount']
        res = sorted(res.items(), key=lambda l: l[0].sequence)
        res = map(lambda l: (l[0].name, l[1]), res)
        return res


class SaleOrderLine(models.Model):
    _name = 'sale.order.line'
    _description = 'Sales Order Line'
    _order = 'order_id, layout_category_id, sequence, id'

    @api.depends('state', 'product_uom_qty', 'qty_delivered', 'qty_to_invoice', 'qty_invoiced')
    def _compute_invoice_status(self):
        """
        Compute the invoice status of a SO line. Possible statuses:
        - no: if the SO is not in status 'sale' or 'done', we consider that there is nothing to
          invoice. This is also hte default value if the conditions of no other status is met.
        - to invoice: we refer to the quantity to invoice of the line. Refer to method
          `_get_to_invoice_qty()` for more information on how this quantity is calculated.
        - upselling: this is possible only for a product invoiced on ordered quantities for which
          we delivered more than expected. The could arise if, for example, a project took more
          time than expected but we decided not to invoice the extra cost to the client. This
          occurs onyl in state 'sale', so that when a SO is set to done, the upselling opportunity
          is removed from the list.
        - invoiced: the quantity invoiced is larger or equal to the quantity ordered.
        """
        precision = self.env['decimal.precision'].precision_get('Product Unit of Measure')
        for line in self:
            if line.state not in ('sale', 'done'):
                line.invoice_status = 'no'
            elif not float_is_zero(line.qty_to_invoice, precision_digits=precision):
                line.invoice_status = 'to invoice'
            elif line.state == 'sale' and line.product_id.invoice_policy == 'order' and\
                    float_compare(line.qty_delivered, line.product_uom_qty, precision_digits=precision) == 1:
                line.invoice_status = 'upselling'
            elif float_compare(line.qty_invoiced, line.product_uom_qty, precision_digits=precision) >= 0:
                line.invoice_status = 'invoiced'
            else:
                line.invoice_status = 'no'

    @api.depends('product_uom_qty', 'discount', 'price_unit', 'tax_id')
    def _compute_amount(self):
        """
        Compute the amounts of the SO line.
        """
        for line in self:
            price = line.price_unit * (1 - (line.discount or 0.0) / 100.0)
            taxes = line.tax_id.compute_all(price, line.order_id.currency_id, line.product_uom_qty, product=line.product_id, partner=line.order_id.partner_shipping_id)
            line.update({
                'price_tax': sum(t.get('amount', 0.0) for t in taxes.get('taxes', [])),
                'price_total': taxes['total_included'],
                'price_subtotal': taxes['total_excluded'],
            })

    @api.depends('product_id.invoice_policy', 'order_id.state')
    def _compute_qty_delivered_updateable(self):
        for line in self:
            line.qty_delivered_updateable = (line.order_id.state == 'sale') and (line.product_id.track_service == 'manual') and (line.product_id.expense_policy == 'no')

    @api.depends('qty_invoiced', 'qty_delivered', 'product_uom_qty', 'order_id.state')
    def _get_to_invoice_qty(self):
        """
        Compute the quantity to invoice. If the invoice policy is order, the quantity to invoice is
        calculated from the ordered quantity. Otherwise, the quantity delivered is used.
        """
        for line in self:
            if line.order_id.state in ['sale', 'done']:
                if line.product_id.invoice_policy == 'order':
                    line.qty_to_invoice = line.product_uom_qty - line.qty_invoiced
                else:
                    line.qty_to_invoice = line.qty_delivered - line.qty_invoiced
            else:
                line.qty_to_invoice = 0

    @api.depends('invoice_lines.invoice_id.state', 'invoice_lines.quantity')
    def _get_invoice_qty(self):
        """
        Compute the quantity invoiced. If case of a refund, the quantity invoiced is decreased. Note
        that this is the case only if the refund is generated from the SO and that is intentional: if
        a refund made would automatically decrease the invoiced quantity, then there is a risk of reinvoicing
        it automatically, which may not be wanted at all. That's why the refund has to be created from the SO
        """
        for line in self:
            qty_invoiced = 0.0
            for invoice_line in line.invoice_lines:
                if invoice_line.invoice_id.state != 'cancel':
                    if invoice_line.invoice_id.type == 'out_invoice':
                        qty_invoiced += invoice_line.uom_id._compute_quantity(invoice_line.quantity, line.product_uom)
                    elif invoice_line.invoice_id.type == 'out_refund':
                        qty_invoiced -= invoice_line.uom_id._compute_quantity(invoice_line.quantity, line.product_uom)
            line.qty_invoiced = qty_invoiced

    @api.depends('price_unit', 'discount')
    def _get_price_reduce(self):
        for line in self:
            line.price_reduce = line.price_unit * (1.0 - line.discount / 100.0)

    @api.depends('price_total', 'product_uom_qty')
    def _get_price_reduce_tax(self):
        for line in self:
            line.price_reduce_taxinc = line.price_total / line.product_uom_qty if line.product_uom_qty else 0.0

    @api.depends('price_subtotal', 'product_uom_qty')
    def _get_price_reduce_notax(self):
        for line in self:
            line.price_reduce_taxexcl = line.price_subtotal / line.product_uom_qty if line.product_uom_qty else 0.0

    @api.multi
    def _compute_tax_id(self):
        for line in self:
            fpos = line.order_id.fiscal_position_id or line.order_id.partner_id.property_account_position_id
            # If company_id is set, always filter taxes by the company
            taxes = line.product_id.taxes_id.filtered(lambda r: not line.company_id or r.company_id == line.company_id)
            line.tax_id = fpos.map_tax(taxes, line.product_id, line.order_id.partner_shipping_id) if fpos else taxes

    @api.multi
    def _prepare_order_line_procurement(self, group_id=False):
        self.ensure_one()
        return {
            'name': self.name,
            'origin': self.order_id.name,
            'date_planned': datetime.strptime(self.order_id.confirmation_date, DEFAULT_SERVER_DATETIME_FORMAT) + timedelta(days=self.customer_lead),
            'product_id': self.product_id.id,
            'product_qty': self.product_uom_qty,
            'product_uom': self.product_uom.id,
            'company_id': self.order_id.company_id.id,
            'group_id': group_id,
            'sale_line_id': self.id
        }

    @api.multi
    def _action_procurement_create(self):
        """
        Create procurements based on quantity ordered. If the quantity is increased, new
        procurements are created. If the quantity is decreased, no automated action is taken.
        """
        precision = self.env['decimal.precision'].precision_get('Product Unit of Measure')
        new_procs = self.env['procurement.order']  # Empty recordset
        for line in self:
            if line.state != 'sale' or not line.product_id._need_procurement():
                continue
            qty = 0.0
            for proc in line.procurement_ids:
                qty += proc.product_qty
            if float_compare(qty, line.product_uom_qty, precision_digits=precision) >= 0:
                continue

            if not line.order_id.procurement_group_id:
                vals = line.order_id._prepare_procurement_group()
                line.order_id.procurement_group_id = self.env["procurement.group"].create(vals)

            vals = line._prepare_order_line_procurement(group_id=line.order_id.procurement_group_id.id)
            vals['product_qty'] = line.product_uom_qty - qty
            new_proc = self.env["procurement.order"].with_context(procurement_autorun_defer=True).create(vals)
            new_proc.message_post_with_view('mail.message_origin_link',
                values={'self': new_proc, 'origin': line.order_id},
                subtype_id=self.env.ref('mail.mt_note').id)
            new_procs += new_proc
        new_procs.run()
        return new_procs

    @api.model
    def _get_purchase_price(self, pricelist, product, product_uom, date):
        return {}

    @api.model
    def create(self, values):
        onchange_fields = ['name', 'price_unit', 'product_uom', 'tax_id']
        if values.get('order_id') and values.get('product_id') and any(f not in values for f in onchange_fields):
            line = self.new(values)
            line.product_id_change()
            for field in onchange_fields:
                if field not in values:
                    values[field] = line._fields[field].convert_to_write(line[field], line)
        line = super(SaleOrderLine, self).create(values)
        if line.state == 'sale':
            line._action_procurement_create()
            msg = _("Extra line with %s ") % (line.product_id.display_name,)
            line.order_id.message_post(body=msg)

        return line

    @api.multi
    def write(self, values):
        lines = False
        changed_lines = False
        if 'product_uom_qty' in values:
            precision = self.env['decimal.precision'].precision_get('Product Unit of Measure')
            lines = self.filtered(
                lambda r: r.state == 'sale' and float_compare(r.product_uom_qty, values['product_uom_qty'], precision_digits=precision) == -1)
            changed_lines = self.filtered(
                lambda r: r.state == 'sale' and float_compare(r.product_uom_qty, values['product_uom_qty'], precision_digits=precision) != 0)
            if changed_lines:
                orders = self.mapped('order_id')
                for order in orders:
                    order_lines = changed_lines.filtered(lambda x: x.order_id == order)
                    msg = ""
                    if any([values['product_uom_qty'] < x.product_uom_qty for x in order_lines]):
                        msg += "<b>" + _('The ordered quantity has been decreased. Do not forget to take it into account on your invoices and delivery orders.') + '</b>'
                    msg += "<ul>"
                    for line in order_lines:
                        msg += "<li> %s:" % (line.product_id.display_name,)
                        msg += "<br/>" + _("Ordered Quantity") + ": %s -> %s <br/>" % (line.product_uom_qty, float(values['product_uom_qty']),)
                        if line.product_id.type in ('consu', 'product'):
                            msg += _("Delivered Quantity") + ": %s <br/>" % (line.qty_delivered,)
                        msg += _("Invoiced Quantity") + ": %s <br/>" % (line.qty_invoiced,)
                    msg += "</ul>"
                    order.message_post(body=msg)
        result = super(SaleOrderLine, self).write(values)
        if lines:
            lines._action_procurement_create()
        return result

    order_id = fields.Many2one('sale.order', string='Order Reference', required=True, ondelete='cascade', index=True, copy=False)
    name = fields.Text(string='Description', required=True)
    sequence = fields.Integer(string='Sequence', default=10)

    invoice_lines = fields.Many2many('account.invoice.line', 'sale_order_line_invoice_rel', 'order_line_id', 'invoice_line_id', string='Invoice Lines', copy=False)
    invoice_status = fields.Selection([
        ('upselling', 'Upselling Opportunity'),
        ('invoiced', 'Fully Invoiced'),
        ('to invoice', 'To Invoice'),
        ('no', 'Nothing to Invoice')
        ], string='Invoice Status', compute='_compute_invoice_status', store=True, readonly=True, default='no')
    price_unit = fields.Float('Unit Price', required=True, digits=dp.get_precision('Product Price'), default=0.0)

    price_subtotal = fields.Monetary(compute='_compute_amount', string='Subtotal', readonly=True, store=True)
    price_tax = fields.Float(compute='_compute_amount', string='Taxes', readonly=True, store=True)
    price_total = fields.Monetary(compute='_compute_amount', string='Total', readonly=True, store=True)

    price_reduce = fields.Monetary(compute='_get_price_reduce', string='Price Reduce', readonly=True, store=True)
    tax_id = fields.Many2many('account.tax', string='Taxes', domain=['|', ('active', '=', False), ('active', '=', True)])
    price_reduce_taxinc = fields.Monetary(compute='_get_price_reduce_tax', string='Price Reduce Tax inc', readonly=True, store=True)
    price_reduce_taxexcl = fields.Monetary(compute='_get_price_reduce_notax', string='Price Reduce Tax excl', readonly=True, store=True)

    discount = fields.Float(string='Discount (%)', digits=dp.get_precision('Discount'), default=0.0)

    product_id = fields.Many2one('product.product', string='Product', domain=[('sale_ok', '=', True)], change_default=True, ondelete='restrict', required=True)
    product_uom_qty = fields.Float(string='Quantity', digits=dp.get_precision('Product Unit of Measure'), required=True, default=1.0)
    product_uom = fields.Many2one('product.uom', string='Unit of Measure', required=True)

    qty_delivered_updateable = fields.Boolean(compute='_compute_qty_delivered_updateable', string='Can Edit Delivered', readonly=True, default=True)
    qty_delivered = fields.Float(string='Delivered', copy=False, digits=dp.get_precision('Product Unit of Measure'), default=0.0)
    qty_to_invoice = fields.Float(
        compute='_get_to_invoice_qty', string='To Invoice', store=True, readonly=True,
        digits=dp.get_precision('Product Unit of Measure'))
    qty_invoiced = fields.Float(
        compute='_get_invoice_qty', string='Invoiced', store=True, readonly=True,
        digits=dp.get_precision('Product Unit of Measure'))

    salesman_id = fields.Many2one(related='order_id.user_id', store=True, string='Salesperson', readonly=True)
    currency_id = fields.Many2one(related='order_id.currency_id', store=True, string='Currency', readonly=True)
    company_id = fields.Many2one(related='order_id.company_id', string='Company', store=True, readonly=True)
    order_partner_id = fields.Many2one(related='order_id.partner_id', store=True, string='Customer')
    analytic_tag_ids = fields.Many2many('account.analytic.tag', string='Analytic Tags')
    is_downpayment = fields.Boolean(
        string="Is a down payment", help="Down payments are made when creating invoices from a sales order."
        " They are not copied when duplicating a sales order.")

    state = fields.Selection([
        ('draft', 'Quotation'),
        ('sent', 'Quotation Sent'),
        ('sale', 'Sales Order'),
        ('done', 'Done'),
        ('cancel', 'Cancelled'),
    ], related='order_id.state', string='Order Status', readonly=True, copy=False, store=True, default='draft')

    customer_lead = fields.Float(
        'Delivery Lead Time', required=True, default=0.0,
        help="Number of days between the order confirmation and the shipping of the products to the customer", oldname="delay")
    procurement_ids = fields.One2many('procurement.order', 'sale_line_id', string='Procurements')

    layout_category_id = fields.Many2one('sale.layout_category', string='Section')
    layout_category_sequence = fields.Integer(related='layout_category_id.sequence', string='Layout Sequence', store=True)
    #  Store is intentionally set in order to keep the "historic" order.

    @api.multi
    def _prepare_invoice_line(self, qty):
        """
        Prepare the dict of values to create the new invoice line for a sales order line.

        :param qty: float quantity to invoice
        """
        self.ensure_one()
        res = {}
        account = self.product_id.property_account_income_id or self.product_id.categ_id.property_account_income_categ_id
        if not account:
            raise UserError(_('Please define income account for this product: "%s" (id:%d) - or for its category: "%s".') %
                (self.product_id.name, self.product_id.id, self.product_id.categ_id.name))

        fpos = self.order_id.fiscal_position_id or self.order_id.partner_id.property_account_position_id
        if fpos:
            account = fpos.map_account(account)

        res = {
            'name': self.name,
            'sequence': self.sequence,
            'origin': self.order_id.name,
            'account_id': account.id,
            'price_unit': self.price_unit,
            'quantity': qty,
            'discount': self.discount,
            'uom_id': self.product_uom.id,
            'product_id': self.product_id.id or False,
            'layout_category_id': self.layout_category_id and self.layout_category_id.id or False,
            'invoice_line_tax_ids': [(6, 0, self.tax_id.ids)],
            'account_analytic_id': self.order_id.project_id.id,
            'analytic_tag_ids': [(6, 0, self.analytic_tag_ids.ids)],
        }
        return res

    @api.multi
    def invoice_line_create(self, invoice_id, qty):
        """
        Create an invoice line. The quantity to invoice can be positive (invoice) or negative
        (refund).

        :param invoice_id: integer
        :param qty: float quantity to invoice
        """
        precision = self.env['decimal.precision'].precision_get('Product Unit of Measure')
        for line in self:
            if not float_is_zero(qty, precision_digits=precision):
                vals = line._prepare_invoice_line(qty=qty)
                vals.update({'invoice_id': invoice_id, 'sale_line_ids': [(6, 0, [line.id])]})
                self.env['account.invoice.line'].create(vals)

    @api.multi
    def _get_display_price(self, product):
        # TO DO: move me in master/saas-16 on sale.order
        if self.order_id.pricelist_id.discount_policy == 'with_discount':
            return product.with_context(pricelist=self.order_id.pricelist_id.id).price
        price, rule_id = self.order_id.pricelist_id.get_product_price_rule(self.product_id, self.product_uom_qty or 1.0, self.order_id.partner_id)
        pricelist_item = self.env['product.pricelist.item'].browse(rule_id)
        if (pricelist_item.base == 'pricelist' and pricelist_item.base_pricelist_id.discount_policy == 'with_discount'):
            price, rule_id = pricelist_item.base_pricelist_id.get_product_price_rule(self.product_id, self.product_uom_qty or 1.0, self.order_id.partner_id)
            return price
        else:
            from_currency = self.order_id.company_id.currency_id
            return from_currency.compute(product.lst_price, self.order_id.pricelist_id.currency_id)

    @api.multi
    @api.onchange('product_id')
    def product_id_change(self):
        if not self.product_id:
            return {'domain': {'product_uom': []}}

        vals = {}
        domain = {'product_uom': [('category_id', '=', self.product_id.uom_id.category_id.id)]}
        if not self.product_uom or (self.product_id.uom_id.id != self.product_uom.id):
            vals['product_uom'] = self.product_id.uom_id
            vals['product_uom_qty'] = 1.0

        product = self.product_id.with_context(
            lang=self.order_id.partner_id.lang,
            partner=self.order_id.partner_id.id,
            quantity=vals.get('product_uom_qty') or self.product_uom_qty,
            date=self.order_id.date_order,
            pricelist=self.order_id.pricelist_id.id,
            uom=self.product_uom.id
        )

        name = product.name_get()[0][1]
        if product.description_sale:
            name += '\n' + product.description_sale
        vals['name'] = name

        self._compute_tax_id()

        if self.order_id.pricelist_id and self.order_id.partner_id:
            vals['price_unit'] = self.env['account.tax']._fix_tax_included_price(self._get_display_price(product), product.taxes_id, self.tax_id)
        self.update(vals)

        title = False
        message = False
        warning = {}
        if product.sale_line_warn != 'no-message':
            title = _("Warning for %s") % product.name
            message = product.sale_line_warn_msg
            warning['title'] = title
            warning['message'] = message
            if product.sale_line_warn == 'block':
                self.product_id = False
            return {'warning': warning}
        return {'domain': domain}

    @api.onchange('product_uom', 'product_uom_qty')
    def product_uom_change(self):
        if not self.product_uom:
            self.price_unit = 0.0
            return
        if self.order_id.pricelist_id and self.order_id.partner_id:
            product = self.product_id.with_context(
                lang=self.order_id.partner_id.lang,
                partner=self.order_id.partner_id.id,
                quantity=self.product_uom_qty,
                date_order=self.order_id.date_order,
                pricelist=self.order_id.pricelist_id.id,
                uom=self.product_uom.id,
                fiscal_position=self.env.context.get('fiscal_position')
            )
            self.price_unit = self.env['account.tax']._fix_tax_included_price(self._get_display_price(product), product.taxes_id, self.tax_id)

    @api.multi
    def unlink(self):
        if self.filtered(lambda x: x.state in ('sale', 'done')):
            raise UserError(_('You can not remove a sales order line.\nDiscard changes and try setting the quantity to 0.'))
        return super(SaleOrderLine, self).unlink()

    @api.multi
    def _get_delivered_qty(self):
        '''
        Intended to be overridden in sale_stock and sale_mrp
        :return: the quantity delivered
        :rtype: float
        '''
        return 0.0

    def _get_real_price_currency(self, product, rule_id, qty, uom, pricelist_id):
        """Retrieve the price before applying the pricelist
            :param obj product: object of current product record
            :parem float qty: total quentity of product
            :param tuple price_and_rule: tuple(price, suitable_rule) coming from pricelist computation
            :param obj uom: unit of measure of current order line
            :param integer pricelist_id: pricelist id of sales order"""
        PricelistItem = self.env['product.pricelist.item']
        field_name = 'lst_price'
        currency_id = None
        product_currency = None
        if rule_id:
            pricelist_item = PricelistItem.browse(rule_id)
            if pricelist_item.pricelist_id.discount_policy == 'without_discount':
                while pricelist_item.base == 'pricelist' and pricelist_item.base_pricelist_id and pricelist_item.base_pricelist_id.discount_policy == 'without_discount':
                    price, rule_id = pricelist_item.base_pricelist_id.with_context(uom=uom.id).get_product_price_rule(product, qty, self.order_id.partner_id)
                    pricelist_item = PricelistItem.browse(rule_id)

            if pricelist_item.base == 'standard_price':
                field_name = 'standard_price'
            if pricelist_item.base == 'pricelist' and pricelist_item.base_pricelist_id:
                field_name = 'price'
                product = product.with_context(pricelist=pricelist_item.base_pricelist_id.id)
                product_currency = pricelist_item.base_pricelist_id.currency_id
            currency_id = pricelist_item.pricelist_id.currency_id

        product_currency = product_currency or(product.company_id and product.company_id.currency_id) or self.env.user.company_id.currency_id
        if not currency_id:
            currency_id = product_currency
            cur_factor = 1.0
        else:
            if currency_id.id == product_currency.id:
                cur_factor = 1.0
            else:
                cur_factor = currency_id._get_conversion_rate(product_currency, currency_id)

        product_uom = self.env.context.get('uom') or product.uom_id.id
        if uom and uom.id != product_uom:
            # the unit price is in a different uom
            uom_factor = uom._compute_price(1.0, product.uom_id)
        else:
            uom_factor = 1.0

        return product[field_name] * uom_factor * cur_factor, currency_id.id

    @api.onchange('product_id', 'price_unit', 'product_uom', 'product_uom_qty', 'tax_id')
    def _onchange_discount(self):
        self.discount = 0.0
        if not (self.product_id and self.product_uom and
                self.order_id.partner_id and self.order_id.pricelist_id and
                self.order_id.pricelist_id.discount_policy == 'without_discount' and
                self.env.user.has_group('sale.group_discount_per_so_line')):
            return

        context_partner = dict(self.env.context, partner_id=self.order_id.partner_id.id, date=self.order_id.date_order)
        pricelist_context = dict(context_partner, uom=self.product_uom.id)

        price, rule_id = self.order_id.pricelist_id.with_context(pricelist_context).get_product_price_rule(self.product_id, self.product_uom_qty or 1.0, self.order_id.partner_id)
        new_list_price, currency_id = self.with_context(context_partner)._get_real_price_currency(self.product_id, rule_id, self.product_uom_qty, self.product_uom, self.order_id.pricelist_id.id)
        new_list_price = self.env['account.tax']._fix_tax_included_price(new_list_price, self.product_id.taxes_id, self.tax_id)

        if new_list_price != 0:
            if self.product_id.company_id and self.order_id.pricelist_id.currency_id != self.product_id.company_id.currency_id:
                # new_list_price is in company's currency while price in pricelist currency
                new_list_price = self.env['res.currency'].browse(currency_id).with_context(context_partner).compute(new_list_price, self.order_id.pricelist_id.currency_id)
            discount = (new_list_price - price) / new_list_price * 100
            if discount > 0:
                self.discount = discount<|MERGE_RESOLUTION|>--- conflicted
+++ resolved
@@ -444,14 +444,10 @@
     def action_done(self):
         self.write({'state': 'done'})
 
-<<<<<<< HEAD
     @api.multi
     def action_unlock(self):
         self.write({'state': 'sale'})
 
-    @api.multi
-=======
->>>>>>> bf23946e
     def _prepare_procurement_group(self):
         return {'name': self.name}
 
