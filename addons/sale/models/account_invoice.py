# -*- coding: utf-8 -*-
# Part of Odoo. See LICENSE file for full copyright and licensing details.

from odoo import api, fields, models, _


class AccountInvoice(models.Model):
    _inherit = 'account.invoice'

    @api.model
    def _get_default_team(self):
        return self.env['crm.team']._get_default_team_id()

    team_id = fields.Many2one('crm.team', string='Sales Team', default=_get_default_team, oldname='section_id')
    partner_shipping_id = fields.Many2one(
        'res.partner',
        string='Delivery Address',
        readonly=True,
        states={'draft': [('readonly', False)]},
        help="Delivery address for current invoice.")

    @api.onchange('partner_shipping_id')
    def _onchange_partner_shipping_id(self):
        """
        Trigger the change of fiscal position when the shipping address is modified.
        """
        fiscal_position = self.env['account.fiscal.position'].get_fiscal_position(self.partner_id.id, self.partner_shipping_id.id)
        if fiscal_position:
            self.fiscal_position_id = fiscal_position

    @api.multi
    def unlink(self):
        downpayment_lines = self.mapped('invoice_line_ids.sale_line_ids').filtered(lambda line: line.is_downpayment)
        res = super(AccountInvoice, self).unlink()
        if downpayment_lines:
            downpayment_lines.unlink()
        return res

    @api.onchange('partner_id', 'company_id')
    def _onchange_delivery_address(self):
        addr = self.partner_id.address_get(['delivery'])
        self.partner_shipping_id = addr and addr.get('delivery')
        inv_type = self.type or self.env.context.get('type', 'out_invoice')
        if inv_type == 'out_invoice':
            company = self.company_id or self.env.user.company_id
<<<<<<< HEAD
            self.comment = company.with_context(lang=self.partner_id.lang).invoice_terms
=======
            self.comment = company.with_context(lang=self.partner_id.lang).sale_note or (self._origin.company_id == company and self.comment)
>>>>>>> 8f21148e

    @api.multi
    def action_invoice_open(self):
        # OVERRIDE
        # Auto-reconcile the invoice with payments coming from transactions.
        # It's useful when you have a "paid" sale order (using a payment transaction) and you invoice it later.
        res = super(AccountInvoice, self).action_invoice_open()

        if not self:
            return res

        for invoice in self:
            payments = invoice.mapped('transaction_ids.payment_id')
            move_lines = payments.mapped('move_line_ids').filtered(lambda line: not line.reconciled and line.credit > 0.0)
            for line in move_lines:
                invoice.assign_outstanding_credit(line.id)
        return res

    @api.multi
    def action_invoice_paid(self):
        res = super(AccountInvoice, self).action_invoice_paid()
        todo = set()
        for invoice in self:
            for line in invoice.invoice_line_ids:
                for sale_line in line.sale_line_ids:
                    todo.add((sale_line.order_id, invoice.number))
        for (order, name) in todo:
            order.message_post(body=_("Invoice %s paid") % (name))
        return res

    @api.model
    def _refund_cleanup_lines(self, lines):
        """ This override will link Sale line to all its invoice lines (direct invoice, refund create from invoice, ...)
            in order to have the invoiced quantity taking invoice (in/out) into account in its computation everytime,
            whatever the refund policy (create, cancel or modify).
        """
        result = super(AccountInvoice, self)._refund_cleanup_lines(lines)
        if lines._name == 'account.invoice.line':  # avoid side effects as lines can be taxes ....
            for i, line in enumerate(lines):
                for name, field in line._fields.items():
                    if name == 'sale_line_ids':
                        result[i][2][name] = [(4, line_id) for line_id in line[name].ids]
        return result

    @api.multi
    def get_delivery_partner_id(self):
        self.ensure_one()
        return self.partner_shipping_id.id or super(AccountInvoice, self).get_delivery_partner_id()

    def _get_refund_common_fields(self):
        return super(AccountInvoice, self)._get_refund_common_fields() + ['team_id', 'partner_shipping_id']

    def _get_intrastat_country_id(self):
        if self.type in ['out_invoice', 'out_refund']:
            return self.partner_shipping_id.country_id.id or super(AccountInvoice, self)._get_intrastat_country_id()
        return super(AccountInvoice, self)._get_intrastat_country_id()


class AccountInvoiceLine(models.Model):
    _inherit = 'account.invoice.line'
    _order = 'invoice_id, sequence, id'

    sale_line_ids = fields.Many2many(
        'sale.order.line',
        'sale_order_line_invoice_rel',
        'invoice_line_id', 'order_line_id',
        string='Sales Order Lines', readonly=True, copy=False)<|MERGE_RESOLUTION|>--- conflicted
+++ resolved
@@ -43,11 +43,7 @@
         inv_type = self.type or self.env.context.get('type', 'out_invoice')
         if inv_type == 'out_invoice':
             company = self.company_id or self.env.user.company_id
-<<<<<<< HEAD
-            self.comment = company.with_context(lang=self.partner_id.lang).invoice_terms
-=======
-            self.comment = company.with_context(lang=self.partner_id.lang).sale_note or (self._origin.company_id == company and self.comment)
->>>>>>> 8f21148e
+            self.comment = company.with_context(lang=self.partner_id.lang).invoice_terms or (self._origin.company_id == company and self.comment)
 
     @api.multi
     def action_invoice_open(self):
