--- conflicted
+++ resolved
@@ -3,11 +3,8 @@
 
 from datetime import datetime, timedelta
 import time
-<<<<<<< HEAD
+from openerp import SUPERUSER_ID
 from openerp.addons.analytic.models import analytic
-=======
-from openerp import SUPERUSER_ID
->>>>>>> be58335f
 from openerp.osv import fields, osv
 from openerp.tools.translate import _
 from openerp.tools import DEFAULT_SERVER_DATE_FORMAT, DEFAULT_SERVER_DATETIME_FORMAT
