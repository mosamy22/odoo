# -*- coding: utf-8 -*-
# Part of Odoo. See LICENSE file for full copyright and licensing details.

from itertools import groupby
from datetime import datetime, timedelta
from openerp import SUPERUSER_ID
from openerp import api, fields, models, _
import openerp.addons.decimal_precision as dp
from openerp.exceptions import UserError
from openerp.tools import float_is_zero, float_compare, DEFAULT_SERVER_DATETIME_FORMAT


class res_company(models.Model):
    _inherit = "res.company"
    sale_note = fields.Text(string='Default Terms and Conditions', translate=True)


class SaleOrder(models.Model):
    _name = "sale.order"
    _inherit = ['mail.thread', 'ir.needaction_mixin']
    _description = "Sales Order"
    _order = 'date_order desc, id desc'

    @api.depends('order_line.price_total')
    def _amount_all(self):
        """
        Compute the total amounts of the SO.
        """
        for order in self:
            amount_untaxed = amount_tax = 0.0
            for line in order.order_line:
                amount_untaxed += line.price_subtotal
                amount_tax += line.price_tax
            order.update({
                'amount_untaxed': order.pricelist_id.currency_id.round(amount_untaxed),
                'amount_tax': order.pricelist_id.currency_id.round(amount_tax),
                'amount_total': amount_untaxed + amount_tax,
            })

    @api.depends('state', 'order_line.invoice_status')
    def _get_invoiced(self):
        """
        Compute the invoice status of a SO. Possible statuses:
        - no: if the SO is not in status 'sale' or 'done', we consider that there is nothing to
          invoice. This is also hte default value if the conditions of no other status is met.
        - to invoice: if any SO line is 'to invoice', the whole SO is 'to invoice'
        - invoiced: if all SO lines are invoiced, the SO is invoiced.
        - upselling: if all SO lines are invoiced or upselling, the status is upselling.

        The invoice_ids are obtained thanks to the invoice lines of the SO lines, and we also search
        for possible refunds created directly from existing invoices. This is necessary since such a
        refund is not directly linked to the SO.
        """
        for order in self:
            invoice_ids = order.order_line.mapped('invoice_lines').mapped('invoice_id')
            # Search for refunds as well
            refund_ids = self.env['account.invoice'].browse()
            if invoice_ids:
                refund_ids = refund_ids.search([('type', '=', 'out_refund'), ('origin', 'in', invoice_ids.mapped('number')), ('origin', '!=', False)])

            line_invoice_status = [line.invoice_status for line in order.order_line]

            if order.state not in ('sale', 'done'):
                invoice_status = 'no'
            elif any(invoice_status == 'to invoice' for invoice_status in line_invoice_status):
                invoice_status = 'to invoice'
            elif all(invoice_status == 'invoiced' for invoice_status in line_invoice_status):
                invoice_status = 'invoiced'
            elif all(invoice_status in ['invoiced', 'upselling'] for invoice_status in line_invoice_status):
                invoice_status = 'upselling'
            else:
                invoice_status = 'no'

            order.update({
                'invoice_count': len(set(invoice_ids.ids + refund_ids.ids)),
                'invoice_ids': invoice_ids.ids + refund_ids.ids,
                'invoice_status': invoice_status
            })

    @api.model
    def _default_note(self):
        return self.env.user.company_id.sale_note

    @api.model
    def _get_default_team(self):
        return self.env['crm.team']._get_default_team_id()

    @api.onchange('fiscal_position_id')
    def _compute_tax_id(self):
        """
        Trigger the recompute of the taxes if the fiscal position is changed on the SO.
        """
        for order in self:
            order.order_line._compute_tax_id()

    name = fields.Char(string='Order Reference', required=True, copy=False, readonly=True, index=True, default=lambda self: _('New'))
    origin = fields.Char(string='Source Document', help="Reference of the document that generated this sales order request.")
    client_order_ref = fields.Char(string='Customer Reference', copy=False)

    state = fields.Selection([
        ('draft', 'Quotation'),
        ('sent', 'Quotation Sent'),
        ('sale', 'Sale Order'),
        ('done', 'Done'),
        ('cancel', 'Cancelled'),
        ], string='Status', readonly=True, copy=False, index=True, track_visibility='onchange', default='draft')
    date_order = fields.Datetime(string='Order Date', required=True, readonly=True, index=True, states={'draft': [('readonly', False)], 'sent': [('readonly', False)]}, copy=False, default=fields.Datetime.now)
    validity_date = fields.Date(string='Expiration Date', readonly=True, states={'draft': [('readonly', False)], 'sent': [('readonly', False)]},
        help="Manually set the expiration date of your quotation (offer), or it will set the date automatically based on the template if online quotation is installed.")
    create_date = fields.Datetime(string='Creation Date', readonly=True, index=True, help="Date on which sales order is created.")

    user_id = fields.Many2one('res.users', string='Salesperson', index=True, track_visibility='onchange', default=lambda self: self.env.user)
    partner_id = fields.Many2one('res.partner', string='Customer', readonly=True, states={'draft': [('readonly', False)], 'sent': [('readonly', False)]}, required=True, change_default=True, index=True, track_visibility='always')
    partner_invoice_id = fields.Many2one('res.partner', string='Invoice Address', readonly=True, required=True, states={'draft': [('readonly', False)], 'sent': [('readonly', False)]}, help="Invoice address for current sales order.")
    partner_shipping_id = fields.Many2one('res.partner', string='Delivery Address', readonly=True, required=True, states={'draft': [('readonly', False)], 'sent': [('readonly', False)]}, help="Delivery address for current sales order.")

    pricelist_id = fields.Many2one('product.pricelist', string='Pricelist', required=True, readonly=True, states={'draft': [('readonly', False)], 'sent': [('readonly', False)]}, help="Pricelist for current sales order.")
    currency_id = fields.Many2one("res.currency", related='pricelist_id.currency_id', string="Currency", readonly=True, required=True)
    project_id = fields.Many2one('account.analytic.account', 'Analytic Account', readonly=True, states={'draft': [('readonly', False)], 'sent': [('readonly', False)]}, help="The analytic account related to a sales order.", copy=False)

    order_line = fields.One2many('sale.order.line', 'order_id', string='Order Lines', states={'cancel': [('readonly', True)], 'done': [('readonly', True)]}, copy=True)

    invoice_count = fields.Integer(string='# of Invoices', compute='_get_invoiced', readonly=True)
    invoice_ids = fields.Many2many("account.invoice", string='Invoices', compute="_get_invoiced", readonly=True, copy=False)
    invoice_status = fields.Selection([
        ('upselling', 'Upselling Opportunity'),
        ('invoiced', 'Fully Invoiced'),
        ('to invoice', 'To Invoice'),
        ('no', 'Nothing to Invoice')
        ], string='Invoice Status', compute='_get_invoiced', store=True, readonly=True, default='no')

    note = fields.Text('Terms and conditions', default=_default_note)

    amount_untaxed = fields.Monetary(string='Untaxed Amount', store=True, readonly=True, compute='_amount_all', track_visibility='always')
    amount_tax = fields.Monetary(string='Taxes', store=True, readonly=True, compute='_amount_all', track_visibility='always')
    amount_total = fields.Monetary(string='Total', store=True, readonly=True, compute='_amount_all', track_visibility='always')

    payment_term_id = fields.Many2one('account.payment.term', string='Payment Term', oldname='payment_term')
    fiscal_position_id = fields.Many2one('account.fiscal.position', oldname='fiscal_position', string='Fiscal Position')
    company_id = fields.Many2one('res.company', 'Company', default=lambda self: self.env['res.company']._company_default_get('sale.order'))
    team_id = fields.Many2one('crm.team', 'Sales Team', change_default=True, default=_get_default_team, oldname='section_id')
    procurement_group_id = fields.Many2one('procurement.group', 'Procurement Group', copy=False)

    product_id = fields.Many2one('product.product', related='order_line.product_id', string='Product')

    @api.model
    def _get_customer_lead(self, product_tmpl_id):
        return False

    @api.multi
    def button_dummy(self):
        return True

    @api.multi
    def unlink(self):
        for order in self:
            if order.state not in ('draft', 'cancel'):
                raise UserError(_('You can not delete a sent quotation or a sales order! Try to cancel it before.'))
        return super(SaleOrder, self).unlink()

    @api.multi
    def _track_subtype(self, init_values):
        self.ensure_one()
        if 'state' in init_values and self.state == 'sale':
            return 'sale.mt_order_confirmed'
        elif 'state' in init_values and self.state == 'sent':
            return 'sale.mt_order_sent'
        return super(SaleOrder, self)._track_subtype(init_values)

    @api.multi
    @api.onchange('partner_shipping_id')
    def onchange_partner_shipping_id(self):
        """
        Trigger the change of fiscal position when the shipping address is modified.
        """
        fiscal_position = self.env['account.fiscal.position'].get_fiscal_position(self.partner_id.id, self.partner_shipping_id.id)
        if fiscal_position:
            self.fiscal_position_id = fiscal_position
        return {}

    @api.multi
    @api.onchange('partner_id')
    def onchange_partner_id(self):
        """
        Update the following fields when the partner is changed:
        - Pricelist
        - Payment term
        - Invoice address
        - Delivery address
        """
        if not self.partner_id:
            self.update({
                'partner_invoice_id': False,
                'partner_shipping_id': False,
                'payment_term_id': False,
                'fiscal_position_id': False,
            })
            return

        addr = self.partner_id.address_get(['delivery', 'invoice'])
        values = {
            'pricelist_id': self.partner_id.property_product_pricelist and self.partner_id.property_product_pricelist.id or False,
            'payment_term_id': self.partner_id.property_payment_term_id and self.partner_id.property_payment_term_id.id or False,
            'partner_invoice_id': addr['invoice'],
            'partner_shipping_id': addr['delivery'],
            'note': self.with_context(lang=self.partner_id.lang).env.user.company_id.sale_note,
        }

        if self.partner_id.user_id:
            values['user_id'] = self.partner_id.user_id.id
        if self.partner_id.team_id:
            values['team_id'] = self.partner_id.team_id.id
        self.update(values)

    @api.model
    def create(self, vals):
        if vals.get('name', 'New') == 'New':
            vals['name'] = self.env['ir.sequence'].next_by_code('sale.order') or 'New'

        # Makes sure partner_invoice_id', 'partner_shipping_id' and 'pricelist_id' are defined
        if any(f not in vals for f in ['partner_invoice_id', 'partner_shipping_id', 'pricelist_id']):
            partner = self.env['res.partner'].browse(vals.get('partner_id'))
            addr = partner.address_get(['delivery', 'invoice'])
            vals['partner_invoice_id'] = vals.setdefault('partner_invoice_id', addr['invoice'])
            vals['partner_shipping_id'] = vals.setdefault('partner_shipping_id', addr['delivery'])
            vals['pricelist_id'] = vals.setdefault('pricelist_id', partner.property_product_pricelist and partner.property_product_pricelist.id)
        result = super(SaleOrder, self).create(vals)
        return result

    @api.multi
    def _prepare_invoice(self):
        """
        Prepare the dict of values to create the new invoice for a sales order. This method may be
        overridden to implement custom invoice generation (making sure to call super() to establish
        a clean extension chain).
        """
        self.ensure_one()
        journal_id = self.env['account.invoice'].default_get(['journal_id'])['journal_id']
        if not journal_id:
            raise UserError(_('Please define an accounting sale journal for this company.'))
        invoice_vals = {
            'name': self.client_order_ref or '',
            'origin': self.name,
            'type': 'out_invoice',
            'reference': self.client_order_ref or self.name,
            'account_id': self.partner_invoice_id.property_account_receivable_id.id,
            'partner_id': self.partner_invoice_id.id,
            'journal_id': journal_id,
            'currency_id': self.pricelist_id.currency_id.id,
            'comment': self.note,
            'payment_term_id': self.payment_term_id.id,
            'fiscal_position_id': self.fiscal_position_id.id or self.partner_invoice_id.property_account_position_id.id,
            'company_id': self.company_id.id,
            'user_id': self.user_id and self.user_id.id,
            'team_id': self.team_id.id
        }
        return invoice_vals

    @api.multi
    def print_quotation(self):
        self.filtered(lambda s: s.state == 'draft').write({'state': 'sent'})
        return self.env['report'].get_action(self, 'sale.report_saleorder')

    @api.multi
    def action_view_invoice(self):
        invoice_ids = self.mapped('invoice_ids')
        imd = self.env['ir.model.data']
        action = imd.xmlid_to_object('account.action_invoice_tree1')
        list_view_id = imd.xmlid_to_res_id('account.invoice_tree')
        form_view_id = imd.xmlid_to_res_id('account.invoice_form')

        result = {
            'name': action.name,
            'help': action.help,
            'type': action.type,
            'views': [[list_view_id, 'tree'], [form_view_id, 'form'], [False, 'graph'], [False, 'kanban'], [False, 'calendar'], [False, 'pivot']],
            'target': action.target,
            'context': action.context,
            'res_model': action.res_model,
        }
        if len(invoice_ids) > 1:
            result['domain'] = "[('id','in',%s)]" % invoice_ids.ids
        elif len(invoice_ids) == 1:
            result['views'] = [(form_view_id, 'form')]
            result['res_id'] = invoice_ids.ids[0]
        else:
            result = {'type': 'ir.actions.act_window_close'}
        return result

    @api.multi
    def action_invoice_create(self, grouped=False, final=False):
        """
        Create the invoice associated to the SO.
        :param grouped: if True, invoices are grouped by SO id. If False, invoices are grouped by
                        (partner, currency)
        :param final: if True, refunds will be generated if necessary
        :returns: list of created invoices
        """
        inv_obj = self.env['account.invoice']
        precision = self.env['decimal.precision'].precision_get('Product Unit of Measure')
        invoices = {}

        for order in self:
            group_key = order.id if grouped else (order.partner_id.id, order.currency_id.id)
            for line in order.order_line.sorted(key=lambda l: l.qty_to_invoice < 0):
                if float_is_zero(line.qty_to_invoice, precision_digits=precision):
                    continue
                if group_key not in invoices:
                    inv_data = order._prepare_invoice()
                    invoice = inv_obj.create(inv_data)
                    invoices[group_key] = invoice
                elif group_key in invoices and order.name not in invoices[group_key].origin.split(', '):
                    invoices[group_key].write({'origin': invoices[group_key].origin + ', ' + order.name})
                if line.qty_to_invoice > 0:
                    line.invoice_line_create(invoices[group_key].id, line.qty_to_invoice)
                elif line.qty_to_invoice < 0 and final:
                    line.invoice_line_create(invoices[group_key].id, line.qty_to_invoice)

        for invoice in invoices.values():
            if not invoice.invoice_line_ids:
                raise UserError(_('There is no invoicable line.'))
            # If invoice is negative, do a refund invoice instead
            if invoice.amount_untaxed < 0:
                invoice.type = 'out_refund'
                for line in invoice.invoice_line_ids:
                    line.quantity = -line.quantity
            # Use additional field helper function (for account extensions)
            for line in invoice.invoice_line_ids:
                line._set_additional_fields(invoice)
            # Necessary to force computation of taxes. In account_invoice, they are triggered
            # by onchanges, which are not triggered when doing a create.
            invoice.compute_taxes()

        return [inv.id for inv in invoices.values()]

    @api.multi
    def action_draft(self):
        orders = self.filtered(lambda s: s.state in ['cancel', 'sent'])
        orders.write({
            'state': 'draft',
            'procurement_group_id': False,
        })
        orders.mapped('order_line').mapped('procurement_ids').write({'sale_line_id': False})

    @api.multi
    def action_cancel(self):
        self.write({'state': 'cancel'})

    @api.multi
    def action_quotation_send(self):
        '''
        This function opens a window to compose an email, with the edi sale template message loaded by default
        '''
        self.ensure_one()
        ir_model_data = self.env['ir.model.data']
        try:
            template_id = ir_model_data.get_object_reference('sale', 'email_template_edi_sale')[1]
        except ValueError:
            template_id = False
        try:
            compose_form_id = ir_model_data.get_object_reference('mail', 'email_compose_message_wizard_form')[1]
        except ValueError:
            compose_form_id = False
        ctx = dict()
        ctx.update({
            'default_model': 'sale.order',
            'default_res_id': self.ids[0],
            'default_use_template': bool(template_id),
            'default_template_id': template_id,
            'default_composition_mode': 'comment',
            'mark_so_as_sent': True
        })
        return {
            'type': 'ir.actions.act_window',
            'view_type': 'form',
            'view_mode': 'form',
            'res_model': 'mail.compose.message',
            'views': [(compose_form_id, 'form')],
            'view_id': compose_form_id,
            'target': 'new',
            'context': ctx,
        }

    @api.multi
    def force_quotation_send(self):
        for order in self:
            email_act = order.action_quotation_send()
            if email_act and email_act.get('context'):
                email_ctx = email_act['context']
                email_ctx.update(default_email_from=order.company_id.email)
                order.with_context(email_ctx).message_post_with_template(email_ctx.get('default_template_id'))
        return True

    @api.multi
    def action_done(self):
        self.write({'state': 'done'})

    @api.model
    def _prepare_procurement_group(self):
        return {'name': self.name}

    @api.multi
    def action_confirm(self):
        for order in self:
            order.state = 'sale'
            if self.env.context.get('send_email'):
                self.force_quotation_send()
            order.order_line._action_procurement_create()
            if not order.project_id:
                for line in order.order_line:
                    if line.product_id.invoice_policy == 'cost':
                        order._create_analytic_account()
                        break
        if self.env['ir.values'].get_default('sale.config.settings', 'auto_done_setting'):
            self.action_done()

    @api.multi
    def _create_analytic_account(self, prefix=None):
        for order in self:
            name = order.name
            if prefix:
                name = prefix + ": " + order.name
            analytic = self.env['account.analytic.account'].create({
                'name': name,
                'code': order.client_order_ref,
                'company_id': order.company_id.id,
                'partner_id': order.partner_id.id
            })
            order.project_id = analytic

    @api.multi
<<<<<<< HEAD
    def order_lines_layouted(self):
        """
        Returns this order lines classified by sale_layout_category and separated in
        pages according to the category pagebreaks. Used to render the report.
        """
        self.ensure_one()
        report_pages = [[]]
        for category, lines in groupby(self.order_line, lambda l: l.layout_category_id):
            # If last added category induced a pagebreak, this one will be on a new page
            if report_pages[-1] and report_pages[-1][-1]['pagebreak']:
                report_pages.append([])
            # Append category to current report page
            report_pages[-1].append({
                'name': category and category.name or 'Uncategorized',
                'subtotal': category and category.subtotal,
                'pagebreak': category and category.pagebreak,
                'lines': list(lines)
            })

        return report_pages

=======
    def _notification_group_recipients(self, message, recipients, done_ids, group_data):
        group_user = self.env.ref('base.group_user')
        for recipient in recipients:
            if recipient.id in done_ids:
                continue
            if not recipient.user_ids:
                group_data['partner'] |= recipient
            else:
                group_data['user'] |= recipient
            done_ids.add(recipient.id)
        return super(SaleOrder, self)._notification_group_recipients(message, recipients, done_ids, group_data)
>>>>>>> 24833272

class SaleOrderLine(models.Model):
    _name = 'sale.order.line'
    _description = 'Sales Order Line'
    _order = 'order_id, layout_category_id, sequence, id'

    @api.depends('state', 'product_uom_qty', 'qty_delivered', 'qty_to_invoice', 'qty_invoiced')
    def _compute_invoice_status(self):
        """
        Compute the invoice status of a SO line. Possible statuses:
        - no: if the SO is not in status 'sale' or 'done', we consider that there is nothing to
          invoice. This is also hte default value if the conditions of no other status is met.
        - to invoice: we refer to the quantity to invoice of the line. Refer to method
          `_get_to_invoice_qty()` for more information on how this quantity is calculated.
        - upselling: this is possible only for a product invoiced on ordered quantities for which
          we delivered more than expected. The could arise if, for example, a project took more
          time than expected but we decided not to invoice the extra cost to the client. This
          occurs onyl in state 'sale', so that when a SO is set to done, the upselling opportunity
          is removed from the list.
        - invoiced: the quantity invoiced is larger or equal to the quantity ordered.
        """
        precision = self.env['decimal.precision'].precision_get('Product Unit of Measure')
        for line in self:
            if line.state not in ('sale', 'done'):
                line.invoice_status = 'no'
            elif not float_is_zero(line.qty_to_invoice, precision_digits=precision):
                line.invoice_status = 'to invoice'
            elif line.state == 'sale' and line.product_id.invoice_policy == 'order' and\
                    float_compare(line.qty_delivered, line.product_uom_qty, precision_digits=precision) == 1:
                line.invoice_status = 'upselling'
            elif float_compare(line.qty_invoiced, line.product_uom_qty, precision_digits=precision) >= 0:
                line.invoice_status = 'invoiced'
            else:
                line.invoice_status = 'no'

    @api.depends('product_uom_qty', 'discount', 'price_unit', 'tax_id')
    def _compute_amount(self):
        """
        Compute the amounts of the SO line.
        """
        for line in self:
            price = line.price_unit * (1 - (line.discount or 0.0) / 100.0)
            taxes = line.tax_id.compute_all(price, line.order_id.currency_id, line.product_uom_qty, product=line.product_id, partner=line.order_id.partner_id)
            line.update({
                'price_tax': taxes['total_included'] - taxes['total_excluded'],
                'price_total': taxes['total_included'],
                'price_subtotal': taxes['total_excluded'],
            })

    @api.depends('product_id.invoice_policy', 'order_id.state')
    def _compute_qty_delivered_updateable(self):
        for line in self:
            line.qty_delivered_updateable = line.product_id.invoice_policy in ('order', 'delivery') and line.order_id.state == 'sale' and line.product_id.track_service == 'manual'

    @api.depends('qty_invoiced', 'qty_delivered', 'product_uom_qty', 'order_id.state')
    def _get_to_invoice_qty(self):
        """
        Compute the quantity to invoice. If the invoice policy is order, the quantity to invoice is
        calculated from the ordered quantity. Otherwise, the quantity delivered is used.
        """
        for line in self:
            if line.order_id.state in ['sale', 'done']:
                if line.product_id.invoice_policy == 'order':
                    line.qty_to_invoice = line.product_uom_qty - line.qty_invoiced
                else:
                    line.qty_to_invoice = line.qty_delivered - line.qty_invoiced
            else:
                line.qty_to_invoice = 0

    @api.depends('invoice_lines.invoice_id.state', 'invoice_lines.quantity')
    def _get_invoice_qty(self):
        """
        Compute the quantity invoiced. If case of a refund, the quantity invoiced is decreased. Note
        that this is the case only if the refund is generated from the SO and that is intentional: if
        a refund made would automatically decrease the invoiced quantity, then there is a risk of reinvoicing
        it automatically, which may not be wanted at all. That's why the refund has to be created from the SO
        """
        for line in self:
            qty_invoiced = 0.0
            for invoice_line in line.invoice_lines:
                if invoice_line.invoice_id.state != 'cancel':
                    if invoice_line.invoice_id.type == 'out_invoice':
                        qty_invoiced += invoice_line.quantity
                    elif invoice_line.invoice_id.type == 'out_refund':
                        qty_invoiced -= invoice_line.quantity
            line.qty_invoiced = qty_invoiced

    @api.depends('price_subtotal', 'product_uom_qty')
    def _get_price_reduce(self):
        for line in self:
            line.price_reduce = line.price_subtotal / line.product_uom_qty if line.product_uom_qty else 0.0

    @api.multi
    def _compute_tax_id(self):
        for line in self:
            fpos = line.order_id.fiscal_position_id or line.order_id.partner_id.property_account_position_id
            if fpos:
                # The superuser is used by website_sale in order to create a sale order. We need to make
                # sure we only select the taxes related to the company of the partner. This should only
                # apply if the partner is linked to a company.
                if self.env.uid == SUPERUSER_ID and line.order_id.company_id:
                    taxes = fpos.map_tax(line.product_id.taxes_id).filtered(lambda r: r.company_id == line.order_id.company_id)
                else:
                    taxes = fpos.map_tax(line.product_id.taxes_id)
                line.tax_id = taxes
            else:
                line.tax_id = line.product_id.taxes_id if line.product_id.taxes_id else False

    @api.multi
    def _prepare_order_line_procurement(self, group_id=False):
        self.ensure_one()
        return {
            'name': self.name,
            'origin': self.order_id.name,
            'date_planned': datetime.strptime(self.order_id.date_order, DEFAULT_SERVER_DATETIME_FORMAT) + timedelta(days=self.customer_lead),
            'product_id': self.product_id.id,
            'product_qty': self.product_uom_qty,
            'product_uom': self.product_uom.id,
            'company_id': self.order_id.company_id.id,
            'group_id': group_id,
            'sale_line_id': self.id
        }

    @api.multi
    def _action_procurement_create(self):
        """
        Create procurements based on quantity ordered. If the quantity is increased, new
        procurements are created. If the quantity is decreased, no automated action is taken.
        """
        precision = self.env['decimal.precision'].precision_get('Product Unit of Measure')
        new_procs = self.env['procurement.order'] #Empty recordset
        for line in self:
            if line.state != 'sale' or not line.product_id._need_procurement():
                continue
            qty = 0.0
            for proc in line.procurement_ids:
                qty += proc.product_qty
            if float_compare(qty, line.product_uom_qty, precision_digits=precision) >= 0:
                continue

            if not line.order_id.procurement_group_id:
                vals = line.order_id._prepare_procurement_group()
                line.order_id.procurement_group_id = self.env["procurement.group"].create(vals)

            vals = line._prepare_order_line_procurement(group_id=line.order_id.procurement_group_id.id)
            vals['product_qty'] = line.product_uom_qty - qty
            new_proc = self.env["procurement.order"].create(vals)
            new_procs += new_proc
        new_procs.run()
        return new_procs

    @api.model
    def _get_analytic_invoice_policy(self):
        return ['cost']

    @api.model
    def _get_analytic_track_service(self):
        return []

    @api.model
    def create(self, values):
        line = super(SaleOrderLine, self).create(values)
        if line.state == 'sale':
            if (not line.order_id.project_id and
                (line.product_id.track_service in self._get_analytic_track_service() or
                 line.product_id.invoice_policy in self._get_analytic_invoice_policy())):
                line.order_id._create_analytic_account()
            line._action_procurement_create()

        return line

    @api.multi
    def write(self, values):
        lines = False
        if 'product_uom_qty' in values:
            precision = self.env['decimal.precision'].precision_get('Product Unit of Measure')
            lines = self.filtered(
                lambda r: r.state == 'sale' and float_compare(r.product_uom_qty, values['product_uom_qty'], precision_digits=precision) == -1)
        result = super(SaleOrderLine, self).write(values)
        if lines:
            lines._action_procurement_create()
        return result

    order_id = fields.Many2one('sale.order', string='Order Reference', required=True, ondelete='cascade', index=True, copy=False)
    name = fields.Text(string='Description', required=True)
    sequence = fields.Integer(string='Sequence', default=10)

    invoice_lines = fields.Many2many('account.invoice.line', 'sale_order_line_invoice_rel', 'order_line_id', 'invoice_line_id', string='Invoice Lines', copy=False)
    invoice_status = fields.Selection([
        ('upselling', 'Upselling Opportunity'),
        ('invoiced', 'Fully Invoiced'),
        ('to invoice', 'To Invoice'),
        ('no', 'Nothing to Invoice')
        ], string='Invoice Status', compute='_compute_invoice_status', store=True, readonly=True, default='no')
    price_unit = fields.Float('Unit Price', required=True, digits=dp.get_precision('Product Price'), default=0.0)

    price_subtotal = fields.Monetary(compute='_compute_amount', string='Subtotal', readonly=True, store=True)
    price_tax = fields.Monetary(compute='_compute_amount', string='Taxes', readonly=True, store=True)
    price_total = fields.Monetary(compute='_compute_amount', string='Total', readonly=True, store=True)

    price_reduce = fields.Monetary(compute='_get_price_reduce', string='Price Reduce', readonly=True, store=True)
    tax_id = fields.Many2many('account.tax', string='Taxes')

    discount = fields.Float(string='Discount (%)', digits=dp.get_precision('Discount'), default=0.0)

    product_id = fields.Many2one('product.product', string='Product', domain=[('sale_ok', '=', True)], change_default=True, ondelete='restrict', required=True)
    product_uom_qty = fields.Float(string='Quantity', digits=dp.get_precision('Product Unit of Measure'), required=True, default=1.0)
    product_uom = fields.Many2one('product.uom', string='Unit of Measure', required=True)

    qty_delivered_updateable = fields.Boolean(compute='_compute_qty_delivered_updateable', string='Can Edit Delivered', readonly=True, default=True)
    qty_delivered = fields.Float(string='Delivered', copy=False, digits=dp.get_precision('Product Unit of Measure'), default=0.0)
    qty_to_invoice = fields.Float(
        compute='_get_to_invoice_qty', string='To Invoice', store=True, readonly=True,
        digits=dp.get_precision('Product Unit of Measure'), default=0.0)
    qty_invoiced = fields.Float(
        compute='_get_invoice_qty', string='Invoiced', store=True, readonly=True,
        digits=dp.get_precision('Product Unit of Measure'), default=0.0)

    salesman_id = fields.Many2one(related='order_id.user_id', store=True, string='Salesperson', readonly=True)
    currency_id = fields.Many2one(related='order_id.currency_id', store=True, string='Currency', readonly=True)
    company_id = fields.Many2one(related='order_id.company_id', string='Company', store=True, readonly=True)
    order_partner_id = fields.Many2one(related='order_id.partner_id', store=True, string='Customer')

    state = fields.Selection([
        ('draft', 'Quotation'),
        ('sent', 'Quotation Sent'),
        ('sale', 'Sale Order'),
        ('done', 'Done'),
        ('cancel', 'Cancelled'),
    ], related='order_id.state', string='Order Status', readonly=True, copy=False, store=True, default='draft')

    customer_lead = fields.Float(
        'Delivery Lead Time', required=True, default=0.0,
        help="Number of days between the order confirmation and the shipping of the products to the customer", oldname="delay")
    procurement_ids = fields.One2many('procurement.order', 'sale_line_id', string='Procurements')

    layout_category_id = fields.Many2one('sale.layout_category', string='Section')
    layout_category_sequence = fields.Integer(related='layout_category_id.sequence', string='Layout Sequence', store=True)
    #  Store is intentionally set in order to keep the "historic" order.

    @api.multi
    def _prepare_invoice_line(self, qty):
        """
        Prepare the dict of values to create the new invoice line for a sales order line.

        :param qty: float quantity to invoice
        """
        self.ensure_one()
        res = {}
        account = self.product_id.property_account_income_id or self.product_id.categ_id.property_account_income_categ_id
        if not account:
            raise UserError(_('Please define income account for this product: "%s" (id:%d) - or for its category: "%s".') % \
                            (self.product_id.name, self.product_id.id, self.product_id.categ_id.name))

        fpos = self.order_id.fiscal_position_id or self.order_id.partner_id.property_account_position_id
        if fpos:
            account = fpos.map_account(account)

        res = {
            'name': self.name,
            'sequence': self.sequence,
            'origin': self.order_id.name,
            'account_id': account.id,
            'price_unit': self.price_unit,
            'quantity': qty,
            'discount': self.discount,
            'uom_id': self.product_uom.id,
            'product_id': self.product_id.id or False,
            'layout_category_id': self.layout_category_id and self.layout_category_id.id or False,
            'product_id': self.product_id.id or False,
            'invoice_line_tax_ids': [(6, 0, self.tax_id.ids)],
            'account_analytic_id': self.order_id.project_id.id,
        }
        return res

    @api.multi
    def invoice_line_create(self, invoice_id, qty):
        """
        Create an invoice line. The quantity to invoice can be positive (invoice) or negative
        (refund).

        :param invoice_id: integer
        :param qty: float quantity to invoice
        """
        precision = self.env['decimal.precision'].precision_get('Product Unit of Measure')
        for line in self:
            if not float_is_zero(qty, precision_digits=precision):
                vals = line._prepare_invoice_line(qty=qty)
                vals.update({'invoice_id': invoice_id, 'sale_line_ids': [(6, 0, [line.id])]})
                self.env['account.invoice.line'].create(vals)

    @api.multi
    @api.onchange('product_id')
    def product_id_change(self):
        if not self.product_id:
            return {'domain': {'product_uom': []}}

        vals = {}
        domain = {'product_uom': [('category_id', '=', self.product_id.uom_id.category_id.id)]}
        if not self.product_uom or (self.product_id.uom_id.category_id.id != self.product_uom.category_id.id):
            vals['product_uom'] = self.product_id.uom_id

        product = self.product_id.with_context(
            lang=self.order_id.partner_id.lang,
            partner=self.order_id.partner_id.id,
            quantity=self.product_uom_qty,
            date=self.order_id.date_order,
            pricelist=self.order_id.pricelist_id.id,
            uom=self.product_uom.id
        )

        name = product.name_get()[0][1]
        if product.description_sale:
            name += '\n' + product.description_sale
        vals['name'] = name

        self._compute_tax_id()

        if self.order_id.pricelist_id and self.order_id.partner_id:
            vals['price_unit'] = self.env['account.tax']._fix_tax_included_price(product.price, product.taxes_id, self.tax_id)
        self.update(vals)
        return {'domain': domain}

    @api.onchange('product_uom', 'product_uom_qty')
    def product_uom_change(self):
        if not self.product_uom:
            self.price_unit = 0.0
            return
        if self.order_id.pricelist_id and self.order_id.partner_id:
            product = self.product_id.with_context(
                lang=self.order_id.partner_id.lang,
                partner=self.order_id.partner_id.id,
                quantity=self.product_uom_qty,
                date_order=self.order_id.date_order,
                pricelist=self.order_id.pricelist_id.id,
                uom=self.product_uom.id,
                fiscal_position=self.env.context.get('fiscal_position')
            )
            self.price_unit = self.env['account.tax']._fix_tax_included_price(product.price, product.taxes_id, self.tax_id)

    @api.multi
    def unlink(self):
        if self.filtered(lambda x: x.state in ('sale', 'done')):
            raise UserError(_('You can not remove a sale order line.\nDiscard changes and try setting the quantity to 0.'))
        return super(SaleOrderLine, self).unlink()

    @api.multi
    def _get_delivered_qty(self):
        '''
        Intended to be overridden in sale_stock and sale_mrp
        :return: the quantity delivered
        :rtype: float
        '''
        return 0.0


class MailComposeMessage(models.TransientModel):
    _inherit = 'mail.compose.message'

    @api.multi
    def send_mail(self, auto_commit=False):
        if self._context.get('default_model') == 'sale.order' and self._context.get('default_res_id') and self._context.get('mark_so_as_sent'):
            order = self.env['sale.order'].browse([self._context['default_res_id']])
            if order.state == 'draft':
                order.state = 'sent'
        return super(MailComposeMessage, self.with_context(mail_post_autofollow=True)).send_mail(auto_commit=auto_commit)


class AccountInvoice(models.Model):
    _inherit = 'account.invoice'

    @api.model
    def _get_default_team(self):
        return self.env['crm.team']._get_default_team_id()

    team_id = fields.Many2one('crm.team', string='Sales Team', default=_get_default_team, oldname='section_id')

    @api.multi
    def confirm_paid(self):
        res = super(AccountInvoice, self).confirm_paid()
        todo = set()
        for invoice in self:
            for line in invoice.invoice_line_ids:
                for sale_line in line.sale_line_ids:
                    todo.add((sale_line.order_id, invoice.number))
        for (order, name) in todo:
            order.message_post(body=_("Invoice %s paid") % (name))
        return res

    @api.multi
    def order_lines_layouted(self):
        """
        Returns this sale order lines ordered by sale_layout_category sequence. Used to render the report.
        """
        self.ensure_one()
        report_pages = [[]]
        for category, lines in groupby(self.invoice_line_ids, lambda l: l.layout_category_id):
            # If last added category induced a pagebreak, this one will be on a new page
            if report_pages[-1] and report_pages[-1][-1]['pagebreak']:
                report_pages.append([])
            # Append category to current report page
            report_pages[-1].append({
                'name': category and category.name or 'Uncategorized',
                'subtotal': category and category.subtotal,
                'pagebreak': category and category.pagebreak,
                'lines': list(lines)
            })

        return report_pages

class AccountInvoiceLine(models.Model):
    _inherit = 'account.invoice.line'
    _order = 'invoice_id, layout_category_id, sequence, id'

    sale_line_ids = fields.Many2many('sale.order.line', 'sale_order_line_invoice_rel', 'invoice_line_id', 'order_line_id', string='Sale Order Lines', readonly=True, copy=False)
    layout_category_id = fields.Many2one('sale.layout_category', string='Section')
    layout_category_sequence = fields.Integer(related='layout_category_id.sequence', string='Layout Sequence', store=True, default=0)


class ProcurementOrder(models.Model):
    _inherit = 'procurement.order'
    sale_line_id = fields.Many2one('sale.order.line', string='Sale Order Line')


class ProductProduct(models.Model):
    _inherit = 'product.product'

    @api.multi
    def _sales_count(self):
        r = {}
        domain = [
            ('state', 'in', ['sale', 'done']),
            ('product_id', 'in', self.ids),
        ]
        for group in self.env['sale.report'].read_group(domain, ['product_id', 'product_uom_qty'], ['product_id']):
            r[group['product_id'][0]] = group['product_uom_qty']
        for product in self:
            product.sales_count = r.get(product.id, 0)
        return r

    sales_count = fields.Integer(compute='_sales_count', string='# Sales')


class ProductTemplate(models.Model):
    _inherit = 'product.template'
    track_service = fields.Selection([('manual', 'Manually set quantities on order')], string='Track Service',
        help="Manually set quantities on order: Invoice based on the manually entered quantity, without creating an analytic account.\n"
             "Timesheets on contract: Invoice based on the tracked hours on the related timesheet.\n"
             "Create a task and track hours: Create a task on the sale order validation and track the work hours.",
        default='manual')

    @api.multi
    @api.depends('product_variant_ids.sales_count')
    def _sales_count(self):
        for product in self:
            product.sales_count = sum([p.sales_count for p in product.product_variant_ids])

    @api.multi
    def action_view_sales(self):
        self.ensure_one()
        action = self.env.ref('sale.action_product_sale_list')
        product_ids = self.product_variant_ids.ids

        return {
            'name': action.name,
            'help': action.help,
            'type': action.type,
            'view_type': action.view_type,
            'view_mode': action.view_mode,
            'target': action.target,
            'context': "{'default_product_id': " + str(product_ids[0]) + "}",
            'res_model': action.res_model,
            'domain': [('state', 'in', ['sale', 'done']), ('product_id.product_tmpl_id', '=', self.id)],
        }

    sales_count = fields.Integer(compute='_sales_count', string='# Sales')
    invoice_policy = fields.Selection(
        [('order', 'Ordered quantities'),
         ('delivery', 'Delivered quantities'),
         ('cost', 'Reinvoice Costs')],
        string='Invoicing Policy', help='Ordered Quantity: Invoice based on the quantity the customer ordered.\n'
                                        'Delivered Quantity: Invoiced based on the quantity the vendor delivered.\n'
                                        'Reinvoice Costs: Invoice with some additional charges (product transfer, labour charges,...)',
                                        default='order')<|MERGE_RESOLUTION|>--- conflicted
+++ resolved
@@ -429,7 +429,19 @@
             order.project_id = analytic
 
     @api.multi
-<<<<<<< HEAD
+    def _notification_group_recipients(self, message, recipients, done_ids, group_data):
+        group_user = self.env.ref('base.group_user')
+        for recipient in recipients:
+            if recipient.id in done_ids:
+                continue
+            if not recipient.user_ids:
+                group_data['partner'] |= recipient
+            else:
+                group_data['user'] |= recipient
+            done_ids.add(recipient.id)
+        return super(SaleOrder, self)._notification_group_recipients(message, recipients, done_ids, group_data)
+
+    @api.multi
     def order_lines_layouted(self):
         """
         Returns this order lines classified by sale_layout_category and separated in
@@ -451,19 +463,6 @@
 
         return report_pages
 
-=======
-    def _notification_group_recipients(self, message, recipients, done_ids, group_data):
-        group_user = self.env.ref('base.group_user')
-        for recipient in recipients:
-            if recipient.id in done_ids:
-                continue
-            if not recipient.user_ids:
-                group_data['partner'] |= recipient
-            else:
-                group_data['user'] |= recipient
-            done_ids.add(recipient.id)
-        return super(SaleOrder, self)._notification_group_recipients(message, recipients, done_ids, group_data)
->>>>>>> 24833272
 
 class SaleOrderLine(models.Model):
     _name = 'sale.order.line'
