--- conflicted
+++ resolved
@@ -2,16 +2,12 @@
   In order to test hr_timesheet Module in OpenERP, I make "Sign In/Sign Out for Project" to encode and
   track time spent on the different projects.
 -
-<<<<<<< HEAD
   Give the access rights of Hr Officer to create employee.
 -
   !context
     uid: 'res_hr_timesheet_officer'
 -
-  I create employee "Quentin Paolino" as "User".
-=======
   I create employee "Gilles Gravie" as "User".
->>>>>>> 3fa90321
 -
   !record {model: hr.employee, id: hr.employee_qdp}:
     address_home_id: base.res_partner_address_8
