<?xml version="1.0" encoding="utf-8"?>
<openerp>
    <data noupdate="1">

        <record id="analytic_journal" model="account.analytic.journal">
            <field name="code">TS</field>
            <field name="name">Timesheet Journal</field>
            <field name="type">general</field>
        </record>

        <record id="hr.employee" model="hr.employee">
<<<<<<< HEAD
            <field name="product_id" ref="product.product_product_0"/>
=======
            <field name="product_id" ref="product.product_product_consultant"/>
>>>>>>> 9be1dc63
            <field name="journal_id" ref="analytic_journal"/>
        </record>

    </data>
</openerp><|MERGE_RESOLUTION|>--- conflicted
+++ resolved
@@ -9,11 +9,7 @@
         </record>
 
         <record id="hr.employee" model="hr.employee">
-<<<<<<< HEAD
-            <field name="product_id" ref="product.product_product_0"/>
-=======
             <field name="product_id" ref="product.product_product_consultant"/>
->>>>>>> 9be1dc63
             <field name="journal_id" ref="analytic_journal"/>
         </record>
 
