<?xml version="1.0" encoding="utf-8"?>
<odoo>

        <record id="act_hr_employee_2_hr_contract" model="ir.actions.act_window">
            <field name="name">Contracts</field>
            <field name="res_model">hr.contract</field>
            <field name="view_type">form</field>
            <field name="view_mode">kanban,tree,form</field>
            <field name="context">{
                'search_default_employee_id': [active_id],
                'default_employee_id': active_id,
                'search_default_group_by_state': 1
            }</field>
        </record>

        <record id="hr_hr_employee_view_form2" model="ir.ui.view">
            <field name="name">hr.hr.employee.view.form2</field>
            <field name="model">hr.employee</field>
            <field name="inherit_id" ref="hr.view_employee_form"/>
            <field name="arch" type="xml">
                <data>
                    <xpath expr="//button[@name='toggle_active']" position="before">
                        <button name="%(act_hr_employee_2_hr_contract)d"
                            class="oe_stat_button"
                            icon="fa-book"
                            type="action"
                            groups="hr.group_hr_manager">
                            <field name="contracts_count" widget="statinfo" string="Contracts"/>
                        </button>
                    </xpath>
                    <xpath expr="//field[@name='coach_id']" position="after">
                        <field name="manager" groups="base.group_no_one"/>
                    </xpath>
                    <xpath expr="//group[@name='active_group']" position="after">
                        <group string="Current Contract">
                            <field name="medic_exam" string="Medical Exam"/>
                            <field name="vehicle"/>
                            <field name="vehicle_distance"/>
                        </group>
                    </xpath>
                    <xpath expr="//field[@name='marital']" position="after">
                        <field name="children"/>
                    </xpath>
                    <xpath expr="//field[@name='birthday']" position="after">
                        <field name="place_of_birth"/>
                    </xpath>
                    <xpath expr="//field[@name='bank_account_id']" position="replace">
                        <field name="bank_account_id" context="{'display_partner':True}"/>
                    </xpath>
                </data>
            </field>
        </record>

        <record id="hr_contract_view_search" model="ir.ui.view">
            <field name="name">hr.contract.search</field>
            <field name="model">hr.contract</field>
            <field name="arch" type="xml">
                <search string="Search Contract">
                    <field name="name" string="Contracts"/>
                    <field name="date_start"/>
                    <field name="date_end"/>
                    <field name="resource_calendar_id"/>
                    <field name="employee_id"/>
                    <field name="department_id"/>
                    <field name="state"/>
                    <filter string="To Renew" name="to_renew" domain="[('state', '=', 'pending')]"/>
                    <separator />
                    <filter string="Current Employee" name="current_employee" domain="[('employee_id.active','=',True)]"/>
                    <separator/>
                    <filter string="Important Messages" name="message_needaction" domain="[('message_needaction','=',True)]"/>
                    <group expand="0" string="Group By">
                        <filter string="Employee" domain="[]" context="{'group_by':'employee_id'}"/>
                        <filter string="Job" domain="[]" context="{'group_by':'job_id'}"/>
                        <filter string="Contract Type" domain="[]" context="{'group_by':'type_id'}"/>
                        <filter string="State" name='group_by_state' domain="[]" context="{'group_by': 'state'}"/>
                    </group>
                </search>
            </field>
        </record>

        <record id="hr_contract_view_form" model="ir.ui.view">
            <field name="name">hr.contract.form</field>
            <field name="model">hr.contract</field>
            <field name="arch" type="xml">
                <form string="Current Contract">
                    <header>
                        <field name="state" widget="statusbar" clickable="1"/>
                    </header>
                    <sheet>
                    <div class="oe_title" name="title">
                        <label for="name" class="oe_edit_only"/>
                        <h1>
                            <field name="name" placeholder="Contract Reference"/>
                        </h1>
                    </div>
                    <group>
                        <group>
                            <field name="employee_id"/>
                            <field name="department_id"/>
                            <field name="job_id"/>
                        </group>
                        <group>
                            <field name="type_id"/>
                        </group>
                    </group>
                    <notebook>
                        <page string="Salary Information" name="information">
                            <group name="main_info">
                                <group name="salary_and_advantages" string="Monthly Advantages in Cash">
                                    <label for="wage"/>
                                    <div class="o_row" name="wage">
                                        <field name="wage" nolabel="1"/>
                                        <span>/ month</span>
                                    </div>
                                    <field name="advantages" nolabel="1" placeholder="Advantages..." colspan="2" invisible="1"/>
                                </group>
                            </group>
                        </page>
                        <page string="Other Information" name="other">
                            <group>
                                <group name="duration_group" string="Contract Terms">
                                    <field name="date_start"/>
                                    <label for="date_end"/>
                                    <div class="o_row">
                                        <field name="date_end" nolabel="1"/>
                                        <span class="text-muted">(If fixed-term contract)</span>
                                    </div>
                                    <field name="trial_date_end"/>
                                    <field name="resource_calendar_id"/>
                                </group>
                            </group>
                            <group string="Notes">
                                <field name="notes" nolabel="1"/>
                            </group>
                        </page>
                    </notebook>
                    </sheet>
                    <div class="oe_chatter">
                        <field name="message_follower_ids" widget="mail_followers" groups="base.group_user"/>
                        <field name="message_ids" widget="mail_thread"/>
                    </div>
                </form>
            </field>
        </record>

        <record id="hr_contract_view_tree" model="ir.ui.view">
            <field name="name">hr.contract.tree</field>
            <field name="model">hr.contract</field>
            <field name="arch" type="xml">
                <tree string="Contracts" decoration-bf="message_needaction == True">
                    <field name="name"/>
                    <field name="employee_id"/>
                    <field name="job_id"/>
                    <field name="type_id"/>
                    <field name="resource_calendar_id"/>
                    <field name="date_start"/>
                    <field name="date_end"/>
                    <field name="wage" invisible="1"/>
                    <field name="message_needaction" invisible="1"/>
                </tree>
            </field>
        </record>

<<<<<<< HEAD
        <record id="view_hr_contract_kanban" model="ir.ui.view">
        <field name="name">hr.contract.kanban</field>
        <field name="model">hr.contract</field>
        <field name="arch" type="xml">
            <kanban>
                <field name="employee_id"/>
                <field name="date_end"/>
                <field name="date_start"/>
                <templates>
                    <t t-name="kanban-box">
                    <div class="oe_kanban_global_click">
                        <div class="row mb4">
                            <div class="col-xs-8">
                                <span>
                                    <strong><field name="name"/></strong>
                                </span>
                            </div>
                            <div class="col-xs-4">
                                <span class="pull-right">
                                    <field name="state" widget="kanban_label_selection" options="{'classes': {'pending': 'warning', 'close': 'danger', 'draft': 'default'}}"/>
                                </span>
                            </div>
                        </div>
                        <div class="o_kanban_image mt8">
                            <img t-att-src="kanban_image('hr.employee', 'image_medium', record.employee_id.raw_value)"/>
                        </div>
                        <div class="oe_kanban_details">
                            <ul>
                                <li><strong><field name="employee_id"/></strong></li>
                                <li><field name="job_id"/></li>
                                <li><field name="department_id"/></li>
                                <li><field name="type_id"/></li>
                                <li t-if="record.date_end.value &amp;&amp; record.date_start.value"><i class="fa fa-calendar"/> <field name="date_start"/> - <field name="date_end"/></li>
                            </ul>
                        </div>
                    </div>
                    </t>
                </templates>
            </kanban>

        </field>
    </record>
=======
        <record id="hr_contract_view_kanban" model="ir.ui.view">
            <field name="name">hr.contract.kanban</field>
            <field name="model">hr.contract</field>
            <field name="arch" type="xml">
                <kanban class="o_kanban_small_column">
                    <field name="employee_id"/>
                    <templates>
                    <t t-name="kanban-box">
                        <div class="oe_kanban_card oe_kanban_global_click">
                            <div class="o_dropdown_kanban dropdown" groups="base.group_user">
                                <a class="dropdown-toggle btn" data-toggle="dropdown" href="#" >
                                    <span class="fa fa-bars fa-lg"/>
                                </a>
                                <ul class="dropdown-menu" role="menu" aria-labelledby="dLabel">
                                    <t t-if="widget.editable"><li><a type="edit">Edit Contract</a></li></t>
                                    <t t-if="widget.deletable"><li><a type="delete">Delete</a></li></t>
                                </ul>
                            </div>
                            <div class="oe_kanban_content">
                                <div>
                                    <strong><field name="name"/></strong>
                                </div>
                                <div class="text-muted">
                                    <field name="job_id"/>
                                </div>
                                <div class="oe_kanban_bottom_right">
                                    <img t-att-src="kanban_image('hr.employee', 'image', record.employee_id.raw_value)" t-att-title="record.employee_id.value" width="24" height="24" class="oe_kanban_avatar pull-right"/>
                                </div>
                            </div>
                            <div class="oe_clear"></div>
                        </div>
                    </t>
                    </templates>
                </kanban>
            </field>
         </record>
>>>>>>> 5afe894f

        <record id="action_hr_contract" model="ir.actions.act_window">
            <field name="name">Contracts</field>
            <field name="res_model">hr.contract</field>
            <field name="view_type">form</field>
<<<<<<< HEAD
            <field name="view_mode">tree,kanban,form</field>
            <field name="domain">[]</field>
            <field name="context">{'search_default_current':1}</field>
=======
            <field name="view_mode">kanban,tree,form</field>
            <field name="domain">[('employee_id', '!=', False)]</field>
            <field name="context">{'search_default_current':1, 'search_default_group_by_state': 1}</field>
>>>>>>> 5afe894f
            <field name="search_view_id" ref="hr_contract_view_search"/>
            <field name="help" type="html">
              <p class="oe_view_nocontent_create">
                Click here to create new contracts.
              </p>
            </field>
        </record>

        <record id="hr_contract_type_view_form" model="ir.ui.view">
            <field name="name">hr.contract.type.form</field>
            <field name="model">hr.contract.type</field>
            <field name="arch" type="xml">
                <form string="Contract Type">
                    <group col="4">
                        <field colspan="4" name="name"/>
                    </group>
                </form>
            </field>
        </record>

        <record id="hr_contract_type_view_tree" model="ir.ui.view">
            <field name="name">hr.contract.type.tree</field>
            <field name="model">hr.contract.type</field>
            <field name="arch" type="xml">
                <tree string="Contract Type">
                    <field name="sequence" widget="handle"/>
                    <field colspan="4" name="name"/>
                </tree>
            </field>
        </record>

        <record id="hr_contract_type_view_search" model="ir.ui.view">
            <field name="name">hr.contract.type.search</field>
            <field name="model">hr.contract.type</field>
            <field name="arch" type="xml">
                <search string="Search Contract Type">
                    <field name="name" string="Contract Type"/>
                    <field name="sequence" string="Sequence"/>
               </search>
            </field>
        </record>

        <record id="action_hr_contract_type" model="ir.actions.act_window">
            <field name="name">Contract Types</field>
            <field name="res_model">hr.contract.type</field>
            <field name="view_type">form</field>
            <field name="view_mode">tree,form</field>
            <field name="search_view_id" ref="hr_contract_type_view_search"/>
        </record>

        <menuitem
            id="hr_menu_contract_type"
            action="action_hr_contract_type"
            parent="hr.menu_human_resources_configuration"
            sequence="3"
            groups="base.group_no_one"/>

        <menuitem
            id="hr_menu_contract"
            name="Contracts"
            action="action_hr_contract"
            parent="hr.menu_hr_root"
            sequence="4"
            groups="hr.group_hr_manager"/>


</odoo><|MERGE_RESOLUTION|>--- conflicted
+++ resolved
@@ -161,50 +161,6 @@
             </field>
         </record>
 
-<<<<<<< HEAD
-        <record id="view_hr_contract_kanban" model="ir.ui.view">
-        <field name="name">hr.contract.kanban</field>
-        <field name="model">hr.contract</field>
-        <field name="arch" type="xml">
-            <kanban>
-                <field name="employee_id"/>
-                <field name="date_end"/>
-                <field name="date_start"/>
-                <templates>
-                    <t t-name="kanban-box">
-                    <div class="oe_kanban_global_click">
-                        <div class="row mb4">
-                            <div class="col-xs-8">
-                                <span>
-                                    <strong><field name="name"/></strong>
-                                </span>
-                            </div>
-                            <div class="col-xs-4">
-                                <span class="pull-right">
-                                    <field name="state" widget="kanban_label_selection" options="{'classes': {'pending': 'warning', 'close': 'danger', 'draft': 'default'}}"/>
-                                </span>
-                            </div>
-                        </div>
-                        <div class="o_kanban_image mt8">
-                            <img t-att-src="kanban_image('hr.employee', 'image_medium', record.employee_id.raw_value)"/>
-                        </div>
-                        <div class="oe_kanban_details">
-                            <ul>
-                                <li><strong><field name="employee_id"/></strong></li>
-                                <li><field name="job_id"/></li>
-                                <li><field name="department_id"/></li>
-                                <li><field name="type_id"/></li>
-                                <li t-if="record.date_end.value &amp;&amp; record.date_start.value"><i class="fa fa-calendar"/> <field name="date_start"/> - <field name="date_end"/></li>
-                            </ul>
-                        </div>
-                    </div>
-                    </t>
-                </templates>
-            </kanban>
-
-        </field>
-    </record>
-=======
         <record id="hr_contract_view_kanban" model="ir.ui.view">
             <field name="name">hr.contract.kanban</field>
             <field name="model">hr.contract</field>
@@ -231,7 +187,7 @@
                                     <field name="job_id"/>
                                 </div>
                                 <div class="oe_kanban_bottom_right">
-                                    <img t-att-src="kanban_image('hr.employee', 'image', record.employee_id.raw_value)" t-att-title="record.employee_id.value" width="24" height="24" class="oe_kanban_avatar pull-right"/>
+                                    <img t-att-src="kanban_image('hr.employee', 'image_medium', record.employee_id.raw_value)" t-att-title="record.employee_id.value" width="24" height="24" class="oe_kanban_avatar pull-right"/>
                                 </div>
                             </div>
                             <div class="oe_clear"></div>
@@ -241,21 +197,14 @@
                 </kanban>
             </field>
          </record>
->>>>>>> 5afe894f
 
         <record id="action_hr_contract" model="ir.actions.act_window">
             <field name="name">Contracts</field>
             <field name="res_model">hr.contract</field>
             <field name="view_type">form</field>
-<<<<<<< HEAD
-            <field name="view_mode">tree,kanban,form</field>
-            <field name="domain">[]</field>
-            <field name="context">{'search_default_current':1}</field>
-=======
             <field name="view_mode">kanban,tree,form</field>
             <field name="domain">[('employee_id', '!=', False)]</field>
             <field name="context">{'search_default_current':1, 'search_default_group_by_state': 1}</field>
->>>>>>> 5afe894f
             <field name="search_view_id" ref="hr_contract_view_search"/>
             <field name="help" type="html">
               <p class="oe_view_nocontent_create">
