--- conflicted
+++ resolved
@@ -84,7 +84,6 @@
 
 class TestMailgateway(TestMailBase):
 
-<<<<<<< HEAD
     def test_00_partner_find_from_email(self):
         """ Tests designed for partner fetch based on emails. """
         cr, uid, user_raoul, group_pigs = self.cr, self.uid, self.user_raoul, self.group_pigs
@@ -125,11 +124,8 @@
         self.assertEqual(partner_info['partner_id'], p_b_id,
                         'mail_thread: message_find_partner_from_emails wrong partner found')
 
+    @mute_logger('openerp.addons.mail.mail_thread', 'openerp.osv.orm')
     def test_10_message_process(self):
-=======
-    @mute_logger('openerp.addons.mail.mail_thread', 'openerp.osv.orm')
-    def test_00_message_process(self):
->>>>>>> a75cc235
         """ Testing incoming emails processing. """
         cr, uid, user_raoul = self.cr, self.uid, self.user_raoul
 
@@ -371,12 +367,8 @@
         self.assertEqual(msg.body, '<pre>\nPlease call me as soon as possible this afternoon!\n\n--\nSylvie\n</pre>',
                             'message_process: plaintext incoming email incorrectly parsed')
 
-<<<<<<< HEAD
+    @mute_logger('openerp.addons.mail.mail_thread', 'openerp.osv.orm')
     def test_20_thread_parent_resolution(self):
-=======
-    @mute_logger('openerp.addons.mail.mail_thread', 'openerp.osv.orm')
-    def test_10_thread_parent_resolution(self):
->>>>>>> a75cc235
         """ Testing parent/child relationships are correctly established when processing incoming mails """
         cr, uid = self.cr, self.uid
 
