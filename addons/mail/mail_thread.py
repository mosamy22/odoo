# -*- coding: utf-8 -*-
##############################################################################
#
#    OpenERP, Open Source Management Solution
#    Copyright (C) 2009-today OpenERP SA (<http://www.openerp.com>)
#
#    This program is free software: you can redistribute it and/or modify
#    it under the terms of the GNU Affero General Public License as
#    published by the Free Software Foundation, either version 3 of the
#    License, or (at your option) any later version
#
#    This program is distributed in the hope that it will be useful,
#    but WITHOUT ANY WARRANTY; without even the implied warranty of
#    MERCHANTABILITY or FITNESS FOR A PARTICULAR PURPOSE.  See the
#    GNU Affero General Public License for more details
#
#    You should have received a copy of the GNU Affero General Public License
#    along with this program.  If not, see <http://www.gnu.org/licenses/>
#
##############################################################################

import base64
from collections import OrderedDict
import datetime
import dateutil
import email
try:
    import simplejson as json
except ImportError:
    import json
from lxml import etree
import logging
import pytz
import re
import socket
import time
import xmlrpclib
from email.message import Message
from email.utils import formataddr
from urllib import urlencode

from openerp import api, tools
from openerp import SUPERUSER_ID
from openerp.addons.mail.mail_message import decode
from openerp.osv import fields, osv, orm
from openerp.osv.orm import BaseModel
from openerp.tools.safe_eval import safe_eval as eval
from openerp.tools.translate import _

_logger = logging.getLogger(__name__)


mail_header_msgid_re = re.compile('<[^<>]+>')

def decode_header(message, header, separator=' '):
    return separator.join(map(decode, filter(None, message.get_all(header, []))))


class mail_thread(osv.AbstractModel):
    ''' mail_thread model is meant to be inherited by any model that needs to
        act as a discussion topic on which messages can be attached. Public
        methods are prefixed with ``message_`` in order to avoid name
        collisions with methods of the models that will inherit from this class.

        ``mail.thread`` defines fields used to handle and display the
        communication history. ``mail.thread`` also manages followers of
        inheriting classes. All features and expected behavior are managed
        by mail.thread. Widgets has been designed for the 7.0 and following
        versions of OpenERP.

        Inheriting classes are not required to implement any method, as the
        default implementation will work for any model. However it is common
        to override at least the ``message_new`` and ``message_update``
        methods (calling ``super``) to add model-specific behavior at
        creation and update of a thread when processing incoming emails.

        Options:
            - _mail_flat_thread: if set to True, all messages without parent_id
                are automatically attached to the first message posted on the
                ressource. If set to False, the display of Chatter is done using
                threads, and no parent_id is automatically set.
    '''
    _name = 'mail.thread'
    _description = 'Email Thread'
    _mail_flat_thread = True
    _mail_post_access = 'write'

    # Automatic logging system if mail installed
    # _track = {
    #   'field': {
    #       'module.subtype_xml': lambda self, cr, uid, obj, context=None: obj[state] == done,
    #       'module.subtype_xml2': lambda self, cr, uid, obj, context=None: obj[state] != done,
    #   },
    #   'field2': {
    #       ...
    #   },
    # }
    # where
    #   :param string field: field name
    #   :param module.subtype_xml: xml_id of a mail.message.subtype (i.e. mail.mt_comment)
    #   :param obj: is a browse_record
    #   :param function lambda: returns whether the tracking should record using this subtype
    _track = {}

    # Mass mailing feature
    _mail_mass_mailing = False

    def get_empty_list_help(self, cr, uid, help, context=None):
        """ Override of BaseModel.get_empty_list_help() to generate an help message
            that adds alias information. """
        model = context.get('empty_list_help_model')
        res_id = context.get('empty_list_help_id')
        ir_config_parameter = self.pool.get("ir.config_parameter")
        catchall_domain = ir_config_parameter.get_param(cr, SUPERUSER_ID, "mail.catchall.domain", context=context)
        document_name = context.get('empty_list_help_document_name', _('document'))
        alias = None

        if catchall_domain and model and res_id:  # specific res_id -> find its alias (i.e. section_id specified)
            object_id = self.pool.get(model).browse(cr, uid, res_id, context=context)
            # check that the alias effectively creates new records
            if object_id.alias_id and object_id.alias_id.alias_name and \
                    object_id.alias_id.alias_model_id and \
                    object_id.alias_id.alias_model_id.model == self._name and \
                    object_id.alias_id.alias_force_thread_id == 0:
                alias = object_id.alias_id
        if not alias and catchall_domain and model:  # no res_id or res_id not linked to an alias -> generic help message, take a generic alias of the model
            alias_obj = self.pool.get('mail.alias')
            alias_ids = alias_obj.search(cr, uid, [("alias_parent_model_id.model", "=", model), ("alias_name", "!=", False), ('alias_force_thread_id', '=', False), ('alias_parent_thread_id', '=', False)], context=context, order='id ASC')
            if alias_ids and len(alias_ids) == 1:
                alias = alias_obj.browse(cr, uid, alias_ids[0], context=context)

        if alias:
            alias_email = alias.name_get()[0][1]
            return _("""<p class='oe_view_nocontent_create'>
                            Click here to add new %(document)s or send an email to: <a href='mailto:%(email)s'>%(email)s</a>
                        </p>
                        %(static_help)s"""
                    ) % {
                        'document': document_name,
                        'email': alias_email,
                        'static_help': help or ''
                    }

        if document_name != 'document' and help and help.find("oe_view_nocontent_create") == -1:
            return _("<p class='oe_view_nocontent_create'>Click here to add new %(document)s</p>%(static_help)s") % {
                        'document': document_name,
                        'static_help': help or '',
                    }

        return help

    def _get_message_data(self, cr, uid, ids, name, args, context=None):
        """ Computes:
            - message_unread: has uid unread message for the document
            - message_summary: html snippet summarizing the Chatter for kanban views """
        res = dict((id, dict(message_unread=False, message_unread_count=0, message_summary=' ')) for id in ids)
        user_pid = self.pool.get('res.users').read(cr, uid, [uid], ['partner_id'], context=context)[0]['partner_id'][0]

        # search for unread messages, directly in SQL to improve performances
        cr.execute("""  SELECT m.res_id FROM mail_message m
                        RIGHT JOIN mail_notification n
                        ON (n.message_id = m.id AND n.partner_id = %s AND (n.is_read = False or n.is_read IS NULL))
                        WHERE m.model = %s AND m.res_id in %s""",
                    (user_pid, self._name, tuple(ids),))
        for result in cr.fetchall():
            res[result[0]]['message_unread'] = True
            res[result[0]]['message_unread_count'] += 1

        for id in ids:
            if res[id]['message_unread_count']:
                title = res[id]['message_unread_count'] > 1 and _("You have %d unread messages") % res[id]['message_unread_count'] or _("You have one unread message")
                res[id]['message_summary'] = "<span class='oe_kanban_mail_new' title='%s'><span class='oe_e'>9</span> %d %s</span>" % (title, res[id].pop('message_unread_count'), _("New"))
            res[id].pop('message_unread_count', None)
        return res

    def read_followers_data(self, cr, uid, follower_ids, context=None):
        result = []
        technical_group = self.pool.get('ir.model.data').get_object(cr, uid, 'base', 'group_no_one', context=context)
        for follower in self.pool.get('res.partner').browse(cr, uid, follower_ids, context=context):
            is_editable = uid in map(lambda x: x.id, technical_group.users)
            is_uid = uid in map(lambda x: x.id, follower.user_ids)
            data = (follower.id,
                    follower.name,
                    {'is_editable': is_editable, 'is_uid': is_uid},
                    )
            result.append(data)
        return result

    def _get_subscription_data(self, cr, uid, ids, name, args, user_pid=None, context=None):
        """ Computes:
            - message_subtype_data: data about document subtypes: which are
                available, which are followed if any """
        res = dict((id, dict(message_subtype_data='')) for id in ids)
        if user_pid is None:
            user_pid = self.pool.get('res.users').read(cr, uid, [uid], ['partner_id'], context=context)[0]['partner_id'][0]

        # find current model subtypes, add them to a dictionary
        subtype_obj = self.pool.get('mail.message.subtype')
        subtype_ids = subtype_obj.search(
            cr, uid, [
                '&', ('hidden', '=', False), '|', ('res_model', '=', self._name), ('res_model', '=', False)
            ], context=context)
        subtype_dict = OrderedDict(
            (subtype.name, {
                'default': subtype.default,
                'followed': False,
                'parent_model': subtype.parent_id and subtype.parent_id.res_model or self._name,
                'id': subtype.id}
            ) for subtype in subtype_obj.browse(cr, uid, subtype_ids, context=context))
        for id in ids:
            res[id]['message_subtype_data'] = subtype_dict.copy()

        # find the document followers, update the data
        fol_obj = self.pool.get('mail.followers')
        fol_ids = fol_obj.search(cr, uid, [
            ('partner_id', '=', user_pid),
            ('res_id', 'in', ids),
            ('res_model', '=', self._name),
        ], context=context)
        for fol in fol_obj.browse(cr, uid, fol_ids, context=context):
            thread_subtype_dict = res[fol.res_id]['message_subtype_data']
            for subtype in [st for st in fol.subtype_ids if st.name in thread_subtype_dict]:
                thread_subtype_dict[subtype.name]['followed'] = True
            res[fol.res_id]['message_subtype_data'] = thread_subtype_dict

        return res

    def _search_message_unread(self, cr, uid, obj=None, name=None, domain=None, context=None):
        return [('message_ids.to_read', '=', True)]

    def _get_followers(self, cr, uid, ids, name, arg, context=None):
        fol_obj = self.pool.get('mail.followers')
        fol_ids = fol_obj.search(cr, SUPERUSER_ID, [('res_model', '=', self._name), ('res_id', 'in', ids)])
        res = dict((id, dict(message_follower_ids=[], message_is_follower=False)) for id in ids)
        user_pid = self.pool.get('res.users').read(cr, uid, [uid], ['partner_id'], context=context)[0]['partner_id'][0]
        for fol in fol_obj.browse(cr, SUPERUSER_ID, fol_ids):
            res[fol.res_id]['message_follower_ids'].append(fol.partner_id.id)
            if fol.partner_id.id == user_pid:
                res[fol.res_id]['message_is_follower'] = True
        return res

    def _set_followers(self, cr, uid, id, name, value, arg, context=None):
        if not value:
            return
        partner_obj = self.pool.get('res.partner')
        fol_obj = self.pool.get('mail.followers')

        # read the old set of followers, and determine the new set of followers
        fol_ids = fol_obj.search(cr, SUPERUSER_ID, [('res_model', '=', self._name), ('res_id', '=', id)])
        old = set(fol.partner_id.id for fol in fol_obj.browse(cr, SUPERUSER_ID, fol_ids))
        new = set(old)

        for command in value or []:
            if isinstance(command, (int, long)):
                new.add(command)
            elif command[0] == 0:
                new.add(partner_obj.create(cr, uid, command[2], context=context))
            elif command[0] == 1:
                partner_obj.write(cr, uid, [command[1]], command[2], context=context)
                new.add(command[1])
            elif command[0] == 2:
                partner_obj.unlink(cr, uid, [command[1]], context=context)
                new.discard(command[1])
            elif command[0] == 3:
                new.discard(command[1])
            elif command[0] == 4:
                new.add(command[1])
            elif command[0] == 5:
                new.clear()
            elif command[0] == 6:
                new = set(command[2])

        # remove partners that are no longer followers
        self.message_unsubscribe(cr, uid, [id], list(old-new), context=context)
        # add new followers
        self.message_subscribe(cr, uid, [id], list(new-old), context=context)

    def _search_followers(self, cr, uid, obj, name, args, context):
        """Search function for message_follower_ids

        Do not use with operator 'not in'. Use instead message_is_followers
        """
        fol_obj = self.pool.get('mail.followers')
        res = []
        for field, operator, value in args:
            assert field == name
            # TOFIX make it work with not in
            assert operator != "not in", "Do not search message_follower_ids with 'not in'"
            fol_ids = fol_obj.search(cr, SUPERUSER_ID, [('res_model', '=', self._name), ('partner_id', operator, value)])
            res_ids = [fol.res_id for fol in fol_obj.browse(cr, SUPERUSER_ID, fol_ids)]
            res.append(('id', 'in', res_ids))
        return res

    def _search_is_follower(self, cr, uid, obj, name, args, context):
        """Search function for message_is_follower"""
        res = []
        for field, operator, value in args:
            assert field == name
            partner_id = self.pool.get('res.users').browse(cr, uid, uid, context=context).partner_id.id
            if (operator == '=' and value) or (operator == '!=' and not value):  # is a follower
                res_ids = self.search(cr, uid, [('message_follower_ids', 'in', [partner_id])], context=context)
            else:  # is not a follower or unknown domain
                mail_ids = self.search(cr, uid, [('message_follower_ids', 'in', [partner_id])], context=context)
                res_ids = self.search(cr, uid, [('id', 'not in', mail_ids)], context=context)
            res.append(('id', 'in', res_ids))
        return res

    _columns = {
        'message_is_follower': fields.function(_get_followers, type='boolean',
            fnct_search=_search_is_follower, string='Is a Follower', multi='_get_followers,'),
        'message_follower_ids': fields.function(_get_followers, fnct_inv=_set_followers,
            fnct_search=_search_followers, type='many2many', priority=-10,
            obj='res.partner', string='Followers', multi='_get_followers'),
        'message_ids': fields.one2many('mail.message', 'res_id',
            domain=lambda self: [('model', '=', self._name)],
            auto_join=True,
            string='Messages',
            help="Messages and communication history"),
        'message_last_post': fields.datetime('Last Message Date',
            help='Date of the last message posted on the record.'),
        'message_unread': fields.function(_get_message_data,
            fnct_search=_search_message_unread, multi="_get_message_data",
            type='boolean', string='Unread Messages',
            help="If checked new messages require your attention."),
        'message_summary': fields.function(_get_message_data, method=True,
            type='text', string='Summary', multi="_get_message_data",
            help="Holds the Chatter summary (number of messages, ...). "\
                 "This summary is directly in html format in order to "\
                 "be inserted in kanban views."),
    }

    def _get_user_chatter_options(self, cr, uid, context=None):
        options = {
            'display_log_button': False
        }
        group_ids = self.pool.get('res.users').browse(cr, uid, uid, context=context).groups_id
        group_user_id = self.pool.get("ir.model.data").get_object_reference(cr, uid, 'base', 'group_user')[1]
        is_employee = group_user_id in [group.id for group in group_ids]
        if is_employee:
            options['display_log_button'] = True
        return options

    def fields_view_get(self, cr, uid, view_id=None, view_type='form', context=None, toolbar=False, submenu=False):
        res = super(mail_thread, self).fields_view_get(cr, uid, view_id=view_id, view_type=view_type, context=context, toolbar=toolbar, submenu=submenu)
        if view_type == 'form':
            doc = etree.XML(res['arch'])
            for node in doc.xpath("//field[@name='message_ids']"):
                options = json.loads(node.get('options', '{}'))
                options.update(self._get_user_chatter_options(cr, uid, context=context))
                node.set('options', json.dumps(options))
            res['arch'] = etree.tostring(doc)
        return res

    #------------------------------------------------------
    # CRUD overrides for automatic subscription and logging
    #------------------------------------------------------

    def create(self, cr, uid, values, context=None):
        """ Chatter override :
            - subscribe uid
            - subscribe followers of parent
            - log a creation message
        """
        if context is None:
            context = {}

        if context.get('tracking_disable'):
            return super(mail_thread, self).create(
                cr, uid, values, context=context)

        # subscribe uid unless asked not to
        if not context.get('mail_create_nosubscribe'):
            pid = self.pool['res.users'].browse(cr, SUPERUSER_ID, uid).partner_id.id
            message_follower_ids = values.get('message_follower_ids') or []  # webclient can send None or False
            message_follower_ids.append([4, pid])
            values['message_follower_ids'] = message_follower_ids
        thread_id = super(mail_thread, self).create(cr, uid, values, context=context)

        # automatic logging unless asked not to (mainly for various testing purpose)
        if not context.get('mail_create_nolog'):
            ir_model_pool = self.pool['ir.model']
            ids = ir_model_pool.search(cr, uid, [('model', '=', self._name)], context=context)
            name = ir_model_pool.read(cr, uid, ids, ['name'], context=context)[0]['name']
            self.message_post(cr, uid, thread_id, body=_('%s created') % name, context=context)

        # auto_subscribe: take values and defaults into account
        create_values = dict(values)
        for key, val in context.iteritems():
            if key.startswith('default_'):
                create_values[key[8:]] = val
        self.message_auto_subscribe(cr, uid, [thread_id], create_values.keys(), context=context, values=create_values)

        # track values
        track_ctx = dict(context)
        if 'lang' not in track_ctx:
            track_ctx['lang'] = self.pool.get('res.users').browse(cr, uid, uid, context=context).lang
        if not context.get('mail_notrack'):
            tracked_fields = self._get_tracked_fields(cr, uid, values.keys(), context=track_ctx)
            if tracked_fields:
                initial_values = {thread_id: dict.fromkeys(tracked_fields, False)}
                self.message_track(cr, uid, [thread_id], tracked_fields, initial_values, context=track_ctx)
        return thread_id

    def write(self, cr, uid, ids, values, context=None):
        if context is None:
            context = {}
        if isinstance(ids, (int, long)):
            ids = [ids]
        if context.get('tracking_disable'):
            return super(mail_thread, self).write(
                cr, uid, ids, values, context=context)
        # Track initial values of tracked fields
        track_ctx = dict(context)
        if 'lang' not in track_ctx:
            track_ctx['lang'] = self.pool.get('res.users').browse(cr, uid, uid, context=context).lang

        tracked_fields = None
        if not context.get('mail_notrack'):
            tracked_fields = self._get_tracked_fields(cr, uid, values.keys(), context=track_ctx)

        if tracked_fields:
            records = self.browse(cr, uid, ids, context=track_ctx)
            initial_values = dict((record.id, dict((key, getattr(record, key)) for key in tracked_fields))
                                  for record in records)

        # Perform write, update followers
        result = super(mail_thread, self).write(cr, uid, ids, values, context=context)
        self.message_auto_subscribe(cr, uid, ids, values.keys(), context=context, values=values)

        # Perform the tracking
        if tracked_fields:
            self.message_track(cr, uid, ids, tracked_fields, initial_values, context=track_ctx)

        return result

    def unlink(self, cr, uid, ids, context=None):
        """ Override unlink to delete messages and followers. This cannot be
            cascaded, because link is done through (res_model, res_id). """
        msg_obj = self.pool.get('mail.message')
        fol_obj = self.pool.get('mail.followers')
        # delete messages and notifications
        msg_ids = msg_obj.search(cr, uid, [('model', '=', self._name), ('res_id', 'in', ids)], context=context)
        msg_obj.unlink(cr, uid, msg_ids, context=context)
        # delete
        res = super(mail_thread, self).unlink(cr, uid, ids, context=context)
        # delete followers
        fol_ids = fol_obj.search(cr, SUPERUSER_ID, [('res_model', '=', self._name), ('res_id', 'in', ids)], context=context)
        fol_obj.unlink(cr, SUPERUSER_ID, fol_ids, context=context)
        return res

    def copy_data(self, cr, uid, id, default=None, context=None):
        # avoid tracking multiple temporary changes during copy
        context = dict(context or {}, mail_notrack=True)
        return super(mail_thread, self).copy_data(cr, uid, id, default=default, context=context)

    #------------------------------------------------------
    # Automatically log tracked fields
    #------------------------------------------------------

    def _get_tracked_fields(self, cr, uid, updated_fields, context=None):
        """ Return a structure of tracked fields for the current model.
            :param list updated_fields: modified field names
            :return list: a list of (field_name, column_info obj), containing
                always tracked fields and modified on_change fields
        """
        tracked_fields = []
        for name, column_info in self._all_columns.items():
            visibility = getattr(column_info.column, 'track_visibility', False)
            if visibility == 'always' or (visibility == 'onchange' and name in updated_fields) or name in self._track:
                tracked_fields.append(name)

        if tracked_fields:
            return self.fields_get(cr, uid, tracked_fields, context=context)
        return {}

    def message_track(self, cr, uid, ids, tracked_fields, initial_values, context=None):

        def convert_for_display(value, col_info):
            if not value and col_info['type'] == 'boolean':
                return 'False'
            if not value:
                return ''
            if col_info['type'] == 'many2one':
                return value.name_get()[0][1]
            if col_info['type'] == 'selection':
                return dict(col_info['selection'])[value]
            return value

        def format_message(message_description, tracked_values):
            message = ''
            if message_description:
                message = '<span>%s</span>' % message_description
            for name, change in tracked_values.items():
                message += '<div> &nbsp; &nbsp; &bull; <b>%s</b>: ' % change.get('col_info')
                if change.get('old_value'):
                    message += '%s &rarr; ' % change.get('old_value')
                message += '%s</div>' % change.get('new_value')
            return message

        if not tracked_fields:
            return True

        for browse_record in self.browse(cr, uid, ids, context=context):
            initial = initial_values[browse_record.id]
            changes = set()
            tracked_values = {}

            # generate tracked_values data structure: {'col_name': {col_info, new_value, old_value}}
            for col_name, col_info in tracked_fields.items():
                initial_value = initial[col_name]
                record_value = getattr(browse_record, col_name)

                if record_value == initial_value and getattr(self._all_columns[col_name].column, 'track_visibility', None) == 'always':
                    tracked_values[col_name] = dict(col_info=col_info['string'],
                                                        new_value=convert_for_display(record_value, col_info))
                elif record_value != initial_value and (record_value or initial_value):  # because browse null != False
                    if getattr(self._all_columns[col_name].column, 'track_visibility', None) in ['always', 'onchange']:
                        tracked_values[col_name] = dict(col_info=col_info['string'],
                                                            old_value=convert_for_display(initial_value, col_info),
                                                            new_value=convert_for_display(record_value, col_info))
                    if col_name in tracked_fields:
                        changes.add(col_name)
            if not changes:
                continue

            # find subtypes and post messages or log if no subtype found
            subtypes = []
            # By passing this key, that allows to let the subtype empty and so don't sent email because partners_to_notify from mail_message._notify will be empty
            if not context.get('mail_track_log_only'):
                for field, track_info in self._track.items():
                    if field not in changes:
                        continue
                    for subtype, method in track_info.items():
                        if method(self, cr, uid, browse_record, context):
                            subtypes.append(subtype)

            posted = False
            for subtype in subtypes:
                subtype_rec = self.pool.get('ir.model.data').xmlid_to_object(cr, uid, subtype, context=context)
                if not (subtype_rec and subtype_rec.exists()):
                    _logger.debug('subtype %s not found' % subtype)
                    continue
                message = format_message(subtype_rec.description if subtype_rec.description else subtype_rec.name, tracked_values)
                self.message_post(cr, uid, browse_record.id, body=message, subtype=subtype, context=context)
                posted = True
            if not posted:
                message = format_message('', tracked_values)
                self.message_post(cr, uid, browse_record.id, body=message, context=context)
        return True

    #------------------------------------------------------
    # mail.message wrappers and tools
    #------------------------------------------------------

    def _needaction_domain_get(self, cr, uid, context=None):
        if self._needaction:
            return [('message_unread', '=', True)]
        return []

    def _garbage_collect_attachments(self, cr, uid, context=None):
        """ Garbage collect lost mail attachments. Those are attachments
            - linked to res_model 'mail.compose.message', the composer wizard
            - with res_id 0, because they were created outside of an existing
                wizard (typically user input through Chatter or reports
                created on-the-fly by the templates)
            - unused since at least one day (create_date and write_date)
        """
        limit_date = datetime.datetime.utcnow() - datetime.timedelta(days=1)
        limit_date_str = datetime.datetime.strftime(limit_date, tools.DEFAULT_SERVER_DATETIME_FORMAT)
        ir_attachment_obj = self.pool.get('ir.attachment')
        attach_ids = ir_attachment_obj.search(cr, uid, [
                            ('res_model', '=', 'mail.compose.message'),
                            ('res_id', '=', 0),
                            ('create_date', '<', limit_date_str),
                            ('write_date', '<', limit_date_str),
                            ], context=context)
        ir_attachment_obj.unlink(cr, uid, attach_ids, context=context)
        return True

    def check_mail_message_access(self, cr, uid, mids, operation, model_obj=None, context=None):
        """ mail.message check permission rules for related document. This method is
            meant to be inherited in order to implement addons-specific behavior.
            A common behavior would be to allow creating messages when having read
            access rule on the document, for portal document such as issues. """
        if not model_obj:
            model_obj = self
        if hasattr(self, '_mail_post_access'):
            create_allow = self._mail_post_access
        else:
            create_allow = 'write'

        if operation in ['write', 'unlink']:
            check_operation = 'write'
        elif operation == 'create' and create_allow in ['create', 'read', 'write', 'unlink']:
            check_operation = create_allow
        elif operation == 'create':
            check_operation = 'write'
        else:
            check_operation = operation

        model_obj.check_access_rights(cr, uid, check_operation)
        model_obj.check_access_rule(cr, uid, mids, check_operation, context=context)

    def _get_inbox_action_xml_id(self, cr, uid, context=None):
        """ When redirecting towards the Inbox, choose which action xml_id has
            to be fetched. This method is meant to be inherited, at least in portal
            because portal users have a different Inbox action than classic users. """
        return ('mail', 'action_mail_inbox_feeds')

    def message_redirect_action(self, cr, uid, context=None):
        """ For a given message, return an action that either
            - opens the form view of the related document if model, res_id, and
              read access to the document
            - opens the Inbox with a default search on the conversation if model,
              res_id
            - opens the Inbox with context propagated

        """
        if context is None:
            context = {}

        # default action is the Inbox action
        self.pool.get('res.users').browse(cr, SUPERUSER_ID, uid, context=context)
        act_model, act_id = self.pool.get('ir.model.data').get_object_reference(cr, uid, *self._get_inbox_action_xml_id(cr, uid, context=context))
        action = self.pool.get(act_model).read(cr, uid, [act_id], [])[0]
        params = context.get('params')
        msg_id = model = res_id = None

        if params:
            msg_id = params.get('message_id')
            model = params.get('model')
            res_id = params.get('res_id', params.get('id'))  # signup automatically generated id instead of res_id
        if not msg_id and not (model and res_id):
            return action
        if msg_id and not (model and res_id):
            msg = self.pool.get('mail.message').browse(cr, uid, msg_id, context=context)
            if msg.exists():
                model, res_id = msg.model, msg.res_id

        # if model + res_id found: try to redirect to the document or fallback on the Inbox
        if model and res_id:
            model_obj = self.pool.get(model)
            if model_obj.check_access_rights(cr, uid, 'read', raise_exception=False):
                try:
                    model_obj.check_access_rule(cr, uid, [res_id], 'read', context=context)
                    action = model_obj.get_access_action(cr, uid, res_id, context=context)
                except (osv.except_osv, orm.except_orm):
                    pass
            action.update({
                'context': {
                    'search_default_model': model,
                    'search_default_res_id': res_id,
                }
            })
        return action

    def _get_access_link(self, cr, uid, mail, partner, context=None):
        # the parameters to encode for the query and fragment part of url
        query = {'db': cr.dbname}
        fragment = {
            'login': partner.user_ids[0].login,
            'action': 'mail.action_mail_redirect',
        }
        if mail.notification:
            fragment['message_id'] = mail.mail_message_id.id
        elif mail.model and mail.res_id:
            fragment.update(model=mail.model, res_id=mail.res_id)

        return "/web?%s#%s" % (urlencode(query), urlencode(fragment))

    #------------------------------------------------------
    # Email specific
    #------------------------------------------------------

    def message_get_default_recipients(self, cr, uid, ids, context=None):
        if context and context.get('thread_model') and context['thread_model'] in self.pool and context['thread_model'] != self._name:
            if hasattr(self.pool[context['thread_model']], 'message_get_default_recipients'):
                sub_ctx = dict(context)
                sub_ctx.pop('thread_model')
                return self.pool[context['thread_model']].message_get_default_recipients(cr, uid, ids, context=sub_ctx)
        res = {}
        for record in self.browse(cr, SUPERUSER_ID, ids, context=context):
            recipient_ids, email_to, email_cc = set(), False, False
            if 'partner_id' in self._all_columns and record.partner_id:
                recipient_ids.add(record.partner_id.id)
            elif 'email_from' in self._all_columns and record.email_from:
                email_to = record.email_from
            elif 'email' in self._all_columns:
                email_to = record.email
            res[record.id] = {'partner_ids': list(recipient_ids), 'email_to': email_to, 'email_cc': email_cc}
        return res

    def message_get_reply_to(self, cr, uid, ids, default=None, context=None):
        """ Returns the preferred reply-to email address that is basically
            the alias of the document, if it exists. """
        if context is None:
            context = {}
        model_name = context.get('thread_model') or self._name
        alias_domain = self.pool['ir.config_parameter'].get_param(cr, uid, "mail.catchall.domain", context=context)
        res = dict.fromkeys(ids, False)

        # alias domain: check for aliases and catchall
        aliases = {}
        doc_names = {}
        if alias_domain:
            if model_name and model_name != 'mail.thread':
                alias_ids = self.pool['mail.alias'].search(
                    cr, SUPERUSER_ID, [
                        ('alias_parent_model_id.model', '=', model_name),
                        ('alias_parent_thread_id', 'in', ids),
                        ('alias_name', '!=', False)
                    ], context=context)
                aliases.update(
                    dict((alias.alias_parent_thread_id, '%s@%s' % (alias.alias_name, alias_domain))
                         for alias in self.pool['mail.alias'].browse(cr, SUPERUSER_ID, alias_ids, context=context)))
                doc_names.update(
                    dict((ng_res[0], ng_res[1])
                         for ng_res in self.pool[model_name].name_get(cr, SUPERUSER_ID, aliases.keys(), context=context)))
            # left ids: use catchall
            left_ids = set(ids).difference(set(aliases.keys()))
            if left_ids:
                catchall_alias = self.pool['ir.config_parameter'].get_param(cr, uid, "mail.catchall.alias", context=context)
                if catchall_alias:
                    aliases.update(dict((res_id, '%s@%s' % (catchall_alias, alias_domain)) for res_id in left_ids))
            # compute name of reply-to
            company_name = self.pool['res.users'].browse(cr, SUPERUSER_ID, uid, context=context).company_id.name
            for res_id in aliases.keys():
                email_name = '%s%s' % (company_name, doc_names.get(res_id) and (' ' + doc_names[res_id]) or '')
                email_addr = aliases[res_id]
                res[res_id] = formataddr((email_name, email_addr))
        left_ids = set(ids).difference(set(aliases.keys()))
        if left_ids and default:
            res.update(dict((res_id, default) for res_id in left_ids))
        return res

    def message_get_email_values(self, cr, uid, id, notif_mail=None, context=None):
        """ Get specific notification email values to store on the notification
        mail_mail. Void method, inherit it to add custom values. """
        res = dict()
        return res

    #------------------------------------------------------
    # Mail gateway
    #------------------------------------------------------

    def message_capable_models(self, cr, uid, context=None):
        """ Used by the plugin addon, based for plugin_outlook and others. """
        ret_dict = {}
        for model_name in self.pool.obj_list():
            model = self.pool[model_name]
            if hasattr(model, "message_process") and hasattr(model, "message_post"):
                ret_dict[model_name] = model._description
        return ret_dict

    def _message_find_partners(self, cr, uid, message, header_fields=['From'], context=None):
        """ Find partners related to some header fields of the message.

            :param string message: an email.message instance """
        s = ', '.join([decode(message.get(h)) for h in header_fields if message.get(h)])
        return filter(lambda x: x, self._find_partner_from_emails(cr, uid, None, tools.email_split(s), context=context))

    def message_route_verify(self, cr, uid, message, message_dict, route, update_author=True, assert_model=True, create_fallback=True, allow_private=False, context=None):
        """ Verify route validity. Check and rules:
            1 - if thread_id -> check that document effectively exists; otherwise
                fallback on a message_new by resetting thread_id
            2 - check that message_update exists if thread_id is set; or at least
                that message_new exist
            [ - find author_id if udpate_author is set]
            3 - if there is an alias, check alias_contact:
                'followers' and thread_id:
                    check on target document that the author is in the followers
                'followers' and alias_parent_thread_id:
                    check on alias parent document that the author is in the
                    followers
                'partners': check that author_id id set
        """

        assert isinstance(route, (list, tuple)), 'A route should be a list or a tuple'
        assert len(route) == 5, 'A route should contain 5 elements: model, thread_id, custom_values, uid, alias record'

        message_id = message.get('Message-Id')
        email_from = decode_header(message, 'From')
        author_id = message_dict.get('author_id')
        model, thread_id, alias = route[0], route[1], route[4]
        model_pool = None

        def _create_bounce_email():
            mail_mail = self.pool.get('mail.mail')
            mail_id = mail_mail.create(cr, uid, {
                            'body_html': '<div><p>Hello,</p>'
                                '<p>The following email sent to %s cannot be accepted because this is '
                                'a private email address. Only allowed people can contact us at this address.</p></div>'
                                '<blockquote>%s</blockquote>' % (message.get('to'), message_dict.get('body')),
                            'subject': 'Re: %s' % message.get('subject'),
                            'email_to': message.get('from'),
                            'auto_delete': True,
                        }, context=context)
            mail_mail.send(cr, uid, [mail_id], context=context)

        def _warn(message):
            _logger.warning('Routing mail with Message-Id %s: route %s: %s',
                                message_id, route, message)

        # Wrong model
        if model and not model in self.pool:
            if assert_model:
                assert model in self.pool, 'Routing: unknown target model %s' % model
            _warn('unknown target model %s' % model)
            return ()
        elif model:
            model_pool = self.pool[model]

        # Private message: should not contain any thread_id
        if not model and thread_id:
            if assert_model:
                if thread_id: 
                    raise ValueError('Routing: posting a message without model should be with a null res_id (private message), received %s.' % thread_id)
            _warn('posting a message without model should be with a null res_id (private message), received %s resetting thread_id' % thread_id)
            thread_id = 0
        # Private message: should have a parent_id (only answers)
        if not model and not message_dict.get('parent_id'):
            if assert_model:
                if not message_dict.get('parent_id'):
                    raise ValueError('Routing: posting a message without model should be with a parent_id (private mesage).')
            _warn('posting a message without model should be with a parent_id (private mesage), skipping')
            return ()

        # Existing Document: check if exists; if not, fallback on create if allowed
        if thread_id and not model_pool.exists(cr, uid, thread_id):
            if create_fallback:
                _warn('reply to missing document (%s,%s), fall back on new document creation' % (model, thread_id))
                thread_id = None
            elif assert_model:
                assert model_pool.exists(cr, uid, thread_id), 'Routing: reply to missing document (%s,%s)' % (model, thread_id)
            else:
                _warn('reply to missing document (%s,%s), skipping' % (model, thread_id))
                return ()

        # Existing Document: check model accepts the mailgateway
        if thread_id and model and not hasattr(model_pool, 'message_update'):
            if create_fallback:
                _warn('model %s does not accept document update, fall back on document creation' % model)
                thread_id = None
            elif assert_model:
                assert hasattr(model_pool, 'message_update'), 'Routing: model %s does not accept document update, crashing' % model
            else:
                _warn('model %s does not accept document update, skipping' % model)
                return ()

        # New Document: check model accepts the mailgateway
        if not thread_id and model and not hasattr(model_pool, 'message_new'):
            if assert_model:
                if not hasattr(model_pool, 'message_new'):
                    raise ValueError(
                        'Model %s does not accept document creation, crashing' % model
                    )
            _warn('model %s does not accept document creation, skipping' % model)
            return ()

        # Update message author if asked
        # We do it now because we need it for aliases (contact settings)
        if not author_id and update_author:
            author_ids = self._find_partner_from_emails(cr, uid, thread_id, [email_from], model=model, context=context)
            if author_ids:
                author_id = author_ids[0]
                message_dict['author_id'] = author_id

        # Alias: check alias_contact settings
        if alias and alias.alias_contact == 'followers' and (thread_id or alias.alias_parent_thread_id):
            if thread_id:
                obj = self.pool[model].browse(cr, uid, thread_id, context=context)
            else:
                obj = self.pool[alias.alias_parent_model_id.model].browse(cr, uid, alias.alias_parent_thread_id, context=context)
            if not author_id or not author_id in [fol.id for fol in obj.message_follower_ids]:
                _warn('alias %s restricted to internal followers, skipping' % alias.alias_name)
                _create_bounce_email()
                return ()
        elif alias and alias.alias_contact == 'partners' and not author_id:
            _warn('alias %s does not accept unknown author, skipping' % alias.alias_name)
            _create_bounce_email()
            return ()

        if not model and not thread_id and not alias and not allow_private:
            return ()

        return (model, thread_id, route[2], route[3], route[4])

    def message_route(self, cr, uid, message, message_dict, model=None, thread_id=None,
                      custom_values=None, context=None):
        """Attempt to figure out the correct target model, thread_id,
        custom_values and user_id to use for an incoming message.
        Multiple values may be returned, if a message had multiple
        recipients matching existing mail.aliases, for example.

        The following heuristics are used, in this order:
             1. If the message replies to an existing thread_id, and
                properly contains the thread model in the 'In-Reply-To'
                header, use this model/thread_id pair, and ignore
                custom_value (not needed as no creation will take place)
             2. Look for a mail.alias entry matching the message
                recipient, and use the corresponding model, thread_id,
                custom_values and user_id.
             3. Fallback to the ``model``, ``thread_id`` and ``custom_values``
                provided.
             4. If all the above fails, raise an exception.

           :param string message: an email.message instance
           :param dict message_dict: dictionary holding message variables
           :param string model: the fallback model to use if the message
               does not match any of the currently configured mail aliases
               (may be None if a matching alias is supposed to be present)
           :type dict custom_values: optional dictionary of default field values
                to pass to ``message_new`` if a new record needs to be created.
                Ignored if the thread record already exists, and also if a
                matching mail.alias was found (aliases define their own defaults)
           :param int thread_id: optional ID of the record/thread from ``model``
               to which this mail should be attached. Only used if the message
               does not reply to an existing thread and does not match any mail alias.
           :return: list of [model, thread_id, custom_values, user_id, alias]

        :raises: ValueError, TypeError
        """
        if not isinstance(message, Message):
            raise TypeError('message must be an email.message.Message at this point')
        mail_msg_obj = self.pool['mail.message']
        fallback_model = model

        # Get email.message.Message variables for future processing
        message_id = message.get('Message-Id')
        email_from = decode_header(message, 'From')
        email_to = decode_header(message, 'To')
        references = decode_header(message, 'References')
        in_reply_to = decode_header(message, 'In-Reply-To')
        thread_references = references or in_reply_to

        # 1. message is a reply to an existing message (exact match of message_id)
        ref_match = thread_references and tools.reference_re.search(thread_references)
        msg_references = mail_header_msgid_re.findall(thread_references)
        mail_message_ids = mail_msg_obj.search(cr, uid, [('message_id', 'in', msg_references)], context=context)
        if ref_match and mail_message_ids:
            original_msg = mail_msg_obj.browse(cr, SUPERUSER_ID, mail_message_ids[0], context=context)
            model, thread_id = original_msg.model, original_msg.res_id
            route = self.message_route_verify(
                cr, uid, message, message_dict,
                (model, thread_id, custom_values, uid, None),
                update_author=True, assert_model=False, create_fallback=True, context=context)
            if route:
                _logger.info(
                    'Routing mail from %s to %s with Message-Id %s: direct reply to msg: model: %s, thread_id: %s, custom_values: %s, uid: %s',
                    email_from, email_to, message_id, model, thread_id, custom_values, uid)
                return [route]

        # 2. message is a reply to an existign thread (6.1 compatibility)
        if ref_match:
            reply_thread_id = int(ref_match.group(1))
            reply_model = ref_match.group(2) or fallback_model
            reply_hostname = ref_match.group(3)
            local_hostname = socket.gethostname()
            # do not match forwarded emails from another OpenERP system (thread_id collision!)
            if local_hostname == reply_hostname:
                thread_id, model = reply_thread_id, reply_model
                if thread_id and model in self.pool:
                    model_obj = self.pool[model]
                    compat_mail_msg_ids = mail_msg_obj.search(
                        cr, uid, [
                            ('message_id', '=', False),
                            ('model', '=', model),
                            ('res_id', '=', thread_id),
                        ], context=context)
                    if compat_mail_msg_ids and model_obj.exists(cr, uid, thread_id) and hasattr(model_obj, 'message_update'):
                        route = self.message_route_verify(
                            cr, uid, message, message_dict,
                            (model, thread_id, custom_values, uid, None),
                            update_author=True, assert_model=True, create_fallback=True, context=context)
                        if route:
                            _logger.info(
                                'Routing mail from %s to %s with Message-Id %s: direct thread reply (compat-mode) to model: %s, thread_id: %s, custom_values: %s, uid: %s',
                                email_from, email_to, message_id, model, thread_id, custom_values, uid)
                            return [route]

        # 3. Reply to a private message
        if in_reply_to:
            mail_message_ids = mail_msg_obj.search(cr, uid, [
                                ('message_id', '=', in_reply_to),
                                '!', ('message_id', 'ilike', 'reply_to')
                            ], limit=1, context=context)
            if mail_message_ids:
                mail_message = mail_msg_obj.browse(cr, uid, mail_message_ids[0], context=context)
                route = self.message_route_verify(cr, uid, message, message_dict,
                                (mail_message.model, mail_message.res_id, custom_values, uid, None),
                                update_author=True, assert_model=True, create_fallback=True, allow_private=True, context=context)
                if route:
                    _logger.info(
                        'Routing mail from %s to %s with Message-Id %s: direct reply to a private message: %s, custom_values: %s, uid: %s',
                        email_from, email_to, message_id, mail_message.id, custom_values, uid)
                    return [route]

        # 4. Look for a matching mail.alias entry
        # Delivered-To is a safe bet in most modern MTAs, but we have to fallback on To + Cc values
        # for all the odd MTAs out there, as there is no standard header for the envelope's `rcpt_to` value.
        rcpt_tos = \
             ','.join([decode_header(message, 'Delivered-To'),
                       decode_header(message, 'To'),
                       decode_header(message, 'Cc'),
                       decode_header(message, 'Resent-To'),
                       decode_header(message, 'Resent-Cc')])
        local_parts = [e.split('@')[0] for e in tools.email_split(rcpt_tos)]
        if local_parts:
            mail_alias = self.pool.get('mail.alias')
            alias_ids = mail_alias.search(cr, uid, [('alias_name', 'in', local_parts)])
            if alias_ids:
                routes = []
                for alias in mail_alias.browse(cr, uid, alias_ids, context=context):
                    user_id = alias.alias_user_id.id
                    if not user_id:
                        # TDE note: this could cause crashes, because no clue that the user
                        # that send the email has the right to create or modify a new document
                        # Fallback on user_id = uid
                        # Note: recognized partners will be added as followers anyway
                        # user_id = self._message_find_user_id(cr, uid, message, context=context)
                        user_id = uid
                        _logger.info('No matching user_id for the alias %s', alias.alias_name)
                    route = (alias.alias_model_id.model, alias.alias_force_thread_id, eval(alias.alias_defaults), user_id, alias)
                    route = self.message_route_verify(cr, uid, message, message_dict, route,
                                update_author=True, assert_model=True, create_fallback=True, context=context)
                    if route:
                        _logger.info(
                            'Routing mail from %s to %s with Message-Id %s: direct alias match: %r',
                            email_from, email_to, message_id, route)
                        routes.append(route)
                return routes

        # 5. Fallback to the provided parameters, if they work
        if not thread_id:
            # Legacy: fallback to matching [ID] in the Subject
            match = tools.res_re.search(decode_header(message, 'Subject'))
            thread_id = match and match.group(1)
            # Convert into int (bug spotted in 7.0 because of str)
            try:
                thread_id = int(thread_id)
            except:
                thread_id = False
        route = self.message_route_verify(cr, uid, message, message_dict,
                        (fallback_model, thread_id, custom_values, uid, None),
                        update_author=True, assert_model=True, context=context)
        if route:
            _logger.info(
                'Routing mail from %s to %s with Message-Id %s: fallback to model:%s, thread_id:%s, custom_values:%s, uid:%s',
                email_from, email_to, message_id, fallback_model, thread_id, custom_values, uid)
            return [route]

        # ValueError if no routes found and if no bounce occured
        raise ValueError(
                'No possible route found for incoming message from %s to %s (Message-Id %s:). '
                'Create an appropriate mail.alias or force the destination model.' %
                (email_from, email_to, message_id)
            )

    def message_route_process(self, cr, uid, message, message_dict, routes, context=None):
        # postpone setting message_dict.partner_ids after message_post, to avoid double notifications
        context = dict(context or {})
        partner_ids = message_dict.pop('partner_ids', [])
        thread_id = False
        for model, thread_id, custom_values, user_id, alias in routes:
            if self._name == 'mail.thread':
                context['thread_model'] = model
            if model:
                model_pool = self.pool[model]
                if not (thread_id and hasattr(model_pool, 'message_update') or hasattr(model_pool, 'message_new')):
                    raise ValueError(
                        "Undeliverable mail with Message-Id %s, model %s does not accept incoming emails" %
                        (message_dict['message_id'], model)
                    )

                # disabled subscriptions during message_new/update to avoid having the system user running the
                # email gateway become a follower of all inbound messages
                nosub_ctx = dict(context, mail_create_nosubscribe=True, mail_create_nolog=True)
                if thread_id and hasattr(model_pool, 'message_update'):
                    model_pool.message_update(cr, user_id, [thread_id], message_dict, context=nosub_ctx)
                else:
                    thread_id = model_pool.message_new(cr, user_id, message_dict, custom_values, context=nosub_ctx)
            else:
                if thread_id:
                    raise ValueError("Posting a message without model should be with a null res_id, to create a private message.")
                model_pool = self.pool.get('mail.thread')
            if not hasattr(model_pool, 'message_post'):
                context['thread_model'] = model
                model_pool = self.pool['mail.thread']
            new_msg_id = model_pool.message_post(cr, uid, [thread_id], context=context, subtype='mail.mt_comment', **message_dict)

            if partner_ids:
                # postponed after message_post, because this is an external message and we don't want to create
                # duplicate emails due to notifications
                self.pool.get('mail.message').write(cr, uid, [new_msg_id], {'partner_ids': partner_ids}, context=context)
        return thread_id

    def message_process(self, cr, uid, model, message, custom_values=None,
                        save_original=False, strip_attachments=False,
                        thread_id=None, context=None):
        """ Process an incoming RFC2822 email message, relying on
            ``mail.message.parse()`` for the parsing operation,
            and ``message_route()`` to figure out the target model.

            Once the target model is known, its ``message_new`` method
            is called with the new message (if the thread record did not exist)
            or its ``message_update`` method (if it did).

            There is a special case where the target model is False: a reply
            to a private message. In this case, we skip the message_new /
            message_update step, to just post a new message using mail_thread
            message_post.

           :param string model: the fallback model to use if the message
               does not match any of the currently configured mail aliases
               (may be None if a matching alias is supposed to be present)
           :param message: source of the RFC2822 message
           :type message: string or xmlrpclib.Binary
           :type dict custom_values: optional dictionary of field values
                to pass to ``message_new`` if a new record needs to be created.
                Ignored if the thread record already exists, and also if a
                matching mail.alias was found (aliases define their own defaults)
           :param bool save_original: whether to keep a copy of the original
                email source attached to the message after it is imported.
           :param bool strip_attachments: whether to strip all attachments
                before processing the message, in order to save some space.
           :param int thread_id: optional ID of the record/thread from ``model``
               to which this mail should be attached. When provided, this
               overrides the automatic detection based on the message
               headers.
        """
        if context is None:
            context = {}

        # extract message bytes - we are forced to pass the message as binary because
        # we don't know its encoding until we parse its headers and hence can't
        # convert it to utf-8 for transport between the mailgate script and here.
        if isinstance(message, xmlrpclib.Binary):
            message = str(message.data)
        # Warning: message_from_string doesn't always work correctly on unicode,
        # we must use utf-8 strings here :-(
        if isinstance(message, unicode):
            message = message.encode('utf-8')
        msg_txt = email.message_from_string(message)

        # parse the message, verify we are not in a loop by checking message_id is not duplicated
        msg = self.message_parse(cr, uid, msg_txt, save_original=save_original, context=context)
        if strip_attachments:
            msg.pop('attachments', None)

        if msg.get('message_id'):   # should always be True as message_parse generate one if missing
            existing_msg_ids = self.pool.get('mail.message').search(cr, SUPERUSER_ID, [
                                                                ('message_id', '=', msg.get('message_id')),
                                                                ], context=context)
            if existing_msg_ids:
                _logger.info('Ignored mail from %s to %s with Message-Id %s: found duplicated Message-Id during processing',
                                msg.get('from'), msg.get('to'), msg.get('message_id'))
                return False

        # find possible routes for the message
        routes = self.message_route(cr, uid, msg_txt, msg, model, thread_id, custom_values, context=context)
        thread_id = self.message_route_process(cr, uid, msg_txt, msg, routes, context=context)
        return thread_id

    def message_new(self, cr, uid, msg_dict, custom_values=None, context=None):
        """Called by ``message_process`` when a new message is received
           for a given thread model, if the message did not belong to
           an existing thread.
           The default behavior is to create a new record of the corresponding
           model (based on some very basic info extracted from the message).
           Additional behavior may be implemented by overriding this method.

           :param dict msg_dict: a map containing the email details and
                                 attachments. See ``message_process`` and
                                ``mail.message.parse`` for details.
           :param dict custom_values: optional dictionary of additional
                                      field values to pass to create()
                                      when creating the new thread record.
                                      Be careful, these values may override
                                      any other values coming from the message.
           :param dict context: if a ``thread_model`` value is present
                                in the context, its value will be used
                                to determine the model of the record
                                to create (instead of the current model).
           :rtype: int
           :return: the id of the newly created thread object
        """
        if context is None:
            context = {}
        data = {}
        if isinstance(custom_values, dict):
            data = custom_values.copy()
        model = context.get('thread_model') or self._name
        model_pool = self.pool[model]
        fields = model_pool.fields_get(cr, uid, context=context)
        if 'name' in fields and not data.get('name'):
            data['name'] = msg_dict.get('subject', '')
        res_id = model_pool.create(cr, uid, data, context=context)
        return res_id

    def message_update(self, cr, uid, ids, msg_dict, update_vals=None, context=None):
        """Called by ``message_process`` when a new message is received
           for an existing thread. The default behavior is to update the record
           with update_vals taken from the incoming email.
           Additional behavior may be implemented by overriding this
           method.
           :param dict msg_dict: a map containing the email details and
                               attachments. See ``message_process`` and
                               ``mail.message.parse()`` for details.
           :param dict update_vals: a dict containing values to update records
                              given their ids; if the dict is None or is
                              void, no write operation is performed.
        """
        if update_vals:
            self.write(cr, uid, ids, update_vals, context=context)
        return True

    def _message_extract_payload(self, message, save_original=False):
        """Extract body as HTML and attachments from the mail message"""
        attachments = []
        body = u''
        if save_original:
            attachments.append(('original_email.eml', message.as_string()))

        # Be careful, content-type may contain tricky content like in the
        # following example so test the MIME type with startswith()
        #
        # Content-Type: multipart/related;
        #   boundary="_004_3f1e4da175f349248b8d43cdeb9866f1AMSPR06MB343eurprd06pro_";
        #   type="text/html"
        if not message.is_multipart() or message.get('content-type', '').startswith("text/"):
            encoding = message.get_content_charset()
            body = message.get_payload(decode=True)
            body = tools.ustr(body, encoding, errors='replace')
            if message.get_content_type() == 'text/plain':
                # text/plain -> <pre/>
                body = tools.append_content_to_html(u'', body, preserve=True)
        else:
            alternative = False
            mixed = False
            html = u''
            for part in message.walk():
                if part.get_content_type() == 'multipart/alternative':
                    alternative = True
                if part.get_content_type() == 'multipart/mixed':
                    mixed = True
                if part.get_content_maintype() == 'multipart':
                    continue  # skip container
                # part.get_filename returns decoded value if able to decode, coded otherwise.
                # original get_filename is not able to decode iso-8859-1 (for instance).
                # therefore, iso encoded attachements are not able to be decoded properly with get_filename
                # code here partially copy the original get_filename method, but handle more encoding
                filename=part.get_param('filename', None, 'content-disposition')
                if not filename:
                    filename=part.get_param('name', None)
                if filename:
                    if isinstance(filename, tuple):
                        # RFC2231
                        filename=email.utils.collapse_rfc2231_value(filename).strip()
                    else:
                        filename=decode(filename)
                encoding = part.get_content_charset()  # None if attachment
                # 1) Explicit Attachments -> attachments
                if filename or part.get('content-disposition', '').strip().startswith('attachment'):
                    attachments.append((filename or 'attachment', part.get_payload(decode=True)))
                    continue
                # 2) text/plain -> <pre/>
                if part.get_content_type() == 'text/plain' and (not alternative or not body):
                    body = tools.append_content_to_html(body, tools.ustr(part.get_payload(decode=True),
                                                                         encoding, errors='replace'), preserve=True)
                # 3) text/html -> raw
                elif part.get_content_type() == 'text/html':
                    # mutlipart/alternative have one text and a html part, keep only the second
                    # mixed allows several html parts, append html content
                    append_content = not alternative or (html and mixed)
                    html = tools.ustr(part.get_payload(decode=True), encoding, errors='replace')
                    if not append_content:
                        body = html
                    else:
                        body = tools.append_content_to_html(body, html, plaintext=False)
                # 4) Anything else -> attachment
                else:
                    attachments.append((filename or 'attachment', part.get_payload(decode=True)))
        return body, attachments

    def message_parse(self, cr, uid, message, save_original=False, context=None):
        """Parses a string or email.message.Message representing an
           RFC-2822 email, and returns a generic dict holding the
           message details.

           :param message: the message to parse
           :type message: email.message.Message | string | unicode
           :param bool save_original: whether the returned dict
               should include an ``original`` attachment containing
               the source of the message
           :rtype: dict
           :return: A dict with the following structure, where each
                    field may not be present if missing in original
                    message::

                    { 'message_id': msg_id,
                      'subject': subject,
                      'from': from,
                      'to': to,
                      'cc': cc,
                      'body': unified_body,
                      'attachments': [('file1', 'bytes'),
                                      ('file2', 'bytes')}
                    }
        """
        msg_dict = {
            'type': 'email',
        }
        if not isinstance(message, Message):
            if isinstance(message, unicode):
                # Warning: message_from_string doesn't always work correctly on unicode,
                # we must use utf-8 strings here :-(
                message = message.encode('utf-8')
            message = email.message_from_string(message)

        message_id = message['message-id']
        if not message_id:
            # Very unusual situation, be we should be fault-tolerant here
            message_id = "<%s@localhost>" % time.time()
            _logger.debug('Parsing Message without message-id, generating a random one: %s', message_id)
        msg_dict['message_id'] = message_id

        if message.get('Subject'):
            msg_dict['subject'] = decode(message.get('Subject'))

        # Envelope fields not stored in mail.message but made available for message_new()
        msg_dict['from'] = decode(message.get('from'))
        msg_dict['to'] = decode(message.get('to'))
        msg_dict['cc'] = decode(message.get('cc'))
        msg_dict['email_from'] = decode(message.get('from'))
        partner_ids = self._message_find_partners(cr, uid, message, ['To', 'Cc'], context=context)
        msg_dict['partner_ids'] = [(4, partner_id) for partner_id in partner_ids]

        if message.get('Date'):
            try:
                date_hdr = decode(message.get('Date'))
                parsed_date = dateutil.parser.parse(date_hdr, fuzzy=True)
                if parsed_date.utcoffset() is None:
                    # naive datetime, so we arbitrarily decide to make it
                    # UTC, there's no better choice. Should not happen,
                    # as RFC2822 requires timezone offset in Date headers.
                    stored_date = parsed_date.replace(tzinfo=pytz.utc)
                else:
                    stored_date = parsed_date.astimezone(tz=pytz.utc)
            except Exception:
                _logger.warning('Failed to parse Date header %r in incoming mail '
                                'with message-id %r, assuming current date/time.',
                                message.get('Date'), message_id)
                stored_date = datetime.datetime.now()
            msg_dict['date'] = stored_date.strftime(tools.DEFAULT_SERVER_DATETIME_FORMAT)

        if message.get('In-Reply-To'):
            parent_ids = self.pool.get('mail.message').search(cr, uid, [('message_id', '=', decode(message['In-Reply-To'].strip()))])
            if parent_ids:
                msg_dict['parent_id'] = parent_ids[0]

        if message.get('References') and 'parent_id' not in msg_dict:
            msg_list =  mail_header_msgid_re.findall(decode(message['References']))
            parent_ids = self.pool.get('mail.message').search(cr, uid, [('message_id', 'in', [x.strip() for x in msg_list])])
            if parent_ids:
                msg_dict['parent_id'] = parent_ids[0]

        msg_dict['body'], msg_dict['attachments'] = self._message_extract_payload(message, save_original=save_original)
        return msg_dict

    #------------------------------------------------------
    # Note specific
    #------------------------------------------------------

    def _message_add_suggested_recipient(self, cr, uid, result, obj, partner=None, email=None, reason='', context=None):
        """ Called by message_get_suggested_recipients, to add a suggested
            recipient in the result dictionary. The form is :
                partner_id, partner_name<partner_email> or partner_name, reason """
        if email and not partner:
            # get partner info from email
            partner_info = self.message_partner_info_from_emails(cr, uid, obj.id, [email], context=context)[0]
            if partner_info.get('partner_id'):
                partner = self.pool.get('res.partner').browse(cr, SUPERUSER_ID, [partner_info['partner_id']], context=context)[0]
        if email and email in [val[1] for val in result[obj.id]]:  # already existing email -> skip
            return result
        if partner and partner in obj.message_follower_ids:  # recipient already in the followers -> skip
            return result
        if partner and partner.id in [val[0] for val in result[obj.id]]:  # already existing partner ID -> skip
            return result
        if partner and partner.email:  # complete profile: id, name <email>
            result[obj.id].append((partner.id, '%s<%s>' % (partner.name, partner.email), reason))
        elif partner:  # incomplete profile: id, name
            result[obj.id].append((partner.id, '%s' % (partner.name), reason))
        else:  # unknown partner, we are probably managing an email address
            result[obj.id].append((False, email, reason))
        return result

    def message_get_suggested_recipients(self, cr, uid, ids, context=None):
        """ Returns suggested recipients for ids. Those are a list of
            tuple (partner_id, partner_name, reason), to be managed by Chatter. """
        result = dict((res_id, []) for res_id in ids)
        if self._all_columns.get('user_id'):
            for obj in self.browse(cr, SUPERUSER_ID, ids, context=context):  # SUPERUSER because of a read on res.users that would crash otherwise
                if not obj.user_id or not obj.user_id.partner_id:
                    continue
                self._message_add_suggested_recipient(cr, uid, result, obj, partner=obj.user_id.partner_id, reason=self._all_columns['user_id'].column.string, context=context)
        return result

    def _find_partner_from_emails(self, cr, uid, id, emails, model=None, context=None, check_followers=True):
        """ Utility method to find partners from email addresses. The rules are :
            1 - check in document (model | self, id) followers
            2 - try to find a matching partner that is also an user
            3 - try to find a matching partner

            :param list emails: list of email addresses
            :param string model: model to fetch related record; by default self
                is used.
            :param boolean check_followers: check in document followers
        """
        partner_obj = self.pool['res.partner']
        partner_ids = []
        obj = None
        if id and (model or self._name != 'mail.thread') and check_followers:
            if model:
                obj = self.pool[model].browse(cr, uid, id, context=context)
            else:
                obj = self.browse(cr, uid, id, context=context)
        for contact in emails:
            partner_id = False
            email_address = tools.email_split(contact)
            if not email_address:
                partner_ids.append(partner_id)
                continue
            email_address = email_address[0]
            # first try: check in document's followers
            if obj:
                for follower in obj.message_follower_ids:
                    if follower.email == email_address:
                        partner_id = follower.id
            # second try: check in partners that are also users
            if not partner_id:
                ids = partner_obj.search(cr, SUPERUSER_ID, [
                                                ('email', 'ilike', email_address),
                                                ('user_ids', '!=', False)
                                            ], limit=1, context=context)
                if ids:
                    partner_id = ids[0]
            # third try: check in partners
            if not partner_id:
                ids = partner_obj.search(cr, SUPERUSER_ID, [
                                                ('email', 'ilike', email_address)
                                            ], limit=1, context=context)
                if ids:
                    partner_id = ids[0]
            partner_ids.append(partner_id)
        return partner_ids

    def message_partner_info_from_emails(self, cr, uid, id, emails, link_mail=False, context=None):
        """ Convert a list of emails into a list partner_ids and a list
            new_partner_ids. The return value is non conventional because
            it is meant to be used by the mail widget.

            :return dict: partner_ids and new_partner_ids """
        mail_message_obj = self.pool.get('mail.message')
        partner_ids = self._find_partner_from_emails(cr, uid, id, emails, context=context)
        result = list()
        for idx in range(len(emails)):
            email_address = emails[idx]
            partner_id = partner_ids[idx]
            partner_info = {'full_name': email_address, 'partner_id': partner_id}
            result.append(partner_info)

            # link mail with this from mail to the new partner id
            if link_mail and partner_info['partner_id']:
                message_ids = mail_message_obj.search(cr, SUPERUSER_ID, [
                                    '|',
                                    ('email_from', '=', email_address),
                                    ('email_from', 'ilike', '<%s>' % email_address),
                                    ('author_id', '=', False)
                                ], context=context)
                if message_ids:
                    mail_message_obj.write(cr, SUPERUSER_ID, message_ids, {'author_id': partner_info['partner_id']}, context=context)
        return result

    def _message_preprocess_attachments(self, cr, uid, attachments, attachment_ids, attach_model, attach_res_id, context=None):
        """ Preprocess attachments for mail_thread.message_post() or mail_mail.create().

        :param list attachments: list of attachment tuples in the form ``(name,content)``,
                                 where content is NOT base64 encoded
        :param list attachment_ids: a list of attachment ids, not in tomany command form
        :param str attach_model: the model of the attachments parent record
        :param integer attach_res_id: the id of the attachments parent record
        """
        Attachment = self.pool['ir.attachment']
        m2m_attachment_ids = []
        if attachment_ids:
            filtered_attachment_ids = Attachment.search(cr, SUPERUSER_ID, [
                ('res_model', '=', 'mail.compose.message'),
                ('create_uid', '=', uid),
                ('id', 'in', attachment_ids)], context=context)
            if filtered_attachment_ids:
                Attachment.write(cr, SUPERUSER_ID, filtered_attachment_ids, {'res_model': attach_model, 'res_id': attach_res_id}, context=context)
            m2m_attachment_ids += [(4, id) for id in attachment_ids]
        # Handle attachments parameter, that is a dictionary of attachments
        for name, content in attachments:
            if isinstance(content, unicode):
                content = content.encode('utf-8')
            data_attach = {
                'name': name,
                'datas': base64.b64encode(str(content)),
                'datas_fname': name,
                'description': name,
                'res_model': attach_model,
                'res_id': attach_res_id,
            }
            m2m_attachment_ids.append((0, 0, data_attach))
        return m2m_attachment_ids

    @api.cr_uid_ids_context
    def message_post(self, cr, uid, thread_id, body='', subject=None, type='notification',
                     subtype=None, parent_id=False, attachments=None, context=None,
                     content_subtype='html', **kwargs):
        """ Post a new message in an existing thread, returning the new
            mail.message ID.

            :param int thread_id: thread ID to post into, or list with one ID;
                if False/0, mail.message model will also be set as False
            :param str body: body of the message, usually raw HTML that will
                be sanitized
            :param str type: see mail_message.type field
            :param str content_subtype:: if plaintext: convert body into html
            :param int parent_id: handle reply to a previous message by adding the
                parent partners to the message in case of private discussion
            :param tuple(str,str) attachments or list id: list of attachment tuples in the form
                ``(name,content)``, where content is NOT base64 encoded

            Extra keyword arguments will be used as default column values for the
            new mail.message record. Special cases:
                - attachment_ids: supposed not attached to any document; attach them
                    to the related document. Should only be set by Chatter.
            :return int: ID of newly created mail.message
        """
        if context is None:
            context = {}
        if attachments is None:
            attachments = {}
        mail_message = self.pool.get('mail.message')
        ir_attachment = self.pool.get('ir.attachment')

        assert (not thread_id) or \
                isinstance(thread_id, (int, long)) or \
                (isinstance(thread_id, (list, tuple)) and len(thread_id) == 1), \
                "Invalid thread_id; should be 0, False, an ID or a list with one ID"
        if isinstance(thread_id, (list, tuple)):
            thread_id = thread_id[0]

        # if we're processing a message directly coming from the gateway, the destination model was
        # set in the context.
        model = False
        if thread_id:
            model = context.get('thread_model', False) if self._name == 'mail.thread' else self._name
            if model and model != self._name and hasattr(self.pool[model], 'message_post'):
                del context['thread_model']
                return self.pool[model].message_post(cr, uid, thread_id, body=body, subject=subject, type=type, subtype=subtype, parent_id=parent_id, attachments=attachments, context=context, content_subtype=content_subtype, **kwargs)

        #0: Find the message's author, because we need it for private discussion
        author_id = kwargs.get('author_id')
        if author_id is None:  # keep False values
            author_id = self.pool.get('mail.message')._get_default_author(cr, uid, context=context)

        # 1: Handle content subtype: if plaintext, converto into HTML
        if content_subtype == 'plaintext':
            body = tools.plaintext2html(body)

        # 2: Private message: add recipients (recipients and author of parent message) - current author
        #   + legacy-code management (! we manage only 4 and 6 commands)
        partner_ids = set()
        kwargs_partner_ids = kwargs.pop('partner_ids', [])
        for partner_id in kwargs_partner_ids:
            if isinstance(partner_id, (list, tuple)) and partner_id[0] == 4 and len(partner_id) == 2:
                partner_ids.add(partner_id[1])
            if isinstance(partner_id, (list, tuple)) and partner_id[0] == 6 and len(partner_id) == 3:
                partner_ids |= set(partner_id[2])
            elif isinstance(partner_id, (int, long)):
                partner_ids.add(partner_id)
            else:
                pass  # we do not manage anything else
        if parent_id and not model:
            parent_message = mail_message.browse(cr, uid, parent_id, context=context)
            private_followers = set([partner.id for partner in parent_message.partner_ids])
            if parent_message.author_id:
                private_followers.add(parent_message.author_id.id)
            private_followers -= set([author_id])
            partner_ids |= private_followers

        # 3. Attachments
        #   - HACK TDE FIXME: Chatter: attachments linked to the document (not done JS-side), load the message
        attachment_ids = self._message_preprocess_attachments(cr, uid, attachments, kwargs.pop('attachment_ids', []), model, thread_id, context)

        # 4: mail.message.subtype
        subtype_id = False
        if subtype:
            if '.' not in subtype:
                subtype = 'mail.%s' % subtype
            subtype_id = self.pool.get('ir.model.data').xmlid_to_res_id(cr, uid, subtype)

        # automatically subscribe recipients if asked to
        if context.get('mail_post_autofollow') and thread_id and partner_ids:
            partner_to_subscribe = partner_ids
            if context.get('mail_post_autofollow_partner_ids'):
                partner_to_subscribe = filter(lambda item: item in context.get('mail_post_autofollow_partner_ids'), partner_ids)
            self.message_subscribe(cr, uid, [thread_id], list(partner_to_subscribe), context=context)

        # _mail_flat_thread: automatically set free messages to the first posted message
<<<<<<< HEAD
        if self._mail_flat_thread and model and not parent_id and thread_id:
            message_ids = mail_message.search(cr, uid, ['&', ('res_id', '=', thread_id), ('model', '=', model)], context=context, order="id ASC", limit=1)
=======
        if self._mail_flat_thread and not parent_id and thread_id:
            message_ids = mail_message.search(cr, uid, ['&', ('res_id', '=', thread_id), ('model', '=', model), ('type', '=', 'email')], context=context, order="id ASC", limit=1)
            if not message_ids:
                message_ids = message_ids = mail_message.search(cr, uid, ['&', ('res_id', '=', thread_id), ('model', '=', model)], context=context, order="id ASC", limit=1)
>>>>>>> 22c39028
            parent_id = message_ids and message_ids[0] or False
        # we want to set a parent: force to set the parent_id to the oldest ancestor, to avoid having more than 1 level of thread
        elif parent_id:
            message_ids = mail_message.search(cr, SUPERUSER_ID, [('id', '=', parent_id), ('parent_id', '!=', False)], context=context)
            # avoid loops when finding ancestors
            processed_list = []
            if message_ids:
                message = mail_message.browse(cr, SUPERUSER_ID, message_ids[0], context=context)
                while (message.parent_id and message.parent_id.id not in processed_list):
                    processed_list.append(message.parent_id.id)
                    message = message.parent_id
                parent_id = message.id

        values = kwargs
        values.update({
            'author_id': author_id,
            'model': model,
            'res_id': model and thread_id or False,
            'body': body,
            'subject': subject or False,
            'type': type,
            'parent_id': parent_id,
            'attachment_ids': attachment_ids,
            'subtype_id': subtype_id,
            'partner_ids': [(4, pid) for pid in partner_ids],
        })

        # Avoid warnings about non-existing fields
        for x in ('from', 'to', 'cc'):
            values.pop(x, None)

        # Post the message
        msg_id = mail_message.create(cr, uid, values, context=context)

        # Post-process: subscribe author, update message_last_post
        if model and model != 'mail.thread' and thread_id and subtype_id:
            # done with SUPERUSER_ID, because on some models users can post only with read access, not necessarily write access
            self.write(cr, SUPERUSER_ID, [thread_id], {'message_last_post': fields.datetime.now()}, context=context)
        message = mail_message.browse(cr, uid, msg_id, context=context)
        if message.author_id and model and thread_id and type != 'notification' and not context.get('mail_create_nosubscribe'):
            self.message_subscribe(cr, uid, [thread_id], [message.author_id.id], context=context)
        return msg_id

    #------------------------------------------------------
    # Followers API
    #------------------------------------------------------

    def message_get_subscription_data(self, cr, uid, ids, user_pid=None, context=None):
        """ Wrapper to get subtypes data. """
        return self._get_subscription_data(cr, uid, ids, None, None, user_pid=user_pid, context=context)

    def message_subscribe_users(self, cr, uid, ids, user_ids=None, subtype_ids=None, context=None):
        """ Wrapper on message_subscribe, using users. If user_ids is not
            provided, subscribe uid instead. """
        if user_ids is None:
            user_ids = [uid]
        partner_ids = [user.partner_id.id for user in self.pool.get('res.users').browse(cr, uid, user_ids, context=context)]
        result = self.message_subscribe(cr, uid, ids, partner_ids, subtype_ids=subtype_ids, context=context)
        if partner_ids and result:
            self.pool['ir.ui.menu'].clear_cache()
        return result

    def message_subscribe(self, cr, uid, ids, partner_ids, subtype_ids=None, context=None):
        """ Add partners to the records followers. """
        if context is None:
            context = {}
        # not necessary for computation, but saves an access right check
        if not partner_ids:
            return True

        mail_followers_obj = self.pool.get('mail.followers')
        subtype_obj = self.pool.get('mail.message.subtype')

        user_pid = self.pool.get('res.users').browse(cr, uid, uid, context=context).partner_id.id
        if set(partner_ids) == set([user_pid]):
            try:
                self.check_access_rights(cr, uid, 'read')
                self.check_access_rule(cr, uid, ids, 'read')
            except (osv.except_osv, orm.except_orm):
                return False
        else:
            self.check_access_rights(cr, uid, 'write')
            self.check_access_rule(cr, uid, ids, 'write')

        existing_pids_dict = {}
        fol_ids = mail_followers_obj.search(cr, SUPERUSER_ID, ['&', '&', ('res_model', '=', self._name), ('res_id', 'in', ids), ('partner_id', 'in', partner_ids)])
        for fol in mail_followers_obj.browse(cr, SUPERUSER_ID, fol_ids, context=context):
            existing_pids_dict.setdefault(fol.res_id, set()).add(fol.partner_id.id)

        # subtype_ids specified: update already subscribed partners
        if subtype_ids and fol_ids:
            mail_followers_obj.write(cr, SUPERUSER_ID, fol_ids, {'subtype_ids': [(6, 0, subtype_ids)]}, context=context)
        # subtype_ids not specified: do not update already subscribed partner, fetch default subtypes for new partners
        if subtype_ids is None:
            subtype_ids = subtype_obj.search(
                cr, uid, [
                    ('default', '=', True), '|', ('res_model', '=', self._name), ('res_model', '=', False)], context=context)

        for id in ids:
            existing_pids = existing_pids_dict.get(id, set())
            new_pids = set(partner_ids) - existing_pids

            # subscribe new followers
            for new_pid in new_pids:
                mail_followers_obj.create(
                    cr, SUPERUSER_ID, {
                        'res_model': self._name,
                        'res_id': id,
                        'partner_id': new_pid,
                        'subtype_ids': [(6, 0, subtype_ids)],
                    }, context=context)

        return True

    def message_unsubscribe_users(self, cr, uid, ids, user_ids=None, context=None):
        """ Wrapper on message_subscribe, using users. If user_ids is not
            provided, unsubscribe uid instead. """
        if user_ids is None:
            user_ids = [uid]
        partner_ids = [user.partner_id.id for user in self.pool.get('res.users').browse(cr, uid, user_ids, context=context)]
        result = self.message_unsubscribe(cr, uid, ids, partner_ids, context=context)
        if partner_ids and result:
            self.pool['ir.ui.menu'].clear_cache()
        return result

    def message_unsubscribe(self, cr, uid, ids, partner_ids, context=None):
        """ Remove partners from the records followers. """
        # not necessary for computation, but saves an access right check
        if not partner_ids:
            return True
        user_pid = self.pool.get('res.users').read(cr, uid, uid, ['partner_id'], context=context)['partner_id'][0]
        if set(partner_ids) == set([user_pid]):
            self.check_access_rights(cr, uid, 'read')
            self.check_access_rule(cr, uid, ids, 'read')
        else:
            self.check_access_rights(cr, uid, 'write')
            self.check_access_rule(cr, uid, ids, 'write')
        fol_obj = self.pool['mail.followers']
        fol_ids = fol_obj.search(
            cr, SUPERUSER_ID, [
                ('res_model', '=', self._name),
                ('res_id', 'in', ids),
                ('partner_id', 'in', partner_ids)
            ], context=context)
        return fol_obj.unlink(cr, SUPERUSER_ID, fol_ids, context=context)

    def _message_get_auto_subscribe_fields(self, cr, uid, updated_fields, auto_follow_fields=None, context=None):
        """ Returns the list of relational fields linking to res.users that should
            trigger an auto subscribe. The default list checks for the fields
            - called 'user_id'
            - linking to res.users
            - with track_visibility set
            In OpenERP V7, this is sufficent for all major addon such as opportunity,
            project, issue, recruitment, sale.
            Override this method if a custom behavior is needed about fields
            that automatically subscribe users.
        """
        if auto_follow_fields is None:
            auto_follow_fields = ['user_id']
        user_field_lst = []
        for name, column_info in self._all_columns.items():
            if name in auto_follow_fields and name in updated_fields and getattr(column_info.column, 'track_visibility', False) and column_info.column._obj == 'res.users':
                user_field_lst.append(name)
        return user_field_lst

    def message_auto_subscribe(self, cr, uid, ids, updated_fields, context=None, values=None):
        """ Handle auto subscription. Two methods for auto subscription exist:

         - tracked res.users relational fields, such as user_id fields. Those fields
           must be relation fields toward a res.users record, and must have the
           track_visilibity attribute set.
         - using subtypes parent relationship: check if the current model being
           modified has an header record (such as a project for tasks) whose followers
           can be added as followers of the current records. Example of structure
           with project and task:

          - st_project_1.parent_id = st_task_1
          - st_project_1.res_model = 'project.project'
          - st_project_1.relation_field = 'project_id'
          - st_task_1.model = 'project.task'

        :param list updated_fields: list of updated fields to track
        :param dict values: updated values; if None, the first record will be browsed
                            to get the values. Added after releasing 7.0, therefore
                            not merged with updated_fields argumment.
        """
        subtype_obj = self.pool.get('mail.message.subtype')
        follower_obj = self.pool.get('mail.followers')
        new_followers = dict()

        # fetch auto_follow_fields: res.users relation fields whose changes are tracked for subscription
        user_field_lst = self._message_get_auto_subscribe_fields(cr, uid, updated_fields, context=context)

        # fetch header subtypes
        header_subtype_ids = subtype_obj.search(cr, uid, ['|', ('res_model', '=', False), ('parent_id.res_model', '=', self._name)], context=context)
        subtypes = subtype_obj.browse(cr, uid, header_subtype_ids, context=context)

        # if no change in tracked field or no change in tracked relational field: quit
        relation_fields = set([subtype.relation_field for subtype in subtypes if subtype.relation_field is not False])
        if not any(relation in updated_fields for relation in relation_fields) and not user_field_lst:
            return True

        # legacy behavior: if values is not given, compute the values by browsing
        # @TDENOTE: remove me in 8.0
        if values is None:
            record = self.browse(cr, uid, ids[0], context=context)
            for updated_field in updated_fields:
                field_value = getattr(record, updated_field)
                if isinstance(field_value, BaseModel):
                    field_value = field_value.id
                values[updated_field] = field_value

        # find followers of headers, update structure for new followers
        headers = set()
        for subtype in subtypes:
            if subtype.relation_field and values.get(subtype.relation_field):
                headers.add((subtype.res_model, values.get(subtype.relation_field)))
        if headers:
            header_domain = ['|'] * (len(headers) - 1)
            for header in headers:
                header_domain += ['&', ('res_model', '=', header[0]), ('res_id', '=', header[1])]
            header_follower_ids = follower_obj.search(
                cr, SUPERUSER_ID,
                header_domain,
                context=context
            )
            for header_follower in follower_obj.browse(cr, SUPERUSER_ID, header_follower_ids, context=context):
                for subtype in header_follower.subtype_ids:
                    if subtype.parent_id and subtype.parent_id.res_model == self._name:
                        new_followers.setdefault(header_follower.partner_id.id, set()).add(subtype.parent_id.id)
                    elif subtype.res_model is False:
                        new_followers.setdefault(header_follower.partner_id.id, set()).add(subtype.id)

        # add followers coming from res.users relational fields that are tracked
        user_ids = [values[name] for name in user_field_lst if values.get(name)]
        user_pids = [user.partner_id.id for user in self.pool.get('res.users').browse(cr, SUPERUSER_ID, user_ids, context=context)]
        for partner_id in user_pids:
            new_followers.setdefault(partner_id, None)

        for pid, subtypes in new_followers.items():
            subtypes = list(subtypes) if subtypes is not None else None
            self.message_subscribe(cr, uid, ids, [pid], subtypes, context=context)

        # find first email message, set it as unread for auto_subscribe fields for them to have a notification
        if user_pids:
            for record_id in ids:
                message_obj = self.pool.get('mail.message')
                msg_ids = message_obj.search(cr, SUPERUSER_ID, [
                    ('model', '=', self._name),
                    ('res_id', '=', record_id),
                    ('type', '=', 'email')], limit=1, context=context)
                if not msg_ids:
                    msg_ids = message_obj.search(cr, SUPERUSER_ID, [
                        ('model', '=', self._name),
                        ('res_id', '=', record_id)], limit=1, context=context)
                if msg_ids:
                    self.pool.get('mail.notification')._notify(cr, uid, msg_ids[0], partners_to_notify=user_pids, context=context)

        return True

    #------------------------------------------------------
    # Thread state
    #------------------------------------------------------

    def message_mark_as_unread(self, cr, uid, ids, context=None):
        """ Set as unread. """
        partner_id = self.pool.get('res.users').browse(cr, uid, uid, context=context).partner_id.id
        cr.execute('''
            UPDATE mail_notification SET
                is_read=false
            WHERE
                message_id IN (SELECT id from mail_message where res_id=any(%s) and model=%s limit 1) and
                partner_id = %s
        ''', (ids, self._name, partner_id))
        self.pool.get('mail.notification').invalidate_cache(cr, uid, ['is_read'], context=context)
        return True

    def message_mark_as_read(self, cr, uid, ids, context=None):
        """ Set as read. """
        partner_id = self.pool.get('res.users').browse(cr, uid, uid, context=context).partner_id.id
        cr.execute('''
            UPDATE mail_notification SET
                is_read=true
            WHERE
                message_id IN (SELECT id FROM mail_message WHERE res_id=ANY(%s) AND model=%s) AND
                partner_id = %s
        ''', (ids, self._name, partner_id))
        self.pool.get('mail.notification').invalidate_cache(cr, uid, ['is_read'], context=context)
        return True

    #------------------------------------------------------
    # Thread suggestion
    #------------------------------------------------------

    def get_suggested_thread(self, cr, uid, removed_suggested_threads=None, context=None):
        """Return a list of suggested threads, sorted by the numbers of followers"""
        if context is None:
            context = {}

        # TDE HACK: originally by MAT from portal/mail_mail.py but not working until the inheritance graph bug is not solved in trunk
        # TDE FIXME: relocate in portal when it won't be necessary to reload the hr.employee model in an additional bridge module
        if self.pool['res.groups']._all_columns.get('is_portal'):
            user = self.pool.get('res.users').browse(cr, SUPERUSER_ID, uid, context=context)
            if any(group.is_portal for group in user.groups_id):
                return []

        threads = []
        if removed_suggested_threads is None:
            removed_suggested_threads = []

        thread_ids = self.search(cr, uid, [('id', 'not in', removed_suggested_threads), ('message_is_follower', '=', False)], context=context)
        for thread in self.browse(cr, uid, thread_ids, context=context):
            data = {
                'id': thread.id,
                'popularity': len(thread.message_follower_ids),
                'name': thread.name,
                'image_small': thread.image_small
            }
            threads.append(data)
        return sorted(threads, key=lambda x: (x['popularity'], x['id']), reverse=True)[:3]

    def message_change_thread(self, cr, uid, id, new_res_id, new_model, context=None):
        """
        Transfert the list of the mail thread messages from an model to another

        :param id : the old res_id of the mail.message
        :param new_res_id : the new res_id of the mail.message
        :param new_model : the name of the new model of the mail.message

        Example :   self.pool.get("crm.lead").message_change_thread(self, cr, uid, 2, 4, "project.issue", context) 
                    will transfert thread of the lead (id=2) to the issue (id=4)
        """

        # get the sbtype id of the comment Message
        subtype_res_id = self.pool.get('ir.model.data').xmlid_to_res_id(cr, uid, 'mail.mt_comment', raise_if_not_found=True)
        
        # get the ids of the comment and none-comment of the thread
        message_obj = self.pool.get('mail.message')
        msg_ids_comment = message_obj.search(cr, uid, [
                    ('model', '=', self._name),
                    ('res_id', '=', id),
                    ('subtype_id', '=', subtype_res_id)], context=context)
        msg_ids_not_comment = message_obj.search(cr, uid, [
                    ('model', '=', self._name),
                    ('res_id', '=', id),
                    ('subtype_id', '!=', subtype_res_id)], context=context)
        
        # update the messages
        message_obj.write(cr, uid, msg_ids_comment, {"res_id" : new_res_id, "model" : new_model}, context=context)
        message_obj.write(cr, uid, msg_ids_not_comment, {"res_id" : new_res_id, "model" : new_model, "subtype_id" : None}, context=context)
        
        return True<|MERGE_RESOLUTION|>--- conflicted
+++ resolved
@@ -1611,15 +1611,10 @@
             self.message_subscribe(cr, uid, [thread_id], list(partner_to_subscribe), context=context)
 
         # _mail_flat_thread: automatically set free messages to the first posted message
-<<<<<<< HEAD
         if self._mail_flat_thread and model and not parent_id and thread_id:
-            message_ids = mail_message.search(cr, uid, ['&', ('res_id', '=', thread_id), ('model', '=', model)], context=context, order="id ASC", limit=1)
-=======
-        if self._mail_flat_thread and not parent_id and thread_id:
             message_ids = mail_message.search(cr, uid, ['&', ('res_id', '=', thread_id), ('model', '=', model), ('type', '=', 'email')], context=context, order="id ASC", limit=1)
             if not message_ids:
                 message_ids = message_ids = mail_message.search(cr, uid, ['&', ('res_id', '=', thread_id), ('model', '=', model)], context=context, order="id ASC", limit=1)
->>>>>>> 22c39028
             parent_id = message_ids and message_ids[0] or False
         # we want to set a parent: force to set the parent_id to the oldest ancestor, to avoid having more than 1 level of thread
         elif parent_id:
