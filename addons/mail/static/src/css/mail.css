--- conflicted
+++ resolved
@@ -251,7 +251,6 @@
     -webkit-transition: opacity 0.2s linear;
 }
 
-<<<<<<< HEAD
 /* ---------------- FOLLOWERS ------------------ */
 
 .openerp .oe_followers{
@@ -314,21 +313,20 @@
     border-radius: 2px;
 }
 
-/* ----------- FORM INTEGRATION ------------ */
-
-            /* Nothing to do yay! */
-
-/* ----------- INBOX INTEGRATION ----------- */
-
-.openerp .oe_mail_wall .oe_mail{
-    margin: 16px;
-=======
 /* ---------------- MESSAGES BODY ------------------ */
-
 .openerp .oe_mail .oe_msg_content .oe_blockquote,
 .openerp .oe_mail .oe_msg_content blockquote {
     padding: 4px;
     border-radius: 2px;
     border: solid 1px rgba(124,123,173,0.14);
->>>>>>> 31965cf9
+}
+
+/* ----------- FORM INTEGRATION ------------ */
+
+            /* Nothing to do yay! */
+
+/* ----------- INBOX INTEGRATION ----------- */
+
+.openerp .oe_mail_wall .oe_mail{
+    margin: 16px;
 }