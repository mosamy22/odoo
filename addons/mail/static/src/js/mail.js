--- conflicted
+++ resolved
@@ -851,8 +851,6 @@
             this.view.on("change:actual_mode", this, this._check_visibility);
             this._check_visibility();
             mail.ChatterUtils.bind_events(this);
-<<<<<<< HEAD
-=======
             this.$element.find('button.oe_mail_button_followers').click(function () { self.do_toggle_followers(); });
             if (! this.params.see_subscribers_options) {
                 this.$element.find('button.oe_mail_button_followers').hide(); }
@@ -861,7 +859,6 @@
                 .mouseover(function () { $(this).html('Unfollow').removeClass('oe_mail_button_mouseout').addClass('oe_mail_button_mouseover'); })
                 .mouseleave(function () { $(this).html('Following').removeClass('oe_mail_button_mouseover').addClass('oe_mail_button_mouseout'); });
             this.reinit();
->>>>>>> 687e25a7
         },
         
         _check_visibility: function() {
