# -*- coding: utf-8 -*-
##############################################################################
#
#    OpenERP, Open Source Management Solution
#    Copyright (C) 2004-2010 Tiny SPRL (<http://tiny.be>).
#
#    This program is free software: you can redistribute it and/or modify
#    it under the terms of the GNU Affero General Public License as
#    published by the Free Software Foundation, either version 3 of the
#    License, or (at your option) any later version.
#
#    This program is distributed in the hope that it will be useful,
#    but WITHOUT ANY WARRANTY; without even the implied warranty of
#    MERCHANTABILITY or FITNESS FOR A PARTICULAR PURPOSE.  See the
#    GNU Affero General Public License for more details.
#
#    You should have received a copy of the GNU Affero General Public License
#    along with this program.  If not, see <http://www.gnu.org/licenses/>.
#
##############################################################################

import time
from operator import itemgetter
import decimal_precision as dp

import netsvc
from osv import fields, osv, orm
import pooler
from tools import config
from tools.translate import _

class account_invoice(osv.osv):
    def _amount_all(self, cr, uid, ids, name, args, context=None):
        res = {}
        for invoice in self.browse(cr, uid, ids, context=context):
            res[invoice.id] = {
                'amount_untaxed': 0.0,
                'amount_tax': 0.0,
                'amount_total': 0.0
            }
            for line in invoice.invoice_line:
                res[invoice.id]['amount_untaxed'] += line.price_subtotal
            for line in invoice.tax_line:
                res[invoice.id]['amount_tax'] += line.amount
            res[invoice.id]['amount_total'] = res[invoice.id]['amount_tax'] + res[invoice.id]['amount_untaxed']
        return res

    def _get_journal(self, cr, uid, context=None):
        if context is None:
            context = {}
        type_inv = context.get('type', 'out_invoice')
        user = self.pool.get('res.users').browse(cr, uid, uid, context=context)
        company_id = context.get('company_id', user.company_id.id)
        type2journal = {'out_invoice': 'sale', 'in_invoice': 'purchase', 'out_refund': 'sale_refund', 'in_refund': 'purchase_refund'}
        refund_journal = {'out_invoice': False, 'in_invoice': False, 'out_refund': True, 'in_refund': True}
        journal_obj = self.pool.get('account.journal')
        res = journal_obj.search(cr, uid, [('type', '=', type2journal.get(type_inv, 'sale')),
                                            ('company_id', '=', company_id),
                                            ('refund_journal', '=', refund_journal.get(type_inv, False))],
                                                limit=1)
        if res:
            return res[0]
        else:
            return False

    def _get_currency(self, cr, uid, context=None):
        user = pooler.get_pool(cr.dbname).get('res.users').browse(cr, uid, [uid])[0]
        if user.company_id:
            return user.company_id.currency_id.id
        else:
            return pooler.get_pool(cr.dbname).get('res.currency').search(cr, uid, [('rate','=',1.0)])[0]

    def _get_journal_analytic(self, cr, uid, type_inv, context=None):
        type2journal = {'out_invoice': 'sale', 'in_invoice': 'purchase', 'out_refund': 'sale', 'in_refund': 'purchase'}
        tt = type2journal.get(type_inv, 'sale')
        result = self.pool.get('account.analytic.journal').search(cr, uid, [('type','=',tt)], context=context)
        if not result:
            raise osv.except_osv(_('No Analytic Journal !'),_("You must define an analytic journal of type '%s' !") % (tt,))
        return result[0]

    def _get_type(self, cr, uid, context=None):
        if context is None:
            context = {}
        return context.get('type', 'out_invoice')

    def _reconciled(self, cr, uid, ids, name, args, context=None):
        res = {}
        for id in ids:
            res[id] = self.test_paid(cr, uid, [id])
        return res

    def _get_reference_type(self, cr, uid, context=None):
        return [('none', _('Free Reference'))]

    def _amount_residual(self, cr, uid, ids, name, args, context=None):
        res = {}
        cur_obj = self.pool.get('res.currency')
        data_inv = self.browse(cr, uid, ids)
        if context is None:
            context = {}

        for inv in data_inv:
            debit = credit = 0.0
            context.update({'date':inv.date_invoice})
            context_unreconciled=context.copy()
            for lines in inv.move_lines:
                debit_tmp = lines.debit
                credit_tmp = lines.credit
                # If currency conversion needed
                if inv.company_id.currency_id.id <> inv.currency_id.id:
                    # If invoice paid, compute currency amount according to invoice date
                    # otherwise, take the line date
                    if not inv.reconciled:
                        context.update({'date':lines.date})
                    context_unreconciled.update({'date':lines.date})
                    # If amount currency setted, compute for debit and credit in company currency
                    if lines.amount_currency < 0:
                        credit_tmp=abs(cur_obj.compute(cr, uid, lines.currency_id.id, inv.company_id.currency_id.id, lines.amount_currency, round=False, context=context_unreconciled))
                    elif lines.amount_currency > 0:
                        debit_tmp=abs(cur_obj.compute(cr, uid, lines.currency_id.id, inv.company_id.currency_id.id, lines.amount_currency, round=False, context=context_unreconciled))
                    # Then, recomput into invoice currency to avoid rounding trouble !
                    debit += cur_obj.compute(cr, uid, inv.company_id.currency_id.id, inv.currency_id.id, debit_tmp, round=False, context=context)
                    credit += cur_obj.compute(cr, uid, inv.company_id.currency_id.id, inv.currency_id.id, credit_tmp, round=False, context=context)
                else:
                    debit+=debit_tmp
                    credit+=credit_tmp

            if not inv.amount_total:
                result = 0.0
            elif inv.type in ('out_invoice','in_refund'):
                amount = credit-debit
                result = inv.amount_total - amount
            else:
                amount = debit-credit
                result = inv.amount_total - amount
            # Use is_zero function to avoid rounding trouble => should be fixed into ORM
            res[inv.id] = not self.pool.get('res.currency').is_zero(cr, uid, inv.company_id.currency_id, result) and result or 0.0

        return res

    def _get_lines(self, cr, uid, ids, name, arg, context=None):
        res = {}
        for id in ids:
            move_lines = self.move_line_id_payment_get(cr, uid, [id])
            if not move_lines:
                res[id] = []
                continue
            res[id] = []
            data_lines = self.pool.get('account.move.line').browse(cr, uid, move_lines)
            partial_ids = []# Keeps the track of ids where partial payments are done with payment terms
            for line in data_lines:
                ids_line = []
                if line.reconcile_id:
                    ids_line = line.reconcile_id.line_id
                elif line.reconcile_partial_id:
                    ids_line = line.reconcile_partial_id.line_partial_ids
                l = map(lambda x: x.id, ids_line)
                partial_ids.append(line.id)
                res[id] =[x for x in l if x <> line.id and x not in partial_ids]
        return res

    def _get_invoice_line(self, cr, uid, ids, context=None):
        result = {}
        for line in self.pool.get('account.invoice.line').browse(cr, uid, ids, context=context):
            result[line.invoice_id.id] = True
        return result.keys()

    def _get_invoice_tax(self, cr, uid, ids, context=None):
        result = {}
        for tax in self.pool.get('account.invoice.tax').browse(cr, uid, ids, context=context):
            result[tax.invoice_id.id] = True
        return result.keys()

    def _compute_lines(self, cr, uid, ids, name, args, context=None):
        result = {}
        for invoice in self.browse(cr, uid, ids, context):
            moves = self.move_line_id_payment_get(cr, uid, [invoice.id])
            src = []
            lines = []
            for m in self.pool.get('account.move.line').browse(cr, uid, moves, context):
                temp_lines = []#Added temp list to avoid duplicate records
                if m.reconcile_id:
                    temp_lines = map(lambda x: x.id, m.reconcile_id.line_id)
                elif m.reconcile_partial_id:
                    temp_lines = map(lambda x: x.id, m.reconcile_partial_id.line_partial_ids)
                lines += [x for x in temp_lines if x not in lines]
                src.append(m.id)

            lines = filter(lambda x: x not in src, lines)
            result[invoice.id] = lines
        return result

    def _get_invoice_from_line(self, cr, uid, ids, context=None):
        move = {}
        for line in self.pool.get('account.move.line').browse(cr, uid, ids):
            if line.reconcile_partial_id:
                for line2 in line.reconcile_partial_id.line_partial_ids:
                    move[line2.move_id.id] = True
            if line.reconcile_id:
                for line2 in line.reconcile_id.line_id:
                    move[line2.move_id.id] = True
        invoice_ids = []
        if move:
            invoice_ids = self.pool.get('account.invoice').search(cr, uid, [('move_id','in',move.keys())], context=context)
        return invoice_ids

    def _get_invoice_from_reconcile(self, cr, uid, ids, context=None):
        move = {}
        for r in self.pool.get('account.move.reconcile').browse(cr, uid, ids):
            for line in r.line_partial_ids:
                move[line.move_id.id] = True
            for line in r.line_id:
                move[line.move_id.id] = True

        invoice_ids = []
        if move:
            invoice_ids = self.pool.get('account.invoice').search(cr, uid, [('move_id','in',move.keys())], context=context)
        return invoice_ids

    _name = "account.invoice"
    _description = 'Invoice'
    _order = "number"
    _log_create = True
    _columns = {
        'name': fields.char('Description', size=64, select=True, readonly=True, states={'draft':[('readonly',False)]}),
        'origin': fields.char('Source Document', size=64, help="Reference of the document that produced this invoice.", readonly=True, states={'draft':[('readonly',False)]}),
        'type': fields.selection([
            ('out_invoice','Customer Invoice'),
            ('in_invoice','Supplier Invoice'),
            ('out_refund','Customer Refund'),
            ('in_refund','Supplier Refund'),
            ],'Type', readonly=True, select=True, change_default=True),

        'number': fields.char('Invoice Number', size=32, readonly=True, help="Unique number of the invoice, computed automatically when the invoice is created."),
        'reference': fields.char('Invoice Reference', size=64, help="The partner reference of this invoice."),
        'reference_type': fields.selection(_get_reference_type, 'Reference Type',
            required=True, readonly=True, states={'draft':[('readonly',False)]}),
        'comment': fields.text('Additional Information', translate=True),

        'state': fields.selection([
            ('draft','Draft'),
            ('proforma','Pro-forma'),
            ('proforma2','Pro-forma'),
            ('open','Open'),
            ('paid','Done'),
            ('cancel','Cancelled')
            ],'State', select=True, readonly=True,
            help=' * The \'Draft\' state is used when a user is encoding a new and unconfirmed Invoice. \
            \n* The \'Pro-forma\' when invoice is in Pro-forma state,invoice does not have an invoice number. \
            \n* The \'Open\' state is used when user create invoice,a invoice number is generated.Its in open state till user does not pay invoice. \
            \n* The \'Done\' state is set automatically when invoice is paid.\
            \n* The \'Cancelled\' state is used when user cancel invoice.'),
        'date_invoice': fields.date('Date Invoiced', states={'paid':[('readonly',True)], 'open':[('readonly',True)], 'close':[('readonly',True)]}, help="Keep empty to use the current date"),
        'date_due': fields.date('Due Date', states={'paid':[('readonly',True)], 'open':[('readonly',True)], 'close':[('readonly',True)]},
            help="If you use payment terms, the due date will be computed automatically at the generation "\
                "of accounting entries. If you keep the payment term and the due date empty, it means direct payment. The payment term may compute several due dates, for example 50% now, 50% in one month."),
        'partner_id': fields.many2one('res.partner', 'Partner', change_default=True, readonly=True, required=True, states={'draft':[('readonly',False)]}),
        'address_contact_id': fields.many2one('res.partner.address', 'Contact Address', readonly=True, states={'draft':[('readonly',False)]}),
        'address_invoice_id': fields.many2one('res.partner.address', 'Invoice Address', readonly=True, required=True, states={'draft':[('readonly',False)]}),
        'payment_term': fields.many2one('account.payment.term', 'Payment Term',readonly=True, states={'draft':[('readonly',False)]},
            help="If you use payment terms, the due date will be computed automatically at the generation "\
                "of accounting entries. If you keep the payment term and the due date empty, it means direct payment. "\
                "The payment term may compute several due dates, for example 50% now, 50% in one month."),
        'period_id': fields.many2one('account.period', 'Force Period', domain=[('state','<>','done')], help="Keep empty to use the period of the validation(invoice) date.", readonly=True, states={'draft':[('readonly',False)]}),

        'account_id': fields.many2one('account.account', 'Account', required=True, readonly=True, states={'draft':[('readonly',False)]}, help="The partner account used for this invoice."),
        'invoice_line': fields.one2many('account.invoice.line', 'invoice_id', 'Invoice Lines', readonly=True, states={'draft':[('readonly',False)]}),
        'tax_line': fields.one2many('account.invoice.tax', 'invoice_id', 'Tax Lines', readonly=True, states={'draft':[('readonly',False)]}),

        'move_id': fields.many2one('account.move', 'Invoice Movement', readonly=True, help="Links to the automatically generated Ledger Postings."),
        'amount_untaxed': fields.function(_amount_all, method=True, digits_compute=dp.get_precision('Account'), string='Untaxed',
            store={
                'account.invoice': (lambda self, cr, uid, ids, c={}: ids, ['invoice_line'], 20),
                'account.invoice.tax': (_get_invoice_tax, None, 20),
                'account.invoice.line': (_get_invoice_line, ['price_unit','invoice_line_tax_id','quantity','discount'], 20),
            },
            multi='all'),
        'amount_tax': fields.function(_amount_all, method=True, digits_compute=dp.get_precision('Account'), string='Tax',
            store={
                'account.invoice': (lambda self, cr, uid, ids, c={}: ids, ['invoice_line'], 20),
                'account.invoice.tax': (_get_invoice_tax, None, 20),
                'account.invoice.line': (_get_invoice_line, ['price_unit','invoice_line_tax_id','quantity','discount'], 20),
            },
            multi='all'),
        'amount_total': fields.function(_amount_all, method=True, digits_compute=dp.get_precision('Account'), string='Total',
            store={
                'account.invoice': (lambda self, cr, uid, ids, c={}: ids, ['invoice_line'], 20),
                'account.invoice.tax': (_get_invoice_tax, None, 20),
                'account.invoice.line': (_get_invoice_line, ['price_unit','invoice_line_tax_id','quantity','discount'], 20),
            },
            multi='all'),
        'currency_id': fields.many2one('res.currency', 'Currency', required=True, readonly=True, states={'draft':[('readonly',False)]}),
        'journal_id': fields.many2one('account.journal', 'Journal', required=True, readonly=True, states={'draft':[('readonly',False)]}),
        'company_id': fields.many2one('res.company', 'Company', required=True, change_default=True, readonly=True, states={'draft':[('readonly',False)]}),
        'check_total': fields.float('Total', digits_compute=dp.get_precision('Account'), states={'open':[('readonly',True)],'close':[('readonly',True)]}),
        'reconciled': fields.function(_reconciled, method=True, string='Paid/Reconciled', type='boolean',
            store={
                'account.invoice': (lambda self, cr, uid, ids, c={}: ids, None, 50), # Check if we can remove ?
                'account.move.line': (_get_invoice_from_line, None, 50),
                'account.move.reconcile': (_get_invoice_from_reconcile, None, 50),
            }, help="The Ledger Postings of the invoice have been reconciled with Ledger Postings of the payment(s)."),
        'partner_bank': fields.many2one('res.partner.bank', 'Bank Account',
            help='The bank account to pay to or to be paid from', readonly=True, states={'draft':[('readonly',False)]}),
        'move_lines':fields.function(_get_lines , method=True, type='many2many', relation='account.move.line', string='Entry Lines'),
        'residual': fields.function(_amount_residual, method=True, digits_compute=dp.get_precision('Account'), string='Residual',
            store={
                'account.invoice': (lambda self, cr, uid, ids, c={}: ids, ['invoice_line'], 50),
                'account.invoice.tax': (_get_invoice_tax, None, 50),
                'account.invoice.line': (_get_invoice_line, ['price_unit','invoice_line_tax_id','quantity','discount'], 50),
                'account.move.line': (_get_invoice_from_line, None, 50),
                'account.move.reconcile': (_get_invoice_from_reconcile, None, 50),
            },
            help="Remaining amount due."),
        'payment_ids': fields.function(_compute_lines, method=True, relation='account.move.line', type="many2many", string='Payments'),
        'move_name': fields.char('Ledger Posting', size=64, readonly=True, states={'draft':[('readonly',False)]}),
        'user_id': fields.many2one('res.users', 'Salesman', readonly=True, states={'draft':[('readonly',False)]}),
        'fiscal_position': fields.many2one('account.fiscal.position', 'Fiscal Position', readonly=True, states={'draft':[('readonly',False)]})
    }
    _defaults = {
        'type': _get_type,
        #'date_invoice': lambda *a: time.strftime('%Y-%m-%d'),
        'state': 'draft',
        'journal_id': _get_journal,
        'currency_id': _get_currency,
        'company_id': lambda self,cr,uid,c: self.pool.get('res.company')._company_default_get(cr, uid, 'account.invoice', context=c),
        'reference_type': 'none',
        'check_total': 0.0,
        'user_id': lambda s, cr, u, c: u,
    }

    def fields_view_get(self, cr, uid, view_id=None, view_type=False, context=None, toolbar=False, submenu=False):
        if context.get('active_model','') in ['res.partner']:
            partner = self.pool.get(context['active_model']).read(cr,uid,context['active_ids'],['supplier','customer'])[0]
            if not view_type:
                view_id = self.pool.get('ir.ui.view').search(cr,uid,[('name','=','account.invoice.tree')])[0]
                view_type = 'tree'
            if view_type == 'form':
                if partner['supplier'] and not partner['customer']:
                    view_id = self.pool.get('ir.ui.view').search(cr,uid,[('name','=','account.invoice.supplier.form')])[0]
                else:
                    view_id = self.pool.get('ir.ui.view').search(cr,uid,[('name','=','account.invoice.form')])[0]
        return super(account_invoice,self).fields_view_get(cr, uid, view_id=view_id, view_type=view_type, context=context, toolbar=toolbar, submenu=submenu)

    def create(self, cr, uid, vals, context=None):
        try:
            res = super(account_invoice, self).create(cr, uid, vals, context)
            return res
        except Exception, e:
            if '"journal_id" viol' in e.args[0]:
                raise orm.except_orm(_('Configuration Error!'),
                     _('There is no Accounting Journal of type Sale/Purchase defined!'))
            else:
                raise orm.except_orm(_('UnknownError'), str(e))

    def confirm_paid(self, cr, uid, ids, context=None):
        self.write(cr, uid, ids, {'state':'paid'}, context=context)
        for (id, name) in self.name_get(cr, uid, ids):
            message = _('Document ') + " '" + name + "' "+ _("has been paid.")
            self.log(cr, uid, id, message)
        return True

    def unlink(self, cr, uid, ids, context=None):
        invoices = self.read(cr, uid, ids, ['state'])
        unlink_ids = []
        for t in invoices:
            if t['state'] in ('draft', 'cancel'):
                unlink_ids.append(t['id'])
            else:
                raise osv.except_osv(_('Invalid action !'), _('Cannot delete invoice(s) that are already opened or paid !'))
        osv.osv.unlink(self, cr, uid, unlink_ids, context=context)
        return True

#   def get_invoice_address(self, cr, uid, ids):
#       res = self.pool.get('res.partner').address_get(cr, uid, [part], ['invoice'])
#       return [{}]
    def onchange_partner_id(self, cr, uid, ids, type, partner_id,
            date_invoice=False, payment_term=False, partner_bank=False, company_id=False):
        invoice_addr_id = False
        contact_addr_id = False
        partner_payment_term = False
        acc_id = False
        bank_id = False
        fiscal_position = False

        opt = [('uid', str(uid))]
        if partner_id:

            opt.insert(0, ('id', partner_id))
            res = self.pool.get('res.partner').address_get(cr, uid, [partner_id], ['contact', 'invoice'])
            contact_addr_id = res['contact']
            invoice_addr_id = res['invoice']
            p = self.pool.get('res.partner').browse(cr, uid, partner_id)
            if company_id:
                if p.property_account_receivable.company_id.id != company_id and p.property_account_payable.company_id.id != company_id:
                    rec_pro_id = self.pool.get('ir.property').search(cr,uid,[('name','=','property_account_receivable'),('res_id','=','res.partner,'+str(partner_id)+''),('company_id','=',company_id)])
                    pay_pro_id = self.pool.get('ir.property').search(cr,uid,[('name','=','property_account_payable'),('res_id','=','res.partner,'+str(partner_id)+''),('company_id','=',company_id)])
                    if not rec_pro_id:
                        rec_pro_id = self.pool.get('ir.property').search(cr,uid,[('name','=','property_account_receivable'),('company_id','=',company_id)])
                    if not pay_pro_id:
                        pay_pro_id = self.pool.get('ir.property').search(cr,uid,[('name','=','property_account_payable'),('company_id','=',company_id)])
                    rec_line_data = self.pool.get('ir.property').read(cr,uid,rec_pro_id,['name','value','res_id'])
                    pay_line_data = self.pool.get('ir.property').read(cr,uid,pay_pro_id,['name','value','res_id'])
                    rec_res_id = rec_line_data and int(rec_line_data[0]['value'].split(',')[1]) or False
                    pay_res_id = pay_line_data and int(pay_line_data[0]['value'].split(',')[1]) or False
                    if not rec_res_id and not pay_res_id:
                        raise osv.except_osv(_('Configration Error !'),
                            _('Can not find account chart for this company, Please Create account.'))
                    rec_obj_acc=self.pool.get('account.account').browse(cr, uid, [rec_res_id])
                    pay_obj_acc=self.pool.get('account.account').browse(cr, uid, [pay_res_id])
                    p.property_account_receivable = rec_obj_acc[0]
                    p.property_account_payable = pay_obj_acc[0]

            if type in ('out_invoice', 'out_refund'):
                acc_id = p.property_account_receivable.id
            else:
                acc_id = p.property_account_payable.id
            fiscal_position = p.property_account_position and p.property_account_position.id or False
            partner_payment_term = p.property_payment_term and p.property_payment_term.id or False
            if p.bank_ids:
                bank_id = p.bank_ids[0].id

        result = {'value': {
            'address_contact_id': contact_addr_id,
            'address_invoice_id': invoice_addr_id,
            'account_id': acc_id,
            'payment_term': partner_payment_term,
            'fiscal_position': fiscal_position
            }
        }

        if type in ('in_invoice', 'in_refund'):
            result['value']['partner_bank'] = bank_id

        if payment_term != partner_payment_term:
            if partner_payment_term:
                to_update = self.onchange_payment_term_date_invoice(
                    cr, uid, ids, partner_payment_term, date_invoice)
                result['value'].update(to_update['value'])
            else:
                result['value']['date_due'] = False

        if partner_bank != bank_id:
            to_update = self.onchange_partner_bank(cr, uid, ids, bank_id)
            result['value'].update(to_update['value'])
        return result

    def onchange_currency_id(self, cr, uid, ids, curr_id, company_id):
        if curr_id and company_id:
            currency = self.pool.get('res.currency').browse(cr, uid, curr_id)
            if currency.company_id.id != company_id:
                raise osv.except_osv(_('Configration Error !'),
                        _('Can not select currency that is not related to current company.\nPlease select accordingly !.'))
        return {}

    def onchange_payment_term_date_invoice(self, cr, uid, ids, payment_term_id, date_invoice):
        if not payment_term_id:
            return {}
        res={}
        pt_obj= self.pool.get('account.payment.term')
        if not date_invoice :
            date_invoice = time.strftime('%Y-%m-%d')

        pterm_list = pt_obj.compute(cr, uid, payment_term_id, value=1, date_ref=date_invoice)

        if pterm_list:
            pterm_list = [line[0] for line in pterm_list]
            pterm_list.sort()
            res= {'value':{'date_due': pterm_list[-1]}}
        else:
             raise osv.except_osv(_('Data Insufficient !'), _('The Payment Term of Supplier does not have Payment Term Lines(Computation) defined !'))

        return res

    def onchange_invoice_line(self, cr, uid, ids, lines):
        return {}

    def onchange_partner_bank(self, cursor, user, ids, partner_bank):
        return {'value': {}}

    def onchange_company_id(self, cr, uid, ids, company_id, part_id, type, invoice_line, currency_id):
        val = {}
        dom = {}
        obj_journal = self.pool.get('account.journal')
        if company_id and part_id and type:
            acc_id = False
            partner_obj = self.pool.get('res.partner').browse(cr,uid,part_id)
            if partner_obj.property_account_payable and partner_obj.property_account_receivable:
                if partner_obj.property_account_payable.company_id.id != company_id and partner_obj.property_account_receivable.company_id.id != company_id:
                    rec_pro_id = self.pool.get('ir.property').search(cr, uid, [('name','=','property_account_receivable'),('res_id','=','res.partner,'+str(part_id)+''),('company_id','=',company_id)])
                    pay_pro_id = self.pool.get('ir.property').search(cr, uid, [('name','=','property_account_payable'),('res_id','=','res.partner,'+str(part_id)+''),('company_id','=',company_id)])
                    if not rec_pro_id:
                        rec_pro_id = self.pool.get('ir.property').search(cr, uid, [('name','=','property_account_receivable'),('company_id','=',company_id)])
                    if not pay_pro_id:
                        pay_pro_id = self.pool.get('ir.property').search(cr, uid, [('name','=','property_account_payable'),('company_id','=',company_id)])
                    rec_line_data = self.pool.get('ir.property').read(cr, uid, rec_pro_id, ['name','value','res_id'])
                    pay_line_data = self.pool.get('ir.property').read(cr, uid, pay_pro_id, ['name','value','res_id'])
                    rec_res_id = rec_line_data and int(rec_line_data[0]['value'].split(',')[1]) or False
                    pay_res_id = pay_line_data and int(pay_line_data[0]['value'].split(',')[1]) or False
                    if not rec_res_id and not rec_res_id:
                        raise osv.except_osv(_('Configration Error !'),
                            _('Can not find account chart for this company, Please Create account.'))
                    if type in ('out_invoice', 'out_refund'):
                        acc_id = rec_res_id
                    else:
                        acc_id = pay_res_id
                    val= {'account_id': acc_id}
            if ids:
                if company_id:
                    inv_obj = self.browse(cr,uid,ids)
                    for line in inv_obj[0].invoice_line:
                        if line.account_id:
                            if line.account_id.company_id.id != company_id:
                                result_id = self.pool.get('account.account').search(cr, uid, [('name','=',line.account_id.name),('company_id','=',company_id)])
                                if not result_id:
                                    raise osv.except_osv(_('Configration Error !'),
                                        _('Can not find account chart for this company in invoice line account, Please Create account.'))
                                r_id = self.pool.get('account.invoice.line').write(cr, uid, [line.id], {'account_id': result_id[0]})
            else:
                if invoice_line:
                    for inv_line in invoice_line:
                        obj_l = self.pool.get('account.account').browse(cr, uid, inv_line[2]['account_id'])
                        if obj_l.company_id.id != company_id:
                            raise osv.except_osv(_('Configration Error !'),
                                _('invoice line account company is not match with invoice company.'))
                        else:
                            continue
        if company_id and type:
            if type in ('out_invoice', 'out_refund'):
                journal_type = 'sale'
            else:
                journal_type = 'purchase'
            journal_ids = obj_journal.search(cr, uid, [('company_id','=',company_id), ('type', '=', journal_type)])
            if journal_ids:
                val['journal_id'] = journal_ids[0]
            else:
                raise osv.except_osv(_('Configration Error !'),
                                _('Can not find account journal for this company in invoice, Please Create journal.'))
            dom = {'journal_id':  [('id', 'in', journal_ids)]}
        else:
            journal_ids = obj_journal.search(cr, uid, [])

        if currency_id and company_id:
            currency = self.pool.get('res.currency').browse(cr, uid, currency_id)
            if currency.company_id.id != company_id:
                val['currency_id'] = False
            else:
                val['currency_id'] = currency.id

        if company_id:
            company = self.pool.get('res.company').browse(cr, uid, company_id)
            if company.currency_id.company_id.id != company_id:
                val['currency_id'] = False
            else:
                val['currency_id'] = company.currency_id.id

        return {'value' : val, 'domain': dom }

    # go from canceled state to draft state
    def action_cancel_draft(self, cr, uid, ids, *args):
        self.write(cr, uid, ids, {'state':'draft'})
        wf_service = netsvc.LocalService("workflow")
        for inv_id in ids:
            wf_service.trg_create(uid, 'account.invoice', inv_id, cr)
        return True

    def finalize_invoice_move_lines(self, cr, uid, invoice_browse, move_lines):
        """finalize_invoice_move_lines(cr, uid, invoice, move_lines) -> move_lines
        Hook method to be overridden in additional modules to verify and possibly alter the
        move lines to be created by an invoice, for special cases.
        :param invoice_browse: browsable record of the invoice that is generating the move lines
        :param move_lines: list of dictionaries with the account.move.lines (as for create())
        :return: the (possibly updated) final move_lines to create for this invoice
        """
        return move_lines

    # Workflow stuff
    #################

    # return the ids of the move lines which has the same account than the invoice
    # whose id is in ids
    def move_line_id_payment_get(self, cr, uid, ids, *args):
        res = []
        if not ids: return res
        cr.execute('SELECT l.id '\
                   'FROM account_move_line l '\
                   'LEFT JOIN account_invoice i ON (i.move_id=l.move_id) '\
                   'WHERE i.id IN %s '\
                   'AND l.account_id=i.account_id',
                   (tuple(ids),))
        res = map(itemgetter(0), cr.fetchall())
        return res

    def copy(self, cr, uid, id, default=None, context=None):
        if default is None:
            default = {}
        default = default.copy()
        default.update({'state':'draft', 'number':False, 'move_id':False, 'move_name':False,})
        if 'date_invoice' not in default:
            default['date_invoice'] = False
        if 'date_due' not in default:
            default['date_due'] = False
        return super(account_invoice, self).copy(cr, uid, id, default, context)

    def test_paid(self, cr, uid, ids, *args):
        res = self.move_line_id_payment_get(cr, uid, ids)
        if not res:
            return False
        ok = True
        for id in res:
            cr.execute('select reconcile_id from account_move_line where id=%s', (id,))
            ok = ok and  bool(cr.fetchone()[0])
        return ok

    def button_reset_taxes(self, cr, uid, ids, context=None):
        if not context:
            context = {}
        ait_obj = self.pool.get('account.invoice.tax')
        for id in ids:
            cr.execute("DELETE FROM account_invoice_tax WHERE invoice_id=%s", (id,))
            partner = self.browse(cr, uid, id, context=context).partner_id
            if partner.lang:
                context.update({'lang': partner.lang})
            for taxe in ait_obj.compute(cr, uid, id, context=context).values():
                ait_obj.create(cr, uid, taxe)
         # Update the stored value (fields.function), so we write to trigger recompute
        self.pool.get('account.invoice').write(cr, uid, ids, {'invoice_line':[]}, context=context)
#        self.pool.get('account.invoice').write(cr, uid, ids, {}, context=context)
        return True

    def button_compute(self, cr, uid, ids, context=None, set_total=False):
        self.button_reset_taxes(cr, uid, ids, context)
        for inv in self.browse(cr, uid, ids):
            if set_total:
                self.pool.get('account.invoice').write(cr, uid, [inv.id], {'check_total': inv.amount_total})
        return True

    def _convert_ref(self, cr, uid, ref):
        return (ref or '').replace('/','')

    def _get_analytic_lines(self, cr, uid, id):
        inv = self.browse(cr, uid, [id])[0]
        cur_obj = self.pool.get('res.currency')

        company_currency = inv.company_id.currency_id.id
        if inv.type in ('out_invoice', 'in_refund'):
            sign = 1
        else:
            sign = -1

        iml = self.pool.get('account.invoice.line').move_line_get(cr, uid, inv.id)
        for il in iml:
            if il['account_analytic_id']:
                if inv.type in ('in_invoice', 'in_refund'):
                    ref = inv.reference
                else:
                    ref = self._convert_ref(cr, uid, inv.number)
                il['analytic_lines'] = [(0,0, {
                    'name': il['name'],
                    'date': inv['date_invoice'],
                    'account_id': il['account_analytic_id'],
                    'unit_amount': il['quantity'],
                    'amount': cur_obj.compute(cr, uid, inv.currency_id.id, company_currency, il['price'], context={'date': inv.date_invoice}) * sign,
                    'product_id': il['product_id'],
                    'product_uom_id': il['uos_id'],
                    'general_account_id': il['account_id'],
                    'journal_id': self._get_journal_analytic(cr, uid, inv.type),
                    'ref': ref,
                })]
        return iml

    def action_date_assign(self, cr, uid, ids, *args):
        for inv in self.browse(cr, uid, ids):
            res = self.onchange_payment_term_date_invoice(cr, uid, inv.id, inv.payment_term.id, inv.date_invoice)
            if res and res['value']:
                self.write(cr, uid, [inv.id], res['value'])
        return True

    def finalize_invoice_move_lines(self, cr, uid, invoice_browse, move_lines):
        """finalize_invoice_move_lines(cr, uid, invoice, move_lines) -> move_lines
        Hook method to be overridden in additional modules to verify and possibly alter the
        move lines to be created by an invoice, for special cases.
        :param invoice_browse: browsable record of the invoice that is generating the move lines
        :param move_lines: list of dictionaries with the account.move.lines (as for create())
        :return: the (possibly updated) final move_lines to create for this invoice
        """
        return move_lines

    def check_tax_lines(self, cr, uid, inv, compute_taxes, ait_obj):
        if not inv.tax_line:
            for tax in compute_taxes.values():
                ait_obj.create(cr, uid, tax)
        else:
            tax_key = []
            for tax in inv.tax_line:
                if tax.manual:
                    continue
                key = (tax.tax_code_id.id, tax.base_code_id.id, tax.account_id.id)
                tax_key.append(key)
                if not key in compute_taxes:
                    raise osv.except_osv(_('Warning !'), _('Global taxes defined, but are not in invoice lines !'))
                base = compute_taxes[key]['base']
                if abs(base - tax.base) > inv.company_id.currency_id.rounding:
                    raise osv.except_osv(_('Warning !'), _('Tax base different !\nClick on compute to update tax base'))
            for key in compute_taxes:
                if not key in tax_key:
                    raise osv.except_osv(_('Warning !'), _('Taxes missing !'))

    def compute_invoice_totals(self, cr, uid, inv, company_currency, ref, invoice_move_lines):
        total = 0
        total_currency = 0
        cur_obj = self.pool.get('res.currency')
        for i in invoice_move_lines:
            if inv.currency_id.id != company_currency:
                i['currency_id'] = inv.currency_id.id
                i['amount_currency'] = i['price']
                i['price'] = cur_obj.compute(cr, uid, inv.currency_id.id,
                        company_currency, i['price'],
                        context={'date': inv.date_invoice or time.strftime('%Y-%m-%d')})
            else:
                i['amount_currency'] = False
                i['currency_id'] = False
            i['ref'] = ref
            if inv.type in ('out_invoice','in_refund'):
                total += i['price']
                total_currency += i['amount_currency'] or i['price']
                i['price'] = - i['price']
            else:
                total -= i['price']
                total_currency -= i['amount_currency'] or i['price']
        return total, total_currency, invoice_move_lines

    def inv_line_characteristic_hashcode(self, invoice, invoice_line):
        """Overridable hashcode generation for invoice lines. Lines having the same hashcode
        will be grouped together if the journal has the 'group line' option. Of course a module
        can add fields to invoice lines that would need to be tested too before merging lines
        or not."""
        return "%s-%s-%s-%s-%s"%(
            invoice_line['account_id'],
            invoice_line.get('tax_code_id',"False"),
            invoice_line.get('product_id',"False"),
            invoice_line.get('analytic_account_id',"False"),
            invoice_line.get('date_maturity',"False"))

    def group_lines(self, cr, uid, iml, line, inv):
        """Merge account move lines (and hence analytic lines) if invoice line hashcodes are equals"""
        if inv.journal_id.group_invoice_lines:
            line2 = {}
            for x, y, l in line:
                tmp = self.inv_line_characteristic_hashcode(inv, l)

                if tmp in line2:
                    am = line2[tmp]['debit'] - line2[tmp]['credit'] + (l['debit'] - l['credit'])
                    line2[tmp]['debit'] = (am > 0) and am or 0.0
                    line2[tmp]['credit'] = (am < 0) and -am or 0.0
                    line2[tmp]['tax_amount'] += l['tax_amount']
                    line2[tmp]['analytic_lines'] += l['analytic_lines']
                else:
                    line2[tmp] = l
            line = []
            for key, val in line2.items():
                line.append((0,0,val))

        return line

    def action_move_create(self, cr, uid, ids, *args):
        """Creates invoice related analytics and financial move lines"""
        ait_obj = self.pool.get('account.invoice.tax')
        cur_obj = self.pool.get('res.currency')
        context = {}
        for inv in self.browse(cr, uid, ids):
            if not inv.journal_id.invoice_sequence_id:
                raise osv.except_osv(_('Error !'), _('Please define invoice sequence on invoice journal'))
            if not inv.invoice_line:
                raise osv.except_osv(_('No Invoice Lines !'), _('Please create some invoice lines.'))
            if inv.move_id:
                continue

            if not inv.date_invoice:
                self.write(cr, uid, [inv.id], {'date_invoice':time.strftime('%Y-%m-%d')})
            company_currency = inv.company_id.currency_id.id
            # create the analytical lines
            line_ids = self.read(cr, uid, [inv.id], ['invoice_line'])[0]['invoice_line']
            # one move line per invoice line
            iml = self._get_analytic_lines(cr, uid, inv.id)
            # check if taxes are all computed

            context.update({'lang': inv.partner_id.lang})
            compute_taxes = ait_obj.compute(cr, uid, inv.id, context=context)
            self.check_tax_lines(cr, uid, inv, compute_taxes, ait_obj)

            if inv.type in ('in_invoice', 'in_refund') and abs(inv.check_total - inv.amount_total) >= (inv.currency_id.rounding/2.0):
                raise osv.except_osv(_('Bad total !'), _('Please verify the price of the invoice !\nThe real total does not match the computed total.'))

            # one move line per tax line
            iml += ait_obj.move_line_get(cr, uid, inv.id)

            entry_type=''
            if inv.type in ('in_invoice', 'in_refund'):
                ref = inv.reference
                entry_type = 'journal_pur_voucher'
                if inv.type == 'in_refund':
                    entry_type = 'cont_voucher'
            else:
                ref = self._convert_ref(cr, uid, inv.number)
                entry_type = 'journal_sale_vou'
                if inv.type == 'out_refund':
                    entry_type = 'cont_voucher'

            diff_currency_p = inv.currency_id.id <> company_currency
            # create one move line for the total and possibly adjust the other lines amount
            total = 0
            total_currency = 0
            total, total_currency, iml = self.compute_invoice_totals(cr, uid, inv, company_currency, ref, iml)
            acc_id = inv.account_id.id

            name = inv['name'] or '/'
            totlines = False
            if inv.payment_term:
                totlines = self.pool.get('account.payment.term').compute(cr,
                        uid, inv.payment_term.id, total, inv.date_invoice or False)
            if totlines:
                res_amount_currency = total_currency
                i = 0
                for t in totlines:
                    if inv.currency_id.id != company_currency:
                        amount_currency = cur_obj.compute(cr, uid,
                                company_currency, inv.currency_id.id, t[1])
                    else:
                        amount_currency = False

                    # last line add the diff
                    res_amount_currency -= amount_currency or 0
                    i += 1
                    if i == len(totlines):
                        amount_currency += res_amount_currency

                    iml.append({
                        'type': 'dest',
                        'name': name,
                        'price': t[1],
                        'account_id': acc_id,
                        'date_maturity': t[0],
                        'amount_currency': diff_currency_p \
                                and  amount_currency or False,
                        'currency_id': diff_currency_p \
                                and inv.currency_id.id or False,
                        'ref': ref,
                    })
            else:
                iml.append({
                    'type': 'dest',
                    'name': name,
                    'price': total,
                    'account_id': acc_id,
                    'date_maturity' : inv.date_due or False,
                    'amount_currency': diff_currency_p \
                            and total_currency or False,
                    'currency_id': diff_currency_p \
                            and inv.currency_id.id or False,
                    'ref': ref
            })

            date = inv.date_invoice or time.strftime('%Y-%m-%d')
            part = inv.partner_id.id

            line = map(lambda x:(0,0,self.line_get_convert(cr, uid, x, part, date, context={})) ,iml)

            line = self.group_lines(cr, uid, iml, line, inv)

            journal_id = inv.journal_id.id #self._get_journal(cr, uid, {'type': inv['type']})
            journal = self.pool.get('account.journal').browse(cr, uid, journal_id)
            if journal.centralisation:
                raise osv.except_osv(_('UserError'),
                        _('Cannot create invoice move on centralised journal'))

            line = self.finalize_invoice_move_lines(cr, uid, inv, line)

            move = {'ref': inv.number, 'line_id': line, 'journal_id': journal_id, 'date': date, 'type': entry_type}
            period_id=inv.period_id and inv.period_id.id or False
            if not period_id:
                period_ids= self.pool.get('account.period').search(cr, uid, [('date_start','<=',inv.date_invoice or time.strftime('%Y-%m-%d')),('date_stop','>=',inv.date_invoice or time.strftime('%Y-%m-%d'))])
                if len(period_ids):
                    period_id=period_ids[0]
            if period_id:
                move['period_id'] = period_id
                for i in line:
                    i[2]['period_id'] = period_id

            move_id = self.pool.get('account.move').create(cr, uid, move, context=context)
            new_move_name = self.pool.get('account.move').browse(cr, uid, move_id).name
            # make the invoice point to that move
            self.write(cr, uid, [inv.id], {'move_id': move_id,'period_id':period_id, 'move_name':new_move_name})
            self.pool.get('account.move').post(cr, uid, [move_id])
        self._log_event(cr, uid, ids)
        
        return True

    def line_get_convert(self, cr, uid, x, part, date, context=None):
        return {
            'date_maturity': x.get('date_maturity', False),
            'partner_id':part,
            'name':x['name'][:64],
            'date': date,
            'debit':x['price']>0 and x['price'],
            'credit':x['price']<0 and -x['price'],
            'account_id':x['account_id'],
            'analytic_lines':x.get('analytic_lines', []),
            'amount_currency':x['price']>0 and abs(x.get('amount_currency', False)) or -abs(x.get('amount_currency', False)),
            'currency_id':x.get('currency_id', False),
            'tax_code_id': x.get('tax_code_id', False),
            'tax_amount': x.get('tax_amount', False),
            'ref':x.get('ref',False),
            'quantity':x.get('quantity',1.00),
            'product_id':x.get('product_id', False),
            'product_uom_id':x.get('uos_id',False),
            'analytic_account_id':x.get('account_analytic_id',False),
        }

    def action_number(self, cr, uid, ids, *args):
<<<<<<< HEAD
        for obj_inv in self.browse(cr, uid, ids):
            id = obj_inv.id
            invtype = obj_inv.type
            number = obj_inv.number
            move_id = obj_inv.move_id and obj_inv.move_id.id or False
            reference = obj_inv.reference
=======
        cr.execute('SELECT id, type, number, move_id, reference ' \
                    'FROM account_invoice ' \
                    'WHERE id IN %s',
                    (tuple(ids),))
        inv = self.browse(cr, uid, ids)[0]
        for (id, invtype, number, move_id, reference) in cr.fetchall():
>>>>>>> a9a8c13e
            if not number:
                tmp_context = {
                    'fiscalyear_id': inv.period_id.fiscalyear_id.id
                }
                if inv.journal_id.invoice_sequence_id:
                    sequence_id = inv.journal_id.invoice_sequence_id.id
                    number = self.pool.get('ir.sequence').get_id(cr, uid, 
                                                                 sequence_id,
                                                                 'id',
                                                                 context=tmp_context)
                else:
                    number = self.pool.get('ir.sequence').get_id(cr, uid,
                                                                 'account.invoice.%s' % invtype,
                                                                 'code',
                                                                 context=tmp_context)
                if invtype in ('in_invoice', 'in_refund'):
                    ref = reference
                else:
                    ref = self._convert_ref(cr, uid, number)
                cr.execute('UPDATE account_invoice SET number=%s ' \
                        'WHERE id=%s', (number, id))
                cr.execute('UPDATE account_move SET ref=%s ' \
                        'WHERE id=%s AND (ref is null OR ref = \'\')',
                        (ref, move_id))
                cr.execute('UPDATE account_move_line SET ref=%s ' \
                        'WHERE move_id=%s AND (ref is null OR ref = \'\')',
                        (ref, move_id))
                cr.execute('UPDATE account_analytic_line SET ref=%s ' \
                        'FROM account_move_line ' \
                        'WHERE account_move_line.move_id = %s ' \
                            'AND account_analytic_line.move_id = account_move_line.id',
                            (ref, move_id))
            message = _('Invoice ') + " '" + number + "' "+ _("is confirm")
            self.log(cr, uid, id, message)
        return True

    def action_cancel(self, cr, uid, ids, *args):
        account_move_obj = self.pool.get('account.move')
        invoices = self.read(cr, uid, ids, ['move_id', 'payment_ids'])
        for i in invoices:
            if i['move_id']:
                account_move_obj.button_cancel(cr, uid, [i['move_id'][0]])
                # delete the move this invoice was pointing to
                # Note that the corresponding move_lines and move_reconciles
                # will be automatically deleted too
                account_move_obj.unlink(cr, uid, [i['move_id'][0]])
            if i['payment_ids']:
                account_move_line_obj = self.pool.get('account.move.line')
                pay_ids = account_move_line_obj.browse(cr, uid , i['payment_ids'])
                for move_line in pay_ids:
                    if move_line.reconcile_partial_id and move_line.reconcile_partial_id.line_partial_ids:
                        raise osv.except_osv(_('Error !'), _('You cannot cancel the Invoice which is Partially Paid! You need to unreconcile concerned payment entries!'))

        self.write(cr, uid, ids, {'state':'cancel', 'move_id':False})
        self._log_event(cr, uid, ids, -1.0, 'Cancel Invoice')
        return True

    ###################

    def list_distinct_taxes(self, cr, uid, ids):
        invoices = self.browse(cr, uid, ids)
        taxes = {}
        for inv in invoices:
            for tax in inv.tax_line:
                if not tax['name'] in taxes:
                    taxes[tax['name']] = {'name': tax['name']}
        return taxes.values()

    def _log_event(self, cr, uid, ids, factor=1.0, name='Open Invoice'):
        #TODO: implement messages system
        return True

    def name_get(self, cr, uid, ids, context=None):
        if not len(ids):
            return []
        types = {
                'out_invoice': 'CI: ',
                'in_invoice': 'SI: ',
                'out_refund': 'OR: ',
                'in_refund': 'SR: ',
                }
        return [(r['id'], types[r['type']]+(r['number'] or '')+' '+(r['name'] or '')) for r in self.read(cr, uid, ids, ['type', 'number', 'name'], context, load='_classic_write')]

    def name_search(self, cr, user, name, args=None, operator='ilike', context=None, limit=100):
        if not args:
            args=[]
        if context is None:
            context={}
        ids = []
        if name:
            ids = self.search(cr, user, [('number','=',name)]+ args, limit=limit, context=context)
        if not ids:
            ids = self.search(cr, user, [('name',operator,name)]+ args, limit=limit, context=context)
        return self.name_get(cr, user, ids, context)

    def _refund_cleanup_lines(self, cr, uid, lines):
        for line in lines:
            del line['id']
            del line['invoice_id']
            if 'account_id' in line:
                line['account_id'] = line.get('account_id', False) and line['account_id'][0]
            if 'product_id' in line:
                line['product_id'] = line.get('product_id', False) and line['product_id'][0]
            if 'uos_id' in line:
                line['uos_id'] = line.get('uos_id', False) and line['uos_id'][0]
            if 'invoice_line_tax_id' in line:
                line['invoice_line_tax_id'] = [(6,0, line.get('invoice_line_tax_id', [])) ]
            if 'account_analytic_id' in line:
                line['account_analytic_id'] = line.get('account_analytic_id', False) and line['account_analytic_id'][0]
            if 'tax_code_id' in line :
                if isinstance(line['tax_code_id'],tuple)  and len(line['tax_code_id']) >0 :
                    line['tax_code_id'] = line['tax_code_id'][0]
            if 'base_code_id' in line :
                if isinstance(line['base_code_id'],tuple)  and len(line['base_code_id']) >0 :
                    line['base_code_id'] = line['base_code_id'][0]
        return map(lambda x: (0,0,x), lines)

    def refund(self, cr, uid, ids, date=None, period_id=None, description=None):
        invoices = self.read(cr, uid, ids, ['name', 'type', 'number', 'reference', 'comment', 'date_due', 'partner_id', 'address_contact_id', 'address_invoice_id', 'partner_contact', 'partner_insite', 'partner_ref', 'payment_term', 'account_id', 'currency_id', 'invoice_line', 'tax_line', 'journal_id'])

        new_ids = []
        for invoice in invoices:
            del invoice['id']

            type_dict = {
                'out_invoice': 'out_refund', # Customer Invoice
                'in_invoice': 'in_refund',   # Supplier Invoice
                'out_refund': 'out_invoice', # Customer Refund
                'in_refund': 'in_invoice',   # Supplier Refund
            }


            invoice_lines = self.pool.get('account.invoice.line').read(cr, uid, invoice['invoice_line'])
            invoice_lines = self._refund_cleanup_lines(cr, uid, invoice_lines)

            tax_lines = self.pool.get('account.invoice.tax').read(cr, uid, invoice['tax_line'])
            tax_lines = filter(lambda l: l['manual'], tax_lines)
            tax_lines = self._refund_cleanup_lines(cr, uid, tax_lines)
            if invoice['type'] == 'in_invoice':
                refund_journal_ids = self.pool.get('account.journal').search(cr, uid, [('type','=','purchase_refund')])
            else:
                refund_journal_ids = self.pool.get('account.journal').search(cr, uid, [('type','=','sale_refund')])
            if not date :
                date = time.strftime('%Y-%m-%d')
            invoice.update({
                'type': type_dict[invoice['type']],
                'date_invoice': date,
                'state': 'draft',
                'number': False,
                'invoice_line': invoice_lines,
                'tax_line': tax_lines,
                'journal_id': refund_journal_ids
            })
            if period_id :
                invoice.update({
                    'period_id': period_id,
                })
            if description :
                invoice.update({
                    'name': description,
                })
            # take the id part of the tuple returned for many2one fields
            for field in ('address_contact_id', 'address_invoice_id', 'partner_id',
                    'account_id', 'currency_id', 'payment_term', 'journal_id'):
                invoice[field] = invoice[field] and invoice[field][0]
            # create the new invoice
            new_ids.append(self.create(cr, uid, invoice))
        return new_ids

    def pay_and_reconcile(self, cr, uid, ids, pay_amount, pay_account_id, period_id, pay_journal_id, writeoff_acc_id, writeoff_period_id, writeoff_journal_id, context=None, name=''):
        if context is None:
            context = {}
        #TODO check if we can use different period for payment and the writeoff line
        assert len(ids)==1, "Can only pay one invoice at a time"
        invoice = self.browse(cr, uid, ids[0])
        src_account_id = invoice.account_id.id
        # Take the seq as name for move
        types = {'out_invoice': -1, 'in_invoice': 1, 'out_refund': 1, 'in_refund': -1}
        direction = types[invoice.type]
        #take the choosen date
        if 'date_p' in context and context['date_p']:
            date=context['date_p']
        else:
            date=time.strftime('%Y-%m-%d')

        # Take the amount in currency and the currency of the payment
        if 'amount_currency' in context and context['amount_currency'] and 'currency_id' in context and context['currency_id']:
            amount_currency = context['amount_currency']
            currency_id = context['currency_id']
        else:
            amount_currency = False
            currency_id = False

        pay_journal = self.pool.get('account.journal').read(cr, uid, pay_journal_id, ['type'], context=context)
        if invoice.type in ('in_invoice', 'out_invoice'):
            if pay_journal['type'] == 'bank':
                entry_type = 'bank_pay_voucher' # Bank payment
            else:
                entry_type = 'pay_voucher' # Cash payment
        else:
            entry_type = 'cont_voucher'
        if invoice.type in ('in_invoice', 'in_refund'):
            ref = invoice.reference
        else:
            ref = self._convert_ref(cr, uid, invoice.number)
        # Pay attention to the sign for both debit/credit AND amount_currency
        l1 = {
            'debit': direction * pay_amount>0 and direction * pay_amount,
            'credit': direction * pay_amount<0 and - direction * pay_amount,
            'account_id': src_account_id,
            'partner_id': invoice.partner_id.id,
            'ref':ref,
            'date': date,
            'currency_id':currency_id,
            'amount_currency':amount_currency and direction * amount_currency or 0.0,
            'company_id': invoice.company_id.id,
        }
        l2 = {
            'debit': direction * pay_amount<0 and - direction * pay_amount,
            'credit': direction * pay_amount>0 and direction * pay_amount,
            'account_id': pay_account_id,
            'partner_id': invoice.partner_id.id,
            'ref':ref,
            'date': date,
            'currency_id':currency_id,
            'amount_currency':amount_currency and - direction * amount_currency or 0.0,
            'company_id': invoice.company_id.id,
        }

        if not name:
            name = invoice.invoice_line and invoice.invoice_line[0].name or invoice.number
        l1['name'] = name
        l2['name'] = name

        lines = [(0, 0, l1), (0, 0, l2)]
        move = {'ref': ref, 'line_id': lines, 'journal_id': pay_journal_id, 'period_id': period_id, 'date': date, 'type': entry_type}
        move_id = self.pool.get('account.move').create(cr, uid, move, context=context)

        line_ids = []
        total = 0.0
        line = self.pool.get('account.move.line')
        move_ids = [move_id,]
        if invoice.move_id:
            move_ids.append(invoice.move_id.id)
        cr.execute('SELECT id FROM account_move_line '\
                   'WHERE move_id IN %s',
                   ((move_id, invoice.move_id.id),))
        lines = line.browse(cr, uid, map(lambda x: x[0], cr.fetchall()) )
        for l in lines+invoice.payment_ids:
            if l.account_id.id==src_account_id:
                line_ids.append(l.id)
                total += (l.debit or 0.0) - (l.credit or 0.0)
        if (not round(total,self.pool.get('decimal.precision').precision_get(cr, uid, 'Account'))) or writeoff_acc_id:
            self.pool.get('account.move.line').reconcile(cr, uid, line_ids, 'manual', writeoff_acc_id, writeoff_period_id, writeoff_journal_id, context)
        else:
            self.pool.get('account.move.line').reconcile_partial(cr, uid, line_ids, 'manual', context)

        # Update the stored value (fields.function), so we write to trigger recompute
        self.pool.get('account.invoice').write(cr, uid, ids, {}, context=context)
        return True
account_invoice()

class account_invoice_line(osv.osv):
    def _amount_line(self, cr, uid, ids, prop, unknow_none, unknow_dict):
        res = {}
        tax_obj = self.pool.get('account.tax')
        cur_obj = self.pool.get('res.currency')
        for line in self.browse(cr, uid, ids):
            price = line.price_unit * (1-(line.discount or 0.0)/100.0)
            taxes = tax_obj.compute_all(cr, uid, line.invoice_line_tax_id, price, line.quantity)
            res[line.id] = taxes['total']
            if line.invoice_id:
                cur = line.invoice_id.currency_id
                res[line.id] = cur_obj.round(cr, uid, cur, res[line.id])
        return res

    def _price_unit_default(self, cr, uid, context=None):
        if context is None:
            context = {}
        if 'check_total' in context:
            t = context['check_total']
            for l in context.get('invoice_line', {}):
                if isinstance(l, (list, tuple)) and len(l) >= 3 and l[2]:
                    tax_obj = self.pool.get('account.tax')
                    p = l[2].get('price_unit', 0) * (1-l[2].get('discount', 0)/100.0)
                    t = t - (p * l[2].get('quantity'))
                    taxes = l[2].get('invoice_line_tax_id')
                    if len(taxes[0]) >= 3 and taxes[0][2]:
                        taxes = tax_obj.browse(cr, uid, taxes[0][2])
                        for tax in tax_obj.compute_all(cr, uid, taxes, p,l[2].get('quantity'), context.get('address_invoice_id', False), l[2].get('product_id', False), context.get('partner_id', False))['taxes']:
                            t = t - tax['amount']
            return t
        return 0

    _name = "account.invoice.line"
    _description = "Invoice Line"
    _columns = {
        'name': fields.char('Description', size=256, required=True),
        'origin': fields.char('Origin', size=256, help="Reference of the document that produced this invoice."),
        'invoice_id': fields.many2one('account.invoice', 'Invoice Reference', ondelete='cascade', select=True),
        'uos_id': fields.many2one('product.uom', 'Unit of Measure', ondelete='set null'),
        'product_id': fields.many2one('product.product', 'Product', ondelete='set null'),
        'account_id': fields.many2one('account.account', 'Account', required=True, domain=[('type','<>','view'), ('type', '<>', 'closed')], help="The income or expense account related to the selected product."),
        'price_unit': fields.float('Unit Price', required=True, digits_compute= dp.get_precision('Account')),
        'price_subtotal': fields.function(_amount_line, method=True, string='Subtotal', type="float",
            digits_compute= dp.get_precision('Account'), store=True),
        'quantity': fields.float('Quantity', required=True),
        'discount': fields.float('Discount (%)', digits_compute= dp.get_precision('Account')),
        'invoice_line_tax_id': fields.many2many('account.tax', 'account_invoice_line_tax', 'invoice_line_id', 'tax_id', 'Taxes', domain=[('parent_id','=',False)]),
        'note': fields.text('Notes', translate=True),
        'account_analytic_id':  fields.many2one('account.analytic.account', 'Analytic Account'),
        'company_id': fields.related('invoice_id','company_id',type='many2one',relation='res.company',string='Company',store=True),
        'partner_id': fields.related('invoice_id','partner_id',type='many2one',relation='res.partner',string='Partner',store=True)
    }
    _defaults = {
        'quantity': 1,
        'discount': 0.0,
        'price_unit': _price_unit_default,
    }

    def product_id_change_unit_price_inv(self, cr, uid, tax_id, price_unit, qty, address_invoice_id, product, partner_id, context=None):
        tax_obj = self.pool.get('account.tax')
        if price_unit:
            taxes = tax_obj.browse(cr, uid, tax_id)
            for tax in tax_obj.compute_inv(cr, uid, taxes, price_unit, qty, address_invoice_id, product, partner_id):
                price_unit = price_unit - tax['amount']
        return {'price_unit': price_unit,'invoice_line_tax_id': tax_id}

    def product_id_change(self, cr, uid, ids, product, uom, qty=0, name='', type='out_invoice', partner_id=False, fposition_id=False, price_unit=False, address_invoice_id=False, currency_id=False, context=None):
        if context is None:
            context = {}
        company_id = context.get('company_id',False)
        if not partner_id:
            raise osv.except_osv(_('No Partner Defined !'),_("You must first select a partner !") )
        if not product:
            if type in ('in_invoice', 'in_refund'):
                return {'value': {'categ_id': False}, 'domain':{'product_uom':[]}}
            else:
                return {'value': {'price_unit': 0.0, 'categ_id': False}, 'domain':{'product_uom':[]}}
        part = self.pool.get('res.partner').browse(cr, uid, partner_id)
        fpos = fposition_id and self.pool.get('account.fiscal.position').browse(cr, uid, fposition_id) or False

        if part.lang:
            context.update({'lang': part.lang})
        result = {}
        res = self.pool.get('product.product').browse(cr, uid, product, context=context)

        if company_id:
            in_pro_id = self.pool.get('ir.property').search(cr, uid, [('name','=','property_account_income'),('res_id','=','product.template,'+str(res.product_tmpl_id.id)+''),('company_id','=',company_id)])
            if not in_pro_id:
                in_pro_id = self.pool.get('ir.property').search(cr, uid, [('name','=','property_account_income_categ'),('res_id','=','product.template,'+str(res.categ_id.id)+''),('company_id','=',company_id)])
            exp_pro_id = self.pool.get('ir.property').search(cr, uid, [('name','=','property_account_expense'),('res_id','=','product.template,'+str(res.product_tmpl_id.id)+''),('company_id','=',company_id)])
            if not exp_pro_id:
                exp_pro_id = self.pool.get('ir.property').search(cr, uid, [('name','=','property_account_expense_categ'),('res_id','=','product.template,'+str(res.categ_id.id)+''),('company_id','=',company_id)])

            if not in_pro_id:
                in_acc = res.product_tmpl_id.property_account_income
                in_acc_cate = res.categ_id.property_account_income_categ
                if in_acc:
                    app_acc_in = in_acc
                else:
                    app_acc_in = in_acc_cate
            else:
                app_acc_in = self.pool.get('account.account').browse(cr, uid, in_pro_id)[0]
            if not exp_pro_id:
                ex_acc = res.product_tmpl_id.property_account_expense
                ex_acc_cate = res.categ_id.property_account_expense_categ
                if ex_acc:
                    app_acc_exp = ex_acc
                else:
                    app_acc_exp = ex_acc_cate
            else:
                app_acc_exp = self.pool.get('account.account').browse(cr, uid, exp_pro_id)[0]
            if not in_pro_id and not exp_pro_id:
                in_acc = res.product_tmpl_id.property_account_income
                in_acc_cate = res.categ_id.property_account_income_categ
                ex_acc = res.product_tmpl_id.property_account_expense
                ex_acc_cate = res.categ_id.property_account_expense_categ
                if in_acc or ex_acc:
                    app_acc_in = in_acc
                    app_acc_exp = ex_acc
                else:
                    app_acc_in = in_acc_cate
                    app_acc_exp = ex_acc_cate
#            else:
#                app_acc_in = self.pool.get('account.account').browse(cr,uid,in_pro_id)[0]
#                app_acc_exp = self.pool.get('account.account').browse(cr,uid,exp_pro_id)[0]
            if app_acc_in.company_id.id != company_id and app_acc_exp.company_id.id != company_id:
                in_res_id=self.pool.get('account.account').search(cr, uid, [('name','=',app_acc_in.name),('company_id','=',company_id)])
                exp_res_id=self.pool.get('account.account').search(cr, uid, [('name','=',app_acc_exp.name),('company_id','=',company_id)])
                if not in_res_id and not exp_res_id:
                    raise osv.except_osv(_('Configration Error !'),
                        _('Can not find account chart for this company, Please Create account.'))
                in_obj_acc=self.pool.get('account.account').browse(cr, uid, in_res_id)
                exp_obj_acc=self.pool.get('account.account').browse(cr, uid, exp_res_id)
                if in_acc or ex_acc:
                    res.product_tmpl_id.property_account_income = in_obj_acc[0]
                    res.product_tmpl_id.property_account_expense = exp_obj_acc[0]
                else:
                    res.categ_id.property_account_income_categ = in_obj_acc[0]
                    res.categ_id.property_account_expense_categ = exp_obj_acc[0]

        if type in ('out_invoice','out_refund'):
            a =  res.product_tmpl_id.property_account_income.id
            if not a:
                a = res.categ_id.property_account_income_categ.id
        else:
            a =  res.product_tmpl_id.property_account_expense.id
            if not a:
                a = res.categ_id.property_account_expense_categ.id

        a = self.pool.get('account.fiscal.position').map_account(cr, uid, fpos, a)
        if a:
            result['account_id'] = a

        taxep=None
        tax_obj = self.pool.get('account.tax')
        if type in ('out_invoice', 'out_refund'):
            taxes = res.taxes_id and res.taxes_id or (a and self.pool.get('account.account').browse(cr, uid, a).tax_ids or False)
            tax_id = self.pool.get('account.fiscal.position').map_tax(cr, uid, fpos, taxes)
        else:
            taxes = res.supplier_taxes_id and res.supplier_taxes_id or (a and self.pool.get('account.account').browse(cr, uid, a).tax_ids or False)
            tax_id = self.pool.get('account.fiscal.position').map_tax(cr, uid, fpos, taxes)
        if type in ('in_invoice', 'in_refund'):
            to_update = self.product_id_change_unit_price_inv(cr, uid, tax_id, price_unit or res.standard_price, qty, address_invoice_id, product, partner_id, context=context)
            result.update(to_update)
        else:
            result.update({'price_unit': res.list_price, 'invoice_line_tax_id': tax_id})

        if not name:
            result['name'] = res.partner_ref

        domain = {}
        result['uos_id'] = res.uom_id.id or uom or False
        if result['uos_id']:
            res2 = res.uom_id.category_id.id
            if res2 :
                domain = {'uos_id':[('category_id','=',res2 )]}

        prod_pool=self.pool.get('product.product')
        result['categ_id'] = res.categ_id.id
        res_final = {'value':result, 'domain':domain}

        if not company_id and not currency_id:
            return res_final

        company = self.pool.get('res.company').browse(cr, uid, company_id)
        currency = self.pool.get('res.currency').browse(cr, uid, currency_id)

        if not currency.company_id.id == company.id:
            raise osv.except_osv(_('Configration Error !'),
                        _('Can not select currency that is not related to any company.\nPlease select accordingly !.'))

        if company.currency_id.id != currency.id:
            new_price = res_final['value']['price_unit'] * currency.rate
            res_final['value']['price_unit'] = new_price

        if uom:
            uom = self.pool.get('product.uom').browse(cr, uid, uom, context=context)
            if res.uom_id.category_id.id == uom.category_id.id:
                new_price = res_final['value']['price_unit'] * uom.factor_inv
                res_final['value']['price_unit'] = new_price
        return res_final

    def uos_id_change(self, cr, uid, ids, product, uom, qty=0, name='', type='out_invoice', partner_id=False, fposition_id=False, price_unit=False, address_invoice_id=False, currency_id=False, context=None):
        res = self.product_id_change(cr, uid, ids, product, uom, qty, name, type, partner_id, fposition_id, price_unit, address_invoice_id, currency_id, context)
        if 'uos_id' in res['value']:
            del res['value']['uos_id']
        if not uom:
            res['value']['price_unit'] = 0.0
        return res

    def move_line_get(self, cr, uid, invoice_id, context=None):
        res = []
        tax_grouped = {}
        tax_obj = self.pool.get('account.tax')
        cur_obj = self.pool.get('res.currency')
        ait_obj = self.pool.get('account.invoice.tax')
        inv = self.pool.get('account.invoice').browse(cr, uid, invoice_id)
        company_currency = inv.company_id.currency_id.id
        cur = inv.currency_id

        for line in inv.invoice_line:
            mres = self.move_line_get_item(cr, uid, line, context)
            if not mres:
                continue
            res.append(mres)
            tax_code_found= False
            for tax in tax_obj.compute_all(cr, uid, line.invoice_line_tax_id,
                    (line.price_unit * (1.0 - (line['discount'] or 0.0) / 100.0)),
                    line.quantity, inv.address_invoice_id.id, line.product_id,
                    inv.partner_id)['taxes']:

                if inv.type in ('out_invoice', 'in_invoice'):
                    tax_code_id = tax['base_code_id']
                    tax_amount = line.price_subtotal * tax['base_sign']
                else:
                    tax_code_id = tax['ref_base_code_id']
                    tax_amount = line.price_subtotal * tax['ref_base_sign']

                if tax_code_found:
                    if not tax_code_id:
                        continue
                    res.append(self.move_line_get_item(cr, uid, line, context))
                    res[-1]['price'] = 0.0
                    res[-1]['account_analytic_id'] = False
                elif not tax_code_id:
                    continue
                tax_code_found = True

                res[-1]['tax_code_id'] = tax_code_id
                res[-1]['tax_amount'] = cur_obj.compute(cr, uid, inv.currency_id.id, company_currency, tax_amount, context={'date': inv.date_invoice})
        return res

    def move_line_get_item(self, cr, uid, line, context=None):
        return {
            'type':'src',
            'name': line.name[:64],
            'price_unit':line.price_unit,
            'quantity':line.quantity,
            'price':line.price_subtotal,
            'account_id':line.account_id.id,
            'product_id':line.product_id.id,
            'uos_id':line.uos_id.id,
            'account_analytic_id':line.account_analytic_id.id,
            'taxes':line.invoice_line_tax_id,
        }
    #
    # Set the tax field according to the account and the fiscal position
    #
    def onchange_account_id(self, cr, uid, ids, fposition_id, account_id):
        if not account_id:
            return {}
        taxes = self.pool.get('account.account').browse(cr, uid, account_id).tax_ids
        fpos = fposition_id and self.pool.get('account.fiscal.position').browse(cr, uid, fposition_id) or False
        res = self.pool.get('account.fiscal.position').map_tax(cr, uid, fpos, taxes)
        r = {'value':{'invoice_line_tax_id': res}}
        return r
account_invoice_line()

class account_invoice_tax(osv.osv):
    _name = "account.invoice.tax"
    _description = "Invoice Tax"
    _columns = {
        'invoice_id': fields.many2one('account.invoice', 'Invoice Line', ondelete='cascade', select=True),
        'name': fields.char('Tax Description', size=64, required=True),
        'account_id': fields.many2one('account.account', 'Tax Account', required=True, domain=[('type','<>','view'),('type','<>','income'), ('type', '<>', 'closed')]),
        'base': fields.float('Base', digits_compute=dp.get_precision('Account')),
        'amount': fields.float('Amount', digits_compute=dp.get_precision('Account')),
        'manual': fields.boolean('Manual'),
        'sequence': fields.integer('Sequence', help="Gives the sequence order when displaying a list of invoice tax."),

        'base_code_id': fields.many2one('account.tax.code', 'Base Code', help="The account basis of the tax declaration."),
        'base_amount': fields.float('Base Code Amount', digits_compute=dp.get_precision('Account')),
        'tax_code_id': fields.many2one('account.tax.code', 'Tax Code', help="The tax basis of the tax declaration."),
        'tax_amount': fields.float('Tax Code Amount', digits_compute=dp.get_precision('Account')),
        'company_id': fields.related('account_id', 'company_id', type='many2one', relation='res.company', string='Company', store=True),
    }

    def base_change(self, cr, uid, ids, base, currency_id=False, company_id=False, date_invoice=False):
        cur_obj = self.pool.get('res.currency')
        company_obj = self.pool.get('res.company')
        company_currency=False
        if company_id:
            company_currency = company_obj.read(cr, uid, [company_id], ['currency_id'])[0]['currency_id'][0]
        if currency_id and company_currency:
            base = cur_obj.compute(cr, uid, currency_id, company_currency, base, context={'date': date_invoice or time.strftime('%Y-%m-%d')}, round=False)
        return {'value': {'base_amount':base}}

    def amount_change(self, cr, uid, ids, amount, currency_id=False, company_id=False, date_invoice=False):
        cur_obj = self.pool.get('res.currency')
        company_obj = self.pool.get('res.company')
        company_currency=False
        if company_id:
            company_currency = company_obj.read(cr, uid, [company_id], ['currency_id'])[0]['currency_id'][0]
        if currency_id and company_currency:
            amount = cur_obj.compute(cr, uid, currency_id, company_currency, amount, context={'date': date_invoice or time.strftime('%Y-%m-%d')}, round=False)
        return {'value': {'tax_amount':amount}}

    _order = 'sequence'
    _defaults = {
        'manual': lambda *a: 1,
        'base_amount': lambda *a: 0.0,
        'tax_amount': lambda *a: 0.0,
    }
    def compute(self, cr, uid, invoice_id, context={}):
        tax_grouped = {}
        tax_obj = self.pool.get('account.tax')
        cur_obj = self.pool.get('res.currency')
        inv = self.pool.get('account.invoice').browse(cr, uid, invoice_id, context)
        cur = inv.currency_id
        company_currency = inv.company_id.currency_id.id

        for line in inv.invoice_line:
            for tax in tax_obj.compute_all(cr, uid, line.invoice_line_tax_id, (line.price_unit* (1-(line.discount or 0.0)/100.0)), line.quantity, inv.address_invoice_id.id, line.product_id, inv.partner_id)['taxes']:
                val={}
                val['invoice_id'] = inv.id
                val['name'] = tax['name']
                val['amount'] = tax['amount']
                val['manual'] = False
                val['sequence'] = tax['sequence']
                val['base'] = tax['price_unit'] * line['quantity']

                if inv.type in ('out_invoice','in_invoice'):
                    val['base_code_id'] = tax['base_code_id']
                    val['tax_code_id'] = tax['tax_code_id']
                    val['base_amount'] = cur_obj.compute(cr, uid, inv.currency_id.id, company_currency, val['base'] * tax['base_sign'], context={'date': inv.date_invoice or time.strftime('%Y-%m-%d')}, round=False)
                    val['tax_amount'] = cur_obj.compute(cr, uid, inv.currency_id.id, company_currency, val['amount'] * tax['tax_sign'], context={'date': inv.date_invoice or time.strftime('%Y-%m-%d')}, round=False)
                    val['account_id'] = tax['account_collected_id'] or line.account_id.id
                else:
                    val['base_code_id'] = tax['ref_base_code_id']
                    val['tax_code_id'] = tax['ref_tax_code_id']
                    val['base_amount'] = cur_obj.compute(cr, uid, inv.currency_id.id, company_currency, val['base'] * tax['ref_base_sign'], context={'date': inv.date_invoice or time.strftime('%Y-%m-%d')}, round=False)
                    val['tax_amount'] = cur_obj.compute(cr, uid, inv.currency_id.id, company_currency, val['amount'] * tax['ref_tax_sign'], context={'date': inv.date_invoice or time.strftime('%Y-%m-%d')}, round=False)
                    val['account_id'] = tax['account_paid_id'] or line.account_id.id

                key = (val['tax_code_id'], val['base_code_id'], val['account_id'])
                if not key in tax_grouped:
                    tax_grouped[key] = val
                else:
                    tax_grouped[key]['amount'] += val['amount']
                    tax_grouped[key]['base'] += val['base']
                    tax_grouped[key]['base_amount'] += val['base_amount']
                    tax_grouped[key]['tax_amount'] += val['tax_amount']

        for t in tax_grouped.values():
            t['amount'] = cur_obj.round(cr, uid, cur, t['amount'])
            t['base_amount'] = cur_obj.round(cr, uid, cur, t['base_amount'])
            t['tax_amount'] = cur_obj.round(cr, uid, cur, t['tax_amount'])
        return tax_grouped

    def move_line_get(self, cr, uid, invoice_id):
        res = []
        cr.execute('SELECT * FROM account_invoice_tax WHERE invoice_id=%s', (invoice_id,))
        for t in cr.dictfetchall():
            if not t['amount'] \
                    and not t['tax_code_id'] \
                    and not t['tax_amount']:
                continue
            res.append({
                'type':'tax',
                'name':t['name'],
                'price_unit': t['amount'],
                'quantity': 1,
                'price': t['amount'] or 0.0,
                'account_id': t['account_id'],
                'tax_code_id': t['tax_code_id'],
                'tax_amount': t['tax_amount']
            })
        return res
account_invoice_tax()


class res_partner(osv.osv):
    """ Inherits partner and adds invoice information in the partner form """
    _inherit = 'res.partner'
    _columns = {
        'invoice_ids': fields.one2many('account.invoice.line', 'partner_id', 'Invoices', readonly=True),
    }

res_partner()

# vim:expandtab:smartindent:tabstop=4:softtabstop=4:shiftwidth=4:<|MERGE_RESOLUTION|>--- conflicted
+++ resolved
@@ -917,21 +917,12 @@
         }
 
     def action_number(self, cr, uid, ids, *args):
-<<<<<<< HEAD
         for obj_inv in self.browse(cr, uid, ids):
             id = obj_inv.id
             invtype = obj_inv.type
             number = obj_inv.number
             move_id = obj_inv.move_id and obj_inv.move_id.id or False
             reference = obj_inv.reference
-=======
-        cr.execute('SELECT id, type, number, move_id, reference ' \
-                    'FROM account_invoice ' \
-                    'WHERE id IN %s',
-                    (tuple(ids),))
-        inv = self.browse(cr, uid, ids)[0]
-        for (id, invtype, number, move_id, reference) in cr.fetchall():
->>>>>>> a9a8c13e
             if not number:
                 tmp_context = {
                     'fiscalyear_id': inv.period_id.fiscalyear_id.id
