# -*- coding: utf-8 -*-

from odoo import models, fields, api, _
from odoo.exceptions import UserError, ValidationError
from odoo.tools import float_compare

from itertools import groupby


MAP_INVOICE_TYPE_PARTNER_TYPE = {
    'out_invoice': 'customer',
    'out_refund': 'customer',
    'in_invoice': 'supplier',
    'in_refund': 'supplier',
}
# Since invoice amounts are unsigned, this is how we know if money comes in or goes out
MAP_INVOICE_TYPE_PAYMENT_SIGN = {
    'out_invoice': 1,
    'in_refund': -1,
    'in_invoice': -1,
    'out_refund': 1,
}

class account_payment_method(models.Model):
    _name = "account.payment.method"
    _description = "Payment Methods"

    name = fields.Char(required=True, translate=True)
    code = fields.Char(required=True)  # For internal identification
    payment_type = fields.Selection([('inbound', 'Inbound'), ('outbound', 'Outbound')], required=True)


class account_abstract_payment(models.AbstractModel):
    _name = "account.abstract.payment"
    _description = "Contains the logic shared between models which allows to register payments"

    invoice_ids = fields.Many2many('account.invoice', string='Invoices', copy=False)
    multi = fields.Boolean(string='Multi',
                           help='Technical field indicating if the user selected invoices from multiple partners or from different types.')

    payment_type = fields.Selection([('outbound', 'Send Money'), ('inbound', 'Receive Money')], string='Payment Type', required=True)
    payment_method_id = fields.Many2one('account.payment.method', string='Payment Method Type', required=True, oldname="payment_method",
        help="Manual: Get paid by cash, check or any other method outside of Odoo.\n"\
        "Electronic: Get paid automatically through a payment acquirer by requesting a transaction on a card saved by the customer when buying or subscribing online (payment token).\n"\
        "Check: Pay bill by check and print it from Odoo.\n"\
        "Batch Deposit: Encase several customer checks at once by generating a batch deposit to submit to your bank. When encoding the bank statement in Odoo, you are suggested to reconcile the transaction with the batch deposit.To enable batch deposit,module account_batch_deposit must be installed.\n"\
        "SEPA Credit Transfer: Pay bill from a SEPA Credit Transfer file you submit to your bank. To enable sepa credit transfer, module account_sepa must be installed ")
    payment_method_code = fields.Char(related='payment_method_id.code',
        help="Technical field used to adapt the interface to the payment type selected.", readonly=True)

    partner_type = fields.Selection([('customer', 'Customer'), ('supplier', 'Vendor')])
    partner_id = fields.Many2one('res.partner', string='Partner')

    amount = fields.Monetary(string='Payment Amount', required=True)
    currency_id = fields.Many2one('res.currency', string='Currency', required=True, default=lambda self: self.env.user.company_id.currency_id)
    payment_date = fields.Date(string='Payment Date', default=fields.Date.context_today, required=True, copy=False)
    communication = fields.Char(string='Memo')
    journal_id = fields.Many2one('account.journal', string='Payment Journal', required=True, domain=[('type', 'in', ('bank', 'cash'))])

    hide_payment_method = fields.Boolean(compute='_compute_hide_payment_method',
        help="Technical field used to hide the payment method if the selected journal has only one available which is 'manual'")
    payment_difference = fields.Monetary(compute='_compute_payment_difference', readonly=True)
    payment_difference_handling = fields.Selection([('open', 'Keep open'), ('reconcile', 'Mark invoice as fully paid')], default='open', string="Payment Difference Handling", copy=False)
    writeoff_account_id = fields.Many2one('account.account', string="Difference Account", domain=[('deprecated', '=', False)], copy=False)
    writeoff_label = fields.Char(
        string='Journal Item Label',
        help='Change label of the counterpart that will hold the payment difference',
        default='Write-Off')

    @api.model
    def default_get(self, fields):
        rec = super(account_abstract_payment, self).default_get(fields)
        active_ids = self._context.get('active_ids')
        active_model = self._context.get('active_model')

        # Check for selected invoices ids
        if not active_ids or active_model != 'account.invoice':
            return rec

        invoices = self.env['account.invoice'].browse(active_ids)

        # Check all invoices are open
        if any(invoice.state != 'open' for invoice in invoices):
            raise UserError(_("You can only register payments for open invoices"))
        # Check all invoices have the same currency
        if any(inv.currency_id != invoices[0].currency_id for inv in invoices):
            raise UserError(_("In order to pay multiple invoices at once, they must use the same currency."))

        # Look if we are mixin multiple commercial_partner or customer invoices with vendor bills
        multi = any(inv.commercial_partner_id != invoices[0].commercial_partner_id
            or MAP_INVOICE_TYPE_PARTNER_TYPE[inv.type] != MAP_INVOICE_TYPE_PARTNER_TYPE[invoices[0].type]
            or inv.account_id != invoices[0].account_id
            for inv in invoices)

        currency = invoices[0].currency_id

        total_amount = self._compute_payment_amount(invoices=invoices, currency=currency)

        rec.update({
            'amount': abs(total_amount),
            'currency_id': currency.id,
            'payment_type': total_amount > 0 and 'inbound' or 'outbound',
            'partner_id': False if multi else invoices[0].commercial_partner_id.id,
            'partner_type': False if multi else MAP_INVOICE_TYPE_PARTNER_TYPE[invoices[0].type],
            'communication': ' '.join([ref for ref in invoices.mapped('reference') if ref]),
            'invoice_ids': [(6, 0, invoices.ids)],
            'multi': multi,
        })
        return rec

    @api.one
    @api.constrains('amount')
    def _check_amount(self):
        if self.amount < 0:
            raise ValidationError(_('The payment amount cannot be negative.'))

    @api.multi
    @api.depends('payment_type', 'journal_id')
    def _compute_hide_payment_method(self):
        for payment in self:
            if not payment.journal_id or payment.journal_id.type not in ['bank', 'cash']:
                payment.hide_payment_method = True
                continue
            journal_payment_methods = payment.payment_type == 'inbound'\
                and payment.journal_id.inbound_payment_method_ids\
                or payment.journal_id.outbound_payment_method_ids
            payment.hide_payment_method = len(journal_payment_methods) == 1 and journal_payment_methods[0].code == 'manual'

    @api.depends('invoice_ids', 'amount', 'payment_date', 'currency_id')
    def _compute_payment_difference(self):
        for pay in self.filtered(lambda p: p.invoice_ids):
            payment_amount = -pay.amount if pay.payment_type == 'outbound' else pay.amount
            pay.payment_difference = pay._compute_payment_amount() - payment_amount

    @api.onchange('journal_id')
    def _onchange_journal(self):
        if self.journal_id:
            # Set default payment method (we consider the first to be the default one)
            payment_methods = self.payment_type == 'inbound' and self.journal_id.inbound_payment_method_ids or self.journal_id.outbound_payment_method_ids
            self.payment_method_id = payment_methods and payment_methods[0] or False
            # Set payment method domain (restrict to methods enabled for the journal and to selected payment type)
            payment_type = self.payment_type in ('outbound', 'transfer') and 'outbound' or 'inbound'
            return {'domain': {'payment_method_id': [('payment_type', '=', payment_type), ('id', 'in', payment_methods.ids)]}}
        return {}

    def _compute_journal_domain_and_types(self):
        journal_type = ['bank', 'cash']
        domain = []
        if self.currency_id.is_zero(self.amount) and self.has_invoices:
            # In case of payment with 0 amount, allow to select a journal of type 'general' like
            # 'Miscellaneous Operations' and set this journal by default.
            journal_type = ['general']
            self.payment_difference_handling = 'reconcile'
        else:
            if self.payment_type == 'inbound':
                domain.append(('at_least_one_inbound', '=', True))
            else:
                domain.append(('at_least_one_outbound', '=', True))
        return {'domain': domain, 'journal_types': set(journal_type)}

    @api.onchange('amount', 'currency_id')
    def _onchange_amount(self):
        jrnl_filters = self._compute_journal_domain_and_types()
        journal_types = jrnl_filters['journal_types']
        domain_on_types = [('type', 'in', list(journal_types))]
        if self.journal_id.type not in journal_types:
            self.journal_id = self.env['account.journal'].search(domain_on_types, limit=1)
        return {'domain': {'journal_id': jrnl_filters['domain'] + domain_on_types}}

    @api.onchange('currency_id')
    def _onchange_currency(self):
        self.amount = abs(self._compute_payment_amount())

        # Set by default the first liquidity journal having this currency if exists.
        journal = self.env['account.journal'].search(
            [('type', 'in', ('bank', 'cash')), ('currency_id', '=', self.currency_id.id)], limit=1)
        if journal:
            return {'value': {'journal_id': journal.id}}

<<<<<<< HEAD
    @api.multi
    def _compute_payment_amount(self, invoices=None, currency=None):
        '''Compute the total amount for the payment wizard.

        :param invoices: If not specified, pick all the invoices.
        :param currency: If not specified, search a default currency on wizard/journal.
        :return: The total amount to pay the invoices.
        '''
        # Get the payment currency
        if not currency:
            currency = self.currency_id or self.journal_id.currency_id or self.journal_id.company_id.currency_id

        # Get the payment invoices
        if not invoices:
            invoices = self.invoice_ids

        # Avoid currency rounding issues by summing the amounts according to the company_currency_id before
        total = 0.0
        groups = groupby(invoices, lambda i: i.currency_id)
        for payment_currency, payment_invoices in groups:
            amount_total = sum([MAP_INVOICE_TYPE_PAYMENT_SIGN[i.type] * i.residual_signed for i in payment_invoices])
            if payment_currency == currency:
                total += amount_total
=======
    @api.model
    def _compute_payment_amount(self, invoice_ids):
        payment_currency = self.currency_id or self.journal_id.currency_id or self.journal_id.company_id.currency_id or invoice_ids and invoice_ids[0].currency_id

        total = 0
        for inv in invoice_ids:
            if inv.currency_id == payment_currency:
                total += MAP_INVOICE_TYPE_PAYMENT_SIGN[inv.type] * inv.residual_signed
>>>>>>> 932b2299
            else:
                total += payment_currency.with_context(date=self.payment_date).compute(amount_total, currency)
        return total

<<<<<<< HEAD

class account_register_payments(models.TransientModel):
    _name = "account.register.payments"
    _inherit = 'account.abstract.payment'
    _description = "Register payments on multiple invoices"
=======
    @api.onchange('journal_id')
    def _onchange_journal(self):
        res = super(account_register_payments, self)._onchange_journal()
        active_ids = self._context.get('active_ids')
        invoices = self.env['account.invoice'].browse(active_ids)
        self.amount = abs(self._compute_payment_amount(invoices))
        return res
>>>>>>> 932b2299

    @api.model
    def default_get(self, fields):
        rec = super(account_register_payments, self).default_get(fields)
        active_ids = self._context.get('active_ids')

        if not active_ids:
            raise UserError(_("Programming error: wizard action executed without active_ids in context."))

        return rec

    @api.multi
    def _groupby_invoices(self):
        '''Split the invoices linked to the wizard according to their commercial partner,
         their account and their type.

        :return: a dictionary mapping (partner_id, account_id, invoice_type) => invoices recordset.
        '''
        results = {}
        # Create a dict dispatching invoices according to their commercial_partner_id and type
        for inv in self.invoice_ids:
            partner_id = inv.commercial_partner_id.id
            account_id = inv.account_id.id
            invoice_type = MAP_INVOICE_TYPE_PARTNER_TYPE[inv.type]
            key = (partner_id, account_id, invoice_type)
            if not key in results:
                results[key] = self.env['account.invoice']
            results[key] += inv
        return results

    @api.multi
    def _prepare_payment_vals(self, invoices):
        '''Create the payment values.

        :param invoices: The invoices that should have the same commercial partner and the same type.
        :return: The payment values as a dictionary.
        '''
        amount = self._compute_payment_amount(invoices=invoices) if self.multi else self.amount
        payment_type = ('inbound' if amount > 0 else 'outbound') if self.multi else self.payment_type
        return {
            'journal_id': self.journal_id.id,
            'payment_method_id': self.payment_method_id.id,
            'payment_date': self.payment_date,
            'communication': self.communication,
            'invoice_ids': [(6, 0, invoices.ids)],
            'payment_type': payment_type,
            'amount': abs(amount),
            'currency_id': self.currency_id.id,
            'partner_id': invoices[0].commercial_partner_id.id,
            'partner_type': MAP_INVOICE_TYPE_PARTNER_TYPE[invoices[0].type],
            'multi': False,
        }

    @api.multi
    def get_payments_vals(self):
        '''Compute the values for payments.

        :return: a list of payment values (dictionary).
        '''
        if self.multi:
            groups = self._groupby_invoices()
            return [self._prepare_payment_vals(invoices) for invoices in groups.values()]
        return [self._prepare_payment_vals(self.invoice_ids)]

    @api.multi
    def create_payments(self):
        '''Create payments according to the invoices.
        Having invoices with different commercial_partner_id or different type (Vendor bills with customer invoices)
        leads to multiple payments.
        In case of all the invoices are related to the same commercial_partner_id and have the same type,
        only one payment will be created.

        :return: The ir.actions.act_window to show created payments.
        '''
        Payment = self.env['account.payment']
        payments = Payment
        for payment_vals in self.get_payments_vals():
            payments += Payment.create(payment_vals)
        payments.post()

        action_vals = {
            'name': _('Payments'),
            'domain': [('id', 'in', payments.ids), ('state', '=', 'posted')],
            'view_type': 'form',
            'res_model': 'account.payment',
            'view_id': False,
            'type': 'ir.actions.act_window',
        }
        if len(payments) == 1:
            action_vals.update({'res_id': payments[0].id, 'view_mode': 'form'})
        else:
            action_vals['view_mode'] = 'tree,form'
        return action_vals


class account_payment(models.Model):
    _name = "account.payment"
    _inherit = ['mail.thread', 'account.abstract.payment']
    _description = "Payments"
    _order = "payment_date desc, name desc"

    @api.one
    @api.depends('invoice_ids')
    def _get_has_invoices(self):
        self.has_invoices = bool(self.invoice_ids)

    @api.multi
    @api.depends('move_line_ids.reconciled')
    def _get_move_reconciled(self):
        for payment in self:
            rec = True
            for aml in payment.move_line_ids.filtered(lambda x: x.account_id.reconcile):
                if not aml.reconciled:
                    rec = False
            payment.move_reconciled = rec

    company_id = fields.Many2one('res.company', related='journal_id.company_id', string='Company', readonly=True)
    name = fields.Char(readonly=True, copy=False, default="Draft Payment") # The name is attributed upon post()
    state = fields.Selection([('draft', 'Draft'), ('posted', 'Posted'), ('sent', 'Sent'), ('reconciled', 'Reconciled'), ('cancelled', 'Cancelled')], readonly=True, default='draft', copy=False, string="Status")

    payment_type = fields.Selection(selection_add=[('transfer', 'Internal Transfer')])
    payment_reference = fields.Char(copy=False, readonly=True, help="Reference of the document used to issue this payment. Eg. check number, file name, etc.")
    move_name = fields.Char(string='Journal Entry Name', readonly=True,
        default=False, copy=False,
        help="Technical field holding the number given to the journal entry, automatically set when the statement line is reconciled then stored to set the same number again if the line is cancelled, set to draft and re-processed again.")

    # Money flows from the journal_id's default_debit_account_id or default_credit_account_id to the destination_account_id
    destination_account_id = fields.Many2one('account.account', compute='_compute_destination_account_id', readonly=True)
    # For money transfer, money goes from journal_id to a transfer account, then from the transfer account to destination_journal_id
    destination_journal_id = fields.Many2one('account.journal', string='Transfer To', domain=[('type', 'in', ('bank', 'cash'))])

    invoice_ids = fields.Many2many('account.invoice', 'account_invoice_payment_rel', 'payment_id', 'invoice_id', string="Invoices", copy=False, readonly=True)
    has_invoices = fields.Boolean(compute="_get_has_invoices", help="Technical field used for usability purposes")

    # FIXME: ondelete='restrict' not working (eg. cancel a bank statement reconciliation with a payment)
    move_line_ids = fields.One2many('account.move.line', 'payment_id', readonly=True, copy=False, ondelete='restrict')
    move_reconciled = fields.Boolean(compute="_get_move_reconciled", readonly=True)

    def open_payment_matching_screen(self):
        # Open reconciliation view for customers/suppliers
        move_line_id = False
        for move_line in self.move_line_ids:
            if move_line.account_id.reconcile:
                move_line_id = move_line.id
                break;
        action_context = {'company_ids': [self.company_id.id], 'partner_ids': [self.partner_id.commercial_partner_id.id]}
        if self.partner_type == 'customer':
            action_context.update({'mode': 'customers'})
        elif self.partner_type == 'supplier':
            action_context.update({'mode': 'suppliers'})
        if move_line_id:
            action_context.update({'move_line_id': move_line_id})
        return {
            'type': 'ir.actions.client',
            'tag': 'manual_reconciliation_view',
            'context': action_context,
        }

    @api.one
    @api.depends('invoice_ids', 'payment_type', 'partner_type', 'partner_id')
    def _compute_destination_account_id(self):
        if self.invoice_ids:
            self.destination_account_id = self.invoice_ids[0].account_id.id
        elif self.payment_type == 'transfer':
            if not self.company_id.transfer_account_id.id:
                raise UserError(_('There is no Transfer Account defined in the accounting settings. Please define one to be able to confirm this transfer.'))
            self.destination_account_id = self.company_id.transfer_account_id.id
        elif self.partner_id:
            if self.partner_type == 'customer':
                self.destination_account_id = self.partner_id.property_account_receivable_id.id
            else:
                self.destination_account_id = self.partner_id.property_account_payable_id.id
        elif self.partner_type == 'customer':
            default_account = self.env['ir.property'].get('property_account_receivable_id', 'res.partner')
            self.destination_account_id = default_account.id
        elif self.partner_type == 'supplier':
            default_account = self.env['ir.property'].get('property_account_payable_id', 'res.partner')
            self.destination_account_id = default_account.id

    @api.onchange('partner_type')
    def _onchange_partner_type(self):
        # Set partner_id domain
        if self.partner_type:
            return {'domain': {'partner_id': [(self.partner_type, '=', True)]}}

    @api.onchange('payment_type')
    def _onchange_payment_type(self):
        if not self.invoice_ids:
            # Set default partner type for the payment type
            if self.payment_type == 'inbound':
                self.partner_type = 'customer'
            elif self.payment_type == 'outbound':
                self.partner_type = 'supplier'
            else:
                self.partner_type = False
        # Set payment method domain
        res = self._onchange_journal()
        if not res.get('domain', {}):
            res['domain'] = {}
        jrnl_filters = self._compute_journal_domain_and_types()
        journal_types = jrnl_filters['journal_types']
        journal_types.update(['bank', 'cash'])
        res['domain']['journal_id'] = jrnl_filters['domain'] + [('type', 'in', list(journal_types))]
        return res

    @api.model
    def default_get(self, fields):
        rec = super(account_payment, self).default_get(fields)
        invoice_defaults = self.resolve_2many_commands('invoice_ids', rec.get('invoice_ids'))
        if invoice_defaults and len(invoice_defaults) == 1:
            invoice = invoice_defaults[0]
            rec['communication'] = invoice['reference'] or invoice['name'] or invoice['number']
            rec['currency_id'] = invoice['currency_id'][0]
            rec['payment_type'] = invoice['type'] in ('out_invoice', 'in_refund') and 'inbound' or 'outbound'
            rec['partner_type'] = MAP_INVOICE_TYPE_PARTNER_TYPE[invoice['type']]
            rec['partner_id'] = invoice['partner_id'][0]
            rec['amount'] = invoice['residual']
        return rec

    @api.multi
    def button_journal_entries(self):
        return {
            'name': _('Journal Items'),
            'view_type': 'form',
            'view_mode': 'tree,form',
            'res_model': 'account.move.line',
            'view_id': False,
            'type': 'ir.actions.act_window',
            'domain': [('payment_id', 'in', self.ids)],
        }

    @api.multi
    def button_invoices(self):
        if self.partner_type == 'supplier':
            views = [(self.env.ref('account.invoice_supplier_tree').id, 'tree'), (self.env.ref('account.invoice_supplier_form').id, 'form')]
        else:
            views = [(self.env.ref('account.invoice_tree').id, 'tree'), (self.env.ref('account.invoice_form').id, 'form')]
        return {
            'name': _('Paid Invoices'),
            'view_type': 'form',
            'view_mode': 'tree,form',
            'res_model': 'account.invoice',
            'view_id': False,
            'views': views,
            'type': 'ir.actions.act_window',
            'domain': [('id', 'in', [x.id for x in self.invoice_ids])],
        }

    @api.multi
    def button_dummy(self):
        return True

    @api.multi
    def unreconcile(self):
        """ Set back the payments in 'posted' or 'sent' state, without deleting the journal entries.
            Called when cancelling a bank statement line linked to a pre-registered payment.
        """
        for payment in self:
            if payment.payment_reference:
                payment.write({'state': 'sent'})
            else:
                payment.write({'state': 'posted'})

    @api.multi
    def cancel(self):
        for rec in self:
            for move in rec.move_line_ids.mapped('move_id'):
                if rec.invoice_ids:
                    move.line_ids.remove_move_reconcile()
                move.button_cancel()
                move.unlink()
            rec.state = 'cancelled'

    @api.multi
    def unlink(self):
        if any(bool(rec.move_line_ids) for rec in self):
            raise UserError(_("You can not delete a payment that is already posted"))
        if any(rec.move_name for rec in self):
            raise UserError(_('It is not allowed to delete a payment that already created a journal entry since it would create a gap in the numbering. You should create the journal entry again and cancel it thanks to a regular revert.'))
        return super(account_payment, self).unlink()

    @api.multi
    def post(self):
        """ Create the journal items for the payment and update the payment's state to 'posted'.
            A journal entry is created containing an item in the source liquidity account (selected journal's default_debit or default_credit)
            and another in the destination reconcilable account (see _compute_destination_account_id).
            If invoice_ids is not empty, there will be one reconcilable move line per invoice to reconcile with.
            If the payment is a transfer, a second journal entry is created in the destination journal to receive money from the transfer account.
        """
        for rec in self:

            if rec.state != 'draft':
                raise UserError(_("Only a draft payment can be posted."))

            if any(inv.state != 'open' for inv in rec.invoice_ids):
                raise ValidationError(_("The payment cannot be processed because the invoice is not open!"))

            # Use the right sequence to set the name
            if rec.payment_type == 'transfer':
                sequence_code = 'account.payment.transfer'
            else:
                if rec.partner_type == 'customer':
                    if rec.payment_type == 'inbound':
                        sequence_code = 'account.payment.customer.invoice'
                    if rec.payment_type == 'outbound':
                        sequence_code = 'account.payment.customer.refund'
                if rec.partner_type == 'supplier':
                    if rec.payment_type == 'inbound':
                        sequence_code = 'account.payment.supplier.refund'
                    if rec.payment_type == 'outbound':
                        sequence_code = 'account.payment.supplier.invoice'
            rec.name = self.env['ir.sequence'].with_context(ir_sequence_date=rec.payment_date).next_by_code(sequence_code)
            if not rec.name and rec.payment_type != 'transfer':
                raise UserError(_("You have to define a sequence for %s in your company.") % (sequence_code,))

            # Create the journal entry
            amount = rec.amount * (rec.payment_type in ('outbound', 'transfer') and 1 or -1)
            move = rec._create_payment_entry(amount)

            # In case of a transfer, the first journal entry created debited the source liquidity account and credited
            # the transfer account. Now we debit the transfer account and credit the destination liquidity account.
            if rec.payment_type == 'transfer':
                transfer_credit_aml = move.line_ids.filtered(lambda r: r.account_id == rec.company_id.transfer_account_id)
                transfer_debit_aml = rec._create_transfer_entry(amount)
                (transfer_credit_aml + transfer_debit_aml).reconcile()

            rec.write({'state': 'posted', 'move_name': move.name})
        return True

    @api.multi
    def action_draft(self):
        return self.write({'state': 'draft'})

    def action_validate_invoice_payment(self):
        """ Posts a payment used to pay an invoice. This function only posts the
        payment by default but can be overridden to apply specific post or pre-processing.
        It is called by the "validate" button of the popup window
        triggered on invoice form by the "Register Payment" button.
        """
        if any(len(record.invoice_ids) != 1 for record in self):
            # For multiple invoices, there is account.register.payments wizard
            raise UserError(_("This method should only be called to process a single invoice's payment."))
        return self.post()

    def _create_payment_entry(self, amount):
        """ Create a journal entry corresponding to a payment, if the payment references invoice(s) they are reconciled.
            Return the journal entry.
        """
        aml_obj = self.env['account.move.line'].with_context(check_move_validity=False)
        debit, credit, amount_currency, currency_id = aml_obj.with_context(date=self.payment_date)._compute_amount_fields(amount, self.currency_id, self.company_id.currency_id)

        move = self.env['account.move'].create(self._get_move_vals())

        #Write line corresponding to invoice payment
        counterpart_aml_dict = self._get_shared_move_line_vals(debit, credit, amount_currency, move.id, False)
        counterpart_aml_dict.update(self._get_counterpart_move_line_vals(self.invoice_ids))
        counterpart_aml_dict.update({'currency_id': currency_id})
        counterpart_aml = aml_obj.create(counterpart_aml_dict)

        #Reconcile with the invoices
        if self.payment_difference_handling == 'reconcile' and self.payment_difference:
            writeoff_line = self._get_shared_move_line_vals(0, 0, 0, move.id, False)
            debit_wo, credit_wo, amount_currency_wo, currency_id = aml_obj.with_context(date=self.payment_date)._compute_amount_fields(self.payment_difference, self.currency_id, self.company_id.currency_id)
            writeoff_line['name'] = self.writeoff_label
            writeoff_line['account_id'] = self.writeoff_account_id.id
            writeoff_line['debit'] = debit_wo
            writeoff_line['credit'] = credit_wo
            writeoff_line['amount_currency'] = amount_currency_wo
            writeoff_line['currency_id'] = currency_id
            writeoff_line = aml_obj.create(writeoff_line)
            if counterpart_aml['debit'] or (writeoff_line['credit'] and not counterpart_aml['credit']):
                counterpart_aml['debit'] += credit_wo - debit_wo
            if counterpart_aml['credit'] or (writeoff_line['debit'] and not counterpart_aml['debit']):
                counterpart_aml['credit'] += debit_wo - credit_wo
            counterpart_aml['amount_currency'] -= amount_currency_wo

        #Write counterpart lines
        if not self.currency_id.is_zero(self.amount):
            if not self.currency_id != self.company_id.currency_id:
                amount_currency = 0
            liquidity_aml_dict = self._get_shared_move_line_vals(credit, debit, -amount_currency, move.id, False)
            liquidity_aml_dict.update(self._get_liquidity_move_line_vals(-amount))
            aml_obj.create(liquidity_aml_dict)

        #validate the payment
        move.post()

        #reconcile the invoice receivable/payable line(s) with the payment
        self.invoice_ids.register_payment(counterpart_aml)

        return move

    def _create_transfer_entry(self, amount):
        """ Create the journal entry corresponding to the 'incoming money' part of an internal transfer, return the reconcilable move line
        """
        aml_obj = self.env['account.move.line'].with_context(check_move_validity=False)
        debit, credit, amount_currency, dummy = aml_obj.with_context(date=self.payment_date)._compute_amount_fields(amount, self.currency_id, self.company_id.currency_id)
        amount_currency = self.destination_journal_id.currency_id and self.currency_id.with_context(date=self.payment_date).compute(amount, self.destination_journal_id.currency_id) or 0

        dst_move = self.env['account.move'].create(self._get_move_vals(self.destination_journal_id))

        dst_liquidity_aml_dict = self._get_shared_move_line_vals(debit, credit, amount_currency, dst_move.id)
        dst_liquidity_aml_dict.update({
            'name': _('Transfer from %s') % self.journal_id.name,
            'account_id': self.destination_journal_id.default_credit_account_id.id,
            'currency_id': self.destination_journal_id.currency_id.id,
            'journal_id': self.destination_journal_id.id})
        aml_obj.create(dst_liquidity_aml_dict)

        transfer_debit_aml_dict = self._get_shared_move_line_vals(credit, debit, 0, dst_move.id)
        transfer_debit_aml_dict.update({
            'name': self.name,
            'account_id': self.company_id.transfer_account_id.id,
            'journal_id': self.destination_journal_id.id})
        if self.currency_id != self.company_id.currency_id:
            transfer_debit_aml_dict.update({
                'currency_id': self.currency_id.id,
                'amount_currency': -self.amount,
            })
        transfer_debit_aml = aml_obj.create(transfer_debit_aml_dict)
        dst_move.post()
        return transfer_debit_aml

    def _get_move_vals(self, journal=None):
        """ Return dict to create the payment move
        """
        journal = journal or self.journal_id
        if not journal.sequence_id:
            raise UserError(_('Configuration Error !\nThe journal %s does not have a sequence, please specify one.') % journal.name)
        if not journal.sequence_id.active:
            raise UserError(_('Configuration Error !\nThe sequence of journal %s is deactivated.') % journal.name)
        name = self.move_name or journal.with_context(ir_sequence_date=self.payment_date).sequence_id.next_by_id()
        return {
            'name': name,
            'date': self.payment_date,
            'ref': self.communication or '',
            'company_id': self.company_id.id,
            'journal_id': journal.id,
        }

    def _get_shared_move_line_vals(self, debit, credit, amount_currency, move_id, invoice_id=False):
        """ Returns values common to both move lines (except for debit, credit and amount_currency which are reversed)
        """
        return {
            'partner_id': self.payment_type in ('inbound', 'outbound') and self.env['res.partner']._find_accounting_partner(self.partner_id).id or False,
            'invoice_id': invoice_id and invoice_id.id or False,
            'move_id': move_id,
            'debit': debit,
            'credit': credit,
            'amount_currency': amount_currency or False,
            'payment_id': self.id,
            'journal_id': self.journal_id.id,
        }

    def _get_counterpart_move_line_vals(self, invoice=False):
        if self.payment_type == 'transfer':
            name = self.name
        else:
            name = ''
            if self.partner_type == 'customer':
                if self.payment_type == 'inbound':
                    name += _("Customer Payment")
                elif self.payment_type == 'outbound':
                    name += _("Customer Credit Note")
            elif self.partner_type == 'supplier':
                if self.payment_type == 'inbound':
                    name += _("Vendor Credit Note")
                elif self.payment_type == 'outbound':
                    name += _("Vendor Payment")
            if invoice:
                name += ': '
                for inv in invoice:
                    if inv.move_id:
                        name += inv.number + ', '
                name = name[:len(name)-2]
        return {
            'name': name,
            'account_id': self.destination_account_id.id,
            'currency_id': self.currency_id != self.company_id.currency_id and self.currency_id.id or False,
        }

    def _get_liquidity_move_line_vals(self, amount):
        name = self.name
        if self.payment_type == 'transfer':
            name = _('Transfer to %s') % self.destination_journal_id.name
        vals = {
            'name': name,
            'account_id': self.payment_type in ('outbound','transfer') and self.journal_id.default_debit_account_id.id or self.journal_id.default_credit_account_id.id,
            'journal_id': self.journal_id.id,
            'currency_id': self.currency_id != self.company_id.currency_id and self.currency_id.id or False,
        }

        # If the journal has a currency specified, the journal item need to be expressed in this currency
        if self.journal_id.currency_id and self.currency_id != self.journal_id.currency_id:
            amount = self.currency_id.with_context(date=self.payment_date).compute(amount, self.journal_id.currency_id)
            debit, credit, amount_currency, dummy = self.env['account.move.line'].with_context(date=self.payment_date)._compute_amount_fields(amount, self.journal_id.currency_id, self.company_id.currency_id)
            vals.update({
                'amount_currency': amount_currency,
                'currency_id': self.journal_id.currency_id.id,
            })

        return vals<|MERGE_RESOLUTION|>--- conflicted
+++ resolved
@@ -177,7 +177,6 @@
         if journal:
             return {'value': {'journal_id': journal.id}}
 
-<<<<<<< HEAD
     @api.multi
     def _compute_payment_amount(self, invoices=None, currency=None):
         '''Compute the total amount for the payment wizard.
@@ -186,13 +185,14 @@
         :param currency: If not specified, search a default currency on wizard/journal.
         :return: The total amount to pay the invoices.
         '''
-        # Get the payment currency
-        if not currency:
-            currency = self.currency_id or self.journal_id.currency_id or self.journal_id.company_id.currency_id
 
         # Get the payment invoices
         if not invoices:
             invoices = self.invoice_ids
+
+        # Get the payment currency
+        if not currency:
+            currency = self.currency_id or self.journal_id.currency_id or self.journal_id.company_id.currency_id or invoices and invoices[0].currency_id
 
         # Avoid currency rounding issues by summing the amounts according to the company_currency_id before
         total = 0.0
@@ -201,27 +201,10 @@
             amount_total = sum([MAP_INVOICE_TYPE_PAYMENT_SIGN[i.type] * i.residual_signed for i in payment_invoices])
             if payment_currency == currency:
                 total += amount_total
-=======
-    @api.model
-    def _compute_payment_amount(self, invoice_ids):
-        payment_currency = self.currency_id or self.journal_id.currency_id or self.journal_id.company_id.currency_id or invoice_ids and invoice_ids[0].currency_id
-
-        total = 0
-        for inv in invoice_ids:
-            if inv.currency_id == payment_currency:
-                total += MAP_INVOICE_TYPE_PAYMENT_SIGN[inv.type] * inv.residual_signed
->>>>>>> 932b2299
             else:
                 total += payment_currency.with_context(date=self.payment_date).compute(amount_total, currency)
         return total
 
-<<<<<<< HEAD
-
-class account_register_payments(models.TransientModel):
-    _name = "account.register.payments"
-    _inherit = 'account.abstract.payment'
-    _description = "Register payments on multiple invoices"
-=======
     @api.onchange('journal_id')
     def _onchange_journal(self):
         res = super(account_register_payments, self)._onchange_journal()
@@ -229,7 +212,12 @@
         invoices = self.env['account.invoice'].browse(active_ids)
         self.amount = abs(self._compute_payment_amount(invoices))
         return res
->>>>>>> 932b2299
+
+
+class account_register_payments(models.TransientModel):
+    _name = "account.register.payments"
+    _inherit = 'account.abstract.payment'
+    _description = "Register payments on multiple invoices"
 
     @api.model
     def default_get(self, fields):
