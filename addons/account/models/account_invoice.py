--- conflicted
+++ resolved
@@ -661,25 +661,14 @@
             line_to_reconcile += inv.move_id.line_ids.filtered(lambda r: not r.reconciled and r.account_id.internal_type in ('payable', 'receivable'))
         return (line_to_reconcile + payment_line).reconcile(writeoff_acc_id, writeoff_journal_id)
 
-<<<<<<< HEAD
     @api.multi
     def assign_outstanding_credit(self, credit_aml_id):
         self.ensure_one()
         credit_aml = self.env['account.move.line'].browse(credit_aml_id)
         if not credit_aml.currency_id and self.currency_id != self.company_id.currency_id:
-            credit_aml.with_context(allow_amount_currency=True).write({
+            credit_aml.with_context(allow_amount_currency=True, check_move_validity=False).write({
                 'amount_currency': self.company_id.currency_id.with_context(date=credit_aml.date).compute(credit_aml.balance, self.currency_id),
                 'currency_id': self.currency_id.id})
-=======
-    @api.v7
-    def assign_outstanding_credit(self, cr, uid, id, credit_aml_id, context=None):
-        credit_aml = self.pool.get('account.move.line').browse(cr, uid, credit_aml_id, context=context)
-        inv = self.browse(cr, uid, id, context=context)
-        if not credit_aml.currency_id and inv.currency_id != inv.company_id.currency_id:
-            credit_aml.with_context(allow_amount_currency=True, check_move_validity=False).write({
-                'amount_currency': inv.company_id.currency_id.with_context(date=credit_aml.date).compute(credit_aml.balance, inv.currency_id),
-                'currency_id': inv.currency_id.id})
->>>>>>> 92ec666f
         if credit_aml.payment_id:
             credit_aml.payment_id.write({'invoice_ids': [(4, self.id, None)]})
         return self.register_payment(credit_aml)
