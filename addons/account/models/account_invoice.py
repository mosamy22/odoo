--- conflicted
+++ resolved
@@ -41,11 +41,7 @@
 
 class AccountInvoice(models.Model):
     _name = "account.invoice"
-<<<<<<< HEAD
     _inherit = ['portal.mixin', 'mail.thread', 'mail.activity.mixin']
-=======
-    _inherit = ['mail.thread', 'mail.activity.mixin', 'portal.mixin']
->>>>>>> d5dd136b
     _description = "Invoice"
     _order = "date_invoice desc, number desc, id desc"
 
@@ -383,11 +379,7 @@
 
     #fields use to set the sequence, on the first invoice of the journal
     sequence_number_next = fields.Char(string='Next Number', compute="_get_sequence_number_next", inverse="_set_sequence_next")
-<<<<<<< HEAD
     sequence_number_next_prefix = fields.Char(string='Next Number Prefix', compute="_get_sequence_prefix")
-=======
-    sequence_number_next_prefix = fields.Char(string='Next Number', compute="_get_sequence_prefix")
->>>>>>> d5dd136b
 
     _sql_constraints = [
         ('number_uniq', 'unique(number, company_id, journal_id, type)', 'Invoice Number must be unique per Company!'),
@@ -600,11 +592,7 @@
             default_template_id=template and template.id or False,
             default_composition_mode='comment',
             mark_invoice_as_sent=True,
-<<<<<<< HEAD
             custom_layout="mail.mail_notification_borders",
-=======
-            custom_layout="account.mail_template_data_notification_email_account_invoice",
->>>>>>> d5dd136b
             force_email=True
         )
         return {
@@ -858,20 +846,6 @@
         return groups
 
     @api.multi
-<<<<<<< HEAD
-=======
-    def _notification_recipients(self, message, groups):
-        groups = super(AccountInvoice, self)._notification_recipients(message, groups)
-
-        for group_name, group_method, group_data in groups:
-            if group_name == 'customer':
-                continue
-            group_data['has_button_access'] = True
-
-        return groups
-
-    @api.multi
->>>>>>> d5dd136b
     def get_access_action(self, access_uid=None):
         """ Instead of the classic form view, redirect to the online invoice for portal users. """
         self.ensure_one()
@@ -1552,11 +1526,7 @@
     invoice_id = fields.Many2one('account.invoice', string='Invoice Reference',
         ondelete='cascade', index=True)
     invoice_type = fields.Selection(related='invoice_id.type', readonly=True)
-<<<<<<< HEAD
     uom_id = fields.Many2one('uom.uom', string='Unit of Measure',
-=======
-    uom_id = fields.Many2one('product.uom', string='Unit of Measure',
->>>>>>> d5dd136b
         ondelete='set null', index=True, oldname='uos_id')
     product_id = fields.Many2one('product.product', string='Product',
         ondelete='restrict', index=True)
@@ -1566,15 +1536,9 @@
         default=_default_account,
         help="The income or expense account related to the selected product.")
     price_unit = fields.Float(string='Unit Price', required=True, digits=dp.get_precision('Product Price'))
-<<<<<<< HEAD
     price_subtotal = fields.Monetary(string='Amount (without Taxes)',
         store=True, readonly=True, compute='_compute_price', help="Total amount without taxes")
     price_total = fields.Monetary(string='Amount (with Taxes)',
-=======
-    price_subtotal = fields.Monetary(string='Amount',
-        store=True, readonly=True, compute='_compute_price', help="Total amount without taxes")
-    price_total = fields.Monetary(string='Amount',
->>>>>>> d5dd136b
         store=True, readonly=True, compute='_compute_price', help="Total amount with taxes")
     price_subtotal_signed = fields.Monetary(string='Amount Signed', currency_field='company_currency_id',
         store=True, readonly=True, compute='_compute_price',
@@ -1784,16 +1748,10 @@
     tax_id = fields.Many2one('account.tax', string='Tax', ondelete='restrict')
     account_id = fields.Many2one('account.account', string='Tax Account', required=True, domain=[('deprecated', '=', False)])
     account_analytic_id = fields.Many2one('account.analytic.account', string='Analytic account')
-<<<<<<< HEAD
     analytic_tag_ids = fields.Many2many('account.analytic.tag', string='Analytic Tags')
     amount = fields.Monetary('Tax Amount')
     amount_rounding = fields.Monetary('Amount Delta')
     amount_total = fields.Monetary(string="Amount Total", compute='_compute_amount_total')
-=======
-    amount = fields.Monetary()
-    amount_rounding = fields.Monetary()
-    amount_total = fields.Monetary(string="Amount", compute='_compute_amount_total')
->>>>>>> d5dd136b
     manual = fields.Boolean(default=True)
     sequence = fields.Integer(help="Gives the sequence order when displaying a list of invoice tax.")
     company_id = fields.Many2one('res.company', string='Company', related='account_id.company_id', store=True, readonly=True)
@@ -1921,25 +1879,5 @@
 
     @api.onchange('option')
     def _onchange_option(self):
-<<<<<<< HEAD
         if self.option in ('day_current_month', 'day_following_month'):
-            self.days = 0
-=======
-        if self.option in ('last_day_current_month', 'last_day_following_month'):
-            self.days = 0
-
-
-class MailComposeMessage(models.TransientModel):
-    _inherit = 'mail.compose.message'
-
-    @api.multi
-    def send_mail(self, auto_commit=False):
-        context = self._context
-        if context.get('default_model') == 'account.invoice' and \
-                context.get('default_res_id') and context.get('mark_invoice_as_sent'):
-            invoice = self.env['account.invoice'].browse(context['default_res_id'])
-            if not invoice.sent:
-                invoice.sent = True
-            self = self.with_context(mail_post_autofollow=True, lang=invoice.partner_id.lang)
-        return super(MailComposeMessage, self).send_mail(auto_commit=auto_commit)
->>>>>>> d5dd136b
+            self.days = 0