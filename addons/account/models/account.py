# -*- coding: utf-8 -*-

import time
import math

from odoo.osv import expression
<<<<<<< HEAD
from odoo.tools.float_utils import float_round as round, float_is_zero as is_zero
from odoo.tools import DEFAULT_SERVER_DATETIME_FORMAT, pycompat
=======
from odoo.tools.float_utils import float_round as round
from odoo.tools import DEFAULT_SERVER_DATETIME_FORMAT
>>>>>>> 73e4dacf
from odoo.exceptions import UserError, ValidationError
from odoo import api, fields, models, _


class AccountAccountType(models.Model):
    _name = "account.account.type"
    _description = "Account Type"

    name = fields.Char(string='Account Type', required=True, translate=True)
    include_initial_balance = fields.Boolean(string="Bring Accounts Balance Forward", help="Used in reports to know if we should consider journal items from the beginning of time instead of from the fiscal year only. Account types that should be reset to zero at each new fiscal year (like expenses, revenue..) should not have this option set.")
    type = fields.Selection([
        ('other', 'Regular'),
        ('receivable', 'Receivable'),
        ('payable', 'Payable'),
        ('liquidity', 'Liquidity'),
    ], required=True, default='other',
        help="The 'Internal Type' is used for features available on "\
        "different types of accounts: liquidity type is for cash or bank accounts"\
        ", payable/receivable is for vendor/customer accounts.")
    note = fields.Text(string='Description')


class AccountAccountTag(models.Model):
    _name = 'account.account.tag'
    _description = 'Account Tag'

    name = fields.Char(required=True)
    applicability = fields.Selection([('accounts', 'Accounts'), ('taxes', 'Taxes')], required=True, default='accounts')
    color = fields.Integer('Color Index', default=10)

#----------------------------------------------------------
# Accounts
#----------------------------------------------------------


class AccountAccount(models.Model):
    _name = "account.account"
    _description = "Account"
    _order = "code"

    @api.multi
    @api.constrains('internal_type', 'reconcile')
    def _check_reconcile(self):
        for account in self:
            if account.internal_type in ('receivable', 'payable') and account.reconcile == False:
                raise ValidationError(_('You cannot have a receivable/payable account that is not reconciliable. (account code: %s)') % account.code)

    name = fields.Char(required=True, index=True)
    currency_id = fields.Many2one('res.currency', string='Account Currency',
        help="Forces all moves for this account to have this account currency.")
    code = fields.Char(size=64, required=True, index=True)
    deprecated = fields.Boolean(index=True, default=False)
    user_type_id = fields.Many2one('account.account.type', string='Type', required=True, oldname="user_type",
        help="Account Type is used for information purpose, to generate country-specific legal reports, and set the rules to close a fiscal year and generate opening entries.")
    internal_type = fields.Selection(related='user_type_id.type', string="Internal Type", store=True, readonly=True)
    #has_unreconciled_entries = fields.Boolean(compute='_compute_has_unreconciled_entries',
    #    help="The account has at least one unreconciled debit and credit since last time the invoices & payments matching was performed.")
    last_time_entries_checked = fields.Datetime(string='Latest Invoices & Payments Matching Date', readonly=True, copy=False,
        help='Last time the invoices & payments matching was performed on this account. It is set either if there\'s not at least '\
        'an unreconciled debit and an unreconciled credit Or if you click the "Done" button.')
    reconcile = fields.Boolean(string='Allow Reconciliation', default=False,
        help="Check this box if this account allows invoices & payments matching of journal items.")
    tax_ids = fields.Many2many('account.tax', 'account_account_tax_default_rel',
        'account_id', 'tax_id', string='Default Taxes')
    note = fields.Text('Internal Notes')
    company_id = fields.Many2one('res.company', string='Company', required=True,
        default=lambda self: self.env['res.company']._company_default_get('account.account'))
    tag_ids = fields.Many2many('account.account.tag', 'account_account_account_tag', string='Tags', help="Optional tags you may want to assign for custom reporting")

    _sql_constraints = [
        ('code_company_uniq', 'unique (code,company_id)', 'The code of the account must be unique per company !')
    ]

    @api.model
    def default_get(self, default_fields):
        """If we're creating a new account through a many2one, there are chances that we typed the account code
        instead of its name. In that case, switch both fields values.
        """
        default_name = self._context.get('default_name')
        default_code = self._context.get('default_code')
        if default_name and not default_code:
            try:
                default_code = int(default_name)
            except ValueError:
                pass
            if default_code:
                default_name = False
        contextual_self = self.with_context(default_name=default_name, default_code=default_code)
        return super(AccountAccount, contextual_self).default_get(default_fields)

    @api.model
    def name_search(self, name, args=None, operator='ilike', limit=100):
        args = args or []
        domain = []
        if name:
            domain = ['|', ('code', '=ilike', name + '%'), ('name', operator, name)]
            if operator in expression.NEGATIVE_TERM_OPERATORS:
                domain = ['&', '!'] + domain[1:]
        accounts = self.search(domain + args, limit=limit)
        return accounts.name_get()

    @api.onchange('internal_type')
    def onchange_internal_type(self):
        if self.internal_type in ('receivable', 'payable'):
            self.reconcile = True

    @api.multi
    @api.depends('name', 'code')
    def name_get(self):
        result = []
        for account in self:
            name = account.code + ' ' + account.name
            result.append((account.id, name))
        return result

    @api.one
    @api.returns('self', lambda value: value.id)
    def copy(self, default=None):
        default = dict(default or {})
        default.setdefault('code', _("%s (copy)") % (self.code or ''))
        return super(AccountAccount, self).copy(default)

    @api.multi
    def write(self, vals):
        # Dont allow changing the company_id when account_move_line already exist
        if vals.get('company_id', False):
            move_lines = self.env['account.move.line'].search([('account_id', 'in', self.ids)], limit=1)
            for account in self:
                if (account.company_id.id != vals['company_id']) and move_lines:
                    raise UserError(_('You cannot change the owner company of an account that already contains journal items.'))
        # If user change the reconcile flag, all aml should be recomputed for that account and this is very costly.
        # So to prevent some bugs we add a constraint saying that you cannot change the reconcile field if there is any aml existing
        # for that account.
        if vals.get('reconcile'):
            move_lines = self.env['account.move.line'].search([('account_id', 'in', self.ids)], limit=1)
            if len(move_lines):
                raise UserError(_('You cannot change the value of the reconciliation on this account as it already has some moves'))
        return super(AccountAccount, self).write(vals)

    @api.multi
    def unlink(self):
        if self.env['account.move.line'].search([('account_id', 'in', self.ids)], limit=1):
            raise UserError(_('You cannot do that on an account that contains journal items.'))
        #Checking whether the account is set as a property to any Partner or not
        values = ['account.account,%s' % (account_id,) for account_id in self.ids]
        partner_prop_acc = self.env['ir.property'].search([('value_reference', 'in', values)], limit=1)
        if partner_prop_acc:
            raise UserError(_('You cannot remove/deactivate an account which is set on a customer or vendor.'))
        return super(AccountAccount, self).unlink()

    @api.multi
    def mark_as_reconciled(self):
        return self.write({'last_time_entries_checked': time.strftime(DEFAULT_SERVER_DATETIME_FORMAT)})

    @api.multi
    def action_open_reconcile(self):
        self.ensure_one()
        # Open reconciliation view for this account
        if self.internal_type == 'payable':
            action_context = {'show_mode_selector': False, 'mode': 'suppliers'}
        elif self.internal_type == 'receivable':
            action_context = {'show_mode_selector': False, 'mode': 'customers'}
        else:
            action_context = {'show_mode_selector': False, 'mode': 'accounts', 'account_ids': [self.id,]}
        return {
            'type': 'ir.actions.client',
            'tag': 'manual_reconciliation_view',
            'context': action_context,
        }


class AccountJournal(models.Model):
    _name = "account.journal"
    _description = "Journal"
    _order = 'sequence, type, code'

    def _default_inbound_payment_methods(self):
        return self.env.ref('account.account_payment_method_manual_in')

    def _default_outbound_payment_methods(self):
        return self.env.ref('account.account_payment_method_manual_out')

    name = fields.Char(string='Journal Name', required=True)
    code = fields.Char(string='Short Code', size=5, required=True, help="The journal entries of this journal will be named using this prefix.")
    type = fields.Selection([
            ('sale', 'Sale'),
            ('purchase', 'Purchase'),
            ('cash', 'Cash'),
            ('bank', 'Bank'),
            ('general', 'Miscellaneous'),
        ], required=True,
        help="Select 'Sale' for customer invoices journals.\n"\
        "Select 'Purchase' for vendor bills journals.\n"\
        "Select 'Cash' or 'Bank' for journals that are used in customer or vendor payments.\n"\
        "Select 'General' for miscellaneous operations journals.")
    type_control_ids = fields.Many2many('account.account.type', 'account_journal_type_rel', 'journal_id', 'type_id', string='Account Types Allowed')
    account_control_ids = fields.Many2many('account.account', 'account_account_type_rel', 'journal_id', 'account_id', string='Accounts Allowed',
        domain=[('deprecated', '=', False)])
    default_credit_account_id = fields.Many2one('account.account', string='Default Credit Account',
        domain=[('deprecated', '=', False)], help="It acts as a default account for credit amount")
    default_debit_account_id = fields.Many2one('account.account', string='Default Debit Account',
        domain=[('deprecated', '=', False)], help="It acts as a default account for debit amount")
    update_posted = fields.Boolean(string='Allow Cancelling Entries',
        help="Check this box if you want to allow the cancellation the entries related to this journal or of the invoice related to this journal")
    group_invoice_lines = fields.Boolean(string='Group Invoice Lines',
        help="If this box is checked, the system will try to group the accounting lines when generating them from invoices.")
    sequence_id = fields.Many2one('ir.sequence', string='Entry Sequence',
        help="This field contains the information related to the numbering of the journal entries of this journal.", required=True, copy=False)
    refund_sequence_id = fields.Many2one('ir.sequence', string='Credit Note Entry Sequence',
        help="This field contains the information related to the numbering of the credit note entries of this journal.", copy=False)
    sequence = fields.Integer(help='Used to order Journals in the dashboard view', default=10)

    #groups_id = fields.Many2many('res.groups', 'account_journal_group_rel', 'journal_id', 'group_id', string='Groups')
    currency_id = fields.Many2one('res.currency', help='The currency used to enter statement', string="Currency", oldname='currency')
    company_id = fields.Many2one('res.company', string='Company', required=True, index=True, default=lambda self: self.env.user.company_id,
        help="Company related to this journal")

    refund_sequence = fields.Boolean(string='Dedicated Credit Note Sequence', help="Check this box if you don't want to share the same sequence for invoices and credit notes made from this journal", default=False)

    inbound_payment_method_ids = fields.Many2many('account.payment.method', 'account_journal_inbound_payment_method_rel', 'journal_id', 'inbound_payment_method',
        domain=[('payment_type', '=', 'inbound')], string='Debit Methods', default=lambda self: self._default_inbound_payment_methods(),
        help="Means of payment for collecting money. Odoo modules offer various payments handling facilities, "
             "but you can always use the 'Manual' payment method in order to manage payments outside of the software.")
    outbound_payment_method_ids = fields.Many2many('account.payment.method', 'account_journal_outbound_payment_method_rel', 'journal_id', 'outbound_payment_method',
        domain=[('payment_type', '=', 'outbound')], string='Payment Methods', default=lambda self: self._default_outbound_payment_methods(),
        help="Means of payment for sending money. Odoo modules offer various payments handling facilities, "
             "but you can always use the 'Manual' payment method in order to manage payments outside of the software.")
    at_least_one_inbound = fields.Boolean(compute='_methods_compute', store=True)
    at_least_one_outbound = fields.Boolean(compute='_methods_compute', store=True)
    profit_account_id = fields.Many2one('account.account', string='Profit Account', domain=[('deprecated', '=', False)], help="Used to register a profit when the ending balance of a cash register differs from what the system computes")
    loss_account_id = fields.Many2one('account.account', string='Loss Account', domain=[('deprecated', '=', False)], help="Used to register a loss when the ending balance of a cash register differs from what the system computes")

    belongs_to_company = fields.Boolean('Belong to the user\'s current company', compute="_belong_to_company", search="_search_company_journals",)

    # Bank journals fields
    bank_account_id = fields.Many2one('res.partner.bank', string="Bank Account", ondelete='restrict', copy=False)
    bank_statements_source = fields.Selection([('undefined', 'Undefined Yet'),('manual', 'Record Manually')], string='Bank Feeds', default='undefined')
    bank_acc_number = fields.Char(related='bank_account_id.acc_number')
    bank_id = fields.Many2one('res.bank', related='bank_account_id.bank_id')

    color = fields.Integer("Color Index", default=1)
    _sql_constraints = [
        ('code_company_uniq', 'unique (code, name, company_id)', 'The code and name of the journal must be unique per company !'),
    ]

    @api.one
    @api.constrains('currency_id', 'default_credit_account_id', 'default_debit_account_id')
    def _check_currency(self):
        if self.currency_id:
            if self.default_credit_account_id and not self.default_credit_account_id.currency_id.id == self.currency_id.id:
                raise ValidationError(_('Configuration error!\nThe currency of the journal should be the same than the default credit account.'))
            if self.default_debit_account_id and not self.default_debit_account_id.currency_id.id == self.currency_id.id:
                raise ValidationError(_('Configuration error!\nThe currency of the journal should be the same than the default debit account.'))

    @api.one
    @api.constrains('type', 'bank_account_id')
    def _check_bank_account(self):
        if self.type == 'bank' and self.bank_account_id:
            if self.bank_account_id.company_id != self.company_id:
                raise ValidationError(_('The bank account of a bank journal must belong to the same company (%s).') % self.company_id.name)
            # A bank account can belong to a customer/supplier, in which case their partner_id is the customer/supplier.
            # Or they are part of a bank journal and their partner_id must be the company's partner_id.
            if self.bank_account_id.partner_id != self.company_id.partner_id:
                raise ValidationError(_('The holder of a journal\'s bank account must be the company (%s).') % self.company_id.name)

    @api.onchange('default_debit_account_id')
    def onchange_debit_account_id(self):
        if not self.default_credit_account_id:
            self.default_credit_account_id = self.default_debit_account_id

    @api.onchange('default_credit_account_id')
    def onchange_credit_account_id(self):
        if not self.default_debit_account_id:
            self.default_debit_account_id = self.default_credit_account_id

    @api.multi
    def unlink(self):
        bank_accounts = self.env['res.partner.bank'].browse()
        for bank_account in self.mapped('bank_account_id'):
            accounts = self.search([('bank_account_id', '=', bank_account.id)])
            if accounts <= self:
                bank_accounts += bank_account
        ret = super(AccountJournal, self).unlink()
        bank_accounts.unlink()
        return ret

    @api.one
    @api.returns('self', lambda value: value.id)
    def copy(self, default=None):
        default = dict(default or {})
        default.update(
            code=_("%s (copy)") % (self.code or ''),
            name=_("%s (copy)") % (self.name or ''))
        return super(AccountJournal, self).copy(default)

    @api.multi
    def write(self, vals):
        for journal in self:
            if ('company_id' in vals and journal.company_id.id != vals['company_id']):
                if self.env['account.move'].search([('journal_id', 'in', self.ids)], limit=1):
                    raise UserError(_('This journal already contains items, therefore you cannot modify its company.'))
            if ('code' in vals and journal.code != vals['code']):
                if self.env['account.move'].search([('journal_id', 'in', self.ids)], limit=1):
                    raise UserError(_('This journal already contains items, therefore you cannot modify its short name.'))
                new_prefix = self._get_sequence_prefix(vals['code'], refund=False)
                journal.sequence_id.write({'prefix': new_prefix})
                if journal.refund_sequence_id:
                    new_prefix = self._get_sequence_prefix(vals['code'], refund=True)
                    journal.refund_sequence_id.write({'prefix': new_prefix})
            if 'currency_id' in vals:
                if not 'default_debit_account_id' in vals and self.default_debit_account_id:
                    self.default_debit_account_id.currency_id = vals['currency_id']
                if not 'default_credit_account_id' in vals and self.default_credit_account_id:
                    self.default_credit_account_id.currency_id = vals['currency_id']
            if 'bank_acc_number' in vals and not vals.get('bank_acc_number') and journal.bank_account_id:
                raise UserError(_('You cannot empty the account number once set.\nIf you would like to delete the account number, you can do it from the Bank Accounts list.'))
        result = super(AccountJournal, self).write(vals)

        # Create the bank_account_id if necessary
        if 'bank_acc_number' in vals:
            for journal in self.filtered(lambda r: r.type == 'bank' and not r.bank_account_id):
                journal.set_bank_account(vals.get('bank_acc_number'), vals.get('bank_id'))
        # create the relevant refund sequence
        if vals.get('refund_sequence'):
            for journal in self.filtered(lambda j: j.type in ('sale', 'purchase') and not j.refund_sequence_id):
                journal_vals = {
                    'name': journal.name,
                    'company_id': journal.company_id.id,
                    'code': journal.code
                }
                journal.refund_sequence_id = self.sudo()._create_sequence(journal_vals, refund=True).id

        return result

    @api.model
    def _get_sequence_prefix(self, code, refund=False):
        prefix = code.upper()
        if refund:
            prefix = 'R' + prefix
        return prefix + '/%(range_year)s/'

    @api.model
    def _create_sequence(self, vals, refund=False):
        """ Create new no_gap entry sequence for every new Journal"""
        prefix = self._get_sequence_prefix(vals['code'], refund)
        seq = {
            'name': refund and vals['name'] + _(': Refund') or vals['name'],
            'implementation': 'no_gap',
            'prefix': prefix,
            'padding': 4,
            'number_increment': 1,
            'use_date_range': True,
        }
        if 'company_id' in vals:
            seq['company_id'] = vals['company_id']
        return self.env['ir.sequence'].create(seq)

    @api.model
    def _prepare_liquidity_account(self, name, company, currency_id, type):
        '''
        This function prepares the value to use for the creation of the default debit and credit accounts of a
        liquidity journal (created through the wizard of generating COA from templates for example).

        :param name: name of the bank account
        :param company: company for which the wizard is running
        :param currency_id: ID of the currency in wich is the bank account
        :param type: either 'cash' or 'bank'
        :return: mapping of field names and values
        :rtype: dict
        '''

        # Seek the next available number for the account code
        code_digits = company.accounts_code_digits or 0
        if type == 'bank':
            account_code_prefix = company.bank_account_code_prefix or ''
        else:
            account_code_prefix = company.cash_account_code_prefix or company.bank_account_code_prefix or ''
        for num in pycompat.range(1, 100):
            new_code = str(account_code_prefix.ljust(code_digits - 1, '0')) + str(num)
            rec = self.env['account.account'].search([('code', '=', new_code), ('company_id', '=', company.id)], limit=1)
            if not rec:
                break
        else:
            raise UserError(_('Cannot generate an unused account code.'))

        liquidity_type = self.env.ref('account.data_account_type_liquidity')
        return {
                'name': name,
                'currency_id': currency_id or False,
                'code': new_code,
                'user_type_id': liquidity_type and liquidity_type.id or False,
                'company_id': company.id,
        }

    @api.model
    def create(self, vals):
        company_id = vals.get('company_id', self.env.user.company_id.id)
        if vals.get('type') in ('bank', 'cash'):
            # For convenience, the name can be inferred from account number
            if not vals.get('name') and 'bank_acc_number' in vals:
                vals['name'] = vals['bank_acc_number']

            # If no code provided, loop to find next available journal code
            if not vals.get('code'):
                journal_code_base = (vals['type'] == 'cash' and 'CSH' or 'BNK')
                journals = self.env['account.journal'].search([('code', 'like', journal_code_base + '%'), ('company_id', '=', company_id)])
                for num in pycompat.range(1, 100):
                    # journal_code has a maximal size of 5, hence we can enforce the boundary num < 100
                    journal_code = journal_code_base + str(num)
                    if journal_code not in journals.mapped('code'):
                        vals['code'] = journal_code
                        break
                else:
                    raise UserError(_("Cannot generate an unused journal code. Please fill the 'Shortcode' field."))

            # Create a default debit/credit account if not given
            default_account = vals.get('default_debit_account_id') or vals.get('default_credit_account_id')
            if not default_account:
                company = self.env['res.company'].browse(company_id)
                account_vals = self._prepare_liquidity_account(vals.get('name'), company, vals.get('currency_id'), vals.get('type'))
                default_account = self.env['account.account'].create(account_vals)
                vals['default_debit_account_id'] = default_account.id
                vals['default_credit_account_id'] = default_account.id

        # We just need to create the relevant sequences according to the chosen options
        if not vals.get('sequence_id'):
            vals.update({'sequence_id': self.sudo()._create_sequence(vals).id})
        if vals.get('type') in ('sale', 'purchase') and vals.get('refund_sequence') and not vals.get('refund_sequence_id'):
            vals.update({'refund_sequence_id': self.sudo()._create_sequence(vals, refund=True).id})

        journal = super(AccountJournal, self).create(vals)

        # Create the bank_account_id if necessary
        if journal.type == 'bank' and not journal.bank_account_id and vals.get('bank_acc_number'):
            journal.set_bank_account(vals.get('bank_acc_number'), vals.get('bank_id'))

        return journal

    def set_bank_account(self, acc_number, bank_id=None):
        """ Create a res.partner.bank and set it as value of the  field bank_account_id """
        self.ensure_one()
        self.bank_account_id = self.env['res.partner.bank'].create({
            'acc_number': acc_number,
            'bank_id': bank_id,
            'company_id': self.company_id.id,
            'currency_id': self.currency_id.id,
            'partner_id': self.company_id.partner_id.id,
        }).id

    @api.multi
    @api.depends('name', 'currency_id', 'company_id', 'company_id.currency_id')
    def name_get(self):
        res = []
        for journal in self:
            currency = journal.currency_id or journal.company_id.currency_id
            name = "%s (%s)" % (journal.name, currency.name)
            res += [(journal.id, name)]
        return res

    @api.model
    def name_search(self, name='', args=None, operator='ilike', limit=100):
        args = args or []
        connector = '|'
        if operator in expression.NEGATIVE_TERM_OPERATORS:
            connector = '&'
        recs = self.search([connector, ('code', operator, name), ('name', operator, name)] + args, limit=limit)
        return recs.name_get()

    @api.multi
    @api.depends('company_id')
    def _belong_to_company(self):
        for journal in self:
            journal.belong_to_company = (journal.company_id.id == self.env.user.company_id.id)

    @api.multi
    def _search_company_journals(self, operator, value):
        if value:
            recs = self.search([('company_id', operator, self.env.user.company_id.id)])
        elif operator == '=':
            recs = self.search([('company_id', '!=', self.env.user.company_id.id)])
        else:
            recs = self.search([('company_id', operator, self.env.user.company_id.id)])
        return [('id', 'in', [x.id for x in recs])]

    @api.multi
    @api.depends('inbound_payment_method_ids', 'outbound_payment_method_ids')
    def _methods_compute(self):
        for journal in self:
            journal.at_least_one_inbound = bool(len(journal.inbound_payment_method_ids))
            journal.at_least_one_outbound = bool(len(journal.outbound_payment_method_ids))


class ResPartnerBank(models.Model):
    _inherit = "res.partner.bank"

    journal_id = fields.One2many('account.journal', 'bank_account_id', domain=[('type', '=', 'bank')], string='Account Journal', readonly=True,
        help="The accounting journal corresponding to this bank account.")

    @api.one
    @api.constrains('journal_id')
    def _check_journal_id(self):
        if len(self.journal_id) > 1:
            raise ValidationError(_('A bank account can only belong to one journal.'))


#----------------------------------------------------------
# Tax
#----------------------------------------------------------

class AccountTaxGroup(models.Model):
    _name = 'account.tax.group'
    _order = 'sequence asc'

    name = fields.Char(required=True, translate=True)
    sequence = fields.Integer(default=10)

class AccountTax(models.Model):
    _name = 'account.tax'
    _description = 'Tax'
    _order = 'sequence'

    @api.model
    def _default_tax_group(self):
        return self.env['account.tax.group'].search([], limit=1)

    name = fields.Char(string='Tax Name', required=True, translate=True)
    type_tax_use = fields.Selection([('sale', 'Sales'), ('purchase', 'Purchases'), ('none', 'None')], string='Tax Scope', required=True, default="sale",
        help="Determines where the tax is selectable. Note : 'None' means a tax can't be used by itself, however it can still be used in a group.")
    tax_adjustment = fields.Boolean(help='Set this field to true if this tax can be used in the tax adjustment wizard, used to manually fill some data in the tax declaration')
    amount_type = fields.Selection(default='percent', string="Tax Computation", required=True, oldname='type',
        selection=[('group', 'Group of Taxes'), ('fixed', 'Fixed'), ('percent', 'Percentage of Price'), ('division', 'Percentage of Price Tax Included')])
    active = fields.Boolean(default=True, help="Set active to false to hide the tax without removing it.")
    company_id = fields.Many2one('res.company', string='Company', required=True, default=lambda self: self.env.user.company_id)
    children_tax_ids = fields.Many2many('account.tax', 'account_tax_filiation_rel', 'parent_tax', 'child_tax', string='Children Taxes')
    sequence = fields.Integer(required=True, default=1,
        help="The sequence field is used to define order in which the tax lines are applied.")
    amount = fields.Float(required=True, digits=(16, 4))
    account_id = fields.Many2one('account.account', domain=[('deprecated', '=', False)], string='Tax Account', ondelete='restrict',
        help="Account that will be set on invoice tax lines for invoices. Leave empty to use the expense account.", oldname='account_collected_id')
    refund_account_id = fields.Many2one('account.account', domain=[('deprecated', '=', False)], string='Tax Account on Credit Notes', ondelete='restrict',
        help="Account that will be set on invoice tax lines for credit notes. Leave empty to use the expense account.", oldname='account_paid_id')
    description = fields.Char(string='Label on Invoices', translate=True)
    price_include = fields.Boolean(string='Included in Price', default=False,
        help="Check this if the price you use on the product and invoices includes this tax.")
    include_base_amount = fields.Boolean(string='Affect Base of Subsequent Taxes', default=False,
        help="If set, taxes which are computed after this one will be computed based on the price tax included.")
    analytic = fields.Boolean(string="Include in Analytic Cost", help="If set, the amount computed by this tax will be assigned to the same analytic account as the invoice line (if any)")
    tag_ids = fields.Many2many('account.account.tag', 'account_tax_account_tag', string='Tags', help="Optional tags you may want to assign for custom reporting")
    tax_group_id = fields.Many2one('account.tax.group', string="Tax Group", default=_default_tax_group, required=True)
    use_cash_basis = fields.Boolean(
        'Use Cash Basis',
        help="Select this if the tax should use cash basis,"
        "which will create an entry for this tax on a given account during reconciliation")
    cash_basis_account = fields.Many2one(
        'account.account',
        string='Tax Received Account',
        domain=[('deprecated', '=', False)],
        help='Account use when creating entry for tax cash basis')

    _sql_constraints = [
        ('name_company_uniq', 'unique(name, company_id, type_tax_use)', 'Tax names must be unique !'),
    ]

    @api.multi
    def unlink(self):
        company_id = self.env.user.company_id.id
        ir_values = self.env['ir.values']
        supplier_taxes_id = set(ir_values.get_default('product.template', 'supplier_taxes_id', company_id=company_id) or [])
        deleted_sup_tax = self.filtered(lambda tax: tax.id in supplier_taxes_id)
        if deleted_sup_tax:
            ir_values.sudo().set_default('product.template', "supplier_taxes_id", list(supplier_taxes_id - set(deleted_sup_tax.ids)), for_all_users=True, company_id=company_id)
        taxes_id = set(self.env['ir.values'].get_default('product.template', 'taxes_id', company_id=company_id) or [])
        deleted_tax = self.filtered(lambda tax: tax.id in taxes_id)
        if deleted_tax:
            ir_values.sudo().set_default('product.template', "taxes_id", list(taxes_id - set(deleted_tax.ids)), for_all_users=True, company_id=company_id)
        return super(AccountTax, self).unlink()

    @api.one
    @api.constrains('children_tax_ids', 'type_tax_use')
    def _check_children_scope(self):
        if not all(child.type_tax_use in ('none', self.type_tax_use) for child in self.children_tax_ids):
            raise ValidationError(_('The application scope of taxes in a group must be either the same as the group or "None".'))

    @api.one
    @api.returns('self', lambda value: value.id)
    def copy(self, default=None):
        default = dict(default or {}, name=_("%s (Copy)") % self.name)
        return super(AccountTax, self).copy(default=default)

    @api.model
    def name_search(self, name, args=None, operator='ilike', limit=80):
        """ Returns a list of tupples containing id, name, as internally it is called {def name_get}
            result format: {[(id, name), (id, name), ...]}
        """
        args = args or []
        if operator in expression.NEGATIVE_TERM_OPERATORS:
            domain = [('description', operator, name), ('name', operator, name)]
        else:
            domain = ['|', ('description', operator, name), ('name', operator, name)]
        taxes = self.search(expression.AND([domain, args]), limit=limit)
        return taxes.name_get()

    @api.model
    def search(self, args, offset=0, limit=None, order=None, count=False):
        context = self._context or {}

        if context.get('type'):
            if context.get('type') in ('out_invoice', 'out_refund'):
                args += [('type_tax_use', '=', 'sale')]
            elif context.get('type') in ('in_invoice', 'in_refund'):
                args += [('type_tax_use', '=', 'purchase')]

        if context.get('journal_id'):
            journal = self.env['account.journal'].browse(context.get('journal_id'))
            if journal.type in ('sale', 'purchase'):
                args += [('type_tax_use', '=', journal.type)]

        return super(AccountTax, self).search(args, offset, limit, order, count=count)

    @api.onchange('amount')
    def onchange_amount(self):
        if self.amount_type in ('percent', 'division') and self.amount != 0.0 and not self.description:
            self.description = "{0:.4g}%".format(self.amount)

    @api.onchange('account_id')
    def onchange_account_id(self):
        self.refund_account_id = self.account_id

    @api.onchange('price_include')
    def onchange_price_include(self):
        if self.price_include:
            self.include_base_amount = True

    def get_grouping_key(self, invoice_tax_val):
        """ Returns a string that will be used to group account.invoice.tax sharing the same properties"""
        self.ensure_one()
        return str(invoice_tax_val['tax_id']) + '-' + str(invoice_tax_val['account_id']) + '-' + str(invoice_tax_val['account_analytic_id'])

    def _compute_amount(self, base_amount, price_unit, quantity=1.0, product=None, partner=None):
        """ Returns the amount of a single tax. base_amount is the actual amount on which the tax is applied, which is
            price_unit * quantity eventually affected by previous taxes (if tax is include_base_amount XOR price_include)
        """
        self.ensure_one()
        if self.amount_type == 'fixed':
            # Use copysign to take into account the sign of the base amount which includes the sign
            # of the quantity and the sign of the price_unit
            # Amount is the fixed price for the tax, it can be negative
            # Base amount included the sign of the quantity and the sign of the unit price and when
            # a product is returned, it can be done either by changing the sign of quantity or by changing the
            # sign of the price unit.
            # When the price unit is equal to 0, the sign of the quantity is absorbed in base_amount then
            # a "else" case is needed.
            if base_amount:
                return math.copysign(quantity, base_amount) * self.amount
            else:
                return quantity * self.amount
        if (self.amount_type == 'percent' and not self.price_include) or (self.amount_type == 'division' and self.price_include):
            return base_amount * self.amount / 100
        if self.amount_type == 'percent' and self.price_include:
            return base_amount - (base_amount / (1 + self.amount / 100))
        if self.amount_type == 'division' and not self.price_include:
            return base_amount / (1 - self.amount / 100) - base_amount

    @api.multi
    def json_friendly_compute_all(self, price_unit, currency_id=None, quantity=1.0, product_id=None, partner_id=None):
        """ Just converts parameters in browse records and calls for compute_all, because js widgets can't serialize browse records """
        if currency_id:
            currency_id = self.env['res.currency'].browse(currency_id)
        if product_id:
            product_id = self.env['product.product'].browse(product_id)
        if partner_id:
            partner_id = self.env['res.partner'].browse(partner_id)
        return self.compute_all(price_unit, currency=currency_id, quantity=quantity, product=product_id, partner=partner_id)

    @api.multi
    def compute_all(self, price_unit, currency=None, quantity=1.0, product=None, partner=None):
        """ Returns all information required to apply taxes (in self + their children in case of a tax goup).
            We consider the sequence of the parent for group of taxes.
                Eg. considering letters as taxes and alphabetic order as sequence :
                [G, B([A, D, F]), E, C] will be computed as [A, D, F, C, E, G]

        RETURN: {
            'total_excluded': 0.0,    # Total without taxes
            'total_included': 0.0,    # Total with taxes
            'taxes': [{               # One dict for each tax in self and their children
                'id': int,
                'name': str,
                'amount': float,
                'sequence': int,
                'account_id': int,
                'refund_account_id': int,
                'analytic': boolean,
            }]
        } """
        if len(self) == 0:
            company_id = self.env.user.company_id
        else:
            company_id = self[0].company_id
        if not currency:
            currency = company_id.currency_id
        taxes = []
        # By default, for each tax, tax amount will first be computed
        # and rounded at the 'Account' decimal precision for each
        # PO/SO/invoice line and then these rounded amounts will be
        # summed, leading to the total amount for that tax. But, if the
        # company has tax_calculation_rounding_method = round_globally,
        # we still follow the same method, but we use a much larger
        # precision when we round the tax amount for each line (we use
        # the 'Account' decimal precision + 5), and that way it's like
        # rounding after the sum of the tax amounts of each line
        prec = currency.decimal_places

        # In some cases, it is necessary to force/prevent the rounding of the tax and the total
        # amounts. For example, in SO/PO line, we don't want to round the price unit at the
        # precision of the currency.
        # The context key 'round' allows to force the standard behavior.
        round_tax = False if company_id.tax_calculation_rounding_method == 'round_globally' else True
        round_total = True
        if 'round' in self.env.context:
            round_tax = bool(self.env.context['round'])
            round_total = bool(self.env.context['round'])

        if not round_tax:
            prec += 5

        base_values = self.env.context.get('base_values')
        if not base_values:
            total_excluded = total_included = base = round(price_unit * quantity, prec)
        else:
<<<<<<< HEAD
            sign = 1

        # Keep track of the accumulated included fixed/percent amount.
        incl_fixed_amount = incl_percent_amount = 0
        for tax in reversed(taxes):
            if tax.include_base_amount:
                base = recompute_base(base, incl_fixed_amount, incl_percent_amount)
                incl_fixed_amount = incl_percent_amount = 0
            if self._context.get('force_price_include', tax.price_include):
                if tax.amount_type == 'fixed':
                    incl_fixed_amount += quantity * tax.amount
                elif tax.amount_type == 'percent':
                    incl_percent_amount += tax.amount
        # Start the computation of accumulated amounts at the total_excluded value.
        total_excluded = total_included = base = recompute_base(base, incl_fixed_amount, incl_percent_amount)

        # 5) Iterate the taxes in the sequence order to fill missing base/amount values.
        #      tax  |  base  |  amount  |
        # ||  ----------------------------
        # ||  tax_1 |   OK   |   XXXX   |
        # ||  tax_2 |  XXXX  |   XXXX   |
        # ||  tax_3 |  XXXX  |   XXXX   |
        # \/  ...   |   ..   |    ..    |
        #     ----------------------------

        def compute_amount(tax):
            # Compute the amount of the tax but don't deal with the price_include because it's already
            # took into account on the base amount except for 'division' tax:
            # (tax.amount_type == 'percent' && not tax.price_include)
            # == (tax.amount_type == 'division' && tax.price_include)
            # N.B: don't use the with_context if force_price_include already False in context
            if 'force_price_include' not in self._context or self._context['force_price_include']:
                tax = tax.with_context(force_price_include=False)

            # In case of price_included tax, subtract the amount to the corresponding
            # gap between the current base and the next one.
            amount = tax._compute_amount(base, price_unit, quantity, product, partner)

            if not tax.price_include or not base_gaps:
                return amount

            # Compute the new gap after subtracting of the tax amount
            new_gap = base_gaps[-1] - amount

            # If the newly computed gap is very close of zero, return the current gap to avoid
            # rounding issues (see comments above base_gaps).
            if is_zero(new_gap, prec):
                return base_gaps.pop()

            # Update the current gap with the new one
            base_gaps[-1] = new_gap
            return amount

        taxes_vals = []
        for tax in taxes:
            tax_amount = compute_amount(tax)
=======
            total_excluded, total_included, base = base_values

        # Sorting key is mandatory in this case. When no key is provided, sorted() will perform a
        # search. However, the search method is overridden in account.tax in order to add a domain
        # depending on the context. This domain might filter out some taxes from self, e.g. in the
        # case of group taxes.
        for tax in self.sorted(key=lambda r: r.sequence):
            if tax.amount_type == 'group':
                children = tax.children_tax_ids.with_context(base_values=(total_excluded, total_included, base))
                ret = children.compute_all(price_unit, currency, quantity, product, partner)
                total_excluded = ret['total_excluded']
                base = ret['base'] if tax.include_base_amount else base
                total_included = ret['total_included']
                tax_amount = total_included - total_excluded
                taxes += ret['taxes']
                continue

            tax_amount = tax._compute_amount(base, price_unit, quantity, product, partner)
>>>>>>> 73e4dacf
            if not round_tax:
                tax_amount = round(tax_amount, prec)
            else:
                tax_amount = currency.round(tax_amount)

            if tax.price_include:
                total_excluded -= tax_amount
                base -= tax_amount
            else:
                total_included += tax_amount

            # Keep base amount used for the current tax
            tax_base = base

            if tax.include_base_amount:
                base += tax_amount

            taxes.append({
                'id': tax.id,
                'name': tax.with_context(**{'lang': partner.lang} if partner else {}).name,
                'amount': tax_amount,
                'base': tax_base,
                'sequence': tax.sequence,
                'account_id': tax.account_id.id,
                'refund_account_id': tax.refund_account_id.id,
                'analytic': tax.analytic,
            })

        return {
            'taxes': sorted(taxes, key=lambda k: k['sequence']),
            'total_excluded': currency.round(total_excluded) if round_total else total_excluded,
            'total_included': currency.round(total_included) if round_total else total_included,
            'base': base,
        }

    @api.model
    def _fix_tax_included_price(self, price, prod_taxes, line_taxes):
        """Subtract tax amount from price when corresponding "price included" taxes do not apply"""
        # FIXME get currency in param?
        incl_tax = prod_taxes.filtered(lambda tax: tax not in line_taxes and tax.price_include)
        if incl_tax:
            return incl_tax.compute_all(price)['total_excluded']
        return price

    @api.model
    def _fix_tax_included_price_company(self, price, prod_taxes, line_taxes, company_id):
        if company_id:
            #To keep the same behavior as in _compute_tax_id
            prod_taxes = prod_taxes.filtered(lambda tax: tax.company_id == company_id)
            line_taxes = line_taxes.filtered(lambda tax: tax.company_id == company_id)
        return self._fix_tax_included_price(price, prod_taxes, line_taxes)

class AccountReconcileModel(models.Model):
    _name = "account.reconcile.model"
    _description = "Preset to create journal entries during a invoices and payments matching"

    name = fields.Char(string='Button Label', required=True)
    sequence = fields.Integer(required=True, default=10)
    has_second_line = fields.Boolean(string='Add a second line', default=False)
    company_id = fields.Many2one('res.company', string='Company', required=True, default=lambda self: self.env.user.company_id)

    account_id = fields.Many2one('account.account', string='Account', ondelete='cascade', domain=[('deprecated', '=', False)])
    journal_id = fields.Many2one('account.journal', string='Journal', ondelete='cascade', help="This field is ignored in a bank statement reconciliation.")
    label = fields.Char(string='Journal Item Label')
    amount_type = fields.Selection([
        ('fixed', 'Fixed'),
        ('percentage', 'Percentage of balance')
        ], required=True, default='percentage')
    amount = fields.Float(digits=0, required=True, default=100.0, help="Fixed amount will count as a debit if it is negative, as a credit if it is positive.")
    tax_id = fields.Many2one('account.tax', string='Tax', ondelete='restrict', domain=[('type_tax_use', '=', 'purchase')])
    analytic_account_id = fields.Many2one('account.analytic.account', string='Analytic Account', ondelete='set null')

    second_account_id = fields.Many2one('account.account', string='Second Account', ondelete='cascade', domain=[('deprecated', '=', False)])
    second_journal_id = fields.Many2one('account.journal', string='Second Journal', ondelete='cascade', help="This field is ignored in a bank statement reconciliation.")
    second_label = fields.Char(string='Second Journal Item Label')
    second_amount_type = fields.Selection([
        ('fixed', 'Fixed'),
        ('percentage', 'Percentage of amount')
        ], string="Second Amount type",required=True, default='percentage')
    second_amount = fields.Float(string='Second Amount', digits=0, required=True, default=100.0, help="Fixed amount will count as a debit if it is negative, as a credit if it is positive.")
    second_tax_id = fields.Many2one('account.tax', string='Second Tax', ondelete='restrict', domain=[('type_tax_use', '=', 'purchase')])
    second_analytic_account_id = fields.Many2one('account.analytic.account', string='Second Analytic Account', ondelete='set null')

    @api.onchange('name')
    def onchange_name(self):
        self.label = self.name<|MERGE_RESOLUTION|>--- conflicted
+++ resolved
@@ -4,13 +4,8 @@
 import math
 
 from odoo.osv import expression
-<<<<<<< HEAD
-from odoo.tools.float_utils import float_round as round, float_is_zero as is_zero
+from odoo.tools.float_utils import float_round as round
 from odoo.tools import DEFAULT_SERVER_DATETIME_FORMAT, pycompat
-=======
-from odoo.tools.float_utils import float_round as round
-from odoo.tools import DEFAULT_SERVER_DATETIME_FORMAT
->>>>>>> 73e4dacf
 from odoo.exceptions import UserError, ValidationError
 from odoo import api, fields, models, _
 
@@ -740,64 +735,6 @@
         if not base_values:
             total_excluded = total_included = base = round(price_unit * quantity, prec)
         else:
-<<<<<<< HEAD
-            sign = 1
-
-        # Keep track of the accumulated included fixed/percent amount.
-        incl_fixed_amount = incl_percent_amount = 0
-        for tax in reversed(taxes):
-            if tax.include_base_amount:
-                base = recompute_base(base, incl_fixed_amount, incl_percent_amount)
-                incl_fixed_amount = incl_percent_amount = 0
-            if self._context.get('force_price_include', tax.price_include):
-                if tax.amount_type == 'fixed':
-                    incl_fixed_amount += quantity * tax.amount
-                elif tax.amount_type == 'percent':
-                    incl_percent_amount += tax.amount
-        # Start the computation of accumulated amounts at the total_excluded value.
-        total_excluded = total_included = base = recompute_base(base, incl_fixed_amount, incl_percent_amount)
-
-        # 5) Iterate the taxes in the sequence order to fill missing base/amount values.
-        #      tax  |  base  |  amount  |
-        # ||  ----------------------------
-        # ||  tax_1 |   OK   |   XXXX   |
-        # ||  tax_2 |  XXXX  |   XXXX   |
-        # ||  tax_3 |  XXXX  |   XXXX   |
-        # \/  ...   |   ..   |    ..    |
-        #     ----------------------------
-
-        def compute_amount(tax):
-            # Compute the amount of the tax but don't deal with the price_include because it's already
-            # took into account on the base amount except for 'division' tax:
-            # (tax.amount_type == 'percent' && not tax.price_include)
-            # == (tax.amount_type == 'division' && tax.price_include)
-            # N.B: don't use the with_context if force_price_include already False in context
-            if 'force_price_include' not in self._context or self._context['force_price_include']:
-                tax = tax.with_context(force_price_include=False)
-
-            # In case of price_included tax, subtract the amount to the corresponding
-            # gap between the current base and the next one.
-            amount = tax._compute_amount(base, price_unit, quantity, product, partner)
-
-            if not tax.price_include or not base_gaps:
-                return amount
-
-            # Compute the new gap after subtracting of the tax amount
-            new_gap = base_gaps[-1] - amount
-
-            # If the newly computed gap is very close of zero, return the current gap to avoid
-            # rounding issues (see comments above base_gaps).
-            if is_zero(new_gap, prec):
-                return base_gaps.pop()
-
-            # Update the current gap with the new one
-            base_gaps[-1] = new_gap
-            return amount
-
-        taxes_vals = []
-        for tax in taxes:
-            tax_amount = compute_amount(tax)
-=======
             total_excluded, total_included, base = base_values
 
         # Sorting key is mandatory in this case. When no key is provided, sorted() will perform a
@@ -816,7 +753,6 @@
                 continue
 
             tax_amount = tax._compute_amount(base, price_unit, quantity, product, partner)
->>>>>>> 73e4dacf
             if not round_tax:
                 tax_amount = round(tax_amount, prec)
             else:
