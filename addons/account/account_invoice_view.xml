<?xml version="1.0" encoding="utf-8"?>
<openerp>
    <data>

        <!--
        Invoices
        -->

        <record id="view_invoice_line_calendar" model="ir.ui.view">
            <field name="name">account.invoice.calendar</field>
            <field name="model">account.invoice</field>
            <field name="type">calendar</field>
            <field name="arch" type="xml">
                <calendar string="Invoices" color="journal_id" date_start="date_invoice">
                    <field name="partner_id"/>
                    <field name="amount_total"/>
                </calendar>
            </field>
        </record>
        <record model="ir.ui.view" id="view_invoice_graph">
            <field name="name">account.invoice.graph</field>
            <field name="model">account.invoice</field>
            <field name="type">graph</field>
            <field name="arch" type="xml">
                <graph string="Invoices" type="bar">
                    <field name="partner_id"/>
                    <field name="amount_total" operator="+"/>
                </graph>
            </field>
        </record>
        <record id="view_invoice_line_tree" model="ir.ui.view">
            <field name="name">account.invoice.line.tree</field>
            <field name="model">account.invoice.line</field>
            <field name="type">tree</field>
            <field name="arch" type="xml">
                <tree string="Invoice Line">
                    <field name="name"/>
                    <field name="account_id" groups="base.group_user"/>
                    <field name="quantity"/>
                    <field name="uos_id"/>
                    <field name="price_unit"/>
                    <field name="discount"/>
                    <field name="price_subtotal"/>
                </tree>
            </field>
        </record>
        <record id="view_invoice_line_form" model="ir.ui.view">
            <field name="name">account.invoice.line.form</field>
            <field name="model">account.invoice.line</field>
            <field name="type">form</field>
            <field name="arch" type="xml">
                <form string="Invoice Line">
                    <notebook>
                        <page string="Line">
                            <field name="product_id" on_change="product_id_change(product_id, uos_id, quantity, name, parent.type, parent.partner_id, parent.fiscal_position, price_unit, parent.address_invoice_id, parent.currency_id, {'company_id': parent.company_id})"/>
                            <field name="uos_id"/>
                            <field name="quantity"/>
                            <field name="price_unit"/>
                            <field name="discount"/>
                            <field colspan="4" name="name"/>
                            <field colspan="4" name="origin" groups="base.group_extended"/>
                            <field domain="[('company_id', '=', parent.company_id), ('journal_id', '=', parent.journal_id), ('type', '&lt;&gt;', 'view')]" name="account_id" on_change="onchange_account_id(parent.fiscal_position,account_id)" groups="base.group_user"/>
                            <field domain="[('type','&lt;&gt;','view'), ('company_id', '=', parent.company_id)]" name="account_analytic_id" groups="base.group_user,base.group_extended"/>
                            <newline/>
                            <field name="price_subtotal"/>
                            <field name="company_id" groups="base.group_multi_company" widget="selection"/>
                            <field colspan="4" name="invoice_line_tax_id" context="{'type':parent.type}" domain="[('parent_id','=',False),('company_id', '=', parent.company_id)]"/>
                        </page>
                        <page string="Notes">
                            <field colspan="4" name="note" nolabel="1"/>
                        </page>
                    </notebook>
                </form>
            </field>
        </record>
        <record id="view_invoice_tax_tree" model="ir.ui.view">
            <field name="name">account.invoice.tax.tree</field>
            <field name="model">account.invoice.tax</field>
            <field name="type">tree</field>
            <field name="arch" type="xml">
                <tree string="Manual Invoice Taxes">
                    <field name="sequence"/>
                    <field name="manual"/>
                    <field name="name"/>
                    <field name="account_id" groups="base.group_user"/>
                    <field name="base"/>
                    <field name="amount"/>
                </tree>
            </field>
        </record>
        <record id="view_invoice_tax_form" model="ir.ui.view">
            <field name="name">account.invoice.tax.form</field>
            <field name="model">account.invoice.tax</field>
            <field name="type">form</field>
            <field name="arch" type="xml">
                <form string="Manual Invoice Taxes">
                    <field name="name"/>
                    <field name="sequence"/>
                    <field name="account_id" groups="base.group_user"/>
                    <field name="manual"/>
                    <field name="amount"/>
                    <field name="base" readonly="0"/>
                    <separator colspan="4" string="Tax codes"/>
                    <field name="base_code_id"/>
                    <field name="base_amount"/>
                    <field name="tax_code_id"/>
                    <field name="tax_amount"/>
                </form>
            </field>
        </record>

        <record id="invoice_tree" model="ir.ui.view">
            <field name="name">account.invoice.tree</field>
            <field name="model">account.invoice</field>
            <field name="type">tree</field>
            <field name="arch" type="xml">
                <tree colors="blue:state in ('draft');black:state not in ('draft')" string="Invoice">
                    <field name="date_invoice"/>
                    <field name="number"/>
                    <field name="partner_id" groups="base.group_user"/>
                    <field name="name"/>
                    <field name="journal_id" invisible="1"/>
                    <field name="period_id" invisible="1"/>
                    <field name="company_id" groups="base.group_multi_company" widget="selection"/>
                    <field name="user_id"/>
                    <field name="date_due"/>
                    <field name="origin"/>
                    <field name="currency_id"/>
                    <field name="residual" sum="Residual Amount"/>
                    <field name="amount_untaxed" sum="Untaxed Amount"/>
                    <field name="amount_total" sum="Total Amount"/>
                    <field name="state"/>
                </tree>
            </field>
        </record>

        <record id="invoice_supplier_form" model="ir.ui.view">
            <field name="name">account.invoice.supplier.form</field>
            <field name="model">account.invoice</field>
            <field name="type">form</field>
            <field name="priority">2</field>
            <field name="arch" type="xml">
                <form string="Supplier invoice">
                    <group col="8" colspan="4">
                        <field domain="[('type', '=', 'purchase')]" name="journal_id"/>
                        <field name="number" readonly="1"/>
                        <field name="type" invisible="1"/>
                        <field name="currency_id" domain="[('company_id','=', company_id)]" on_change="onchange_currency_id(currency_id, company_id)" width="50"/>
                        <button name="%(action_account_change_currency)d" type="action" icon="gtk-apply" string="Change Currency"/>
                        <newline/>
                        <field name="partner_id" domain="[('supplier','=', 1)]" on_change="onchange_partner_id(type,partner_id,date_invoice,payment_term, partner_bank,company_id)" context="{'default_customer': 0}"/>
                        <field domain="[('partner_id','=',partner_id)]" name="address_invoice_id"/>
                        <field name="fiscal_position" groups="base.group_extended" widget="selection"/>
                        <newline/>
                        <field name="date_invoice"/>
                        <field name="period_id" groups="base.group_user"/>
                        <group colspan="2" col="1" groups="base.group_user">
                            <label align="0.0" string="(keep empty to use the current period)"/>
                        </group>
                    </group>
                    <notebook colspan="4">
                        <page string="Invoice">
                           <field domain="[('type','&lt;&gt;','view'), ('company_id', '=', company_id),('journal_id','=',journal_id)]" name="account_id" groups="base.group_user"/>
                            <field name="reference_type" nolabel="1" size="0"/>
                            <field name="reference" nolabel="1"/>
                            <field name="date_due"/>
                            <field name="check_total" required="2"/>
                            <field colspan="4" default_get="{'check_total': check_total, 'invoice_line': invoice_line, 'address_invoice_id': address_invoice_id, 'partner_id': partner_id, 'price_type': 'price_type' in dir() and price_type or False}" name="invoice_line" nolabel="1">
                                <tree string="Invoice lines">
                                    <field name="product_id" on_change="product_id_change(product_id, uos_id, quantity, name, parent.type, parent.partner_id, parent.fiscal_position, price_unit, parent.address_invoice_id, parent.currency_id, {'company_id': parent.company_id})"/>
                                    <field domain="[('company_id', '=', parent.company_id), ('journal_id', '=', parent.journal_id), ('type', '&lt;&gt;', 'view')]" name="account_id" on_change="onchange_account_id(parent.fiscal_position,account_id)"/>
                                    <field name="invoice_line_tax_id" view_mode="2" context="{'type':parent.type}" domain="[('parent_id','=',False)]"/>
                                    <field domain="[('type','&lt;&gt;','view'), ('company_id', '=', parent.company_id)]" name="account_analytic_id"/>
                                    <field name="quantity"/>
                                    <field name="price_unit"/>
                                     <!-- Removed if subtotal is set -->
                                    <field name="price_subtotal"/>
                                    <field name="name"/>
                                    <field invisible="True" name="uos_id"/>
                                </tree>
                            </field>
                            <group col="1" colspan="2">
                                <field name="tax_line" nolabel="1">
                                    <tree editable="bottom" string="Taxes">
                                        <field name="name"/>
                                        <field name="base" on_change="base_change(base,parent.currency_id,parent.company_id,parent.date_invoice)" readonly="1"/>
                                        <field name="amount" on_change="amount_change(amount,parent.currency_id,parent.company_id,parent.date_invoice)"/>

                                        <field invisible="True" name="base_amount"/>
                                        <field invisible="True" name="tax_amount"/>
                                    </tree>
                                </field>
                            </group>
                            <group col="4" colspan="2">
                                <button colspan="2" name="button_reset_taxes" states="draft" string="Compute Taxes" type="object" icon="gtk-apply"/>
                                <field name="amount_untaxed"/>
                                <label string="" colspan="2"/>
                                <field name="amount_tax"/>
                                <field name="reconciled"/>
                                <field name="amount_total"/>
                                <field name="state"/>
                                <field name="residual"/>
                                <group col="3" colspan="4">
                                    <button name="invoice_open" states="draft,proforma2" string="Validate" icon="gtk-apply"/>
                                    <button name="%(action_account_invoice_pay)d" type='action' string='Pay Invoice' states='open' icon="gtk-ok"/>
                                    <button name="invoice_cancel" states="draft,proforma2,sale,open" string="Cancel" icon="gtk-cancel"/>
                                    <button name="action_cancel_draft" states="cancel" string="Set to Draft" type="object" icon="gtk-convert"/>
                                    <button name="%(action_account_state_open)d" type='action' string='Re-Open' states='paid' icon="gtk-convert"/>
                                    <button name="%(action_account_invoice_refund)d" type='action' string='Credit Note' states='paid' icon="gtk-execute"/>
                                </group>
                            </group>
                        </page>
                        <page string="Other Info">
                            <field domain="[('partner_id', '=', partner_id)]" name="partner_bank" on_change="onchange_partner_bank(partner_bank)"/>

                            <field name="company_id" on_change="onchange_company_id(company_id,partner_id,type,invoice_line,currency_id)" widget="selection" groups="base.group_multi_company"/>
                            <newline/>
                            <field name="payment_term" widget="selection"/>
                            <field name="name"/>
                            <newline/>
                            <field name="origin" groups="base.group_extended"/>
                            <field colspan="4" domain="[('partner_id','=',partner_id)]" name="address_contact_id" groups="base.group_extended"/>
                            <field name="move_id"/>
                            <separator colspan="4" string="Additional Information"/>
                            <field colspan="4" name="comment" nolabel="1"/>
                        </page>
                        <page string="Payments" groups="base.group_extended">
                            <field name="payment_ids" colspan="4" nolabel="1" >
                                <tree string="Payments">
                                    <field name="date"/>
                                    <field name="ref"/>
                                    <field name="name"/>
                                    <field name="journal_id"/>
                                    <field name="debit"/>
                                    <field name="credit"/>
                                    <field name="amount_currency"/>
                                    <field name="currency_id"/>
                                </tree>
                            </field>
                        </page>
                    </notebook>
                </form>
            </field>
        </record>


        <record id="invoice_form" model="ir.ui.view">
            <field name="name">account.invoice.form</field>
            <field name="model">account.invoice</field>
            <field name="type">form</field>
            <field name="arch" type="xml">
                <form string="Invoice">
                    <group colspan="4" col="8">
                    <field name="journal_id" groups="base.group_user"/>
                    <field name="number"/>
                    <field name="type" invisible="1"/>
                    <field name="currency_id" domain="[('company_id','=', company_id)]" on_change="onchange_currency_id(currency_id, company_id)" width="50"/>
                    <button name="%(action_account_change_currency)d" type="action" icon="gtk-apply" string="Change Currency"/>
                    <newline/>
                    <field name="partner_id" on_change="onchange_partner_id(type,partner_id,date_invoice,payment_term, partner_bank,company_id)" groups="base.group_user"/>
                    <field domain="[('partner_id','=',partner_id)]" name="address_invoice_id"/>
                    <field name="fiscal_position" groups="base.group_extended" widget="selection"/>
                    <newline/>
                    <field name="date_invoice"/>
                    <field name="period_id" groups="base.group_user"/>
                    <group colspan="2" col="1" groups="base.group_user">
                        <label align="0.0" string="(keep empty to use the current period)"/>
                    </group>
                    </group>
                    <notebook colspan="4">
                        <page string="Invoice">
                            <field domain="[('type','&lt;&gt;','view'), ('company_id', '=', company_id),('journal_id','=',journal_id)]" name="account_id" groups="base.group_user"/>
                            <field name="name"/>
                            <field name="payment_term" widget="selection"/>
                            <field colspan="4" name="invoice_line" nolabel="1" widget="one2many_list"/>
                            <group col="1" colspan="2">
                                <field name="tax_line" nolabel="1">
                                    <tree editable="bottom" string="Taxes">
                                        <field name="name"/>
                                         <field name="base" on_change="base_change(base,parent.currency_id,parent.company_id,parent.date_invoice)" readonly="1"/>
                                        <field name="amount" on_change="amount_change(amount,parent.currency_id,parent.company_id,parent.date_invoice)"/>
                                        <field invisible="True" name="base_amount"/>
                                        <field invisible="True" name="tax_amount"/>
                                    </tree>
                                </field>
                            </group>
                            <group col="4" colspan="2">
                                <button colspan="2" name="button_reset_taxes" states="draft" string="Compute Taxes" type="object" groups="base.group_user" icon="gtk-apply"/>
                                <field name="amount_untaxed"/>
                                <label string="" colspan="2"/>
                                <field name="amount_tax"/>
                                <field name="reconciled"/>
                                <field name="amount_total"/>
                                <field name="state"/>
                                <field name="residual"/>
                                <group col="4" colspan="4" groups="base.group_user">
                                    <button name="invoice_proforma2" states="draft" string="PRO-FORMA" icon="gtk-print"/>
                                    <button name="invoice_open" states="draft,proforma2" string="Create" icon="gtk-execute"/>
                                    <button name="%(action_account_invoice_pay)d" type='action' string='Pay Invoice' states='open' icon="gtk-ok"/>
                                    <button name="invoice_cancel" states="draft,proforma2,sale,open" string="Cancel" icon="gtk-cancel"/>
                                    <button name="action_cancel_draft" states="cancel" string="Set to Draft" type="object" icon="gtk-convert"/>
                                    <button name='%(action_account_state_open)d' type='action' string='Re-Open' states='paid' icon="gtk-convert"/>
                                    <button name="%(action_account_invoice_refund)d" type='action' string='Credit Note' states='paid' icon="gtk-execute"/>
                                </group>
                            </group>
                        </page>
                        <page string="Other Info">
                            <field name="company_id" on_change="onchange_company_id(company_id,partner_id,type,invoice_line,currency_id)" widget="selection"  groups="base.group_multi_company"/>
                            <newline/>
                            <field name="date_due"/>
                            <field name="user_id"/>
                            <newline/>
                            <field domain="[('partner_id.ref_companies', 'in', [company_id])]" name="partner_bank"
                                groups="base.group_extended"/>
                            <field name="origin"/>
                            <field colspan="4" domain="[('partner_id','=',partner_id)]" name="address_contact_id"
                                groups="base.group_extended"/>
                            <field name="move_id" groups="base.group_user"/>
                            <separator colspan="4" string="Additionnal Information"/>
                            <field colspan="4" name="comment" nolabel="1"/>
                        </page>
                        <page string="Payments">
                            <field name="payment_ids" colspan="4" nolabel="1">
                                <tree string="Payments">
                                    <field name="date"/>
                                    <field name="ref"/>
                                    <field name="name"/>
                                    <field name="journal_id" groups="base.group_user"/>
                                    <field name="debit"/>
                                    <field name="credit"/>
                                    <field name="amount_currency"/>
                                    <field name="currency_id"/>
                                </tree>
                            </field>
                        </page>
                    </notebook>
                </form>
            </field>
        </record>

        <record id="view_account_invoice_filter" model="ir.ui.view">
            <field name="name">account.invoice.select</field>
            <field name="model">account.invoice</field>
            <field name="type">search</field>
            <field name="arch" type="xml">
                <search string="Search Invoice">
                   <group col="10" colspan="4">
                        <filter icon="terp-account" string="Draft" domain="[('state','=','draft')]" help="Draft Invoices"/>
                        <filter icon="terp-account" string="Proforma" domain="[('state','=','proforma2')]" help="Proforma Invoices"/>
                        <filter icon="terp-account" string="Unpaid" domain="[('state','=','open')]" help="Unpaid Invoices"/>
                        <separator orientation="vertical"/>
                        <field name="number"/>
                        <field name="partner_id"/>
                        <field name="user_id" default="uid"/>
                        <field name="origin"/>
                        <field name="amount_total"/>
                    </group>
                    <newline/>
                    <group expand="1" string="Group By...">
                        <filter string="Journal" icon="terp-account" domain="[]" context="{'group_by':'journal_id'}"/>
                        <filter string="Period" icon="terp-account" domain="[]" context="{'group_by':'period_id'}"/>
                        <separator orientation="vertical"/>
                        <filter string="Partner" icon="terp-account" domain="[]" context="{'group_by':'partner_id'}"/>
                        <filter string="Salesman" icon="terp-account" domain="[]"  context="{'group_by':'user_id'}"/>
                        <filter string="State" icon="terp-account" domain="[]"  context="{'group_by':'state'}"/>
                        <separator orientation="vertical"/>
                        <filter string="Invoice Date" icon="terp-account" domain="[]"  context="{'group_by':'date_invoice'}"/>
                        <filter string="Due Date" icon="terp-account" domain="[]"  context="{'group_by':'date_due'}"/>
                    </group>
               </search>
            </field>
        </record>

        <record id="action_invoice_tree" model="ir.actions.act_window">
            <field name="name">Invoices</field>
            <field name="res_model">account.invoice</field>
            <field name="view_type">form</field>
            <field name="view_mode">tree,form,calendar,graph</field>
            <field name="view_id" ref="invoice_tree"/>
            <field name="context">{'type':'out_invoice'}</field>
            <field name="search_view_id" ref="view_account_invoice_filter"/>
        </record>

        <record id="action_invoice_tree_pending_invoice" model="ir.actions.act_window">
            <field name="name">Pending Invoice</field>
            <field name="res_model">account.invoice</field>
            <field name="view_type">form</field>
            <field name="view_mode">tree,form,calendar,graph</field>
            <field name="view_id" ref="invoice_tree"/>
            <field name="context">{'type':'out_invoice'}</field>
            <field name="domain">[('state','=','draft')]</field>
           <!-- <field name="search_view_id" ref="view_account_invoice_filter"/>-->
        </record>

        <record id="action_invoice_tree_view1" model="ir.actions.act_window.view">
            <field eval="1" name="sequence"/>
            <field name="view_mode">tree</field>
            <field name="act_window_id" ref="action_invoice_tree"/>
        </record>
        <record id="action_invoice_tree_view2" model="ir.actions.act_window.view">
            <field eval="2" name="sequence"/>
            <field name="view_mode">form</field>
            <field name="view_id" ref="invoice_form"/>
            <field name="act_window_id" ref="action_invoice_tree"/>
        </record>
        <menuitem name="Invoices" id="menu_finance_invoice" parent="account.menu_finance" sequence="2"/>

        <record id="action_invoice_tree1" model="ir.actions.act_window">
            <field name="name">Customer Invoices</field>
            <field name="res_model">account.invoice</field>
            <field name="view_type">form</field>
            <field name="view_mode">tree,form,calendar,graph</field>
            <field eval="False" name="view_id"/>
            <field name="domain">[('type','=','out_invoice')]</field>
            <field name="context">{'type':'out_invoice'}</field>
            <field name="search_view_id" ref="view_account_invoice_filter"/>
        </record>
        <record id="action_invoice_tree1_view1" model="ir.actions.act_window.view">
            <field eval="1" name="sequence"/>
            <field name="view_mode">tree</field>
            <field name="act_window_id" ref="action_invoice_tree1"/>
        </record>
        <record id="action_invoice_tree1_view2" model="ir.actions.act_window.view">
            <field eval="2" name="sequence"/>
            <field name="view_mode">form</field>
            <field name="view_id" ref="invoice_form"/>
            <field name="act_window_id" ref="action_invoice_tree1"/>
        </record>
        <menuitem action="action_invoice_tree1" id="menu_action_invoice_tree1" parent="account.menu_finance_invoice"/>

        <record id="action_invoice_tree2" model="ir.actions.act_window">
            <field name="name">Supplier Invoices</field>
            <field name="res_model">account.invoice</field>
            <field name="view_type">form</field>
            <field name="view_mode">tree,form,calendar,graph</field>
            <field eval="False" name="view_id"/>
            <field name="domain">[('type','=','in_invoice')]</field>
            <field name="context">{'type':'in_invoice'}</field>
            <field name="search_view_id" ref="view_account_invoice_filter"/>
        </record>
        <menuitem action="action_invoice_tree2" id="menu_action_invoice_tree2" parent="account.menu_finance_invoice"/>

        <record id="action_invoice_tree3" model="ir.actions.act_window">
            <field name="name">Customer Refunds</field>
            <field name="res_model">account.invoice</field>
            <field name="view_type">form</field>
            <field name="view_mode">tree,form,calendar,graph</field>
            <field eval="False" name="view_id"/>
            <field name="domain">[('type','=','out_refund')]</field>
            <field name="context">{'type':'out_refund'}</field>
            <field name="search_view_id" ref="view_account_invoice_filter"/>
        </record>

        <record id="action_invoice_tree3_view1" model="ir.actions.act_window.view">
            <field eval="1" name="sequence"/>
            <field name="view_mode">tree</field>
            <field name="act_window_id" ref="action_invoice_tree3"/>
        </record>

        <record id="action_invoice_tree3_view2" model="ir.actions.act_window.view">
            <field eval="2" name="sequence"/>
            <field name="view_mode">form</field>
            <field name="view_id" ref="invoice_form"/>
            <field name="act_window_id" ref="action_invoice_tree3"/>
        </record>

        <menuitem action="action_invoice_tree3" id="menu_action_invoice_tree3" parent="account.menu_finance_invoice"/>

        <record id="action_invoice_tree4" model="ir.actions.act_window">
            <field name="name">Supplier Refunds</field>
            <field name="res_model">account.invoice</field>
            <field name="view_type">form</field>
            <field name="view_mode">tree,form,calendar,graph</field>
            <field eval="False" name="view_id"/>
            <field name="domain">[('type','=','in_refund')]</field>
            <field name="context">{'type':'in_refund'}</field>
            <field name="search_view_id" ref="view_account_invoice_filter"/>
        </record>
        <menuitem action="action_invoice_tree4" id="menu_action_invoice_tree4" parent="account.menu_finance_invoice"/>

        <act_window domain="[('partner_id','=',active_id)]" id="act_res_partner_2_account_invoice_opened" name="Invoices" res_model="account.invoice" src_model="res.partner"/>

        <act_window domain="[('journal_id','=',active_id),('state','!=','draft'),('reconciled','=',False)]" id="act_account_journal_2_account_invoice_opened" name="Unpaid invoices" res_model="account.invoice" src_model="account.journal"/>

        <act_window domain="[('account_analytic_id', '=', active_id)]" id="act_account_analytic_account_2_account_invoice_line" name="Invoice lines" res_model="account.invoice.line" src_model="account.analytic.account"/>

<<<<<<< HEAD
        <act_window domain="[('partner_id', '=', partner_id), ('account_id.type', 'in', ['receivable', 'payable']), ('reconcile_id','=',False)]" id="act_account_invoice_account_move_unreconciled" name="Unreconciled Receivables &amp; Payables" res_model="account.move.line" src_model="account.invoice"/>

        <!--  Partners inherited form -->

        <record id="view_invoice_partner_info_form" model="ir.ui.view">
            <field name="name">res.partner.invoice.info.inherit</field>
            <field name="model">res.partner</field>
            <field name="type">form</field>
            <field name="inherit_id" ref="base.view_partner_form"/>
            <field name="arch" type="xml">
                <notebook position="inside">
                    <page string="Account Info">
                        <field name="invoice_ids" colspan="4" nolabel="1" context="{'group_by':'product_id'}"/>
                    </page>
                </notebook>
            </field>
        </record>
=======
>>>>>>> 2f1a084e
    </data>
</openerp><|MERGE_RESOLUTION|>--- conflicted
+++ resolved
@@ -484,7 +484,6 @@
 
         <act_window domain="[('account_analytic_id', '=', active_id)]" id="act_account_analytic_account_2_account_invoice_line" name="Invoice lines" res_model="account.invoice.line" src_model="account.analytic.account"/>
 
-<<<<<<< HEAD
         <act_window domain="[('partner_id', '=', partner_id), ('account_id.type', 'in', ['receivable', 'payable']), ('reconcile_id','=',False)]" id="act_account_invoice_account_move_unreconciled" name="Unreconciled Receivables &amp; Payables" res_model="account.move.line" src_model="account.invoice"/>
 
         <!--  Partners inherited form -->
@@ -502,7 +501,5 @@
                 </notebook>
             </field>
         </record>
-=======
->>>>>>> 2f1a084e
     </data>
 </openerp>