<?xml version="1.0" encoding="utf-8"?>
<odoo>
    <data>
        <record id="product_template_form_view" model="ir.ui.view">
            <field name="name">product.template.form.inherit</field>
            <field name="model">product.template</field>
            <field name="priority">5</field>
            <field name="inherit_id" ref="product.product_template_form_view"/>
            <field name="arch" type="xml">
                <page name="inventory" position="after">
                    <page string="Invoicing" name="invoicing">
                        <group name="properties">
                            <group string="Receivables">
                                <field name="taxes_id" widget="many2many_tags"/>
                                <field name="property_account_income_id"
                                    domain="[('internal_type','=','other'),('deprecated','=',False)]"
                                    groups="account.group_account_user"/>
<<<<<<< HEAD
=======
                                <field name="taxes_id" widget="many2many_tags" options="{'color_field': 'color'}"/>
>>>>>>> 0f2b2c4e
                            </group>
                            <group string="Payables" name="payables">
                                <field name="supplier_taxes_id" widget="many2many_tags"/>
                                <field name="property_account_expense_id"
                                    domain="[('internal_type','=','other'),('deprecated','=',False)]"
                                    groups="account.group_account_user"/>
<<<<<<< HEAD
=======
                                <field name="supplier_taxes_id" widget="many2many_tags" options="{'color_field': 'color'}"/>
>>>>>>> 0f2b2c4e
                            </group>
                        </group>
                        <group name="accounting"/>
                        <group name="invoicing" invisible="1"/>
                    </page>
                </page>
            </field>
        </record>

        <record id="view_category_property_form" model="ir.ui.view">
            <field name="name">product.category.property.form.inherit</field>
            <field name="model">product.category</field>
            <field name="inherit_id" ref="product.product_category_form_view"/>
            <field name="arch" type="xml">
                <group name="first" position="after">
                    <group name="account_property" groups="account.group_account_manager">
                        <group string="Account Properties">
                            <field name="property_account_income_categ_id" domain="[('internal_type','=','other'),('deprecated', '=', False)]"/>
                            <field name="property_account_expense_categ_id" domain="[('internal_type','=','other'),('deprecated', '=', False)]"/>
                        </group>
                    </group>
                </group>
            </field>
        </record>
    </data>
</odoo><|MERGE_RESOLUTION|>--- conflicted
+++ resolved
@@ -11,24 +11,16 @@
                     <page string="Invoicing" name="invoicing">
                         <group name="properties">
                             <group string="Receivables">
-                                <field name="taxes_id" widget="many2many_tags"/>
+                                <field name="taxes_id" widget="many2many_tags" options="{'color_field': 'color'}/>
                                 <field name="property_account_income_id"
                                     domain="[('internal_type','=','other'),('deprecated','=',False)]"
                                     groups="account.group_account_user"/>
-<<<<<<< HEAD
-=======
-                                <field name="taxes_id" widget="many2many_tags" options="{'color_field': 'color'}"/>
->>>>>>> 0f2b2c4e
                             </group>
                             <group string="Payables" name="payables">
-                                <field name="supplier_taxes_id" widget="many2many_tags"/>
+                                <field name="supplier_taxes_id" widget="many2many_tags" options="{'color_field': 'color'}/>
                                 <field name="property_account_expense_id"
                                     domain="[('internal_type','=','other'),('deprecated','=',False)]"
                                     groups="account.group_account_user"/>
-<<<<<<< HEAD
-=======
-                                <field name="supplier_taxes_id" widget="many2many_tags" options="{'color_field': 'color'}"/>
->>>>>>> 0f2b2c4e
                             </group>
                         </group>
                         <group name="accounting"/>
