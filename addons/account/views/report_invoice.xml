--- conflicted
+++ resolved
@@ -60,13 +60,8 @@
                         <th>Description</th>
                         <th class="text-right">Quantity</th>
                         <th class="text-right">Unit Price</th>
-<<<<<<< HEAD
-                        <th t-if="display_discount" groups="sale.group_discount_per_so_line">Disc.(%)</th>
-                        <th>Taxes</th>
-=======
-                        <th class="text-right" groups="sale.group_discount_per_so_line">Disc.(%)</th>
+                        <th t-if="display_discount" class="text-right" groups="sale.group_discount_per_so_line">Disc.(%)</th>
                         <th class="text-right">Taxes</th>
->>>>>>> e9f1ee4d
                         <th class="text-right">Price</th>
                     </tr>
                 </thead>
