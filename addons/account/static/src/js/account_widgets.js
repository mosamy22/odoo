openerp.account = function (instance) {
    openerp.account.quickadd(instance);
    var _t = instance.web._t,
        _lt = instance.web._lt;
    var QWeb = instance.web.qweb;
    
    instance.web.account = instance.web.account || {};
    
    instance.web.client_actions.add('bank_statement_reconciliation_view', 'instance.web.account.bankStatementReconciliation');
    instance.web.account.bankStatementReconciliation = instance.web.Widget.extend({
        className: 'oe_bank_statement_reconciliation',

        events: {
            "click *[rel='do_action']": "doActionClickHandler",
            "click .statement_name span": "statementNameClickHandler",
            "keyup .change_statement_name_field": "changeStatementNameFieldHandler",
            "click .change_statement_name_button": "changeStatementButtonClickHandler",
            "click .show_more": "showMoreButtonClickHandler",
        },
    
        init: function(parent, context) {
            this._super(parent);
            // Number of reconciliations loaded initially and by clicking 'show more'
            this.num_reconciliations_fetched_in_batch = 10;
            if (context.context.statement_id) this.statement_ids = [context.context.statement_id];
            if (context.context.statement_ids) this.statement_ids = context.context.statement_ids;
            this.single_statement = this.statement_ids !== undefined && this.statement_ids.length === 1;
            this.multiple_statements = this.statement_ids !== undefined && this.statement_ids.length > 1;
            this.title = context.context.title || _t("Reconciliation");
            this.notifications = context.context.notifications || [];
            this.st_lines = [];
            this.last_displayed_reconciliation_index = undefined; // Flow control
            this.reconciled_lines = 0; // idem
            this.already_reconciled_lines = 0; // Number of lines of the statement which were already reconciled
            this.model_bank_statement = new instance.web.Model("account.bank.statement");
            this.model_bank_statement_line = new instance.web.Model("account.bank.statement.line");
            this.reconciliation_menu_id = false; // Used to update the needaction badge
            this.formatCurrency; // Method that formats the currency ; loaded from the server
            this.action_manager = this.findAncestor(function(ancestor){ return ancestor instanceof instance.web.ActionManager });

            // Only for statistical purposes
            this.lines_reconciled_with_ctrl_enter = 0;
            this.time_widget_loaded = Date.now();
    
            // Stuff used by the children bankStatementReconciliationLine
            this.max_move_lines_displayed = 5;
            this.animation_speed = 100; // "Blocking" animations
            this.aestetic_animation_speed = 300; // eye candy
            this.map_currency_id_rounding = {};
            this.map_tax_id_amount = {};
            this.presets = {};
            // We'll need to get the code of an account selected in a many2one (whose value is the id)
            this.map_account_id_code = {};
            // The same move line cannot be selected for multiple resolutions
            this.excluded_move_lines_ids = {};
            // Description of the fields to initialize in the "create new line" form
            // NB : for presets to work correctly, a field id must be the same string as a preset field
            this.create_form_fields = {
                account_id: {
                    id: "account_id",
                    index: 0,
                    corresponding_property: "account_id", // a account.move field name
                    label: _t("Account"),
                    required: true,
                    tabindex: 10,
                    constructor: instance.web.form.FieldMany2One,
                    field_properties: {
                        relation: "account.account",
                        string: _t("Account"),
                        type: "many2one",
                        domain: [['type','not in',['view', 'closed', 'consolidation']]],
                    },
                },
                label: {
                    id: "label",
                    index: 1,
                    corresponding_property: "label",
                    label: _t("Label"),
                    required: true,
                    tabindex: 11,
                    constructor: instance.web.form.FieldChar,
                    field_properties: {
                        string: _t("Label"),
                        type: "char",
                    },
                },
                tax_id: {
                    id: "tax_id",
                    index: 2,
                    corresponding_property: "tax_id",
                    label: _t("Tax"),
                    required: false,
                    tabindex: 12,
                    constructor: instance.web.form.FieldMany2One,
                    field_properties: {
                        relation: "account.tax",
                        string: _t("Tax"),
                        type: "many2one",
                        domain: [['type_tax_use','in',['purchase', 'all']], ['parent_id', '=', false]],
                    },
                },
                amount: {
                    id: "amount",
                    index: 3,
                    corresponding_property: "amount",
                    label: _t("Amount"),
                    required: true,
                    tabindex: 13,
                    constructor: instance.web.form.FieldFloat,
                    field_properties: {
                        string: _t("Amount"),
                        type: "float",
                    },
                },
                analytic_account_id: {
                    id: "analytic_account_id",
                    index: 4,
                    corresponding_property: "analytic_account_id",
                    label: _t("Analytic Acc."),
                    required: false,
                    tabindex: 14,
                    group:"analytic.group_analytic_accounting",
                    constructor: instance.web.form.FieldMany2One,
                    field_properties: {
                        relation: "account.analytic.account",
                        string: _t("Analytic Acc."),
                        type: "many2one",
                        domain: [['type', '!=', 'view'], ['state', 'not in', ['close','cancelled']]],
                    },
                },
            };
        },
    
        start: function() {
            this._super();
            var self = this;
            // Retreive statement infos and reconciliation data from the model
            var lines_filter = [['journal_entry_ids', '=', false], ['account_id', '=', false]];
            var deferred_promises = [];
            
            // Working on specified statement(s)
            if (self.statement_ids && self.statement_ids.length > 0) {
                lines_filter.push(['statement_id', 'in', self.statement_ids]);

                // If only one statement, display its name as title and allow to modify it
                if (self.single_statement) {
                    deferred_promises.push(self.model_bank_statement
                        .query(["name"])
                        .filter([['id', '=', self.statement_ids[0]]])
                        .first()
                        .then(function(title){
                            self.title = title.name;
                        })
                    );
                }
                // Anyway, find out how many statement lines are reconciled (for the progressbar)
                deferred_promises.push(self.model_bank_statement
                    .call("number_of_lines_reconciled", [self.statement_ids])
                    .then(function(num) {
                        self.already_reconciled_lines = num;
                    })
                );
            }
            
            // Get operation templates
            deferred_promises.push(new instance.web.Model("account.statement.operation.template")
                .query(['id','name','account_id','label','amount_type','amount','tax_id','analytic_account_id'])
                .all().then(function (data) {
                    _(data).each(function(preset){
                        self.presets[preset.id] = preset;
                    });
                })
            );

            // Get the function to format currencies
            deferred_promises.push(new instance.web.Model("res.currency")
                .call("get_format_currencies_js_function")
                .then(function(data) {
                    self.formatCurrency = new Function("amount, currency_id", data);
                })
            );
    
            // Get statement lines
            deferred_promises.push(self.model_bank_statement_line
                .query(['id'])
                .filter(lines_filter)
                .order_by('statement_id, id')
                .all().then(function (data) {
                    self.st_lines = _(data).map(function(o){ return o.id });
                })
            );
    
            // When queries are done, render template and reconciliation lines
            return $.when.apply($, deferred_promises).then(function(){
    
                // If there is no statement line to reconcile, stop here
                if (self.st_lines.length === 0) {
                    self.$el.prepend(QWeb.render("bank_statement_nothing_to_reconcile"));
                    return;
                }
    
                // Create a dict account id -> account code for display facilities
                new instance.web.Model("account.account")
                    .query(['id', 'code'])
                    .all().then(function(data) {
                        _.each(data, function(o) { self.map_account_id_code[o.id] = o.code });
                    });

                // Create a dict currency id -> rounding factor
                new instance.web.Model("res.currency")
                    .query(['id', 'rounding'])
                    .all().then(function(data) {
                        _.each(data, function(o) { self.map_currency_id_rounding[o.id] = o.rounding });
                    });

                // Create a dict tax id -> amount
                new instance.web.Model("account.tax")
                    .query(['id', 'amount'])
                    .all().then(function(data) {
                        _.each(data, function(o) { self.map_tax_id_amount[o.id] = o.amount });
                    });
            
                new instance.web.Model("ir.model.data")
                    .call("xmlid_to_res_id", ["account.menu_bank_reconcile_bank_statements"])
                    .then(function(data) {
                        self.reconciliation_menu_id = data;
                        self.doReloadMenuReconciliation();
                    });

                // Bind keyboard events TODO : méthode standard ?
                $("body").on("keypress", function (e) {
                    self.keyboardShortcutsHandler(e);
                });
    
                // Render and display
                self.$el.prepend(QWeb.render("bank_statement_reconciliation", {
                    title: self.title,
                    single_statement: self.single_statement,
                    total_lines: self.already_reconciled_lines+self.st_lines.length
                }));
                self.updateProgressbar();
                var reconciliations_to_show = self.st_lines.slice(0, self.num_reconciliations_fetched_in_batch);
                self.last_displayed_reconciliation_index = reconciliations_to_show.length;
                self.$(".reconciliation_lines_container").css("opacity", 0);
    
                // Display the reconciliations
                return self.model_bank_statement_line
                    .call("get_data_for_reconciliations", [reconciliations_to_show])
                    .then(function (data) {
                        var child_promises = [];
                        while ((datum = data.shift()) !== undefined)
                            child_promises.push(self.displayReconciliation(datum.st_line.id, 'inactive', false, true, datum.st_line, datum.reconciliation_proposition));
                        $.when.apply($, child_promises).then(function(){
                            self.$(".reconciliation_lines_container").animate({opacity: 1}, self.aestetic_animation_speed);
                            self.getChildren()[0].set("mode", "match");
<<<<<<< HEAD
                            if (self.notifications) {
                                self.displayNotifications(self.notifications);
                            }
=======
                            self.updateShowMoreButton();
>>>>>>> 0aab81cd
                        });
                    });
            });
        },

        doActionClickHandler: function(e) {
            var name = e.currentTarget.dataset.action_nam;
            var model = e.currentTarget.dataset.model;
            var ids = e.currentTarget.dataset.ids.split(",").map(Number);
            this.action_manager.do_action({
                name: name,
                res_model: model,
                domain: [['id', 'in', ids]],
                views: [[false, 'list'], [false, 'form']],
                type: 'ir.actions.act_window',
                view_type: "list",
                view_mode: "list"
            });
        },

        displayNotifications: function(notifications, speed) {
            speed = speed === undefined ? this.aestetic_animation_speed : speed;
            for (var i=0; i<notifications.length; i++) {
                var $notification = $(QWeb.render("reconciliation_notification", {
                    type: notifications[i].type,
                    message: notifications[i].message,
                    details: notifications[i].details,
                })).hide();
                $notification.appendTo(this.$(".notification_area")).slideDown(speed);
            }
        },

        statementNameClickHandler: function() {
            if (! this.single_statement) return;
            this.$(".statement_name span").hide();
            this.$(".change_statement_name_field").attr("value", this.title);
            this.$(".change_statement_name_container").show();
            this.$(".change_statement_name_field").focus();
        },

        changeStatementNameFieldHandler: function(e) {
            var name = this.$(".change_statement_name_field").val();
            if (name === "") this.$(".change_statement_name_button").attr("disabled", "disabled");
            else this.$(".change_statement_name_button").removeAttr("disabled");
            
            if (name !== "" && e.which === 13) // Enter
                this.$(".change_statement_name_button").trigger("click");
            if (e.which === 27) { // Escape
                this.$(".statement_name span").show();
                this.$(".change_statement_name_container").hide();
            }
        },

        changeStatementButtonClickHandler: function() {
            var self = this;
            if (! self.single_statement) return;
            var name = self.$(".change_statement_name_field").val();
            if (name === "") return;
            self.$(".change_statement_name_button").attr("disabled", "disabled");
            return self.model_bank_statement
                .call("write", [[self.statement_ids[0]], {'name': name}])
                .done(function () {
                    self.title = name;
                    self.$(".statement_name span").text(name).show();
                    self.$(".change_statement_name_container").hide();
                }).always(function() {
                    self.$(".change_statement_name_button").removeAttr("disabled");
                });
        },
    
        keyboardShortcutsHandler: function(e) {
            var self = this;
            if ((e.which === 13 || e.which === 10) && (e.ctrlKey || e.metaKey)) {
                self.persistReconciliations(_.filter(self.getChildren(), function(o) { return o.is_valid; }));
            }
        },

        persistReconciliations: function(reconciliations) {
            if (reconciliations.length === 0) return;
            var self = this;
            // Prepare data
            var data = [];
            for (var i=0; i<reconciliations.length; i++) {
                var child = reconciliations[i];
                data.push([child.st_line_id, child.makeMoveLineDicts()]);
            }
            var deferred_animation = self.$(".reconciliation_lines_container, .show_more_container").fadeOut(self.aestetic_animation_speed);
            deferred_rpc = self.model_bank_statement_line.call("process_reconciliations", [data]);
            return $.when(deferred_animation, deferred_rpc)
                .done(function() {
                    // Remove children
                    for (var i=0; i<reconciliations.length; i++) {
                        var child = reconciliations[i];
                        self.unexcludeMoveLines(child, child.partner_id, child.get("mv_lines_selected"));
                        $.each(child.$(".bootstrap_popover"), function(){ $(this).popover('destroy') });
                        child.destroy();
                    }
                    // Update interface
                    self.lines_reconciled_with_ctrl_enter += reconciliations.length;
                    self.reconciled_lines += reconciliations.length;
                    self.updateProgressbar();
                    self.doReloadMenuReconciliation();

                    // Display new line if there are left
                    if (self.last_displayed_reconciliation_index < self.st_lines.length) {
                        return self.displayReconciliations(self.num_reconciliations_fetched_in_batch).then(function() {
                            // Put the first line in match mode
                            if (self.reconciled_lines !== self.st_lines.length) {
                                var first_child = self.getChildren()[0];
                                if (first_child.get("mode") === "inactive") {
                                    first_child.set("mode", "match");
                                }
                            }
                            self.$(".reconciliation_lines_container, .show_more_container").fadeIn(self.aestetic_animation_speed);
                        });
                    } else if (self.reconciled_lines === self.st_lines.length) {
                        // Congratulate the user if the work is done
                        self.displayDoneMessage();
                    } else {
                        // Some lines weren't persisted because they were't valid
                        self.$(".reconciliation_lines_container, .show_more_container").fadeIn(self.aestetic_animation_speed);
                    }
                }).fail(function() {
                    self.$(".reconciliation_lines_container, .show_more_container").fadeIn(self.aestetic_animation_speed);
                });
        },

        // Adds move line ids to the list of move lines not to fetch for a given partner
        // This is required because the same move line cannot be selected for multiple reconciliation
        // and because for a partial reconciliation only one line can be fetched)
        excludeMoveLines: function(source_child, partner_id, lines) {
            var self = this;
            var line_ids = _.collect(lines, function(o) { return o.id });
        
            var excluded_ids = this.excluded_move_lines_ids[partner_id];
            var excluded_move_lines_changed = false;
            _.each(line_ids, function(line_id){
                if (excluded_ids.indexOf(line_id) === -1) {
                    excluded_ids.push(line_id);
                    excluded_move_lines_changed = true;
                }
            });
            if (! excluded_move_lines_changed)
                return;
        
            // Function that finds if an array of line objects contains at least a line identified by its id
            var contains_lines = function(lines_array, line_ids) {
                for (var i = 0; i < lines_array.length; i++)
                    for (var j = 0; j < line_ids.length; j++)
                        if (lines_array[i].id === line_ids[j])
                            return true;
                return false;
            };
        
            // Update children if needed
            _.each(self.getChildren(), function(child){
                if (child === source_child || child.st_line === undefined) return;
                if (child.partner_id === partner_id || child.st_line.has_no_partner) {
                    if (contains_lines(child.get("mv_lines_selected"), line_ids)) {
                        child.set("mv_lines_selected", _.filter(child.get("mv_lines_selected"), function(o){ return line_ids.indexOf(o.id) === -1 }));
                    } else if (contains_lines(child.mv_lines_deselected, line_ids)) {
                        child.mv_lines_deselected = _.filter(child.mv_lines_deselected, function(o){ return line_ids.indexOf(o.id) === -1 });
                        child.updateMatches();
                    } else if (contains_lines(child.get("mv_lines"), line_ids)) {
                        child.updateMatches();
                    }
                }
            });
        },
        
        unexcludeMoveLines: function(source_child, partner_id, lines) {
            var self = this;
            var line_ids = _.collect(lines, function(o) { return o.id });

            var initial_excluded_lines_num = this.excluded_move_lines_ids[partner_id].length;
            this.excluded_move_lines_ids[partner_id] = _.difference(this.excluded_move_lines_ids[partner_id], line_ids);
            if (this.excluded_move_lines_ids[partner_id].length === initial_excluded_lines_num)
                return;
        
            // Update children if needed
            _.each(self.getChildren(), function(child){
                if (child.st_line === undefined) return;
                if (child.partner_id === partner_id && child !== source_child && (child.get("mode") === "match" || child.$el.hasClass("no_match")))
                    child.updateMatches();
                if (child.st_line.has_no_partner && child.get("mode") === "match" || child.$el.hasClass("no_match"))
                    child.updateMatches();
            });
        },
    
        displayReconciliations: function(number) {
            var self = this;
            var begin = self.last_displayed_reconciliation_index;
            var end = Math.min((begin+number), self.st_lines.length);
            var reconciliations_to_show = self.st_lines.slice(begin, end);

            // Get ids of selected move lines (to exclude them from reconciliation proposition)
            var excluded_move_lines_ids = [];
            _.each(self.excluded_move_lines_ids, function(o){
                excluded_move_lines_ids = excluded_move_lines_ids.concat(o);
            });

            return self.model_bank_statement_line
                .call("get_data_for_reconciliations", [reconciliations_to_show, excluded_move_lines_ids])
                .then(function (data) {
                    var child_promises = [];
                    var datum;
                    while ((datum = data.shift()) !== undefined) {
                        var context = {
                            st_line_id: datum.st_line.id,
                            mode: 'inactive',
                            animate_entrance: false,
                            initial_data_provided: true,
                            st_line: datum.st_line,
                            reconciliation_proposition: datum.reconciliation_proposition,
                        };
                        var widget = new instance.web.account.bankStatementReconciliationLine(self, context);
                        child_promises.push(widget.appendTo(self.$(".reconciliation_lines_container")));
                    }
                    self.last_displayed_reconciliation_index += reconciliations_to_show.length;
                    return $.when.apply($, child_promises).then(function(){
                        self.updateShowMoreButton();
                    });
                });
        },

        displayReconciliation: function(st_line_id, mode, animate_entrance, initial_data_provided, st_line, reconciliation_proposition) {
            var self = this;
            animate_entrance = (animate_entrance === undefined ? true : animate_entrance);
            initial_data_provided = (initial_data_provided === undefined ? false : initial_data_provided);
    
            var context = {
                st_line_id: st_line_id,
                mode: mode,
                animate_entrance: animate_entrance,
                initial_data_provided: initial_data_provided,
                st_line: initial_data_provided ? st_line : undefined,
                reconciliation_proposition: initial_data_provided ? reconciliation_proposition : undefined,
            };
            var widget = new instance.web.account.bankStatementReconciliationLine(self, context);
            return widget.appendTo(self.$(".reconciliation_lines_container"));
        },
    
        childValidated: function(child) {
            var self = this;
    
            self.reconciled_lines++;
            self.updateProgressbar();
            self.doReloadMenuReconciliation();
    
            // Display new line if there are left
            if (self.last_displayed_reconciliation_index < self.st_lines.length && self.getChildren().length < self.num_reconciliations_fetched_in_batch) {
                self.displayReconciliation(self.st_lines[self.last_displayed_reconciliation_index++], 'inactive');
            }
            // Congratulate the user if the work is done
            if (self.reconciled_lines === self.st_lines.length) {
                self.displayDoneMessage();
            }
        
            // Put the first line in match mode
            if (self.reconciled_lines !== self.st_lines.length) {
                var first_child = self.getChildren()[0];
                if (first_child.get("mode") === "inactive") {
                    first_child.set("mode", "match");
                }
            }
            self.updateShowMoreButton();
        },

        goBackToStatementsTreeView: function() {
            var self = this;
            new instance.web.Model("ir.model.data")
                .call("get_object_reference", ['account', 'action_bank_statement_tree'])
                .then(function (result) {
                    var action_id = result[1];
                    var breadcrumbs = self.action_manager.get_widgets();
                    var widget = _.find(breadcrumbs, function(widget){
                        return widget.action && widget.action.id === action_id;
                    });
                    if (widget) {
                        self.action_manager.select_widget(widget, 0);
                    } else {
                        self.action_manager.do_action(action_id, {
                            clear_breadcrumbs: true
                        });
                    }
<<<<<<< HEAD
=======
                    if (!found)
                        self.do_action('history_back');
>>>>>>> 0aab81cd
                });
        },
    
        displayDoneMessage: function() {
            var self = this;
    
            var sec_taken = Math.round((Date.now()-self.time_widget_loaded)/1000);
            var sec_per_item = Math.round(sec_taken/self.reconciled_lines);
            var achievements = [];
    
            var time_taken;
            if (sec_taken/60 >= 1) time_taken = Math.floor(sec_taken/60) +"' "+ sec_taken%60 +"''";
            else time_taken = sec_taken%60 +" seconds";
    
            var title;
            if (sec_per_item < 5) title = _t("Whew, that was fast !") + " <i class='fa fa-trophy congrats_icon'></i>";
            else title = _t("Congrats, you're all done !") + " <i class='fa fa-thumbs-o-up congrats_icon'></i>";
    
            if (self.lines_reconciled_with_ctrl_enter === self.reconciled_lines)
                achievements.push({
                    title: _t("Efficiency at its finest"),
                    desc: _t("Only use the ctrl-enter shortcut to validate reconciliations."),
                    icon: "fa-keyboard-o"}
                );
    
            if (sec_per_item < 5)
                achievements.push({
                    title: _t("Fast reconciler"),
                    desc: _t("Take on average less than 5 seconds to reconcile a transaction."),
                    icon: "fa-bolt"}
                );
    
            // Render it
            self.$(".protip").hide();
            self.updateShowMoreButton();
            self.$(".oe_form_sheet").append(QWeb.render("bank_statement_reconciliation_done_message", {
                title: title,
                time_taken: time_taken,
                sec_per_item: sec_per_item,
                transactions_done: self.reconciled_lines,
                done_with_ctrl_enter: self.lines_reconciled_with_ctrl_enter,
                achievements: achievements,
                single_statement: self.single_statement,
                multiple_statements: self.multiple_statements,
            }));
    
            // Animate it
            var container = $("<div style='overflow: hidden;' />");
            self.$(".done_message").wrap(container).css("opacity", 0).css("position", "relative").css("left", "-50%");
            self.$(".done_message").animate({opacity: 1, left: 0}, self.aestetic_animation_speed*2, "easeOutCubic");
            self.$(".done_message").animate({opacity: 1}, self.aestetic_animation_speed*3, "easeOutCubic");
    
            // Make it interactive
            self.$(".achievement").popover({'placement': 'top', 'container': self.el, 'trigger': 'hover'});

            if (self.$(".button_back_to_statement").length !== 0) {
                self.$(".button_back_to_statement").click(function() {
                    self.goBackToStatementsTreeView();
                });
            }

            if (self.$(".button_close_statement").length !== 0) {
                self.$(".button_close_statement").hide();
                self.model_bank_statement
                    .query(["balance_end_real", "balance_end"])
                    .filter([['id', 'in', self.statement_ids]])
                    .all()
                    .then(function(data){
                        if (_.all(data, function(o) { return o.balance_end_real === o.balance_end })) {
                            self.$(".button_close_statement").show();
                            self.$(".button_close_statement").click(function() {
                                self.$(".button_close_statement").attr("disabled", "disabled");
                                self.model_bank_statement
                                    .call("button_confirm_bank", [self.statement_ids])
                                    .then(function () {
                                        self.goBackToStatementsTreeView();
                                    }, function() {
                                        self.$(".button_close_statement").removeAttr("disabled");
                                    });
                            });
                        }
                    });
            }
        },

        showMoreButtonClickHandler: function() {
            this.displayReconciliations(this.num_reconciliations_fetched_in_batch);
        },
    
        updateShowMoreButton: function() {
            var items_remaining = this.st_lines.length - this.last_displayed_reconciliation_index;
            if (items_remaining > 0)
                this.$(".show_more").show().find(".num_items_remaining").text(items_remaining);
            else
                this.$(".show_more").hide();
        },

        updateProgressbar: function() {
            var self = this;
            var done = self.already_reconciled_lines + self.reconciled_lines;
            var total = self.already_reconciled_lines + self.st_lines.length;
            var prog_bar = self.$(".progress .progress-bar");
            prog_bar.attr("aria-valuenow", done);
            prog_bar.css("width", (done/total*100)+"%");
            self.$(".progress .progress-text .valuenow").text(done);
        },
    
        /* reloads the needaction badge */
        doReloadMenuReconciliation: function () {
            var menu = instance.webclient.menu;
            if (!menu || !this.reconciliation_menu_id) {
                return $.when();
            }
            return menu.rpc("/web/menu/load_needaction", {'menu_ids': [this.reconciliation_menu_id]}).done(function(r) {
                menu.on_needaction_loaded(r);
            }).then(function () {
                menu.trigger("need_action_reloaded");
            });
        },
    });
    
    instance.web.account.bankStatementReconciliationLine = instance.web.Widget.extend({
        className: 'oe_bank_statement_reconciliation_line',
    
        events: {
            "click .change_partner": "changePartnerClickHandler",
            "click .button_ok": "persistAndDestroy",
            "click .mv_line": "moveLineClickHandler",
            "click .initial_line": "initialLineClickHandler",
            "click .line_open_balance": "lineOpenBalanceClickHandler",
            "click .pager_control_left:not(.disabled)": "pagerControlLeftHandler",
            "click .pager_control_right:not(.disabled)": "pagerControlRightHandler",
            "keyup .filter": "filterHandler",
            "click .line_info_button": function(e){e.stopPropagation()}, // small usability hack
            "click .add_line": "addLineBeingEdited",
            "click .preset": "presetClickHandler",
            "click .do_partial_reconcile_button": "doPartialReconcileButtonClickHandler",
            "click .undo_partial_reconcile_button": "undoPartialReconcileButtonClickHandler",
        },
    
        init: function(parent, context) {
            this._super(parent);
    
            this.formatCurrency = this.getParent().formatCurrency;
            if (context.initial_data_provided) {
                // Process data
                _.each(context.reconciliation_proposition, function(line) {
                    this.decorateMoveLine(line, context.st_line.currency_id);
                }, this);
                this.set("mv_lines_selected", context.reconciliation_proposition);
                this.st_line = context.st_line;
                this.partner_id = context.st_line.partner_id;
                this.decorateStatementLine(this.st_line);
    
                // Exclude selected move lines
                if (this.getParent().excluded_move_lines_ids[this.partner_id] === undefined)
                    this.getParent().excluded_move_lines_ids[this.partner_id] = [];
                this.getParent().excludeMoveLines(this, this.partner_id, context.reconciliation_proposition);
            } else {
                this.set("mv_lines_selected", []);
                this.st_line = undefined;
                this.partner_id = undefined;
            }
    
            this.context = context;
            this.st_line_id = context.st_line_id;
            this.max_move_lines_displayed = this.getParent().max_move_lines_displayed;
            this.animation_speed = this.getParent().animation_speed;
            this.aestetic_animation_speed = this.getParent().aestetic_animation_speed;
            this.model_bank_statement_line = new instance.web.Model("account.bank.statement.line");
            this.model_res_users = new instance.web.Model("res.users");
            this.model_tax = new instance.web.Model("account.tax");
            this.map_currency_id_rounding = this.getParent().map_currency_id_rounding;
            this.map_account_id_code = this.getParent().map_account_id_code;
            this.map_tax_id_amount = this.getParent().map_tax_id_amount;
            this.presets = this.getParent().presets;
            this.is_valid = true;
            this.is_consistent = true; // Used to prevent bad server requests
            this.is_rapprochement; // matching a statement line with an already reconciled journal item
            this.can_fetch_more_move_lines; // Tell if we can show more move lines
            this.filter = "";
            // In rare cases like when deleting a statement line's partner we don't want the server to
            // look for a reconciliation proposition (in this particular case it might find a move line
            // matching the statement line and decide to set the statement line's partner accordingly)
            this.do_load_reconciliation_proposition = true;
    
            this.set("mode", undefined);
            this.on("change:mode", this, this.modeChanged);
            this.set("balance", undefined); // Debit is +, credit is -
            this.on("change:balance", this, this.balanceChanged);
            this.set("pager_index", 0);
            this.on("change:pager_index", this, this.pagerChanged);
            // NB : mv_lines represent the counterpart that will be created to reconcile existing move lines, so debit and credit are inverted
            this.set("mv_lines", []);
            this.on("change:mv_lines", this, this.mvLinesChanged);
            this.mv_lines_deselected = []; // deselected lines are displayed on top of the match table
            this.on("change:mv_lines_selected", this, this.mvLinesSelectedChanged);
            this.set("lines_created", []);
            this.set("line_created_being_edited", [{'id': 0}]);
            this.on("change:lines_created", this, this.createdLinesChanged);
            this.on("change:line_created_being_edited", this, this.createdLinesChanged);
        },
    
        start: function() {
            var self = this;
            return self._super().then(function() {
                // no animation while loading
                self.animation_speed = 0;
                self.aestetic_animation_speed = 0;
    
                self.is_consistent = false;
                if (self.context.animate_entrance) {
                    self.$el.fadeOut(0);
                    self.$el.slideUp(0);
                }
                return $.when(self.loadData()).then(function(){
                    return $.when(self.render()).then(function(){
                        self.is_consistent = true;
                        // Make an entrance
                        self.animation_speed = self.getParent().animation_speed;
                        self.aestetic_animation_speed = self.getParent().aestetic_animation_speed;
                        if (self.context.animate_entrance) {
                            return self.$el.stop(true, true).fadeIn({ duration: self.aestetic_animation_speed, queue: false }).css('display', 'none').slideDown(self.aestetic_animation_speed); 
                        }
                    });
                });
            });
        },

        loadData: function() {
            var self = this;
            if (self.context.initial_data_provided)
                return;

            // Get ids of selected move lines (to exclude them from reconciliation proposition)
            var excluded_move_lines_ids = [];
            if (self.do_load_reconciliation_proposition) {
                _.each(self.getParent().excluded_move_lines_ids, function(o){
                    excluded_move_lines_ids = excluded_move_lines_ids.concat(o);
                });
            }
            // Load statement line
            return self.model_bank_statement_line
                .call("get_data_for_reconciliations", [[self.st_line_id], excluded_move_lines_ids, self.do_load_reconciliation_proposition])
                .then(function (data) {
                    self.st_line = data[0].st_line;
                    self.decorateStatementLine(self.st_line);
                    self.partner_id = data[0].st_line.partner_id;
                    if (self.getParent().excluded_move_lines_ids[self.partner_id] === undefined)
                        self.getParent().excluded_move_lines_ids[self.partner_id] = [];
                    var mv_lines = [];
                    _.each(data[0].reconciliation_proposition, function(line) {
                        self.decorateMoveLine(line, self.st_line.currency_id);
                        mv_lines.push(line);
                    }, self);
                    self.set("mv_lines_selected", self.get("mv_lines_selected").concat(mv_lines));
                });
        },

        render: function() {
            var self = this;
            var presets_array = [];
            for (var id in self.presets)
                if (self.presets.hasOwnProperty(id))
                    presets_array.push(self.presets[id]);
            self.$el.prepend(QWeb.render("bank_statement_reconciliation_line", {
                line: self.st_line,
                mode: self.context.mode,
                presets: presets_array
            }));
            
            // Stuff that require the template to be rendered
            self.$(".match").slideUp(0);
            self.$(".create").slideUp(0);
            if (self.st_line.no_match) self.$el.addClass("no_match");
            self.bindPopoverTo(self.$(".line_info_button"));
            self.createFormWidgets();
            // Special case hack : no identified partner
            if (self.st_line.has_no_partner) {
                self.$el.css("opacity", "0");
                self.updateBalance();
                self.$(".change_partner_container").show(0);
                self.$(".match").slideUp(0);
                self.$el.addClass("no_partner");
                self.set("mode", self.context.mode);
                self.balanceChanged();
                self.updateAccountingViewMatchedLines();
                self.animation_speed = self.getParent().animation_speed;
                self.aestetic_animation_speed = self.getParent().aestetic_animation_speed;
                self.$el.animate({opacity: 1}, self.aestetic_animation_speed);
                return;
            }
            
            // TODO : the .on handler's returned deferred is lost
            return $.when(self.set("mode", self.context.mode)).then(function(){
                // Make sure the display is OK
                self.balanceChanged();
                self.createdLinesChanged();
                self.updateAccountingViewMatchedLines();
            });
        },

        restart: function(mode) {
            var self = this;
            mode = (mode === undefined ? 'inactive' : mode);
            self.context.animate_entrance = false;
            self.$el.css("height", self.$el.outerHeight());
            // Destroy everything
            _.each(self.getChildren(), function(o){ o.destroy() });
            self.is_consistent = false;
            return $.when(self.$el.animate({opacity: 0}, self.animation_speed)).then(function() {
                self.getParent().unexcludeMoveLines(self, self.partner_id, self.get("mv_lines_selected"));
                $.each(self.$(".bootstrap_popover"), function(){ $(this).popover('destroy') });
                self.$el.empty();
                self.$el.removeClass("no_partner");
                self.context.mode = mode;
                self.context.initial_data_provided = false;
                self.is_valid = true;
                self.is_consistent = true;
                self.filter = "";
                self.set("balance", undefined, {silent: true});
                self.set("mode", undefined, {silent: true});
                self.set("pager_index", 0, {silent: true});
                self.set("mv_lines", [], {silent: true});
                self.set("mv_lines_selected", [], {silent: true});
                self.mv_lines_deselected = [];
                self.set("lines_created", [], {silent: true});
                self.set("line_created_being_edited", [{'id': 0}], {silent: true});
                // Rebirth
                return $.when(self.start()).then(function() {
                    self.$el.css("height", "auto");
                    self.is_consistent = true;
                    self.$el.animate({opacity: 1}, self.animation_speed);
                });
            });
        },
    
        /* create form widgets, append them to the dom and bind their events handlers */
        createFormWidgets: function() {
            var self = this;
            var create_form_fields = self.getParent().create_form_fields;
            var create_form_fields_arr = [];
            for (var key in create_form_fields)
                if (create_form_fields.hasOwnProperty(key))
                    create_form_fields_arr.push(create_form_fields[key]);
            create_form_fields_arr.sort(function(a, b){ return b.index - a.index });
    
            // field_manager
            var dataset = new instance.web.DataSet(this, "account.account", self.context);
            dataset.ids = [];
            dataset.arch = {
                attrs: { string: "Stéphanie de Monaco", version: "7.0", class: "oe_form_container" },
                children: [],
                tag: "form"
            };
    
            var field_manager = new instance.web.FormView (
                this, dataset, false, {
                    initial_mode: 'edit',
                    disable_autofocus: false,
                    $buttons: $(),
                    $pager: $()
            });
    
            field_manager.load_form(dataset);
    
            // fields default properties
            var Default_field = function() {
                this.context = {};
                this.domain = [];
                this.help = "";
                this.readonly = false;
                this.required = true;
                this.selectable = true;
                this.states = {};
                this.views = {};
            };
            var Default_node = function(field_name) {
                this.tag = "field";
                this.children = [];
                this.required = true;
                this.attrs = {
                    invisible: "False",
                    modifiers: '{"required":true}',
                    name: field_name,
                    nolabel: "True",
                };
            };
    
            // Append fields to the field_manager
            field_manager.fields_view.fields = {};
            for (var i=0; i<create_form_fields_arr.length; i++) {
                field_manager.fields_view.fields[create_form_fields_arr[i].id] = _.extend(new Default_field(), create_form_fields_arr[i].field_properties);
            }
            field_manager.fields_view.fields["change_partner"] = _.extend(new Default_field(), {
                relation: "res.partner",
                string: _t("Partner"),
                type: "many2one",
                domain: [['parent_id','=',false], '|', ['customer','=',true], ['supplier','=',true]],
            });
    
            // Returns a function that serves as a xhr response handler
            var hideGroupResponseClosureFactory = function(field_widget, $container, obj_key){
                return function(has_group){
                    if (has_group) $container.show();
                    else {
                        field_widget.destroy();
                        $container.remove();
                        delete self[obj_key];
                    }
                };
            };
    
            // generate the create "form"
            self.create_form = [];
            for (var i=0; i<create_form_fields_arr.length; i++) {
                var field_data = create_form_fields_arr[i];
    
                // create widgets
                var node = new Default_node(field_data.id);
                if (! field_data.required) node.attrs.modifiers = "";
                var field = new field_data.constructor(field_manager, node);
                self[field_data.id+"_field"] = field;
                self.create_form.push(field);
    
                // on update : change the last created line
                field.corresponding_property = field_data.corresponding_property;
                field.on("change:value", self, self.formCreateInputChanged);
    
                // append to DOM
                var $field_container = $(QWeb.render("form_create_field", {id: field_data.id, label: field_data.label}));
                field.appendTo($field_container.find("td"));
                self.$(".create_form").prepend($field_container);
    
                // now that widget's dom has been created (appendTo does that), bind events and adds tabindex
                if (field_data.field_properties.type != "many2one") {
                    // Triggers change:value TODO : moche bind ?
                    field.$el.find("input").keyup(function(e, field){ field.commit_value(); }.bind(null, null, field));
                }
                field.$el.find("input").attr("tabindex", field_data.tabindex);
    
                // Hide the field if group not OK
                if (field_data.group !== undefined) {
                    var target = $field_container;
                    target.hide();
                    self.model_res_users
                        .call("has_group", [field_data.group])
                        .then(hideGroupResponseClosureFactory(field, target, (field_data.id+"_field")));
                }
            }
    
            // generate the change partner "form"
            var change_partner_node = new Default_node("change_partner"); change_partner_node.attrs.modifiers = "";
            self.change_partner_field = new instance.web.form.FieldMany2One(field_manager, change_partner_node);
            self.change_partner_field.appendTo(self.$(".change_partner_container"));
            self.change_partner_field.on("change:value", self.change_partner_field, function() {
                self.changePartner(this.get_value());
            });
            self.change_partner_field.$el.find("input").attr("placeholder", self.st_line.communication_partner_name || _t("Select Partner"));
    
            field_manager.do_show();
        },
    
        /** Utils */
    
        /* TODO : if t-call for attr, all in qweb */
        decorateStatementLine: function(line){
            line.q_popover = QWeb.render("bank_statement_reconciliation_line_details", {line: line});
        },
    
        // adds fields, prefixed with q_, to the move line for qweb rendering
        decorateMoveLine: function(line, currency_id) {
            line.partial_reconcile = false;
            line.propose_partial_reconcile = false;
            line['credit'] = [line['debit'], line['debit'] = line['credit']][0];
            line.q_due_date = (line.date_maturity === false ? line.date : line.date_maturity);
            line.q_amount = (line.debit !== 0 ? "- "+line.q_debit : "") + (line.credit !== 0 ? line.q_credit : "");
            line.q_label = line.name;
            line.debit_str = this.formatCurrency(line.debit, currency_id);
            line.credit_str = this.formatCurrency(line.credit, currency_id);
            line.q_popover = QWeb.render("bank_statement_reconciliation_move_line_details", {line: line});
            if (line.has_no_partner)
                line.q_label = line.partner_name + ': ' + line.q_label;
            if (line.ref && line.ref !== line.name)
                line.q_label += " : " + line.ref;
        },
    
        bindPopoverTo: function(el) {
            var self = this;
            $(el).addClass("bootstrap_popover");
            el.popover({
                'placement': 'left',
                'container': self.el,
                'html': true,
                'trigger': 'hover',
                'animation': false,
                'toggle': 'popover'
            });
        },
    
        islineCreatedBeingEditedValid: function() {
            var line = this.get("line_created_being_edited")[0];
            return line.amount // must be defined and not 0
                && line.account_id // must be defined (and will never be 0)
                && line.label; // must be defined and not empty
        },
    
        /* returns the created lines, plus the ones being edited if valid */
        getCreatedLines: function() {
            var self = this;
            var created_lines = self.get("lines_created").slice();
            if (self.islineCreatedBeingEditedValid())
                return created_lines.concat(self.get("line_created_being_edited"));
            else
                return created_lines;
        },
    
        /** Matching */
    
        moveLineClickHandler: function(e) {
            var self = this;
            if (e.currentTarget.dataset.selected === "true") self.deselectMoveLine(e.currentTarget);
            else self.selectMoveLine(e.currentTarget);
        },

        selectMoveLine: function(mv_line) {
            var self = this;
            var line_id = mv_line.dataset.lineid;

            // find the line in mv_lines or mv_lines_deselected
            var line = _.find(self.get("mv_lines"), function(o){ return o.id == line_id});
            if (! line) {
                line = _.find(self.mv_lines_deselected, function(o){ return o.id == line_id });
                self.mv_lines_deselected = _.filter(self.mv_lines_deselected, function(o) { return o.id != line_id });
            }
            if (! line) return; // If no line found, we've got a syncing problem (let's turn a deaf ear)

            // Warn the user if he's selecting lines from both a payable and a receivable account
            selected_lines_account_types = _.collect(self.get("mv_lines_selected").concat(line), function(l) { return l.account_type });
            if (selected_lines_account_types.indexOf("payable") != -1 && selected_lines_account_types.indexOf("receivable") != -1) {
                new instance.web.CrashManager().show_warning({data: {
                    exception_type: "Incorrect Operation",
                    message: _t("You cannot mix items from receivable and payable accounts.")
                }});
                return;
            }

            self.set("mv_lines_selected", self.get("mv_lines_selected").concat(line));
        },

        deselectMoveLine: function(mv_line) {
            var self = this;
            var line_id = mv_line.dataset.lineid;
            var line = _.find(self.get("mv_lines_selected"), function(o){ return o.id == line_id});
            if (! line) return; // If no line found, we've got a syncing problem (let's turn a deaf ear)

            // add the line to mv_lines_deselected and remove it from mv_lines_selected
            self.mv_lines_deselected.unshift(line);
            var mv_lines_selected = _.filter(self.get("mv_lines_selected"), function(o) { return o.id != line_id });
            
            // remove partial reconciliation stuff if necessary
            if (line.partial_reconcile === true) self.unpartialReconcileLine(line);
            if (line.propose_partial_reconcile === true) line.propose_partial_reconcile = false;
            
            self.$el.removeClass("no_match");
            self.set("mode", "match");
            self.set("mv_lines_selected", mv_lines_selected);
        },
    
        /** Matches pagination */
    
        pagerControlLeftHandler: function() {
            var self = this;
            if (self.$(".pager_control_left").hasClass("disabled")) { return; /* shouldn't happen, anyway*/ }
            if (self.get("pager_index") === 0) { return; }
            self.set("pager_index", self.get("pager_index")-1 );
        },
        
        pagerControlRightHandler: function() {
            var self = this;
            if (self.$(".pager_control_right").hasClass("disabled")) { return; /* shouldn't happen, anyway*/ }
            if (! self.can_fetch_more_move_lines) { return; }
            self.set("pager_index", self.get("pager_index")+1 );
        },
    
        filterHandler: function() {
            var self = this;
            self.set("pager_index", 0);
            self.filter = self.$(".filter").val();
            window.clearTimeout(self.apply_filter_timeout);
            self.apply_filter_timeout = window.setTimeout(self.proxy('updateMatches'), 200);
        },

    
        /** Creating */
    
        initializeCreateForm: function() {
            var self = this;
    
            _.each(self.create_form, function(field) {
                field.set("value", false);
            });
            self.label_field.set("value", self.st_line.name);
            self.amount_field.set("value", -1*self.get("balance"));
            self.account_id_field.focus();
        },
    
        addLineBeingEdited: function() {
            var self = this;
            if (! self.islineCreatedBeingEditedValid()) return;
            
            self.set("lines_created", self.get("lines_created").concat(self.get("line_created_being_edited")));
            // Add empty created line
            var new_id = self.get("line_created_being_edited")[0].id + 1;
            self.set("line_created_being_edited", [{'id': new_id}]);
    
            self.initializeCreateForm();
        },
    
        removeLine: function($line) {
            var self = this;
            var line_id = $line.data("lineid");
    
            // if deleting the created line that is being edited, validate it before
            if (line_id === self.get("line_created_being_edited")[0].id) {
                self.addLineBeingEdited();
            }
            self.set("lines_created", _.filter(self.get("lines_created"), function(o) { return o.id != line_id }));
            self.amount_field.set("value", -1*self.get("balance"));
        },
    
        presetClickHandler: function(e) {
            var self = this;
            self.initializeCreateForm();
            var preset = self.presets[e.currentTarget.dataset.presetid];
            // Hack : set_value of a field calls a handler that returns a deferred because it could make a RPC call
            // to compute the tax before it updates the line being edited. Unfortunately this deferred is lost.
            // Hence this ugly hack to avoid concurrency problem that arose when setting amount (in initializeCreateForm), then tax, then another amount
            if (preset.tax && self.tax_field) self.tax_field.set_value(false);
            if (preset.amount && self.amount_field) self.amount_field.set_value(false);

            for (var key in preset) {
                if (! preset.hasOwnProperty(key) || key === "amount") continue;
                if (preset[key] && self.hasOwnProperty(key+"_field"))
                    self[key+"_field"].set_value(preset[key]);
            }
            if (preset.amount && self.amount_field) {
                if (preset.amount_type === "fixed")
                    self.amount_field.set_value(preset.amount);
                else if (preset.amount_type === "percentage_of_total")
                    self.amount_field.set_value(self.st_line.amount * preset.amount / 100);
                else if (preset.amount_type === "percentage_of_balance") {
                    self.amount_field.set_value(0);
                    self.updateBalance();
                    self.amount_field.set_value(-1 * self.get("balance") * preset.amount / 100);
                }
            }
        },
    

        /** Display */
    
        initialLineClickHandler: function() {
            var self = this;
            if (self.get("mode") === "match") {
                self.set("mode", "inactive");
            } else {
                self.set("mode", "match");
            }
        },
    
        lineOpenBalanceClickHandler: function() {
            var self = this;
            if (self.get("mode") === "create") {
                self.set("mode", "match");
            } else {
                self.set("mode", "create");
            }
        },
    
        changePartnerClickHandler: function() {
            var self = this;
            self.$(".change_partner_container").find("input").attr("placeholder", self.st_line.partner_name);
            self.$(".change_partner_container").show();
            self.$(".partner_name").hide();
            self.change_partner_field.$drop_down.trigger("click");
        },
    
    
        /** Views updating */
    
        updateAccountingViewMatchedLines: function() {
            var self = this;
            $.each(self.$(".tbody_matched_lines .bootstrap_popover"), function(){ $(this).popover('destroy') });
            self.$(".tbody_matched_lines").empty();

            _(self.get("mv_lines_selected")).each(function(line){
                var $line = $(QWeb.render("bank_statement_reconciliation_move_line", {line: line, selected: true}));
                self.bindPopoverTo($line.find(".line_info_button"));
                if (line.propose_partial_reconcile) self.bindPopoverTo($line.find(".do_partial_reconcile_button"));
                if (line.partial_reconcile) self.bindPopoverTo($line.find(".undo_partial_reconcile_button"));
                self.$(".tbody_matched_lines").append($line);
            });
        },
    
        updateAccountingViewCreatedLines: function() {
            var self = this;
            $.each(self.$(".tbody_created_lines .bootstrap_popover"), function(){ $(this).popover('destroy') });
            self.$(".tbody_created_lines").empty();
    
            _(self.getCreatedLines()).each(function(line){
                var $line = $(QWeb.render("bank_statement_reconciliation_created_line", {line: line}));
                $line.click(function(){ self.removeLine($(this)) });
                self.$(".tbody_created_lines").append($line);
                if (line.no_remove_action) {
                    // Then the previous line's remove button deletes this line too
                    $line.hover(function(){ $(this).prev().addClass("active") },function(){ $(this).prev().removeClass("active") });
                }
            });
        },
    
        updateMatchView: function() {
            var self = this;
            var table = self.$(".match table");
            var nothing_displayed = true;
        
            // Display move lines
            $.each(self.$(".match table .bootstrap_popover"), function(){ $(this).popover('destroy') });
            table.empty();
            var slice_start = self.get("pager_index") * self.max_move_lines_displayed;
            var slice_end = (self.get("pager_index")+1) * self.max_move_lines_displayed;
            _( _.filter(self.mv_lines_deselected, function(o){
                    return o.name.indexOf(self.filter) !== -1 || o.ref.indexOf(self.filter) !== -1 })
                .slice(slice_start, slice_end)).each(function(line){
                var $line = $(QWeb.render("bank_statement_reconciliation_move_line", {line: line, selected: false}));
                self.bindPopoverTo($line.find(".line_info_button"));
                table.append($line);
                nothing_displayed = false;
            });
            _(self.get("mv_lines")).each(function(line){
                var $line = $(QWeb.render("bank_statement_reconciliation_move_line", {line: line, selected: false}));
                self.bindPopoverTo($line.find(".line_info_button"));
                table.append($line);
                nothing_displayed = false;
            });
            if (nothing_displayed && this.filter !== "")
                table.append(QWeb.render("filter_no_match", {filter_str: self.filter}));
        },
    
        updatePagerControls: function() {
            var self = this;
        
            if (self.get("pager_index") === 0)
                self.$(".pager_control_left").addClass("disabled");
            else
                self.$(".pager_control_left").removeClass("disabled");
            if (! self.can_fetch_more_move_lines)
                self.$(".pager_control_right").addClass("disabled");
            else
                self.$(".pager_control_right").removeClass("disabled");
        },
    
        /** Properties changed */
    
        // Updates the validation button, the "open balance" line and the  partial reconciliation sign
        balanceChanged: function() {
            var self = this;
                
            // 'reset' the widget to invalid state
            self.is_valid = false;
            self.$(".tip_reconciliation_not_balanced").show();
            self.$(".tbody_open_balance").empty();
            self.$(".button_ok").text("OK").removeClass("btn-primary").attr("disabled", "disabled");

            // Find out if the counterpart is lower than, equal or greater than the transaction being reconciled
            var balance_type = undefined;
            if (Math.abs(self.get("balance")).toFixed(3) === "0.000") balance_type = "equal";
            else if (self.get("balance") * self.st_line.amount > 0) balance_type = "greater";
            else if (self.get("balance") * self.st_line.amount < 0) balance_type = "lower";

            // Adjust to different cases
            if (balance_type === "equal") {
                displayValidState(true);
            } else if (balance_type === "greater") {
                createOpenBalance("Create Write-off");
            } else if (balance_type === "lower") {
                if (self.st_line.has_no_partner) {
                    createOpenBalance("Choose counterpart");
                } else {
                    displayValidState(false, "Keep open");
                    createOpenBalance("Open balance");
                }
            }

            // Show or hide partial reconciliation
            if (self.get("mv_lines_selected").length > 0) {
                var propose_partial = self.getCreatedLines().length === 0
                    && self.get("mv_lines_selected").length === 1
                    && balance_type === "greater"
                    && ! self.get("mv_lines_selected")[0].partial_reconcile
                    && ! self.is_rapprochement;
                self.get("mv_lines_selected")[0].propose_partial_reconcile = propose_partial;
                self.updateAccountingViewMatchedLines();
            }

            function displayValidState(higlight_ok_button, ok_button_text) {
                self.is_valid = true;
                self.$(".tip_reconciliation_not_balanced").hide();
                self.$(".button_ok").removeAttr("disabled");
                if (higlight_ok_button) self.$(".button_ok").addClass("btn-primary");
                if (ok_button_text !== undefined) self.$(".button_ok").text(ok_button_text)
            }

            function createOpenBalance(name) {
                var balance = self.get("balance");
                var amount = self.formatCurrency(Math.abs(balance), self.st_line.currency_id);
                var $line = $(QWeb.render("bank_statement_reconciliation_line_open_balance", {
                    debit: balance > 0 ? amount : "",
                    credit: balance < 0 ? amount : "",
                    account_code: self.map_account_id_code[self.st_line.open_balance_account_id]
                }));
                if (name !== undefined)
                    $line.find(".cell_label").text(name);
                self.$(".tbody_open_balance").empty().append($line);
            }
        },
    
        modeChanged: function(o, val) {
            var self = this;
    
            self.$(".action_pane.active").removeClass("active");

            if (val.oldValue === "create")
                self.addLineBeingEdited();
    
            if (self.get("mode") === "inactive") {
                self.$(".match").slideUp(self.animation_speed);
                self.$(".create").slideUp(self.animation_speed);
                self.el.dataset.mode = "inactive";
    
            } else if (self.get("mode") === "match") {
                // TODO : remove this old_animation_speed / new_animation_speed hack
                // when .on handler's returned deferred's no longer lost
                var old_animation_speed = self.animation_speed;
                return $.when(self.updateMatches()).then(function() {
                    var new_animation_speed = self.animation_speed;
                    self.animation_speed = old_animation_speed;
                    if (self.$el.hasClass("no_match")) {
                        self.animation_speed = 0;
                        self.set("mode", "create");
                        return;
                    }
                    self.$(".match").slideDown(self.animation_speed);
                    self.$(".create").slideUp(self.animation_speed);
                    self.el.dataset.mode = "match";
                    self.animation_speed = new_animation_speed;
                });
    
            } else if (self.get("mode") === "create") {
                self.initializeCreateForm();
                self.$(".match").slideUp(self.animation_speed);
                self.$(".create").slideDown(self.animation_speed);
                self.el.dataset.mode = "create";
            }
        },
    
        pagerChanged: function() {
            this.updateMatches();
        },
    
        mvLinesChanged: function() {
            var self = this;
            // If pager_index is out of range, set it to display the last page
            if (self.get("pager_index") !== 0 && self.get("mv_lines").length === 0 && ! self.can_fetch_more_move_lines) {
                self.set("pager_index", 0);
            }
        
            // If there is no match to display, disable match view and pass in mode inactive
            if (self.get("mv_lines").length + self.mv_lines_deselected.length === 0 && !self.can_fetch_more_move_lines && self.filter === "") {
                self.$el.addClass("no_match");
                if (self.get("mode") === "match") {
                    self.set("mode", "inactive");
                }
            } else {
                self.$el.removeClass("no_match");
            }

            _.each(self.get("mv_lines"), function(line) {
                if (line.partial_reconciliation_siblings_ids.length > 0) {
                    var correct_format = _.collect(line.partial_reconciliation_siblings_ids, function(o) { return {'id': o} });
                    self.getParent().excludeMoveLines(self, self.partner_id, correct_format);
                }
            });

            self.updateMatchView();
            self.updatePagerControls();
        },
    
        mvLinesSelectedChanged: function(elt, val) {
            var self = this;
        
            var added_lines = _.difference(val.newValue, val.oldValue);
            var removed_lines = _.difference(val.oldValue, val.newValue);
        
            self.getParent().excludeMoveLines(self, self.partner_id, added_lines);
            self.getParent().unexcludeMoveLines(self, self.partner_id, removed_lines);

            self.is_rapprochement = added_lines.length > 0 && added_lines[0].already_paid;

            $.when(self.updateMatches()).then(function(){
                self.updateAccountingViewMatchedLines();
                self.updateBalance();
            });
        },

        // Generic function for updating the line_created_being_edited
        formCreateInputChanged: function(elt, val) {
            var self = this;
            var line_created_being_edited = self.get("line_created_being_edited");
            line_created_being_edited[0][elt.corresponding_property] = val.newValue;
            line_created_being_edited[0].currency_id = self.st_line.currency_id;
    
            // Specific cases
            if (elt === self.account_id_field)
                line_created_being_edited[0].account_num = self.map_account_id_code[elt.get("value")];
    
            // Update tax line
            var deferred_tax = new $.Deferred();
            if (elt === self.tax_id_field || elt === self.amount_field) {
                var amount = self.amount_field.get("value");
                var tax = self.map_tax_id_amount[self.tax_id_field.get("value")];
                if (amount && tax) {
                    deferred_tax = $.when(self.model_tax
                        .call("compute_for_bank_reconciliation", [self.tax_id_field.get("value"), amount]))
                        .then(function(data){
                            line_created_being_edited[0].amount_before_tax = (data.total.toFixed(3) === amount.toFixed(3) ? data.total : data.total_included);
                            line_created_being_edited[0].amount = data.total
                            var current_line_cursor = 1;
                            $.each(data.taxes, function(index, tax){
                                if (tax.amount !== 0.0) {
                                    var tax_account_id = (amount > 0 ? tax.account_collected_id : tax.account_paid_id);
                                    tax_account_id = tax_account_id !== false ? tax_account_id: line_created_being_edited[0].account_id;
                                    line_created_being_edited[current_line_cursor] = {
                                        id: line_created_being_edited[0].id,
                                        account_id: tax_account_id,
                                        account_num: self.map_account_id_code[tax_account_id],
                                        label: tax.name,
                                        amount: tax.amount,
                                        no_remove_action: true,
                                        currency_id: self.st_line.currency_id,
                                        is_tax_line: true
                                    };
                                    current_line_cursor = current_line_cursor + 1;
                                }
                            });
                        }
                    );
                } else {
                    line_created_being_edited.length = 1;
                    deferred_tax.resolve();
                }
            } else { deferred_tax.resolve(); }
    
            $.when(deferred_tax).then(function(){
                // Format amounts
                var rounding = 1/self.map_currency_id_rounding[self.st_line.currency_id];
                $.each(line_created_being_edited, function(index, val) {
                    if (val.amount) {
                        line_created_being_edited[index].amount = Math.round(val.amount*rounding)/rounding;
                        line_created_being_edited[index].amount_str = self.formatCurrency(Math.abs(val.amount), val.currency_id);
                    }
                    if (val.amount_before_tax)
                        line_created_being_edited[index].amount_before_tax = Math.round(val.amount_before_tax*rounding)/rounding;
                });
                self.set("line_created_being_edited", line_created_being_edited);
                self.createdLinesChanged(); // TODO For some reason, previous line doesn't trigger change handler
            });
        },
    
        createdLinesChanged: function() {
            var self = this;
            self.updateAccountingViewCreatedLines();
            self.updateBalance();
    
            if (self.islineCreatedBeingEditedValid()) self.$(".add_line").show();
            else self.$(".add_line").hide();
        },
    
    
        /** Model */
    
        doPartialReconcileButtonClickHandler: function(e) {
            var self = this;
    
            var line_id = $(e.currentTarget).closest("tr").data("lineid");
            var line = _.find(self.get("mv_lines_selected"), function(o) { return o.id == line_id });
            self.partialReconcileLine(line);
    
            $(e.currentTarget).popover('destroy');
            self.updateAccountingViewMatchedLines();
            self.updateBalance();
            e.stopPropagation();
        },
    
        partialReconcileLine: function(line) {
            var self = this;
            var balance = self.get("balance");
            line.initial_amount = line.debit !== 0 ? line.debit : -1 * line.credit;
            if (balance < 0) {
                line.debit += balance;
                line.debit_str = self.formatCurrency(line.debit, self.st_line.currency_id);
            } else {
                line.credit -= balance;
                line.credit_str = self.formatCurrency(line.credit, self.st_line.currency_id);
            }
            line.propose_partial_reconcile = false;
            line.partial_reconcile = true;
        },
    
        undoPartialReconcileButtonClickHandler: function(e) {
            var self = this;
    
            var line_id = $(e.currentTarget).closest("tr").data("lineid");
            var line = _.find(self.get("mv_lines_selected"), function(o) { return o.id == line_id });
            self.unpartialReconcileLine(line);
    
            $(e.currentTarget).popover('destroy');
            self.updateAccountingViewMatchedLines();
            self.updateBalance();
            e.stopPropagation();
        },
    
        unpartialReconcileLine: function(line) {
            var self = this;
            if (line.initial_amount > 0) {
                line.debit = line.initial_amount;
                line.debit_str = self.formatCurrency(line.debit, self.st_line.currency_id);
            } else {
                line.credit = -1 * line.initial_amount;
                line.credit_str = self.formatCurrency(line.credit, self.st_line.currency_id);
            }
            line.propose_partial_reconcile = true;
            line.partial_reconcile = false;
        },
    
        updateBalance: function() {
            var self = this;
            var mv_lines_selected = self.get("mv_lines_selected");
            var lines_selected_num = mv_lines_selected.length;

            // Undo partial reconciliation if necessary
            if (lines_selected_num !== 1) {
                _.each(mv_lines_selected, function(line) {
                    if (line.partial_reconcile === true) self.unpartialReconcileLine(line);
                    if (line.propose_partial_reconcile === true) line.propose_partial_reconcile = false;
                });
                self.updateAccountingViewMatchedLines();
            }

            // Compute balance
            var balance = 0;
            balance -= self.st_line.amount;
            _.each(mv_lines_selected, function(o) {
                balance = balance - o.debit + o.credit;
            });
            _.each(self.getCreatedLines(), function(o) {
                balance += o.amount;
            });
            // Dealing with floating-point
            balance = Math.round(balance*1000)/1000;

            self.set("balance", balance);
    
        },

        // Loads move lines according to the widget's state
        updateMatches: function() {
            var self = this;
            var deselected_lines_num = self.mv_lines_deselected.length;
            var offset = self.get("pager_index") * self.max_move_lines_displayed - deselected_lines_num;
            if (offset < 0) offset = 0;
            var limit = (self.get("pager_index")+1) * self.max_move_lines_displayed - deselected_lines_num;
            if (limit > self.max_move_lines_displayed) limit = self.max_move_lines_displayed;
            var excluded_ids = _.collect(self.get("mv_lines_selected").concat(self.mv_lines_deselected), function(o) { return o.id; });
            var globally_excluded_ids = [];
            if (self.st_line.has_no_partner)
                _.each(self.getParent().excluded_move_lines_ids, function(o) { globally_excluded_ids = globally_excluded_ids.concat(o) });
            else
                globally_excluded_ids = self.getParent().excluded_move_lines_ids[self.partner_id];
            if (globally_excluded_ids !== undefined)
                for (var i=0; i<globally_excluded_ids.length; i++)
                    if (excluded_ids.indexOf(globally_excluded_ids[i]) === -1)
                        excluded_ids.push(globally_excluded_ids[i]);
            
            limit += 1; // Let's fetch 1 more item than requested
            if (limit > 0) {
                return self.model_bank_statement_line
                    .call("get_move_lines_for_reconciliation_by_statement_line_id", [self.st_line.id, excluded_ids, self.filter, offset, limit])
                    .then(function (lines) {
                        _.each(lines, function(line) { self.decorateMoveLine(line, self.st_line.currency_id) }, self);
                        // If we could fetch 1 more item than what we'll display, that means there are move lines left to be displayed (so we enable the pager)
                        self.can_fetch_more_move_lines = (lines.length === limit);
                        self.set("mv_lines", lines.slice(0, limit-1));
                    });
            } else {
                self.set("mv_lines", []);
            }
        },

        // Changes the partner_id of the statement_line in the DB and reloads the widget
        changePartner: function(partner_id) {
            var self = this;
            self.is_consistent = false;
            return self.model_bank_statement_line
                // Update model
                .call("write", [[self.st_line_id], {'partner_id': partner_id}])
                .then(function () {
                    self.do_load_reconciliation_proposition = false; // of the server might set the statement line's partner
                    self.animation_speed = 0;
                    return $.when(self.restart(self.get("mode"))).then(function(){
                        self.do_load_reconciliation_proposition = true;
                        self.is_consistent = true;
                        self.set("mode", "match");
                    });
                });
        },
    
        // Returns an object that can be passed to process_reconciliation()
        prepareSelectedMoveLineForPersisting: function(line) {
            return {
                name: line.name,
                debit: line.debit,
                credit: line.credit,
                counterpart_move_line_id: line.id,
                already_paid: line.already_paid,
            };
        },
    
        // idem
        prepareCreatedMoveLineForPersisting: function(line) {
            var dict = {};
            if (dict['account_id'] === undefined)
                dict['account_id'] = line.account_id;
            dict['name'] = line.label;
            var amount = line.tax_id ? line.amount_before_tax: line.amount;
            if (amount > 0) dict['credit'] = amount;
            if (amount < 0) dict['debit'] = -1 * amount;
            if (line.tax_id) dict['account_tax_id'] = line.tax_id;
            if (line.analytic_account_id) dict['analytic_account_id'] = line.analytic_account_id;
    
            return dict;
        },
    
        // idem
        prepareOpenBalanceForPersisting: function() {
            var balance = this.get("balance");
            var dict = {};
    
            dict['account_id'] = this.st_line.open_balance_account_id;
            dict['name'] = this.st_line.name + ' : ' + _t("Open balance");
            if (balance > 0) dict['debit'] = balance;
            if (balance < 0) dict['credit'] = -1*balance;
    
            return dict;
        },

        makeMoveLineDicts: function() {
            var self = this;
            var mv_line_dicts = [];
            _.each(self.get("mv_lines_selected"), function(l) { mv_line_dicts.push(self.prepareSelectedMoveLineForPersisting(l)) });
            created_lines = _.filter(self.getCreatedLines(), function(l) { return ! l.is_tax_line; }); // Tax lines are created via account_tax_id
            _.each(created_lines, function(l) { mv_line_dicts.push(self.prepareCreatedMoveLineForPersisting(l)) });
            if (Math.abs(self.get("balance")).toFixed(3) !== "0.000") mv_line_dicts.push(self.prepareOpenBalanceForPersisting());
            return mv_line_dicts;
        },
    
        // Persist data, notify parent view and terminate widget
        persistAndDestroy: function(speed) {
            var self = this;
            speed = (isNaN(speed) ? self.animation_speed : speed);
            if (! self.is_consistent) return;

            // Sliding animation
            var height = self.$el.outerHeight();
            var container = $("<div />");
            container.css("height", height)
                     .css("marginTop", self.$el.css("marginTop"))
                     .css("marginBottom", self.$el.css("marginBottom"));
            self.$el.wrap(container);
            var deferred_animation = self.$el.parent().slideUp(speed*height/150);
    
            // RPC
            self.$(".button_ok").attr("disabled", "disabled");
            return self.model_bank_statement_line
                .call("process_reconciliation", [self.st_line_id, self.makeMoveLineDicts()])
                .done(function () {
                    self.getParent().unexcludeMoveLines(self, self.partner_id, self.get("mv_lines_selected"));
                    $.each(self.$(".bootstrap_popover"), function(){ $(this).popover('destroy') });
                    return $.when(deferred_animation).then(function(){
                        self.$el.parent().remove();
                        var parent = self.getParent();
                        return $.when(self.destroy()).then(function() {
                            parent.childValidated(self);
                        });
                    });
                }).fail(function(){
                    self.$el.parent().slideDown(speed*height/150, function(){
                        self.$el.unwrap();
                    });
                }).always(function() {
                    self.$(".button_ok").removeAttr("disabled");
                });
        },
    });

    instance.web.views.add('tree_account_reconciliation', 'instance.web.account.ReconciliationListView');
    instance.web.account.ReconciliationListView = instance.web.ListView.extend({
        init: function() {
            this._super.apply(this, arguments);
            var self = this;
            this.current_partner = null;
            this.on('record_selected', this, function() {
                if (self.get_selected_ids().length === 0) {
                    self.$(".oe_account_recon_reconcile").attr("disabled", "");
                } else {
                    self.$(".oe_account_recon_reconcile").removeAttr("disabled");
                }
            });
        },
        load_list: function() {
            var self = this;
            var tmp = this._super.apply(this, arguments);
            if (this.partners) {
                this.$el.prepend(QWeb.render("AccountReconciliation", {widget: this}));
                this.$(".oe_account_recon_previous").click(function() {
                    self.current_partner = (((self.current_partner - 1) % self.partners.length) + self.partners.length) % self.partners.length;
                    self.search_by_partner();
                });
                this.$(".oe_account_recon_next").click(function() {
                    self.current_partner = (self.current_partner + 1) % self.partners.length;
                    self.search_by_partner();
                });
                this.$(".oe_account_recon_reconcile").click(function() {
                    self.reconcile();
                });
                this.$(".oe_account_recom_mark_as_reconciled").click(function() {
                    self.mark_as_reconciled();
                });
            }
            return tmp;
        },
        do_search: function(domain, context, group_by) {
            var self = this;
            this.last_domain = domain;
            this.last_context = context;
            this.last_group_by = group_by;
            this.old_search = _.bind(this._super, this);
            var mod = new instance.web.Model("account.move.line", context, domain);
            return mod.call("list_partners_to_reconcile", []).then(function(result) {
                var current = self.current_partner !== null ? self.partners[self.current_partner][0] : null;
                self.partners = result;
                var index = _.find(_.range(self.partners.length), function(el) {
                    if (current === self.partners[el][0])
                        return true;
                });
                if (index !== undefined)
                    self.current_partner = index;
                else
                    self.current_partner = self.partners.length == 0 ? null : 0;
                self.search_by_partner();
            });
        },
        search_by_partner: function() {
            var self = this;
            var fct = function() {
                return self.old_search(new instance.web.CompoundDomain(self.last_domain, 
                    [["partner_id", "in", self.current_partner === null ? [] :
                    [self.partners[self.current_partner][0]] ]]), self.last_context, self.last_group_by);
            };
            if (self.current_partner === null) {
                self.last_reconciliation_date = _t("Never");
                return fct();
            } else {
                return new instance.web.Model("res.partner").call("read",
                    [self.partners[self.current_partner][0], ["last_reconciliation_date"]]).then(function(res) {
                    self.last_reconciliation_date = 
                        instance.web.format_value(res.last_reconciliation_date, {"type": "datetime"}, _t("Never"));
                    return fct();
                });
            }
        },
        reconcile: function() {
            var self = this;
            var ids = this.get_selected_ids();
            if (ids.length === 0) {
                new instance.web.Dialog(this, {
                    title: _t("Warning"),
                    size: 'medium',
                }, $("<div />").text(_t("You must choose at least one record."))).open();
                return false;
            }

            new instance.web.Model("ir.model.data").call("get_object_reference", ["account", "action_view_account_move_line_reconcile"]).then(function(result) {
                var additional_context = _.extend({
                    active_id: ids[0],
                    active_ids: ids,
                    active_model: self.model
                });
                return self.rpc("/web/action/load", {
                    action_id: result[1],
                    context: additional_context
                }).done(function (result) {
                    result.context = instance.web.pyeval.eval('contexts', [result.context, additional_context]);
                    result.flags = result.flags || {};
                    result.flags.new_window = true;
                    return self.do_action(result, {
                        on_close: function () {
                            self.do_search(self.last_domain, self.last_context, self.last_group_by);
                        }
                    });
                });
            });
        },
        mark_as_reconciled: function() {
            var self = this;
            var id = self.partners[self.current_partner][0];
            new instance.web.Model("res.partner").call("mark_as_reconciled", [[id]]).then(function() {
                self.do_search(self.last_domain, self.last_context, self.last_group_by);
            });
        },
        do_select: function (ids, records) {
            this.trigger('record_selected')
            this._super.apply(this, arguments);
        },
    });
    
};<|MERGE_RESOLUTION|>--- conflicted
+++ resolved
@@ -253,13 +253,10 @@
                         $.when.apply($, child_promises).then(function(){
                             self.$(".reconciliation_lines_container").animate({opacity: 1}, self.aestetic_animation_speed);
                             self.getChildren()[0].set("mode", "match");
-<<<<<<< HEAD
+                            self.updateShowMoreButton();
                             if (self.notifications) {
                                 self.displayNotifications(self.notifications);
                             }
-=======
-                            self.updateShowMoreButton();
->>>>>>> 0aab81cd
                         });
                     });
             });
@@ -545,11 +542,6 @@
                             clear_breadcrumbs: true
                         });
                     }
-<<<<<<< HEAD
-=======
-                    if (!found)
-                        self.do_action('history_back');
->>>>>>> 0aab81cd
                 });
         },
     
