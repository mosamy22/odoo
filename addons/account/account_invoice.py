# -*- coding: utf-8 -*-
##############################################################################
#
#    OpenERP, Open Source Management Solution
#    Copyright (C) 2004-2010 Tiny SPRL (<http://tiny.be>).
#
#    This program is free software: you can redistribute it and/or modify
#    it under the terms of the GNU Affero General Public License as
#    published by the Free Software Foundation, either version 3 of the
#    License, or (at your option) any later version.
#
#    This program is distributed in the hope that it will be useful,
#    but WITHOUT ANY WARRANTY; without even the implied warranty of
#    MERCHANTABILITY or FITNESS FOR A PARTICULAR PURPOSE.  See the
#    GNU Affero General Public License for more details.
#
#    You should have received a copy of the GNU Affero General Public License
#    along with this program.  If not, see <http://www.gnu.org/licenses/>.
#
##############################################################################

import time
from lxml import etree
import decimal_precision as dp

import netsvc
import pooler
from osv import fields, osv, orm
from tools.translate import _

class account_invoice(osv.osv):
    def _amount_all(self, cr, uid, ids, name, args, context=None):
        res = {}
        for invoice in self.browse(cr, uid, ids, context=context):
            res[invoice.id] = {
                'amount_untaxed': 0.0,
                'amount_tax': 0.0,
                'amount_total': 0.0
            }
            for line in invoice.invoice_line:
                res[invoice.id]['amount_untaxed'] += line.price_subtotal
            for line in invoice.tax_line:
                res[invoice.id]['amount_tax'] += line.amount
            res[invoice.id]['amount_total'] = res[invoice.id]['amount_tax'] + res[invoice.id]['amount_untaxed']
        return res

    def _get_journal(self, cr, uid, context=None):
        if context is None:
            context = {}
        type_inv = context.get('type', 'out_invoice')
        user = self.pool.get('res.users').browse(cr, uid, uid, context=context)
        company_id = context.get('company_id', user.company_id.id)
        type2journal = {'out_invoice': 'sale', 'in_invoice': 'purchase', 'out_refund': 'sale_refund', 'in_refund': 'purchase_refund'}
        journal_obj = self.pool.get('account.journal')
        res = journal_obj.search(cr, uid, [('type', '=', type2journal.get(type_inv, 'sale')),
                                            ('company_id', '=', company_id)],
                                                limit=1)
        return res and res[0] or False

    def _get_currency(self, cr, uid, context=None):
        res = False
        journal_id = self._get_journal(cr, uid, context=context)
        if journal_id:
            journal = self.pool.get('account.journal').browse(cr, uid, journal_id, context=context)
            res = journal.currency and journal.currency.id or journal.company_id.currency_id.id
        return res

    def _get_journal_analytic(self, cr, uid, type_inv, context=None):
        type2journal = {'out_invoice': 'sale', 'in_invoice': 'purchase', 'out_refund': 'sale', 'in_refund': 'purchase'}
        tt = type2journal.get(type_inv, 'sale')
        result = self.pool.get('account.analytic.journal').search(cr, uid, [('type','=',tt)], context=context)
        if not result:
            raise osv.except_osv(_('No Analytic Journal !'),_("You must define an analytic journal of type '%s'!") % (tt,))
        return result[0]

    def _get_type(self, cr, uid, context=None):
        if context is None:
            context = {}
        return context.get('type', 'out_invoice')

    def _reconciled(self, cr, uid, ids, name, args, context=None):
        res = {}
        for id in ids:
            res[id] = self.test_paid(cr, uid, [id])
        return res

    def _get_reference_type(self, cr, uid, context=None):
        return [('none', _('Free Reference'))]

    def _amount_residual(self, cr, uid, ids, name, args, context=None):
        result = {}
        for invoice in self.browse(cr, uid, ids, context=context):
            result[invoice.id] = 0.0
            if invoice.move_id:
                for m in invoice.move_id.line_id:
                    if m.account_id.type in ('receivable','payable'):
                        result[invoice.id] += m.amount_residual_currency
        return result

    # Give Journal Items related to the payment reconciled to this invoice
    # Return ids of partial and total payments related to the selected invoices
    def _get_lines(self, cr, uid, ids, name, arg, context=None):
        res = {}
        for invoice in self.browse(cr, uid, ids, context=context):
            id = invoice.id
            res[id] = []
            if not invoice.move_id:
                continue
            data_lines = [x for x in invoice.move_id.line_id if x.account_id.id == invoice.account_id.id]
            partial_ids = []
            for line in data_lines:
                ids_line = []
                if line.reconcile_id:
                    ids_line = line.reconcile_id.line_id
                elif line.reconcile_partial_id:
                    ids_line = line.reconcile_partial_id.line_partial_ids
                l = map(lambda x: x.id, ids_line)
                partial_ids.append(line.id)
                res[id] =[x for x in l if x <> line.id and x not in partial_ids]
        return res

    def _get_invoice_line(self, cr, uid, ids, context=None):
        result = {}
        for line in self.pool.get('account.invoice.line').browse(cr, uid, ids, context=context):
            result[line.invoice_id.id] = True
        return result.keys()

    def _get_invoice_tax(self, cr, uid, ids, context=None):
        result = {}
        for tax in self.pool.get('account.invoice.tax').browse(cr, uid, ids, context=context):
            result[tax.invoice_id.id] = True
        return result.keys()

    def _compute_lines(self, cr, uid, ids, name, args, context=None):
        result = {}
        for invoice in self.browse(cr, uid, ids, context=context):
            src = []
            lines = []
            if invoice.move_id:
                for m in invoice.move_id.line_id:
                    temp_lines = []
                    if m.reconcile_id:
                        temp_lines = map(lambda x: x.id, m.reconcile_id.line_id)
                    elif m.reconcile_partial_id:
                        temp_lines = map(lambda x: x.id, m.reconcile_partial_id.line_partial_ids)
                    lines += [x for x in temp_lines if x not in lines]
                    src.append(m.id)

            lines = filter(lambda x: x not in src, lines)
            result[invoice.id] = lines
        return result

    def _get_invoice_from_line(self, cr, uid, ids, context=None):
        move = {}
        for line in self.pool.get('account.move.line').browse(cr, uid, ids, context=context):
            if line.reconcile_partial_id:
                for line2 in line.reconcile_partial_id.line_partial_ids:
                    move[line2.move_id.id] = True
            if line.reconcile_id:
                for line2 in line.reconcile_id.line_id:
                    move[line2.move_id.id] = True
        invoice_ids = []
        if move:
            invoice_ids = self.pool.get('account.invoice').search(cr, uid, [('move_id','in',move.keys())], context=context)
        return invoice_ids

    def _get_invoice_from_reconcile(self, cr, uid, ids, context=None):
        move = {}
        for r in self.pool.get('account.move.reconcile').browse(cr, uid, ids, context=context):
            for line in r.line_partial_ids:
                move[line.move_id.id] = True
            for line in r.line_id:
                move[line.move_id.id] = True

        invoice_ids = []
        if move:
            invoice_ids = self.pool.get('account.invoice').search(cr, uid, [('move_id','in',move.keys())], context=context)
        return invoice_ids

    _name = "account.invoice"
    _inherit = ['mail.thread']
    _description = 'Invoice'
    _order = "id desc"

    _columns = {
        'name': fields.char('Description', size=64, select=True, readonly=True, states={'draft':[('readonly',False)]}),
        'origin': fields.char('Source Document', size=64, help="Reference of the document that produced this invoice.", readonly=True, states={'draft':[('readonly',False)]}),
        'type': fields.selection([
            ('out_invoice','Customer Invoice'),
            ('in_invoice','Supplier Invoice'),
            ('out_refund','Customer Refund'),
            ('in_refund','Supplier Refund'),
            ],'Type', readonly=True, select=True, change_default=True),

        'number': fields.related('move_id','name', type='char', readonly=True, size=64, relation='account.move', store=True, string='Number'),
        'internal_number': fields.char('Invoice Number', size=32, readonly=True, help="Unique number of the invoice, computed automatically when the invoice is created."),
        'reference': fields.char('Invoice Reference', size=64, help="The partner reference of this invoice."),
        'reference_type': fields.selection(_get_reference_type, 'Reference Type',
            required=True, readonly=True, states={'draft':[('readonly',False)]}),
        'comment': fields.text('Additional Information'),

        'state': fields.selection([
            ('draft','Draft'),
            ('proforma','Pro-forma'),
            ('proforma2','Pro-forma'),
            ('open','Open'),
<<<<<<< HEAD
            ('sent','Sent'),
            ('paid','Paid'),
            ('cancel','Cancelled'),
            ],'State', select=True, readonly=True,
=======
            ('paid','Paid')
            ],'Status', select=True, readonly=True,
>>>>>>> 33d750f0
            help=' * The \'Draft\' state is used when a user is encoding a new and unconfirmed Invoice. \
            \n* The \'Pro-forma\' when invoice is in Pro-forma state,invoice does not have an invoice number. \
            \n* The \'Open\' state is used when user create invoice,a invoice number is generated.Its in open state till user does not pay invoice. \
            \n* The \'Paid\' state is set automatically when the invoice is paid. Its related journal entries may or may not be reconciled. \
            \n* The \'Cancelled\' state is used when user cancel invoice.'),
        'date_invoice': fields.date('Invoice Date', readonly=True, states={'draft':[('readonly',False)]}, select=True, help="Keep empty to use the current date"),
        'date_due': fields.date('Due Date', states={'paid':[('readonly',True)], 'open':[('readonly',True)], 'close':[('readonly',True)]}, select=True,
            help="If you use payment terms, the due date will be computed automatically at the generation "\
                "of accounting entries. If you keep the payment term and the due date empty, it means direct payment. The payment term may compute several due dates, for example 50% now, 50% in one month."),
        'partner_id': fields.many2one('res.partner', 'Partner', change_default=True, readonly=True, required=True, states={'draft':[('readonly',False)]}),
        'payment_term': fields.many2one('account.payment.term', 'Payment Term',readonly=True, states={'draft':[('readonly',False)]},
            help="If you use payment terms, the due date will be computed automatically at the generation "\
                "of accounting entries. If you keep the payment term and the due date empty, it means direct payment. "\
                "The payment term may compute several due dates, for example 50% now, 50% in one month."),
        'period_id': fields.many2one('account.period', 'Force Period', domain=[('state','<>','done')], help="Keep empty to use the period of the validation(invoice) date.", readonly=True, states={'draft':[('readonly',False)]}),

        'account_id': fields.many2one('account.account', 'Account', required=True, readonly=True, states={'draft':[('readonly',False)]}, help="The partner account used for this invoice."),
        'invoice_line': fields.one2many('account.invoice.line', 'invoice_id', 'Invoice Lines', readonly=True, states={'draft':[('readonly',False)]}),
        'tax_line': fields.one2many('account.invoice.tax', 'invoice_id', 'Tax Lines', readonly=True, states={'draft':[('readonly',False)]}),

        'move_id': fields.many2one('account.move', 'Journal Entry', readonly=True, select=1, ondelete='restrict', help="Link to the automatically generated Journal Items."),
        'amount_untaxed': fields.function(_amount_all, digits_compute=dp.get_precision('Account'), string='Untaxed',
            store={
                'account.invoice': (lambda self, cr, uid, ids, c={}: ids, ['invoice_line'], 20),
                'account.invoice.tax': (_get_invoice_tax, None, 20),
                'account.invoice.line': (_get_invoice_line, ['price_unit','invoice_line_tax_id','quantity','discount','invoice_id'], 20),
            },
            multi='all'),
        'amount_tax': fields.function(_amount_all, digits_compute=dp.get_precision('Account'), string='Tax',
            store={
                'account.invoice': (lambda self, cr, uid, ids, c={}: ids, ['invoice_line'], 20),
                'account.invoice.tax': (_get_invoice_tax, None, 20),
                'account.invoice.line': (_get_invoice_line, ['price_unit','invoice_line_tax_id','quantity','discount','invoice_id'], 20),
            },
            multi='all'),
        'amount_total': fields.function(_amount_all, digits_compute=dp.get_precision('Account'), string='Total',
            store={
                'account.invoice': (lambda self, cr, uid, ids, c={}: ids, ['invoice_line'], 20),
                'account.invoice.tax': (_get_invoice_tax, None, 20),
                'account.invoice.line': (_get_invoice_line, ['price_unit','invoice_line_tax_id','quantity','discount','invoice_id'], 20),
            },
            multi='all'),
        'currency_id': fields.many2one('res.currency', 'Currency', required=True, readonly=True, states={'draft':[('readonly',False)]}),
        'journal_id': fields.many2one('account.journal', 'Journal', required=True, readonly=True, states={'draft':[('readonly',False)]}),
        'company_id': fields.many2one('res.company', 'Company', required=True, change_default=True, readonly=True, states={'draft':[('readonly',False)]}),
        'check_total': fields.float('Verification Total', digits_compute=dp.get_precision('Account'), states={'open':[('readonly',True)],'close':[('readonly',True)]}),
        'reconciled': fields.function(_reconciled, string='Paid/Reconciled', type='boolean',
            store={
                'account.invoice': (lambda self, cr, uid, ids, c={}: ids, None, 50), # Check if we can remove ?
                'account.move.line': (_get_invoice_from_line, None, 50),
                'account.move.reconcile': (_get_invoice_from_reconcile, None, 50),
            }, help="It indicates that the invoice has been paid and the journal entry of the invoice has been reconciled with one or several journal entries of payment."),
        'partner_bank_id': fields.many2one('res.partner.bank', 'Bank Account',
            help='Bank Account Number to which the invoice will be paid. A Company bank account if this is a Customer Invoice or Supplier Refund, otherwise a Partner bank account number.', readonly=True, states={'draft':[('readonly',False)]}),
        'move_lines':fields.function(_get_lines, type='many2many', relation='account.move.line', string='Entry Lines'),
        'residual': fields.function(_amount_residual, digits_compute=dp.get_precision('Account'), string='Balance',
            store={
                'account.invoice': (lambda self, cr, uid, ids, c={}: ids, ['invoice_line','move_id'], 50),
                'account.invoice.tax': (_get_invoice_tax, None, 50),
                'account.invoice.line': (_get_invoice_line, ['price_unit','invoice_line_tax_id','quantity','discount','invoice_id'], 50),
                'account.move.line': (_get_invoice_from_line, None, 50),
                'account.move.reconcile': (_get_invoice_from_reconcile, None, 50),
            },
            help="Remaining amount due."),
        'payment_ids': fields.function(_compute_lines, relation='account.move.line', type="many2many", string='Payments'),
        'move_name': fields.char('Journal Entry', size=64, readonly=True, states={'draft':[('readonly',False)]}),
        'user_id': fields.many2one('res.users', 'Salesperson', readonly=True, states={'draft':[('readonly',False)]}),
        'fiscal_position': fields.many2one('account.fiscal.position', 'Fiscal Position', readonly=True, states={'draft':[('readonly',False)]})
    }
    _defaults = {
        'type': _get_type,
        'state': 'draft',
        'journal_id': _get_journal,
        'currency_id': _get_currency,
        'company_id': lambda self,cr,uid,c: self.pool.get('res.company')._company_default_get(cr, uid, 'account.invoice', context=c),
        'reference_type': 'none',
        'check_total': 0.0,
        'internal_number': False,
        'user_id': lambda s, cr, u, c: u,
    }
    _sql_constraints = [
        ('number_uniq', 'unique(number, company_id, journal_id, type)', 'Invoice Number must be unique per Company!'),
    ]

    def fields_view_get(self, cr, uid, view_id=None, view_type=False, context=None, toolbar=False, submenu=False):
        journal_obj = self.pool.get('account.journal')
        if context is None:
            context = {}

        if context.get('active_model', '') in ['res.partner'] and context.get('active_ids', False) and context['active_ids']:
            partner = self.pool.get(context['active_model']).read(cr, uid, context['active_ids'], ['supplier','customer'])[0]
            if not view_type:
                view_id = self.pool.get('ir.ui.view').search(cr, uid, [('name', '=', 'account.invoice.tree')])
                view_type = 'tree'
            if view_type == 'form':
                if partner['supplier'] and not partner['customer']:
                    view_id = self.pool.get('ir.ui.view').search(cr,uid,[('name', '=', 'account.invoice.supplier.form')])
                else:
                    view_id = self.pool.get('ir.ui.view').search(cr,uid,[('name', '=', 'account.invoice.form')])
        if view_id and isinstance(view_id, (list, tuple)):
            view_id = view_id[0]
        res = super(account_invoice,self).fields_view_get(cr, uid, view_id=view_id, view_type=view_type, context=context, toolbar=toolbar, submenu=submenu)

        type = context.get('journal_type', False)
        for field in res['fields']:
            if field == 'journal_id' and type:
                journal_select = journal_obj._name_search(cr, uid, '', [('type', '=', type)], context=context, limit=None, name_get_uid=1)
                res['fields'][field]['selection'] = journal_select

        doc = etree.XML(res['arch'])
        
        if context.get('type', False):
            for node in doc.xpath("//field[@name='partner_bank_id']"):
                if context['type'] == 'in_refund':
                    node.set('domain', "[('partner_id.ref_companies', 'in', [company_id])]")
                elif context['type'] == 'out_refund':
                    node.set('domain', "[('partner_id', '=', partner_id)]")
            res['arch'] = etree.tostring(doc)
                
        if view_type == 'search':
            if context.get('type', 'in_invoice') in ('out_invoice', 'out_refund'):
                for node in doc.xpath("//group[@name='extended filter']"):
                    doc.remove(node)
            res['arch'] = etree.tostring(doc)

        if view_type == 'tree':
            partner_string = _('Customer')
            if context.get('type', 'out_invoice') in ('in_invoice', 'in_refund'):
                partner_string = _('Supplier')
                for node in doc.xpath("//field[@name='reference']"):
                    node.set('invisible', '0')
            for node in doc.xpath("//field[@name='partner_id']"):
                node.set('string', partner_string)
            res['arch'] = etree.tostring(doc)
        return res

    def get_log_context(self, cr, uid, context=None):
        if context is None:
            context = {}
        res = self.pool.get('ir.model.data').get_object_reference(cr, uid, 'account', 'invoice_form')
        view_id = res and res[1] or False
        context['view_id'] = view_id
        return context

    def create(self, cr, uid, vals, context=None):
        if context is None:
            context = {}
        try:
            res = super(account_invoice, self).create(cr, uid, vals, context)
            if res:
                self.create_send_note(cr, uid, [res], context=context)
            return res
        except Exception, e:
            if '"journal_id" viol' in e.args[0]:
                raise orm.except_orm(_('Configuration Error!'),
                     _('There is no Accounting Journal of type Sale/Purchase defined!'))
            else:
                raise orm.except_orm(_('Unknown Error'), str(e))

    def invoice_print(self, cr, uid, ids, context=None):
        wf_service = netsvc.LocalService('workflow')
        for id in ids:
            wf_service.trg_validate(uid, 'account.invoice', id, 'invoice_sent', cr)
        datas = {
             'ids': ids,
             'model': 'account.invoice',
             'form': self.read(cr, uid, ids, context=context)[0]
        }
        return {
            'type': 'ir.actions.report.xml',
            'report_name': 'account.invoice',
            'datas': datas,
            'nodestroy' : True
        }

    def action_invoice_sent(self, cr, uid, ids, context=None):
        mod_obj = self.pool.get('ir.model.data')
        template = mod_obj.get_object_reference(cr, uid, 'account', 'email_template_edi_invoice')
        template_id = template and template[1] or False
        res = mod_obj.get_object_reference(cr, uid, 'mail', 'email_compose_message_wizard_form')
        res_id = res and res[1] or False
        ctx = dict(context, active_model='account.invoice', active_id=ids[0])
        ctx.update({'mail.compose.template_id': template_id})
        return {
                'view_type': 'form',
                'view_mode': 'form',
                'res_model': 'mail.compose.message',
                'views': [(res_id, 'form')],
                'view_id': res_id,
                'type': 'ir.actions.act_window',
                'target': 'new',
                'context': ctx,
                'nodestroy': True,
        }

    def confirm_paid(self, cr, uid, ids, context=None):
        if context is None:
            context = {}
        self.write(cr, uid, ids, {'state':'paid'}, context=context)
        self.confirm_paid_send_note(cr, uid, ids, context=context)
        return True

    def unlink(self, cr, uid, ids, context=None):
        if context is None:
            context = {}
        invoices = self.read(cr, uid, ids, ['state','internal_number'], context=context)
        unlink_ids = []
        for t in invoices:
            if t['state'] in ('draft', 'cancel') and t['internal_number']== False:
                unlink_ids.append(t['id'])
            else:
                raise osv.except_osv(_('Invalid action !'), _('You can not delete an invoice which is open or paid. We suggest you to refund it instead.'))
        osv.osv.unlink(self, cr, uid, unlink_ids, context=context)
        return True

    def onchange_partner_id(self, cr, uid, ids, type, partner_id,\
            date_invoice=False, payment_term=False, partner_bank_id=False, company_id=False):
        invoice_addr_id = False
        partner_payment_term = False
        acc_id = False
        bank_id = False
        fiscal_position = False

        opt = [('uid', str(uid))]
        if partner_id:

            opt.insert(0, ('id', partner_id))
            res = self.pool.get('res.partner').address_get(cr, uid, [partner_id], ['invoice'])
            invoice_addr_id = res['invoice']
            p = self.pool.get('res.partner').browse(cr, uid, partner_id)
            if company_id:
                if p.property_account_receivable.company_id.id != company_id and p.property_account_payable.company_id.id != company_id:
                    property_obj = self.pool.get('ir.property')
                    rec_pro_id = property_obj.search(cr,uid,[('name','=','property_account_receivable'),('res_id','=','res.partner,'+str(partner_id)+''),('company_id','=',company_id)])
                    pay_pro_id = property_obj.search(cr,uid,[('name','=','property_account_payable'),('res_id','=','res.partner,'+str(partner_id)+''),('company_id','=',company_id)])
                    if not rec_pro_id:
                        rec_pro_id = property_obj.search(cr,uid,[('name','=','property_account_receivable'),('company_id','=',company_id)])
                    if not pay_pro_id:
                        pay_pro_id = property_obj.search(cr,uid,[('name','=','property_account_payable'),('company_id','=',company_id)])
                    rec_line_data = property_obj.read(cr,uid,rec_pro_id,['name','value_reference','res_id'])
                    pay_line_data = property_obj.read(cr,uid,pay_pro_id,['name','value_reference','res_id'])
                    rec_res_id = rec_line_data and rec_line_data[0].get('value_reference',False) and int(rec_line_data[0]['value_reference'].split(',')[1]) or False
                    pay_res_id = pay_line_data and pay_line_data[0].get('value_reference',False) and int(pay_line_data[0]['value_reference'].split(',')[1]) or False
                    if not rec_res_id and not pay_res_id:
                        raise osv.except_osv(_('Configuration Error !'),
                            _('Can not find a chart of accounts for this company, you should create one.'))
                    account_obj = self.pool.get('account.account')
                    rec_obj_acc = account_obj.browse(cr, uid, [rec_res_id])
                    pay_obj_acc = account_obj.browse(cr, uid, [pay_res_id])
                    p.property_account_receivable = rec_obj_acc[0]
                    p.property_account_payable = pay_obj_acc[0]

            if type in ('out_invoice', 'out_refund'):
                acc_id = p.property_account_receivable.id
            else:
                acc_id = p.property_account_payable.id
            fiscal_position = p.property_account_position and p.property_account_position.id or False
            partner_payment_term = p.property_payment_term and p.property_payment_term.id or False
            if p.bank_ids:
                bank_id = p.bank_ids[0].id

        result = {'value': {
            'account_id': acc_id,
            'payment_term': partner_payment_term,
            'fiscal_position': fiscal_position
            }
        }

        if type in ('in_invoice', 'in_refund'):
            result['value']['partner_bank_id'] = bank_id

        if payment_term != partner_payment_term:
            if partner_payment_term:
                to_update = self.onchange_payment_term_date_invoice(
                    cr, uid, ids, partner_payment_term, date_invoice)
                result['value'].update(to_update['value'])
            else:
                result['value']['date_due'] = False

        if partner_bank_id != bank_id:
            to_update = self.onchange_partner_bank(cr, uid, ids, bank_id)
            result['value'].update(to_update['value'])
        return result

    def onchange_journal_id(self, cr, uid, ids, journal_id=False, context=None):
        result = {}
        if journal_id:
            journal = self.pool.get('account.journal').browse(cr, uid, journal_id, context=context)
            currency_id = journal.currency and journal.currency.id or journal.company_id.currency_id.id
            result = {'value': {
                    'currency_id': currency_id,
                    }
                }
        return result

    def onchange_payment_term_date_invoice(self, cr, uid, ids, payment_term_id, date_invoice):
        res = {}
        if not payment_term_id:
            return res
        if not date_invoice:
            date_invoice = time.strftime('%Y-%m-%d')
        pterm_list = self.pool.get('account.payment.term').compute(cr, uid, payment_term_id, value=1, date_ref=date_invoice)
        if pterm_list:
            pterm_list = [line[0] for line in pterm_list]
            pterm_list.sort()
            res = {'value':{'date_due': pterm_list[-1]}}
        else:
             raise osv.except_osv(_('Data Insufficient !'), _('The payment term of supplier does not have a payment term line!'))
        return res

    def onchange_invoice_line(self, cr, uid, ids, lines):
        return {}

    def onchange_partner_bank(self, cursor, user, ids, partner_bank_id=False):
        return {'value': {}}

    def onchange_company_id(self, cr, uid, ids, company_id, part_id, type, invoice_line, currency_id):
        val = {}
        dom = {}
        obj_journal = self.pool.get('account.journal')
        account_obj = self.pool.get('account.account')
        inv_line_obj = self.pool.get('account.invoice.line')
        if company_id and part_id and type:
            acc_id = False
            partner_obj = self.pool.get('res.partner').browse(cr,uid,part_id)
            if partner_obj.property_account_payable and partner_obj.property_account_receivable:
                if partner_obj.property_account_payable.company_id.id != company_id and partner_obj.property_account_receivable.company_id.id != company_id:
                    property_obj = self.pool.get('ir.property')
                    rec_pro_id = property_obj.search(cr, uid, [('name','=','property_account_receivable'),('res_id','=','res.partner,'+str(part_id)+''),('company_id','=',company_id)])
                    pay_pro_id = property_obj.search(cr, uid, [('name','=','property_account_payable'),('res_id','=','res.partner,'+str(part_id)+''),('company_id','=',company_id)])
                    if not rec_pro_id:
                        rec_pro_id = property_obj.search(cr, uid, [('name','=','property_account_receivable'),('company_id','=',company_id)])
                    if not pay_pro_id:
                        pay_pro_id = property_obj.search(cr, uid, [('name','=','property_account_payable'),('company_id','=',company_id)])
                    rec_line_data = property_obj.read(cr, uid, rec_pro_id, ['name','value_reference','res_id'])
                    pay_line_data = property_obj.read(cr, uid, pay_pro_id, ['name','value_reference','res_id'])
                    rec_res_id = rec_line_data and rec_line_data[0].get('value_reference',False) and int(rec_line_data[0]['value_reference'].split(',')[1]) or False
                    pay_res_id = pay_line_data and pay_line_data[0].get('value_reference',False) and int(pay_line_data[0]['value_reference'].split(',')[1]) or False
                    if not rec_res_id and not pay_res_id:
                        raise osv.except_osv(_('Configuration Error !'),
                            _('Can not find a chart of account, you should create one from the configuration of the accounting menu.'))
                    if type in ('out_invoice', 'out_refund'):
                        acc_id = rec_res_id
                    else:
                        acc_id = pay_res_id
                    val= {'account_id': acc_id}
            if ids:
                if company_id:
                    inv_obj = self.browse(cr,uid,ids)
                    for line in inv_obj[0].invoice_line:
                        if line.account_id:
                            if line.account_id.company_id.id != company_id:
                                result_id = account_obj.search(cr, uid, [('name','=',line.account_id.name),('company_id','=',company_id)])
                                if not result_id:
                                    raise osv.except_osv(_('Configuration Error !'),
                                        _('Can not find a chart of account, you should create one from the configuration of the accounting menu.'))
                                inv_line_obj.write(cr, uid, [line.id], {'account_id': result_id[-1]})
            else:
                if invoice_line:
                    for inv_line in invoice_line:
                        obj_l = account_obj.browse(cr, uid, inv_line[2]['account_id'])
                        if obj_l.company_id.id != company_id:
                            raise osv.except_osv(_('Configuration Error !'),
                                _('Invoice line account company does not match with invoice company.'))
                        else:
                            continue
        if company_id and type:
            if type in ('out_invoice'):
                journal_type = 'sale'
            elif type in ('out_refund'):
                journal_type = 'sale_refund'
            elif type in ('in_refund'):
                journal_type = 'purchase_refund'
            else:
                journal_type = 'purchase'
            journal_ids = obj_journal.search(cr, uid, [('company_id','=',company_id), ('type', '=', journal_type)])
            if journal_ids:
                val['journal_id'] = journal_ids[0]
            ir_values_obj = self.pool.get('ir.values')
            res_journal_default = ir_values_obj.get(cr, uid, 'default', 'type=%s' % (type), ['account.invoice'])
            for r in res_journal_default:
                if r[1] == 'journal_id' and r[2] in journal_ids:
                    val['journal_id'] = r[2]
            if not val.get('journal_id', False):
                raise osv.except_osv(_('Configuration Error !'), (_('Can\'t find any account journal of %s type for this company.\n\nYou can create one in the menu: \nConfiguration\Financial Accounting\Accounts\Journals.') % (journal_type)))
            dom = {'journal_id':  [('id', 'in', journal_ids)]}
        else:
            journal_ids = obj_journal.search(cr, uid, [])

        return {'value': val, 'domain': dom}

    # go from canceled state to draft state
    def action_cancel_draft(self, cr, uid, ids, *args):
        self.write(cr, uid, ids, {'state':'draft'})
        wf_service = netsvc.LocalService("workflow")
        for inv_id in ids:
            wf_service.trg_delete(uid, 'account.invoice', inv_id, cr)
            wf_service.trg_create(uid, 'account.invoice', inv_id, cr)
        return True

    # Workflow stuff
    #################

    # return the ids of the move lines which has the same account than the invoice
    # whose id is in ids
    def move_line_id_payment_get(self, cr, uid, ids, *args):
        if not ids: return []
        result = self.move_line_id_payment_gets(cr, uid, ids, *args)
        return result.get(ids[0], [])

    def move_line_id_payment_gets(self, cr, uid, ids, *args):
        res = {}
        if not ids: return res
        cr.execute('SELECT i.id, l.id '\
                   'FROM account_move_line l '\
                   'LEFT JOIN account_invoice i ON (i.move_id=l.move_id) '\
                   'WHERE i.id IN %s '\
                   'AND l.account_id=i.account_id',
                   (tuple(ids),))
        for r in cr.fetchall():
            res.setdefault(r[0], [])
            res[r[0]].append( r[1] )
        return res

    def copy(self, cr, uid, id, default=None, context=None):
        default = default or {}
        default.update({
            'state':'draft',
            'number':False,
            'move_id':False,
            'move_name':False,
            'internal_number': False,
            'period_id': False,
        })
        if 'date_invoice' not in default:
            default.update({
                'date_invoice':False
            })
        if 'date_due' not in default:
            default.update({
                'date_due':False
            })
        return super(account_invoice, self).copy(cr, uid, id, default, context)

    def test_paid(self, cr, uid, ids, *args):
        res = self.move_line_id_payment_get(cr, uid, ids)
        if not res:
            return False
        ok = True
        for id in res:
            cr.execute('select reconcile_id from account_move_line where id=%s', (id,))
            ok = ok and  bool(cr.fetchone()[0])
        return ok

    def button_reset_taxes(self, cr, uid, ids, context=None):
        if context is None:
            context = {}
        ctx = context.copy()
        ait_obj = self.pool.get('account.invoice.tax')
        for id in ids:
            cr.execute("DELETE FROM account_invoice_tax WHERE invoice_id=%s AND manual is False", (id,))
            partner = self.browse(cr, uid, id, context=ctx).partner_id
            if partner.lang:
                ctx.update({'lang': partner.lang})
            for taxe in ait_obj.compute(cr, uid, id, context=ctx).values():
                ait_obj.create(cr, uid, taxe)
        # Update the stored value (fields.function), so we write to trigger recompute
        self.pool.get('account.invoice').write(cr, uid, ids, {'invoice_line':[]}, context=ctx)
        return True

    def button_compute(self, cr, uid, ids, context=None, set_total=False):
        self.button_reset_taxes(cr, uid, ids, context)
        for inv in self.browse(cr, uid, ids, context=context):
            if set_total:
                self.pool.get('account.invoice').write(cr, uid, [inv.id], {'check_total': inv.amount_total})
        return True

    def _convert_ref(self, cr, uid, ref):
        return (ref or '').replace('/','')

    def _get_analytic_lines(self, cr, uid, id, context=None):
        if context is None:
            context = {}
        inv = self.browse(cr, uid, id)
        cur_obj = self.pool.get('res.currency')

        company_currency = inv.company_id.currency_id.id
        if inv.type in ('out_invoice', 'in_refund'):
            sign = 1
        else:
            sign = -1

        iml = self.pool.get('account.invoice.line').move_line_get(cr, uid, inv.id, context=context)
        for il in iml:
            if il['account_analytic_id']:
                if inv.type in ('in_invoice', 'in_refund'):
                    ref = inv.reference
                else:
                    ref = self._convert_ref(cr, uid, inv.number)
                if not inv.journal_id.analytic_journal_id:
                    raise osv.except_osv(_('No Analytic Journal !'),_("You have to define an analytic journal on the '%s' journal!") % (inv.journal_id.name,))
                il['analytic_lines'] = [(0,0, {
                    'name': il['name'],
                    'date': inv['date_invoice'],
                    'account_id': il['account_analytic_id'],
                    'unit_amount': il['quantity'],
                    'amount': cur_obj.compute(cr, uid, inv.currency_id.id, company_currency, il['price'], context={'date': inv.date_invoice}) * sign,
                    'product_id': il['product_id'],
                    'product_uom_id': il['uos_id'],
                    'general_account_id': il['account_id'],
                    'journal_id': inv.journal_id.analytic_journal_id.id,
                    'ref': ref,
                })]
        return iml

    def action_date_assign(self, cr, uid, ids, *args):
        for inv in self.browse(cr, uid, ids):
            res = self.onchange_payment_term_date_invoice(cr, uid, inv.id, inv.payment_term.id, inv.date_invoice)
            if res and res['value']:
                self.write(cr, uid, [inv.id], res['value'])
        return True

    def finalize_invoice_move_lines(self, cr, uid, invoice_browse, move_lines):
        """finalize_invoice_move_lines(cr, uid, invoice, move_lines) -> move_lines
        Hook method to be overridden in additional modules to verify and possibly alter the
        move lines to be created by an invoice, for special cases.
        :param invoice_browse: browsable record of the invoice that is generating the move lines
        :param move_lines: list of dictionaries with the account.move.lines (as for create())
        :return: the (possibly updated) final move_lines to create for this invoice
        """
        return move_lines

    def check_tax_lines(self, cr, uid, inv, compute_taxes, ait_obj):
        if not inv.tax_line:
            for tax in compute_taxes.values():
                ait_obj.create(cr, uid, tax)
        else:
            tax_key = []
            for tax in inv.tax_line:
                if tax.manual:
                    continue
                key = (tax.tax_code_id.id, tax.base_code_id.id, tax.account_id.id)
                tax_key.append(key)
                if not key in compute_taxes:
                    raise osv.except_osv(_('Warning !'), _('Global taxes defined, but they are not in invoice lines !'))
                base = compute_taxes[key]['base']
                if abs(base - tax.base) > inv.company_id.currency_id.rounding:
                    raise osv.except_osv(_('Warning !'), _('Tax base different!\nClick on compute to update the tax base.'))
            for key in compute_taxes:
                if not key in tax_key:
                    raise osv.except_osv(_('Warning !'), _('Taxes are missing!\nClick on compute button.'))

    def compute_invoice_totals(self, cr, uid, inv, company_currency, ref, invoice_move_lines):
        total = 0
        total_currency = 0
        cur_obj = self.pool.get('res.currency')
        for i in invoice_move_lines:
            if inv.currency_id.id != company_currency:
                i['currency_id'] = inv.currency_id.id
                i['amount_currency'] = i['price']
                i['price'] = cur_obj.compute(cr, uid, inv.currency_id.id,
                        company_currency, i['price'],
                        context={'date': inv.date_invoice or time.strftime('%Y-%m-%d')})
            else:
                i['amount_currency'] = False
                i['currency_id'] = False
            i['ref'] = ref
            if inv.type in ('out_invoice','in_refund'):
                total += i['price']
                total_currency += i['amount_currency'] or i['price']
                i['price'] = - i['price']
            else:
                total -= i['price']
                total_currency -= i['amount_currency'] or i['price']
        return total, total_currency, invoice_move_lines

    def inv_line_characteristic_hashcode(self, invoice, invoice_line):
        """Overridable hashcode generation for invoice lines. Lines having the same hashcode
        will be grouped together if the journal has the 'group line' option. Of course a module
        can add fields to invoice lines that would need to be tested too before merging lines
        or not."""
        return "%s-%s-%s-%s-%s"%(
            invoice_line['account_id'],
            invoice_line.get('tax_code_id',"False"),
            invoice_line.get('product_id',"False"),
            invoice_line.get('analytic_account_id',"False"),
            invoice_line.get('date_maturity',"False"))

    def group_lines(self, cr, uid, iml, line, inv):
        """Merge account move lines (and hence analytic lines) if invoice line hashcodes are equals"""
        if inv.journal_id.group_invoice_lines:
            line2 = {}
            for x, y, l in line:
                tmp = self.inv_line_characteristic_hashcode(inv, l)

                if tmp in line2:
                    am = line2[tmp]['debit'] - line2[tmp]['credit'] + (l['debit'] - l['credit'])
                    line2[tmp]['debit'] = (am > 0) and am or 0.0
                    line2[tmp]['credit'] = (am < 0) and -am or 0.0
                    line2[tmp]['tax_amount'] += l['tax_amount']
                    line2[tmp]['analytic_lines'] += l['analytic_lines']
                else:
                    line2[tmp] = l
            line = []
            for key, val in line2.items():
                line.append((0,0,val))
        return line

    def action_move_create(self, cr, uid, ids, context=None):
        """Creates invoice related analytics and financial move lines"""
        ait_obj = self.pool.get('account.invoice.tax')
        cur_obj = self.pool.get('res.currency')
        period_obj = self.pool.get('account.period')
        payment_term_obj = self.pool.get('account.payment.term')
        journal_obj = self.pool.get('account.journal')
        move_obj = self.pool.get('account.move')
        if context is None:
            context = {}
        for inv in self.browse(cr, uid, ids, context=context):
            if not inv.journal_id.sequence_id:
                raise osv.except_osv(_('Error !'), _('Please define sequence on the journal related to this invoice.'))
            if not inv.invoice_line:
                raise osv.except_osv(_('No Invoice Lines !'), _('Please create some invoice lines.'))
            if inv.move_id:
                continue
            
            ctx = context.copy()
            ctx.update({'lang': inv.partner_id.lang})
            if not inv.date_invoice:
                self.write(cr, uid, [inv.id], {'date_invoice': fields.date.context_today(self,cr,uid,context=context)}, context=ctx)
            company_currency = inv.company_id.currency_id.id
            # create the analytical lines
            # one move line per invoice line
            iml = self._get_analytic_lines(cr, uid, inv.id, context=ctx)
            # check if taxes are all computed
            compute_taxes = ait_obj.compute(cr, uid, inv.id, context=ctx)
            self.check_tax_lines(cr, uid, inv, compute_taxes, ait_obj)

            # I disabled the check_total feature
            #if inv.type in ('in_invoice', 'in_refund') and abs(inv.check_total - inv.amount_total) >= (inv.currency_id.rounding/2.0):
            #    raise osv.except_osv(_('Bad total !'), _('Please verify the price of the invoice !\nThe real total does not match the computed total.'))

            if inv.payment_term:
                total_fixed = total_percent = 0
                for line in inv.payment_term.line_ids:
                    if line.value == 'fixed':
                        total_fixed += line.value_amount
                    if line.value == 'procent':
                        total_percent += line.value_amount
                total_fixed = (total_fixed * 100) / (inv.amount_total or 1.0)
                if (total_fixed + total_percent) > 100:
                    raise osv.except_osv(_('Error !'), _("Can not create the invoice !\nThe related payment term is probably misconfigured as it gives a computed amount greater than the total invoiced amount. The latest line of your payment term must be of type 'balance' to avoid rounding issues."))

            # one move line per tax line
            iml += ait_obj.move_line_get(cr, uid, inv.id)

            entry_type = ''
            if inv.type in ('in_invoice', 'in_refund'):
                ref = inv.reference
                entry_type = 'journal_pur_voucher'
                if inv.type == 'in_refund':
                    entry_type = 'cont_voucher'
            else:
                ref = self._convert_ref(cr, uid, inv.number)
                entry_type = 'journal_sale_vou'
                if inv.type == 'out_refund':
                    entry_type = 'cont_voucher'

            diff_currency_p = inv.currency_id.id <> company_currency
            # create one move line for the total and possibly adjust the other lines amount
            total = 0
            total_currency = 0
            total, total_currency, iml = self.compute_invoice_totals(cr, uid, inv, company_currency, ref, iml)
            acc_id = inv.account_id.id

            name = inv['name'] or '/'
            totlines = False
            if inv.payment_term:
                totlines = payment_term_obj.compute(cr,
                        uid, inv.payment_term.id, total, inv.date_invoice or False, context=ctx)
            if totlines:
                res_amount_currency = total_currency
                i = 0
                ctx.update({'date': inv.date_invoice})
                for t in totlines:
                    if inv.currency_id.id != company_currency:
                        amount_currency = cur_obj.compute(cr, uid, company_currency, inv.currency_id.id, t[1], context=ctx)
                    else:
                        amount_currency = False

                    # last line add the diff
                    res_amount_currency -= amount_currency or 0
                    i += 1
                    if i == len(totlines):
                        amount_currency += res_amount_currency

                    iml.append({
                        'type': 'dest',
                        'name': name,
                        'price': t[1],
                        'account_id': acc_id,
                        'date_maturity': t[0],
                        'amount_currency': diff_currency_p \
                                and amount_currency or False,
                        'currency_id': diff_currency_p \
                                and inv.currency_id.id or False,
                        'ref': ref,
                    })
            else:
                iml.append({
                    'type': 'dest',
                    'name': name,
                    'price': total,
                    'account_id': acc_id,
                    'date_maturity': inv.date_due or False,
                    'amount_currency': diff_currency_p \
                            and total_currency or False,
                    'currency_id': diff_currency_p \
                            and inv.currency_id.id or False,
                    'ref': ref
            })

            date = inv.date_invoice or time.strftime('%Y-%m-%d')
            part = inv.partner_id.id

            line = map(lambda x:(0,0,self.line_get_convert(cr, uid, x, part, date, context=ctx)),iml)

            line = self.group_lines(cr, uid, iml, line, inv)

            journal_id = inv.journal_id.id
            journal = journal_obj.browse(cr, uid, journal_id, context=ctx)
            if journal.centralisation:
                raise osv.except_osv(_('UserError'),
                        _('You cannot create an invoice on a centralised journal. Uncheck the centralised counterpart box in the related journal from the configuration menu.'))

            line = self.finalize_invoice_move_lines(cr, uid, inv, line)

            move = {
                'ref': inv.reference and inv.reference or inv.name,
                'line_id': line,
                'journal_id': journal_id,
                'date': date,
                'narration':inv.comment
            }
            period_id = inv.period_id and inv.period_id.id or False
            ctx.update({'company_id': inv.company_id.id})
            if not period_id:
                period_ids = period_obj.find(cr, uid, inv.date_invoice, context=ctx)
                period_id = period_ids and period_ids[0] or False
            if period_id:
                move['period_id'] = period_id
                for i in line:
                    i[2]['period_id'] = period_id

            move_id = move_obj.create(cr, uid, move, context=ctx)
            new_move_name = move_obj.browse(cr, uid, move_id, context=ctx).name
            # make the invoice point to that move
            self.write(cr, uid, [inv.id], {'move_id': move_id,'period_id':period_id, 'move_name':new_move_name}, context=ctx)
            # Pass invoice in context in method post: used if you want to get the same
            # account move reference when creating the same invoice after a cancelled one:
            ctx.update({'invoice':inv})
            move_obj.post(cr, uid, [move_id], context=ctx)
        self._log_event(cr, uid, ids)
        return True
    
    def invoice_validate(self, cr, uid, ids, context=None):
        self.write(cr, uid, ids, {'state':'open'}, context=context)
        self.invoice_validate_send_note(cr, uid, ids, context=context)
        return True

    def line_get_convert(self, cr, uid, x, part, date, context=None):
        return {
            'date_maturity': x.get('date_maturity', False),
            'partner_id': part,
            'name': x['name'][:64],
            'date': date,
            'debit': x['price']>0 and x['price'],
            'credit': x['price']<0 and -x['price'],
            'account_id': x['account_id'],
            'analytic_lines': x.get('analytic_lines', []),
            'amount_currency': x['price']>0 and abs(x.get('amount_currency', False)) or -abs(x.get('amount_currency', False)),
            'currency_id': x.get('currency_id', False),
            'tax_code_id': x.get('tax_code_id', False),
            'tax_amount': x.get('tax_amount', False),
            'ref': x.get('ref', False),
            'quantity': x.get('quantity',1.00),
            'product_id': x.get('product_id', False),
            'product_uom_id': x.get('uos_id', False),
            'analytic_account_id': x.get('account_analytic_id', False),
        }

    def action_number(self, cr, uid, ids, context=None):
        if context is None:
            context = {}
        #TODO: not correct fix but required a frech values before reading it.
        self.write(cr, uid, ids, {})

        for obj_inv in self.browse(cr, uid, ids, context=context):
            id = obj_inv.id
            invtype = obj_inv.type
            number = obj_inv.number
            move_id = obj_inv.move_id and obj_inv.move_id.id or False
            reference = obj_inv.reference or ''

            self.write(cr, uid, ids, {'internal_number':number})

            if invtype in ('in_invoice', 'in_refund'):
                if not reference:
                    ref = self._convert_ref(cr, uid, number)
                else:
                    ref = reference
            else:
                ref = self._convert_ref(cr, uid, number)

            cr.execute('UPDATE account_move SET ref=%s ' \
                    'WHERE id=%s AND (ref is null OR ref = \'\')',
                    (ref, move_id))
            cr.execute('UPDATE account_move_line SET ref=%s ' \
                    'WHERE move_id=%s AND (ref is null OR ref = \'\')',
                    (ref, move_id))
            cr.execute('UPDATE account_analytic_line SET ref=%s ' \
                    'FROM account_move_line ' \
                    'WHERE account_move_line.move_id = %s ' \
                        'AND account_analytic_line.move_id = account_move_line.id',
                        (ref, move_id))

            for inv_id, name in self.name_get(cr, uid, [id]):
                ctx = context.copy()
                if obj_inv.type in ('out_invoice', 'out_refund'):
                    ctx = self.get_log_context(cr, uid, context=ctx)
                message = _("Invoice  '%s' is validated.") % name
                self.log(cr, uid, inv_id, message, context=ctx)
        return True

    def action_cancel(self, cr, uid, ids, *args):
        context = {} # TODO: Use context from arguments
        account_move_obj = self.pool.get('account.move')
        invoices = self.read(cr, uid, ids, ['move_id', 'payment_ids'])
        move_ids = [] # ones that we will need to remove
        for i in invoices:
            if i['move_id']:
                move_ids.append(i['move_id'][0])
            if i['payment_ids']:
                account_move_line_obj = self.pool.get('account.move.line')
                pay_ids = account_move_line_obj.browse(cr, uid, i['payment_ids'])
                for move_line in pay_ids:
                    if move_line.reconcile_partial_id and move_line.reconcile_partial_id.line_partial_ids:
                        raise osv.except_osv(_('Error !'), _('You can not cancel an invoice which is partially paid! You need to unreconcile related payment entries first!'))

        # First, set the invoices as cancelled and detach the move ids
        self.write(cr, uid, ids, {'state':'cancel', 'move_id':False})
        if move_ids:
            # second, invalidate the move(s)
            account_move_obj.button_cancel(cr, uid, move_ids, context=context)
            # delete the move this invoice was pointing to
            # Note that the corresponding move_lines and move_reconciles
            # will be automatically deleted too
            account_move_obj.unlink(cr, uid, move_ids, context=context)
        self._log_event(cr, uid, ids, -1.0, 'Cancel Invoice')
        self.invoice_cancel_send_note(cr, uid, ids, context=context)
        return True

    ###################

    def list_distinct_taxes(self, cr, uid, ids):
        invoices = self.browse(cr, uid, ids)
        taxes = {}
        for inv in invoices:
            for tax in inv.tax_line:
                if not tax['name'] in taxes:
                    taxes[tax['name']] = {'name': tax['name']}
        return taxes.values()

    def _log_event(self, cr, uid, ids, factor=1.0, name='Open Invoice'):
        #TODO: implement messages system
        return True

    def name_get(self, cr, uid, ids, context=None):
        if not ids:
            return []
        types = {
                'out_invoice': 'CI: ',
                'in_invoice': 'SI: ',
                'out_refund': 'OR: ',
                'in_refund': 'SR: ',
                }
        return [(r['id'], (r['number']) or types[r['type']] + (r['name'] or '')) for r in self.read(cr, uid, ids, ['type', 'number', 'name'], context, load='_classic_write')]

    def name_search(self, cr, user, name, args=None, operator='ilike', context=None, limit=100):
        if not args:
            args = []
        if context is None:
            context = {}
        ids = []
        if name:
            ids = self.search(cr, user, [('number','=',name)] + args, limit=limit, context=context)
        if not ids:
            ids = self.search(cr, user, [('name',operator,name)] + args, limit=limit, context=context)
        return self.name_get(cr, user, ids, context)

    def _refund_cleanup_lines(self, cr, uid, lines):
        for line in lines:
            del line['id']
            del line['invoice_id']
            for field in ('company_id', 'partner_id', 'account_id', 'product_id',
                          'uos_id', 'account_analytic_id', 'tax_code_id', 'base_code_id'):
                if line.get(field):
                    line[field] = line[field][0]
            if 'invoice_line_tax_id' in line:
                line['invoice_line_tax_id'] = [(6,0, line.get('invoice_line_tax_id', [])) ]
        return map(lambda x: (0,0,x), lines)

    def refund(self, cr, uid, ids, date=None, period_id=None, description=None, journal_id=None):
        invoices = self.read(cr, uid, ids, ['name', 'type', 'number', 'reference', 'comment', 'date_due', 'partner_id', 'partner_contact', 'partner_insite', 'partner_ref', 'payment_term', 'account_id', 'currency_id', 'invoice_line', 'tax_line', 'journal_id'])
        obj_invoice_line = self.pool.get('account.invoice.line')
        obj_invoice_tax = self.pool.get('account.invoice.tax')
        obj_journal = self.pool.get('account.journal')
        new_ids = []
        for invoice in invoices:
            del invoice['id']

            type_dict = {
                'out_invoice': 'out_refund', # Customer Invoice
                'in_invoice': 'in_refund',   # Supplier Invoice
                'out_refund': 'out_invoice', # Customer Refund
                'in_refund': 'in_invoice',   # Supplier Refund
            }

            invoice_lines = obj_invoice_line.read(cr, uid, invoice['invoice_line'])
            invoice_lines = self._refund_cleanup_lines(cr, uid, invoice_lines)

            tax_lines = obj_invoice_tax.read(cr, uid, invoice['tax_line'])
            tax_lines = filter(lambda l: l['manual'], tax_lines)
            tax_lines = self._refund_cleanup_lines(cr, uid, tax_lines)
            if journal_id:
                refund_journal_ids = [journal_id]
            elif invoice['type'] == 'in_invoice':
                refund_journal_ids = obj_journal.search(cr, uid, [('type','=','purchase_refund')])
            else:
                refund_journal_ids = obj_journal.search(cr, uid, [('type','=','sale_refund')])

            if not date:
                date = time.strftime('%Y-%m-%d')
            invoice.update({
                'type': type_dict[invoice['type']],
                'date_invoice': date,
                'state': 'draft',
                'number': False,
                'invoice_line': invoice_lines,
                'tax_line': tax_lines,
                'journal_id': refund_journal_ids
            })
            if period_id:
                invoice.update({
                    'period_id': period_id,
                })
            if description:
                invoice.update({
                    'name': description,
                })
            # take the id part of the tuple returned for many2one fields
            for field in ('partner_id',
                    'account_id', 'currency_id', 'payment_term', 'journal_id'):
                invoice[field] = invoice[field] and invoice[field][0]
            # create the new invoice
            new_ids.append(self.create(cr, uid, invoice))

        return new_ids

    def pay_and_reconcile(self, cr, uid, ids, pay_amount, pay_account_id, period_id, pay_journal_id, writeoff_acc_id, writeoff_period_id, writeoff_journal_id, context=None, name=''):
        if context is None:
            context = {}
        #TODO check if we can use different period for payment and the writeoff line
        assert len(ids)==1, "Can only pay one invoice at a time"
        invoice = self.browse(cr, uid, ids[0], context=context)
        src_account_id = invoice.account_id.id
        # Take the seq as name for move
        types = {'out_invoice': -1, 'in_invoice': 1, 'out_refund': 1, 'in_refund': -1}
        direction = types[invoice.type]
        #take the choosen date
        if 'date_p' in context and context['date_p']:
            date=context['date_p']
        else:
            date=time.strftime('%Y-%m-%d')

        # Take the amount in currency and the currency of the payment
        if 'amount_currency' in context and context['amount_currency'] and 'currency_id' in context and context['currency_id']:
            amount_currency = context['amount_currency']
            currency_id = context['currency_id']
        else:
            amount_currency = False
            currency_id = False

        pay_journal = self.pool.get('account.journal').read(cr, uid, pay_journal_id, ['type'], context=context)
        if invoice.type in ('in_invoice', 'out_invoice'):
            if pay_journal['type'] == 'bank':
                entry_type = 'bank_pay_voucher' # Bank payment
            else:
                entry_type = 'pay_voucher' # Cash payment
        else:
            entry_type = 'cont_voucher'
        if invoice.type in ('in_invoice', 'in_refund'):
            ref = invoice.reference
        else:
            ref = self._convert_ref(cr, uid, invoice.number)
        # Pay attention to the sign for both debit/credit AND amount_currency
        l1 = {
            'debit': direction * pay_amount>0 and direction * pay_amount,
            'credit': direction * pay_amount<0 and - direction * pay_amount,
            'account_id': src_account_id,
            'partner_id': invoice.partner_id.id,
            'ref':ref,
            'date': date,
            'currency_id':currency_id,
            'amount_currency':amount_currency and direction * amount_currency or 0.0,
            'company_id': invoice.company_id.id,
        }
        l2 = {
            'debit': direction * pay_amount<0 and - direction * pay_amount,
            'credit': direction * pay_amount>0 and direction * pay_amount,
            'account_id': pay_account_id,
            'partner_id': invoice.partner_id.id,
            'ref':ref,
            'date': date,
            'currency_id':currency_id,
            'amount_currency':amount_currency and - direction * amount_currency or 0.0,
            'company_id': invoice.company_id.id,
        }

        if not name:
            name = invoice.invoice_line and invoice.invoice_line[0].name or invoice.number
        l1['name'] = name
        l2['name'] = name

        lines = [(0, 0, l1), (0, 0, l2)]
        move = {'ref': ref, 'line_id': lines, 'journal_id': pay_journal_id, 'period_id': period_id, 'date': date}
        move_id = self.pool.get('account.move').create(cr, uid, move, context=context)

        line_ids = []
        total = 0.0
        line = self.pool.get('account.move.line')
        move_ids = [move_id,]
        if invoice.move_id:
            move_ids.append(invoice.move_id.id)
        cr.execute('SELECT id FROM account_move_line '\
                   'WHERE move_id IN %s',
                   ((move_id, invoice.move_id.id),))
        lines = line.browse(cr, uid, map(lambda x: x[0], cr.fetchall()) )
        for l in lines+invoice.payment_ids:
            if l.account_id.id == src_account_id:
                line_ids.append(l.id)
                total += (l.debit or 0.0) - (l.credit or 0.0)

        inv_id, name = self.name_get(cr, uid, [invoice.id], context=context)[0]
        if (not round(total,self.pool.get('decimal.precision').precision_get(cr, uid, 'Account'))) or writeoff_acc_id:
            self.pool.get('account.move.line').reconcile(cr, uid, line_ids, 'manual', writeoff_acc_id, writeoff_period_id, writeoff_journal_id, context)
        else:
            code = invoice.currency_id.symbol
            # TODO: use currency's formatting function
            msg = _("Invoice '%s' is paid partially: %s%s of %s%s (%s%s remaining)") % \
                    (name, pay_amount, code, invoice.amount_total, code, total, code)
            self.log(cr, uid, inv_id,  msg)
            self.pool.get('account.move.line').reconcile_partial(cr, uid, line_ids, 'manual', context)

        # Update the stored value (fields.function), so we write to trigger recompute
        self.pool.get('account.invoice').write(cr, uid, ids, {}, context=context)
        return True
    
    # -----------------------------------------
    # OpenChatter notifications and need_action
    # -----------------------------------------
    
    def _get_document_type(self, type):
        type_dict = {
                'out_invoice': 'Customer invoice',
                'in_invoice': 'Supplier invoice',
                'out_refund': 'Customer Refund',
                'in_refund': 'Supplier Refund',
        }
        return type_dict.get(type, 'Invoice')
    
    def create_send_note(self, cr, uid, ids, context=None):
        for obj in self.browse(cr, uid, ids, context=context):
            self.message_append_note(cr, uid, [obj.id],body=_("%s <b>created</b>.") % (self._get_document_type(obj.type)), context=context)
            
    def invoice_validate_send_note(self, cr, uid, ids, context=None):
         for obj in self.browse(cr, uid, ids, context=context):
            self.message_append_note(cr, uid, [obj.id], body=_("%s <b>validated</b>.") % (self._get_document_type(obj.type)), context=context)
    
    def confirm_paid_send_note(self, cr, uid, ids, context=None):
         for obj in self.browse(cr, uid, ids, context=context):
            self.message_append_note(cr, uid, [obj.id], body=_("%s <b>paid</b>.") % (self._get_document_type(obj.type)), context=context)
    
    def invoice_cancel_send_note(self, cr, uid, ids, context=None):
        for obj in self.browse(cr, uid, ids, context=context):
            self.message_append_note(cr, uid, [obj.id], body=_("%s <b>cancelled</b>.") % (self._get_document_type(obj.type)), context=context)
        
account_invoice()

class account_invoice_line(osv.osv):

    def _amount_line(self, cr, uid, ids, prop, unknow_none, unknow_dict):
        res = {}
        tax_obj = self.pool.get('account.tax')
        cur_obj = self.pool.get('res.currency')
        for line in self.browse(cr, uid, ids):
            price = line.price_unit * (1-(line.discount or 0.0)/100.0)
            taxes = tax_obj.compute_all(cr, uid, line.invoice_line_tax_id, price, line.quantity, product=line.product_id, partner=line.invoice_id.partner_id)
            res[line.id] = taxes['total']
            if line.invoice_id:
                cur = line.invoice_id.currency_id
                res[line.id] = cur_obj.round(cr, uid, cur, res[line.id])
        return res

    def _price_unit_default(self, cr, uid, context=None):
        if context is None:
            context = {}
        if context.get('check_total', False):
            t = context['check_total']
            for l in context.get('invoice_line', {}):
                if isinstance(l, (list, tuple)) and len(l) >= 3 and l[2]:
                    tax_obj = self.pool.get('account.tax')
                    p = l[2].get('price_unit', 0) * (1-l[2].get('discount', 0)/100.0)
                    t = t - (p * l[2].get('quantity'))
                    taxes = l[2].get('invoice_line_tax_id')
                    if len(taxes[0]) >= 3 and taxes[0][2]:
                        taxes = tax_obj.browse(cr, uid, list(taxes[0][2]))
                        for tax in tax_obj.compute_all(cr, uid, taxes, p,l[2].get('quantity'), l[2].get('product_id', False), context.get('partner_id', False))['taxes']:
                            t = t - tax['amount']
            return t
        return 0

    _name = "account.invoice.line"
    _description = "Invoice Line"
    _columns = {
        'name': fields.char('Description', size=256, required=True),
        'origin': fields.char('Source', size=256, help="Reference of the document that produced this invoice."),
        'invoice_id': fields.many2one('account.invoice', 'Invoice Reference', ondelete='cascade', select=True),
        'uos_id': fields.many2one('product.uom', 'Unit of Measure', ondelete='set null'),
        'product_id': fields.many2one('product.product', 'Product', ondelete='set null'),
        'account_id': fields.many2one('account.account', 'Account', required=True, domain=[('type','<>','view'), ('type', '<>', 'closed')], help="The income or expense account related to the selected product."),
        'price_unit': fields.float('Unit Price', required=True, digits_compute= dp.get_precision('Account')),
        'price_subtotal': fields.function(_amount_line, string='Subtotal', type="float",
            digits_compute= dp.get_precision('Account'), store=True),
        'quantity': fields.float('Quantity', required=True),
        'discount': fields.float('Discount (%)', digits_compute= dp.get_precision('Account')),
        'invoice_line_tax_id': fields.many2many('account.tax', 'account_invoice_line_tax', 'invoice_line_id', 'tax_id', 'Taxes', domain=[('parent_id','=',False)]),
        'note': fields.text('Notes'),
        'account_analytic_id':  fields.many2one('account.analytic.account', 'Analytic Account'),
        'company_id': fields.related('invoice_id','company_id',type='many2one',relation='res.company',string='Company', store=True, readonly=True),
        'partner_id': fields.related('invoice_id','partner_id',type='many2one',relation='res.partner',string='Partner',store=True)
    }
    _defaults = {
        'quantity': 1,
        'discount': 0.0,
        'price_unit': _price_unit_default,
    }

    def fields_view_get(self, cr, uid, view_id=None, view_type='form', context=None, toolbar=False, submenu=False):
        if context is None:
            context = {}
        res = super(account_invoice_line,self).fields_view_get(cr, uid, view_id=view_id, view_type=view_type, context=context, toolbar=toolbar, submenu=submenu)
        if context.get('type', False):
            doc = etree.XML(res['arch'])
            for node in doc.xpath("//field[@name='product_id']"):
                if context['type'] in ('in_invoice', 'in_refund'):
                    node.set('domain', "[('purchase_ok', '=', True)]")
                else:
                    node.set('domain', "[('sale_ok', '=', True)]")
            res['arch'] = etree.tostring(doc)
        return res

    def product_id_change(self, cr, uid, ids, product, uom, qty=0, name='', type='out_invoice', partner_id=False, fposition_id=False, price_unit=False, currency_id=False, context=None, company_id=None):
        if context is None:
            context = {}
        company_id = company_id if company_id != None else context.get('company_id',False)
        context = dict(context)
        context.update({'company_id': company_id})
        if not partner_id:
            raise osv.except_osv(_('No Partner Defined !'),_("You must first select a partner !") )
        if not product:
            if type in ('in_invoice', 'in_refund'):
                return {'value': {}, 'domain':{'product_uom':[]}}
            else:
                return {'value': {'price_unit': 0.0}, 'domain':{'product_uom':[]}}
        part = self.pool.get('res.partner').browse(cr, uid, partner_id, context=context)
        fpos_obj = self.pool.get('account.fiscal.position')
        fpos = fposition_id and fpos_obj.browse(cr, uid, fposition_id, context=context) or False

        if part.lang:
            context.update({'lang': part.lang})
        result = {}
        res = self.pool.get('product.product').browse(cr, uid, product, context=context)

        if type in ('out_invoice','out_refund'):
            a = res.product_tmpl_id.property_account_income.id
            if not a:
                a = res.categ_id.property_account_income_categ.id
        else:
            a = res.product_tmpl_id.property_account_expense.id
            if not a:
                a = res.categ_id.property_account_expense_categ.id
        a = fpos_obj.map_account(cr, uid, fpos, a)
        if a:
            result['account_id'] = a

        if type in ('out_invoice', 'out_refund'):
            taxes = res.taxes_id and res.taxes_id or (a and self.pool.get('account.account').browse(cr, uid, a, context=context).tax_ids or False)
        else:
            taxes = res.supplier_taxes_id and res.supplier_taxes_id or (a and self.pool.get('account.account').browse(cr, uid, a, context=context).tax_ids or False)
        tax_id = fpos_obj.map_tax(cr, uid, fpos, taxes)

        if type in ('in_invoice', 'in_refund'):
            result.update( {'price_unit': price_unit or res.standard_price,'invoice_line_tax_id': tax_id} )
        else:
            result.update({'price_unit': res.list_price, 'invoice_line_tax_id': tax_id})
        result['name'] = res.partner_ref

        domain = {}
        result['uos_id'] = res.uom_id.id or uom or False
        result['note'] = res.description
        if result['uos_id']:
            res2 = res.uom_id.category_id.id
            if res2:
                domain = {'uos_id':[('category_id','=',res2 )]}

        res_final = {'value':result, 'domain':domain}

        if not company_id or not currency_id:
            return res_final

        company = self.pool.get('res.company').browse(cr, uid, company_id, context=context)
        currency = self.pool.get('res.currency').browse(cr, uid, currency_id, context=context)

        if company.currency_id.id != currency.id:
            if type in ('in_invoice', 'in_refund'):
                res_final['value']['price_unit'] = res.standard_price
            new_price = res_final['value']['price_unit'] * currency.rate
            res_final['value']['price_unit'] = new_price

        if uom:
            uom = self.pool.get('product.uom').browse(cr, uid, uom, context=context)
            if res.uom_id.category_id.id == uom.category_id.id:
                new_price = res_final['value']['price_unit'] * uom.factor_inv
                res_final['value']['price_unit'] = new_price
        return res_final

    def uos_id_change(self, cr, uid, ids, product, uom, qty=0, name='', type='out_invoice', partner_id=False, fposition_id=False, price_unit=False, currency_id=False, context=None, company_id=None):
        if context is None:
            context = {}
        company_id = company_id if company_id != None else context.get('company_id',False)
        context = dict(context)
        context.update({'company_id': company_id})
        warning = {}
        res = self.product_id_change(cr, uid, ids, product, uom, qty, name, type, partner_id, fposition_id, price_unit, currency_id, context=context)
        if 'uos_id' in res['value']:
            del res['value']['uos_id']
        if not uom:
            res['value']['price_unit'] = 0.0
        if product and uom:
            prod = self.pool.get('product.product').browse(cr, uid, product, context=context)
            prod_uom = self.pool.get('product.uom').browse(cr, uid, uom, context=context)
            if prod.uom_id.category_id.id != prod_uom.category_id.id:
                 warning = {
                    'title': _('Warning!'),
                    'message': _('You selected an Unit of Measure which is not compatible with the product.')
            }
            return {'value': res['value'], 'warning': warning}
        return res

    def move_line_get(self, cr, uid, invoice_id, context=None):
        res = []
        tax_obj = self.pool.get('account.tax')
        cur_obj = self.pool.get('res.currency')
        if context is None:
            context = {}
        inv = self.pool.get('account.invoice').browse(cr, uid, invoice_id, context=context)
        company_currency = inv.company_id.currency_id.id

        for line in inv.invoice_line:
            mres = self.move_line_get_item(cr, uid, line, context)
            if not mres:
                continue
            res.append(mres)
            tax_code_found= False
            for tax in tax_obj.compute_all(cr, uid, line.invoice_line_tax_id,
                    (line.price_unit * (1.0 - (line['discount'] or 0.0) / 100.0)),
                    line.quantity, line.product_id,
                    inv.partner_id)['taxes']:

                if inv.type in ('out_invoice', 'in_invoice'):
                    tax_code_id = tax['base_code_id']
                    tax_amount = line.price_subtotal * tax['base_sign']
                else:
                    tax_code_id = tax['ref_base_code_id']
                    tax_amount = line.price_subtotal * tax['ref_base_sign']

                if tax_code_found:
                    if not tax_code_id:
                        continue
                    res.append(self.move_line_get_item(cr, uid, line, context))
                    res[-1]['price'] = 0.0
                    res[-1]['account_analytic_id'] = False
                elif not tax_code_id:
                    continue
                tax_code_found = True

                res[-1]['tax_code_id'] = tax_code_id
                res[-1]['tax_amount'] = cur_obj.compute(cr, uid, inv.currency_id.id, company_currency, tax_amount, context={'date': inv.date_invoice})
        return res

    def move_line_get_item(self, cr, uid, line, context=None):
        return {
            'type':'src',
            'name': line.name[:64],
            'price_unit':line.price_unit,
            'quantity':line.quantity,
            'price':line.price_subtotal,
            'account_id':line.account_id.id,
            'product_id':line.product_id.id,
            'uos_id':line.uos_id.id,
            'account_analytic_id':line.account_analytic_id.id,
            'taxes':line.invoice_line_tax_id,
        }
    #
    # Set the tax field according to the account and the fiscal position
    #
    def onchange_account_id(self, cr, uid, ids, product_id, partner_id, inv_type, fposition_id, account_id):
        if not account_id:
            return {}
        taxes = self.pool.get('account.account').browse(cr, uid, account_id).tax_ids
        fpos = fposition_id and self.pool.get('account.fiscal.position').browse(cr, uid, fposition_id) or False
        tax_ids = self.pool.get('account.fiscal.position').map_tax(cr, uid, fpos, taxes)

        product_change_result = self.product_id_change(cr, uid, ids, product_id, False, type=inv_type,
                                                       partner_id=partner_id, fposition_id=fposition_id)
        unique_tax_ids = set(tax_ids)
        if product_change_result and 'value' in product_change_result and 'invoice_line_tax_id' in product_change_result['value']:
            unique_tax_ids |= set(product_change_result['value']['invoice_line_tax_id'])
        return {'value':{'invoice_line_tax_id': list(unique_tax_ids)}}

account_invoice_line()

class account_invoice_tax(osv.osv):
    _name = "account.invoice.tax"
    _description = "Invoice Tax"

    def _count_factor(self, cr, uid, ids, name, args, context=None):
        res = {}
        for invoice_tax in self.browse(cr, uid, ids, context=context):
            res[invoice_tax.id] = {
                'factor_base': 1.0,
                'factor_tax': 1.0,
            }
            if invoice_tax.amount <> 0.0:
                factor_tax = invoice_tax.tax_amount / invoice_tax.amount
                res[invoice_tax.id]['factor_tax'] = factor_tax

            if invoice_tax.base <> 0.0:
                factor_base = invoice_tax.base_amount / invoice_tax.base
                res[invoice_tax.id]['factor_base'] = factor_base

        return res

    _columns = {
        'invoice_id': fields.many2one('account.invoice', 'Invoice Line', ondelete='cascade', select=True),
        'name': fields.char('Tax Description', size=64, required=True),
        'account_id': fields.many2one('account.account', 'Tax Account', required=True, domain=[('type','<>','view'),('type','<>','income'), ('type', '<>', 'closed')]),
        'base': fields.float('Base', digits_compute=dp.get_precision('Account')),
        'amount': fields.float('Amount', digits_compute=dp.get_precision('Account')),
        'manual': fields.boolean('Manual'),
        'sequence': fields.integer('Sequence', help="Gives the sequence order when displaying a list of invoice tax."),
        'base_code_id': fields.many2one('account.tax.code', 'Base Code', help="The account basis of the tax declaration."),
        'base_amount': fields.float('Base Code Amount', digits_compute=dp.get_precision('Account')),
        'tax_code_id': fields.many2one('account.tax.code', 'Tax Code', help="The tax basis of the tax declaration."),
        'tax_amount': fields.float('Tax Code Amount', digits_compute=dp.get_precision('Account')),
        'company_id': fields.related('account_id', 'company_id', type='many2one', relation='res.company', string='Company', store=True, readonly=True),
        'factor_base': fields.function(_count_factor, string='Multipication factor for Base code', type='float', multi="all"),
        'factor_tax': fields.function(_count_factor, string='Multipication factor Tax code', type='float', multi="all")
    }

    def base_change(self, cr, uid, ids, base, currency_id=False, company_id=False, date_invoice=False):
        cur_obj = self.pool.get('res.currency')
        company_obj = self.pool.get('res.company')
        company_currency = False
        factor = 1
        if ids:
            factor = self.read(cr, uid, ids[0], ['factor_base'])['factor_base']
        if company_id:
            company_currency = company_obj.read(cr, uid, [company_id], ['currency_id'])[0]['currency_id'][0]
        if currency_id and company_currency:
            base = cur_obj.compute(cr, uid, currency_id, company_currency, base*factor, context={'date': date_invoice or time.strftime('%Y-%m-%d')}, round=False)
        return {'value': {'base_amount':base}}

    def amount_change(self, cr, uid, ids, amount, currency_id=False, company_id=False, date_invoice=False):
        cur_obj = self.pool.get('res.currency')
        company_obj = self.pool.get('res.company')
        company_currency = False
        factor = 1
        if ids:
            factor = self.read(cr, uid, ids[0], ['factor_tax'])['factor_tax']
        if company_id:
            company_currency = company_obj.read(cr, uid, [company_id], ['currency_id'])[0]['currency_id'][0]
        if currency_id and company_currency:
            amount = cur_obj.compute(cr, uid, currency_id, company_currency, amount*factor, context={'date': date_invoice or time.strftime('%Y-%m-%d')}, round=False)
        return {'value': {'tax_amount': amount}}

    _order = 'sequence'
    _defaults = {
        'manual': 1,
        'base_amount': 0.0,
        'tax_amount': 0.0,
    }
    def compute(self, cr, uid, invoice_id, context=None):
        tax_grouped = {}
        tax_obj = self.pool.get('account.tax')
        cur_obj = self.pool.get('res.currency')
        inv = self.pool.get('account.invoice').browse(cr, uid, invoice_id, context=context)
        cur = inv.currency_id
        company_currency = inv.company_id.currency_id.id

        for line in inv.invoice_line:
            for tax in tax_obj.compute_all(cr, uid, line.invoice_line_tax_id, (line.price_unit* (1-(line.discount or 0.0)/100.0)), line.quantity, line.product_id, inv.partner_id)['taxes']:
                tax['price_unit'] = cur_obj.round(cr, uid, cur, tax['price_unit'])
                val={}
                val['invoice_id'] = inv.id
                val['name'] = tax['name']
                val['amount'] = tax['amount']
                val['manual'] = False
                val['sequence'] = tax['sequence']
                val['base'] = tax['price_unit'] * line['quantity']

                if inv.type in ('out_invoice','in_invoice'):
                    val['base_code_id'] = tax['base_code_id']
                    val['tax_code_id'] = tax['tax_code_id']
                    val['base_amount'] = cur_obj.compute(cr, uid, inv.currency_id.id, company_currency, val['base'] * tax['base_sign'], context={'date': inv.date_invoice or time.strftime('%Y-%m-%d')}, round=False)
                    val['tax_amount'] = cur_obj.compute(cr, uid, inv.currency_id.id, company_currency, val['amount'] * tax['tax_sign'], context={'date': inv.date_invoice or time.strftime('%Y-%m-%d')}, round=False)
                    val['account_id'] = tax['account_collected_id'] or line.account_id.id
                else:
                    val['base_code_id'] = tax['ref_base_code_id']
                    val['tax_code_id'] = tax['ref_tax_code_id']
                    val['base_amount'] = cur_obj.compute(cr, uid, inv.currency_id.id, company_currency, val['base'] * tax['ref_base_sign'], context={'date': inv.date_invoice or time.strftime('%Y-%m-%d')}, round=False)
                    val['tax_amount'] = cur_obj.compute(cr, uid, inv.currency_id.id, company_currency, val['amount'] * tax['ref_tax_sign'], context={'date': inv.date_invoice or time.strftime('%Y-%m-%d')}, round=False)
                    val['account_id'] = tax['account_paid_id'] or line.account_id.id

                key = (val['tax_code_id'], val['base_code_id'], val['account_id'])
                if not key in tax_grouped:
                    tax_grouped[key] = val
                else:
                    tax_grouped[key]['amount'] += val['amount']
                    tax_grouped[key]['base'] += val['base']
                    tax_grouped[key]['base_amount'] += val['base_amount']
                    tax_grouped[key]['tax_amount'] += val['tax_amount']

        for t in tax_grouped.values():
            t['base'] = cur_obj.round(cr, uid, cur, t['base'])
            t['amount'] = cur_obj.round(cr, uid, cur, t['amount'])
            t['base_amount'] = cur_obj.round(cr, uid, cur, t['base_amount'])
            t['tax_amount'] = cur_obj.round(cr, uid, cur, t['tax_amount'])
        return tax_grouped

    def move_line_get(self, cr, uid, invoice_id):
        res = []
        cr.execute('SELECT * FROM account_invoice_tax WHERE invoice_id=%s', (invoice_id,))
        for t in cr.dictfetchall():
            if not t['amount'] \
                    and not t['tax_code_id'] \
                    and not t['tax_amount']:
                continue
            res.append({
                'type':'tax',
                'name':t['name'],
                'price_unit': t['amount'],
                'quantity': 1,
                'price': t['amount'] or 0.0,
                'account_id': t['account_id'],
                'tax_code_id': t['tax_code_id'],
                'tax_amount': t['tax_amount']
            })
        return res

account_invoice_tax()


class res_partner(osv.osv):
    """ Inherits partner and adds invoice information in the partner form """
    _inherit = 'res.partner'
    _columns = {
        'invoice_ids': fields.one2many('account.invoice.line', 'partner_id', 'Invoices', readonly=True),
    }

    def copy(self, cr, uid, id, default=None, context=None):
        default = default or {}
        default.update({'invoice_ids' : []})
        return super(res_partner, self).copy(cr, uid, id, default, context)

res_partner()

class mail_message(osv.osv):
    _name = 'mail.message'
    _inherit = 'mail.message'

    def _postprocess_sent_message(self, cr, uid, message, context=None):
        if message.model == 'account.invoice':
            wf_service = netsvc.LocalService("workflow")
            wf_service.trg_validate(uid, 'account.invoice', message.res_id, 'invoice_sent', cr)
        return super(mail_message, self)._postprocess_sent_message(cr, uid, message=message, context=context)

mail_message()
# vim:expandtab:smartindent:tabstop=4:softtabstop=4:shiftwidth=4:<|MERGE_RESOLUTION|>--- conflicted
+++ resolved
@@ -204,15 +204,10 @@
             ('proforma','Pro-forma'),
             ('proforma2','Pro-forma'),
             ('open','Open'),
-<<<<<<< HEAD
             ('sent','Sent'),
             ('paid','Paid'),
             ('cancel','Cancelled'),
             ],'State', select=True, readonly=True,
-=======
-            ('paid','Paid')
-            ],'Status', select=True, readonly=True,
->>>>>>> 33d750f0
             help=' * The \'Draft\' state is used when a user is encoding a new and unconfirmed Invoice. \
             \n* The \'Pro-forma\' when invoice is in Pro-forma state,invoice does not have an invoice number. \
             \n* The \'Open\' state is used when user create invoice,a invoice number is generated.Its in open state till user does not pay invoice. \
