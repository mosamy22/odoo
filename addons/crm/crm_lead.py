# -*- coding: utf-8 -*-
##############################################################################
#
#    OpenERP, Open Source Management Solution
#    Copyright (C) 2004-2010 Tiny SPRL (<http://tiny.be>).
#
#    This program is free software: you can redistribute it and/or modify
#    it under the terms of the GNU Affero General Public License as
#    published by the Free Software Foundation, either version 3 of the
#    License, or (at your option) any later version.
#
#    This program is distributed in the hope that it will be useful,
#    but WITHOUT ANY WARRANTY; without even the implied warranty of
#    MERCHANTABILITY or FITNESS FOR A PARTICULAR PURPOSE.  See the
#    GNU Affero General Public License for more details.
#
#    You should have received a copy of the GNU Affero General Public License
#    along with this program.  If not, see <http://www.gnu.org/licenses/>.
#
##############################################################################

from osv import fields, osv
from datetime import datetime
import crm
import time
import mx.DateTime
from tools.translate import _
from crm import crm_case
import binascii
import tools


CRM_LEAD_PENDING_STATES = (
    crm.AVAILABLE_STATES[2][0], # Cancelled
    crm.AVAILABLE_STATES[3][0], # Done
    crm.AVAILABLE_STATES[4][0], # Pending
)

class crm_lead(osv.osv, crm_case):
    """ CRM Lead Case """
    _name = "crm.lead"
    _description = "Lead"
    _order = "date_action, priority, id desc"
    _inherit = ['mailgate.thread','res.partner.address']
    def _compute_day(self, cr, uid, ids, fields, args, context={}):
        """
        @param cr: the current row, from the database cursor,
        @param uid: the current user’s ID for security checks,
        @param ids: List of Openday’s IDs
        @return: difference between current date and log date
        @param context: A standard dictionary for contextual values
        """
        cal_obj = self.pool.get('resource.calendar')
        res_obj = self.pool.get('resource.resource')

        res = {}
        for lead in self.browse(cr, uid, ids , context):
            for field in fields:
                res[lead.id] = {}
                duration = 0
                ans = False
                if field == 'day_open':
                    if lead.date_open:
                        date_create = datetime.strptime(lead.create_date, "%Y-%m-%d %H:%M:%S")
                        date_open = datetime.strptime(lead.date_open, "%Y-%m-%d %H:%M:%S")
                        ans = date_open - date_create
                        date_until = lead.date_open
                elif field == 'day_close':
                    if lead.date_closed:
                        date_create = datetime.strptime(lead.create_date, "%Y-%m-%d %H:%M:%S")
                        date_close = datetime.strptime(lead.date_closed, "%Y-%m-%d %H:%M:%S")
                        date_until = lead.date_closed
                        ans = date_close - date_create
                if ans:
                    resource_id = False
                    if lead.user_id:
                        resource_ids = res_obj.search(cr, uid, [('user_id','=',lead.user_id.id)])
                        if len(resource_ids):
                            resource_id = resource_ids[0]

                    duration = float(ans.days)
                    if lead.section_id and lead.section_id.resource_calendar_id:
                        duration =  float(ans.days) * 24
                        new_dates = cal_obj.interval_get(cr,
                            uid,
                            lead.section_id.resource_calendar_id and lead.section_id.resource_calendar_id.id or False,
                            mx.DateTime.strptime(lead.create_date, '%Y-%m-%d %H:%M:%S'),
                            duration,
                            resource=resource_id
                        )
                        no_days = []
                        date_until = mx.DateTime.strptime(date_until, '%Y-%m-%d %H:%M:%S')
                        for in_time, out_time in new_dates:
                            if in_time.date not in no_days:
                                no_days.append(in_time.date)
                            if out_time > date_until:
                                break
                        duration =  len(no_days)
                res[lead.id][field] = abs(int(duration))
        return res

    _columns = {
        # Overridden from res.partner.address:
        'partner_id': fields.many2one('res.partner', 'Partner', ondelete='set null',
            select=True, help="Optional linked partner, usually after conversion of the lead"),

        # From crm.case
        'id': fields.integer('ID'),
        'name': fields.char('Name', size=64),
        'active': fields.boolean('Active', required=False),
        'date_action_last': fields.datetime('Last Action', readonly=1),
        'date_action_next': fields.datetime('Next Action', readonly=1),
        'email_from': fields.char('Email', size=128, help="E-mail address of the contact"),
        'section_id': fields.many2one('crm.case.section', 'Sales Team', \
                        select=True, help='Sales team to which this case belongs to. Defines responsible user and e-mail address for the mail gateway.'),
        'create_date': fields.datetime('Creation Date' , readonly=True),
        'email_cc': fields.text('Watchers Emails', size=252 , help="These email addresses will be added to the CC field of all inbound and outbound emails for this record before being sent. Separate multiple email addresses with a comma"),
        'description': fields.text('Notes'),
        'write_date': fields.datetime('Update Date' , readonly=True),

        # Lead fields
        'categ_id': fields.many2one('crm.case.categ', 'Lead Source', \
                        domain="[('section_id','=',section_id),\
                        ('object_id.model', '=', 'crm.lead')]"),
        'type_id': fields.many2one('crm.case.resource.type', 'Lead Type', \
                         domain="[('section_id','=',section_id),\
                        ('object_id.model', '=', 'crm.lead')]"),
        'partner_name': fields.char("Partner Name", size=64),
        'optin': fields.boolean('Opt-In'),
        'optout': fields.boolean('Opt-Out'),
        'type':fields.selection([
            ('lead','Lead'),
            ('opportunity','Opportunity'),

        ],'Type', help="Type is used to separate Leads and Opportunities"),
        'priority': fields.selection(crm.AVAILABLE_PRIORITIES, 'Priority'),
        'date_closed': fields.datetime('Closed', readonly=True),
        'stage_id': fields.many2one('crm.case.stage', 'Stage'),
        'user_id': fields.many2one('res.users', 'Salesman',help='By Default Salesman is Administrator when create New User'),
        'referred': fields.char('Referred By', size=64),
        'date_open': fields.datetime('Opened', readonly=True),
        'day_open': fields.function(_compute_day, string='Days to Open', \
                                method=True, multi='day_open', type="float", store=True),
        'day_close': fields.function(_compute_day, string='Days to Close', \
                                method=True, multi='day_close', type="float", store=True),
        'state': fields.selection(crm.AVAILABLE_STATES, 'State', size=16, readonly=True,
                                  help='The state is set to \'Draft\', when a case is created.\
                                  \nIf the case is in progress the state is set to \'Open\'.\
                                  \nWhen the case is over, the state is set to \'Done\'.\
<<<<<<< HEAD
                                  \nIf the case needs to be reviewed then the state is set to \'Pending\'.'),
        'message_ids': fields.one2many('mailgate.message', 'res_id', 'Messages', domain=[('history', '=', True),('model','=',_name)]),
        'log_ids': fields.one2many('mailgate.message', 'res_id', 'Logs', domain=[('history', '=', False),('model','=',_name)]),
=======
                                  \nIf the case needs to be reviewed then the state is set to \'Pending\'.'), 
        'message_ids': fields.one2many('mailgate.message', 'res_id', 'Messages', domain=[('model','=',_name)], readonly=True),
        'partner_assigned_id': fields.many2one('res.partner', 'Assigned Partner', help="Partner this case has been forwarded/assigned to.", select=True),
        'date_assign': fields.date('Assignation Date', help="Last date this case was forwarded/assigned to a partner"),
>>>>>>> 0abd2431
    }

    _defaults = {
        'active': lambda *a: 1,
        'user_id': crm_case._get_default_user,
        'email_from': crm_case._get_default_email,
        'state': lambda *a: 'draft',
        'type': lambda *a: 'lead',
        'section_id': crm_case._get_section,
        'company_id': lambda s, cr, uid, c: s.pool.get('res.company')._company_default_get(cr, uid, 'crm.lead', context=c),
        'priority': lambda *a: crm.AVAILABLE_PRIORITIES[2][0],
    }

<<<<<<< HEAD
=======
    def onchange_partner_address_id(self, cr, uid, ids, add, email=False):
        """This function returns value of partner email based on Partner Address
        @param self: The object pointer
        @param cr: the current row, from the database cursor,
        @param uid: the current user’s ID for security checks,
        @param ids: List of case IDs
        @param add: Id of Partner's address
        @email: Partner's email ID
        """
        if not add:
            return {'value': {'email_from': False, 'country_id': False}}
        address = self.pool.get('res.partner.address').browse(cr, uid, add)
        return {'value': {'email_from': address.email, 'phone': address.phone, 'country_id': address.country_id.id}}

>>>>>>> 0abd2431
    def case_open(self, cr, uid, ids, *args):
        """Overrides cancel for crm_case for setting Open Date
        @param self: The object pointer
        @param cr: the current row, from the database cursor,
        @param uid: the current user’s ID for security checks,
        @param ids: List of case's Ids
        @param *args: Give Tuple Value
        """
        old_state = self.read(cr, uid, ids, ['state'])[0]['state']
        res = super(crm_lead, self).case_open(cr, uid, ids, *args)
        if old_state == 'draft':
            stage_id = super(crm_lead, self).stage_next(cr, uid, ids, *args)
            if stage_id:
                value = self.onchange_stage_id(cr, uid, ids, stage_id, context={})['value']
            else:
                value = {}
            value.update({'date_open': time.strftime('%Y-%m-%d %H:%M:%S'), 'stage_id': stage_id})
            self.write(cr, uid, ids, value)

        for (id, name) in self.name_get(cr, uid, ids):
            type = self.browse(cr, uid, id).type or 'Lead'
            message = (_('The ') + type.title()) + " '" + name + "' "+ _("has been Opened.")
            self.log(cr, uid, id, message)
        return res

    def case_close(self, cr, uid, ids, *args):
        """Overrides close for crm_case for setting close date
        @param self: The object pointer
        @param cr: the current row, from the database cursor,
        @param uid: the current user’s ID for security checks,
        @param ids: List of case Ids
        @param *args: Tuple Value for additional Params
        """
        res = super(crm_lead, self).case_close(cr, uid, ids, args)
        self.write(cr, uid, ids, {'date_closed': time.strftime('%Y-%m-%d %H:%M:%S')})
        for (id, name) in self.name_get(cr, uid, ids):
            lead = self.browse(cr, uid, id)
            if lead.type == 'lead':
                message = _('The Lead') + " '" + name + "' "+ _("has been Closed.")
                self.log(cr, uid, id, message)
        return res

    def convert_opportunity(self, cr, uid, ids, context=None):
        """ Precomputation for converting lead to opportunity
        @param cr: the current row, from the database cursor,
        @param uid: the current user’s ID for security checks,
        @param ids: List of closeday’s IDs
        @param context: A standard dictionary for contextual values
        @return: Value of action in dict
        """
        if not context:
            context = {}
        context.update({'active_ids': ids})

        data_obj = self.pool.get('ir.model.data')
        data_id = data_obj._get_id(cr, uid, 'crm', 'view_crm_lead2opportunity_action')
        value = {}

        view_id = False
        if data_id:
            view_id = data_obj.browse(cr, uid, data_id, context=context).res_id

        for case in self.browse(cr, uid, ids):
            context.update({'active_id': case.id})
            if not case.partner_id:
                data_id = data_obj._get_id(cr, uid, 'crm', 'view_crm_lead2opportunity_partner')
                view_id1 = False
                if data_id:
                    view_id1 = data_obj.browse(cr, uid, data_id, context=context).res_id
                value = {
                        'name': _('Create Partner'),
                        'view_type': 'form',
                        'view_mode': 'form,tree',
                        'res_model': 'crm.lead2opportunity.partner',
                        'view_id': False,
                        'context': context,
                        'views': [(view_id1, 'form')],
                        'type': 'ir.actions.act_window',
                        'target': 'new',
                        'nodestroy': True
                        }
                break
            else:
                value = {
                        'name': _('Create Opportunity'),
                        'view_type': 'form',
                        'view_mode': 'form,tree',
                        'res_model': 'crm.lead2opportunity.action',
                        'view_id': False,
                        'context': context,
                        'views': [(view_id, 'form')],
                        'type': 'ir.actions.act_window',
                        'target': 'new',
                        'nodestroy': True
                        }
        return value

    def stage_next(self, cr, uid, ids, context=None):
        stage = super(crm_lead, self).stage_next(cr, uid, ids, context)
        if stage:
            stage_obj = self.pool.get('crm.case.stage').browse(cr, uid, stage, context=context)
            if stage_obj.on_change:
                data = {'probability': stage_obj.probability}
                self.write(cr, uid, ids, data)
        return stage

    def message_new(self, cr, uid, msg, context):
        """
        Automatically calls when new email message arrives

        @param self: The object pointer
        @param cr: the current row, from the database cursor,
        @param uid: the current user’s ID for security checks
        """

        mailgate_pool = self.pool.get('email.server.tools')

        subject = msg.get('subject')
        body = msg.get('body')
        msg_from = msg.get('from')
        priority = msg.get('priority')

        vals = {
            'name': subject,
            'email_from': msg_from,
            'email_cc': msg.get('cc'),
            'description': body,
            'user_id': False,
        }
        if msg.get('priority', False):
            vals['priority'] = priority

        res = mailgate_pool.get_partner(cr, uid, msg.get('from') or msg.get_unixfrom())
        if res:
            vals.update(res)

        res = self.create(cr, uid, vals, context)

        message = _('A Lead created') + " '" + subject + "' " + _("from Mailgate.")
        self.log(cr, uid, res, message)

        attachents = msg.get('attachments', [])
        for attactment in attachents or []:
            data_attach = {
                'name': attactment,
                'datas':binascii.b2a_base64(str(attachents.get(attactment))),
                'datas_fname': attactment,
                'description': 'Mail attachment',
                'res_model': self._name,
                'res_id': res,
            }
            self.pool.get('ir.attachment').create(cr, uid, data_attach)

        return res

    def message_update(self, cr, uid, ids, vals={}, msg="", default_act='pending', context={}):
        """
        @param self: The object pointer
        @param cr: the current row, from the database cursor,
        @param uid: the current user’s ID for security checks,
        @param ids: List of update mail’s IDs
        """

        if isinstance(ids, (str, int, long)):
            ids = [ids]

        if msg.get('priority'):
            vals['priority'] = msg.get('priority')

        maps = {
            'cost':'planned_cost',
            'revenue': 'planned_revenue',
            'probability':'probability'
        }
        vls = {}
        for line in msg['body'].split('\n'):
            line = line.strip()
            res = tools.misc.command_re.match(line)
            if res and maps.get(res.group(1).lower()):
                key = maps.get(res.group(1).lower())
                vls[key] = res.group(2).lower()
        vals.update(vls)

        # Unfortunately the API is based on lists
        # but we want to update the state based on the
        # previous state, so we have to loop:
        for case in self.browse(cr, uid, ids, context=context):
            values = dict(vals)
            if case.state in CRM_LEAD_PENDING_STATES:
                values.update(state=crm.AVAILABLE_STATES[1][0]) #re-open
            res = self.write(cr, uid, [case.id], values, context=context)

        return res

    def msg_send(self, cr, uid, id, *args, **argv):

        """ Send The Message
            @param self: The object pointer
            @param cr: the current row, from the database cursor,
            @param uid: the current user’s ID for security checks,
            @param ids: List of email’s IDs
            @param *args: Return Tuple Value
            @param **args: Return Dictionary of Keyword Value
        """
        return True
crm_lead()

# vim:expandtab:smartindent:tabstop=4:softtabstop=4:shiftwidth=4:<|MERGE_RESOLUTION|>--- conflicted
+++ resolved
@@ -147,16 +147,10 @@
                                   help='The state is set to \'Draft\', when a case is created.\
                                   \nIf the case is in progress the state is set to \'Open\'.\
                                   \nWhen the case is over, the state is set to \'Done\'.\
-<<<<<<< HEAD
                                   \nIf the case needs to be reviewed then the state is set to \'Pending\'.'),
-        'message_ids': fields.one2many('mailgate.message', 'res_id', 'Messages', domain=[('history', '=', True),('model','=',_name)]),
-        'log_ids': fields.one2many('mailgate.message', 'res_id', 'Logs', domain=[('history', '=', False),('model','=',_name)]),
-=======
-                                  \nIf the case needs to be reviewed then the state is set to \'Pending\'.'), 
         'message_ids': fields.one2many('mailgate.message', 'res_id', 'Messages', domain=[('model','=',_name)], readonly=True),
         'partner_assigned_id': fields.many2one('res.partner', 'Assigned Partner', help="Partner this case has been forwarded/assigned to.", select=True),
         'date_assign': fields.date('Assignation Date', help="Last date this case was forwarded/assigned to a partner"),
->>>>>>> 0abd2431
     }
 
     _defaults = {
@@ -170,8 +164,6 @@
         'priority': lambda *a: crm.AVAILABLE_PRIORITIES[2][0],
     }
 
-<<<<<<< HEAD
-=======
     def onchange_partner_address_id(self, cr, uid, ids, add, email=False):
         """This function returns value of partner email based on Partner Address
         @param self: The object pointer
@@ -186,7 +178,6 @@
         address = self.pool.get('res.partner.address').browse(cr, uid, add)
         return {'value': {'email_from': address.email, 'phone': address.phone, 'country_id': address.country_id.id}}
 
->>>>>>> 0abd2431
     def case_open(self, cr, uid, ids, *args):
         """Overrides cancel for crm_case for setting Open Date
         @param self: The object pointer
