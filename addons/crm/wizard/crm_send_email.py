# -*- coding: utf-8 -*-
##############################################################################
#
#    OpenERP, Open Source Management Solution
#    Copyright (C) 2004-2010 Tiny SPRL (<http://tiny.be>). All Rights Reserved
#    $Id$
#
#    This program is free software: you can redistribute it and/or modify
#    it under the terms of the GNU General Public License as published by
#    the Free Software Foundation, either version 3 of the License, or
#    (at your option) any later version.
#
#    This program is distributed in the hope that it will be useful,
#    but WITHOUT ANY WARRANTY; without even the implied warranty of
#    MERCHANTABILITY or FITNESS FOR A PARTICULAR PURPOSE.  See the
#    GNU General Public License for more details.
#
#    You should have received a copy of the GNU General Public License
#    along with this program.  If not, see <http://www.gnu.org/licenses/>.
#
##############################################################################

from crm import crm
from osv import osv, fields
from tools.translate import _
import base64
import time
import tools

class crm_send_new_email(osv.osv_memory):
    """ Sends new email for the case"""
    _name = "crm.send.mail"

crm_send_new_email()

class crm_send_new_email_attachment(osv.osv_memory):
    _name = 'crm.send.mail.attachment'

    _columns = {
        'binary' : fields.binary('Attachment', required=True),
        'name' : fields.char('Name', size=128, required=True),

        'wizard_id' : fields.many2one('crm.send.mail', 'Wizard', required=True),
    }

crm_send_new_email_attachment()

class crm_send_new_email(osv.osv_memory):
    """ Sends new email for the case"""
    _name = "crm.send.mail"
    _description = "Send new email"

    _columns = {
        'email_to' : fields.char('To', size=64, required=True),
        'email_from' : fields.char('From', size=64, required=True),
        'email_cc' : fields.char('CC', size=128, help="Carbon Copy: list of recipients that will receive"\
                                    " a copy of this mail, and future communication related to this case"),
        'subject': fields.char('Subject', size=128, required=True),
        'text': fields.text('Message', required=True),
        'state': fields.selection(crm.AVAILABLE_STATES, string='Set New State To', required=True),

        'attachment_ids' : fields.one2many('crm.send.mail.attachment', 'wizard_id'),
    }

    def action_cancel(self, cr, uid, ids, context=None):
        """ Closes Phonecall to Opportunity form
        """
        return {'type':'ir.actions.act_window_close'}

    def action_send(self, cr, uid, ids, context=None):
        """ This sends an email to ALL the addresses of the selected partners.
        """

        hist_obj = self.pool.get('mailgate.message')
        smtp_pool = self.pool.get('email.smtpclient')

        if not context:
            context = {}

        if not context.get('model'):
            raise osv.except_osv(_('Error'), _('Can not send mail!'))

        model = context.get('model')
        case_pool = self.pool.get(model)
        res_id = context and context.get('active_id', False) or False

        for obj in self.browse(cr, uid, ids, context=context):
            attach = [
                (x.name, base64.decodestring(x.binary)) for x in obj.attachment_ids
            ]

            message_id = None

            case = case_pool.browse(cr, uid, res_id)
            if context.get('mail', 'new') == 'new':
                if case.message_ids:
                    message_id = case.message_ids[0].message_id
            else:
                hist = hist_obj.browse(cr, uid, res_id)
                message_id = hist.message_id
                model = hist.model
                model_pool = self.pool.get(model)
                res_id = hist.res_id
                case = model_pool.browse(cr, uid, res_id)
            emails = [obj.email_to]
            email_cc = (obj.email_cc or '').split(',')
            emails = filter(None, emails)
            body = obj.text

            body = case_pool.format_body(body)
            email_from = getattr(obj, 'email_from', False)
<<<<<<< HEAD

            case_pool._history(cr, uid, [case], _('Send'), history=True, \
                                email=obj.email_to, details=body, \
                                subject=obj.subject, email_from=email_from, \
                                message_id=message_id, attach=attach)

            x_headers = {
                     'model': model, 
                     'resource-id': res_id
                     }
=======
            x_headers = {}
>>>>>>> aa8e5bd2
            if message_id:
                x_headers['References'] = "%s" % (message_id)

            flag = tools.email_send(
                email_from,
                emails,
                obj.subject,
                body,
                email_cc=email_cc,
                attach=attach,
                reply_to=case.section_id and case.section_id.reply_to,
                openobject_id=str(case.id),
                x_headers=x_headers
            )

            if not flag:
                raise osv.except_osv(_('Error!'), _('Unable to send mail. Please check SMTP is configured properly.'))
            if flag:
                case_pool._history(cr, uid, [case], _('Send'), history=True, \
                                email=obj.email_to, details=body, \
                                subject=obj.subject, email_from=email_from, \
                                message_id=message_id, attach=attach)
                if obj.state == 'unchanged':
                    pass
                elif obj.state == 'done':
                    case_pool.case_close(cr, uid, [case.id])
                elif obj.state == 'draft':
                    case_pool.case_reset(cr, uid, [case.id])
                elif obj.state in ['cancel', 'open', 'pending']:
                    act = 'case_' + obj.state
                    getattr(case_pool, act)(cr, uid, [case.id])
                cr.commit()

        return {}

    def default_get(self, cr, uid, fields, context=None):
        """
        This function gets default values
        """
        if not context:
            context = {}

        if not context.get('model'):
            raise osv.except_osv(_('Error'), _('Can not send mail!'))

        res = super(crm_send_new_email, self).default_get(cr, uid, fields, context=context)

        if context.get('mail') == 'reply':
            res.update(self.get_reply_defaults(cr, uid, fields, context=context))
            return res

        model = context.get('model')
        mod_obj = self.pool.get(model)
        res_id = context and context.get('active_ids', []) or []

        user_obj = self.pool.get('res.users')
        user_mail_from = user_obj._get_email_from(cr, uid, [uid], context=context)[uid]

        for case in mod_obj.browse(cr, uid, res_id):
            if 'email_to' in fields:
                res.update({'email_to': case.email_from})
            if 'email_from' in fields:
                res.update({'email_from': user_mail_from})
            if 'subject' in fields:
                res.update({'subject': str(context.get('subject', case.name) or '')})
            if 'email_cc' in fields:
                res.update({'email_cc': case.email_cc or ''})
            if 'text' in fields:
                res.update({'text': '\n\n'+(case.user_id.signature or '')})
            if 'state' in fields:
                res.update({'state': 'pending'})

        return res

    def get_reply_defaults(self, cr, uid, fields, context=None):
        """
        This function gets default values for reply mail
        """
        hist_obj = self.pool.get('mailgate.message')
        res_ids = context and context.get('active_ids', []) or []

        user_obj = self.pool.get('res.users')
        user_mail_from = user_obj._get_email_from(cr, uid, [uid], context=context)[uid]

        include_original = context and context.get('include_original', False) or False
        res = {}
        for hist in hist_obj.browse(cr, uid, res_ids, context=context):
            model = hist.model

            # In the case where the crm.case does not exist in the database
            if not model:
                return {}

            model_pool = self.pool.get(model)
            res_id = hist.res_id
            case = model_pool.browse(cr, uid, res_id)
            if 'email_to' in fields:
                res.update({'email_to': hist.email_from or False})
            if 'email_from' in fields:
                res.update({'email_from': user_mail_from})

            signature = '\n' + (case.user_id.signature or '')
            original = [signature]

            if include_original == True and 'text' in fields:
                header = '-------- Original Message --------'
                sender = 'From: %s' %(hist.email_from or '')
                to = 'To: %s' % (hist.email_to or '')
                sentdate = 'Date: %s' % (hist.date)
                desc = '\n%s'%(hist.description)

                original = [header, sender, to, sentdate, desc, signature]

            res['text']= '\n\n\n' + '\n'.join(original)

            if 'subject' in fields:
                res.update({'subject': 'Re: %s' %(hist.name or '')})
            if 'state' in fields:
                res['state']='pending'
        return res

    def view_init(self, cr, uid, fields_list, context=None):
        """
        This function checks for precondition before wizard executes
        @param self: The object pointer
        @param cr: the current row, from the database cursor,
        @param uid: the current user’s ID for security checks,
        @param fields: List of fields for default value
        @param context: A standard dictionary for contextual values

        """
        if not context:
            context = {}

        if not context.get('model'):
            raise osv.except_osv(_('Error'), _('Can not send mail!'))
        model = context.get('model')
        mod_obj = self.pool.get(model)
        if context.get('mail') == 'reply':
            return True
        if tools.config.get('email_from'):
            return True
        return True

crm_send_new_email()
<|MERGE_RESOLUTION|>--- conflicted
+++ resolved
@@ -109,20 +109,7 @@
 
             body = case_pool.format_body(body)
             email_from = getattr(obj, 'email_from', False)
-<<<<<<< HEAD
-
-            case_pool._history(cr, uid, [case], _('Send'), history=True, \
-                                email=obj.email_to, details=body, \
-                                subject=obj.subject, email_from=email_from, \
-                                message_id=message_id, attach=attach)
-
-            x_headers = {
-                     'model': model, 
-                     'resource-id': res_id
-                     }
-=======
             x_headers = {}
->>>>>>> aa8e5bd2
             if message_id:
                 x_headers['References'] = "%s" % (message_id)
 
