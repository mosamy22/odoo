<?xml version="1.0"?>
<openerp>
<data>

    <record model="ir.actions.act_window" id="crm_lead_all_leads">
        <field name="name">Leads</field>
        <field name="res_model">crm.lead</field>
        <field name="view_mode">tree,graph,pivot,calendar,form</field>
        <field name="domain">['|', ('type','=','lead'), ('type','=',False)]</field>
        <field name="view_id" ref="crm_case_tree_view_leads"/>
        <field name="search_view_id" ref="crm.view_crm_case_leads_filter"/>
        <field name="context">{
                'default_type':'lead',
                'search_default_type': 'lead',
                'needaction_menu_ref': 'crm.menu_crm_opportunities',
                'search_default_to_process':1,
            }
        </field>
        <field name="help" type="html">
            <p>
                Use leads if you need a qualification step before creating an
                opportunity or a customer. It can be a business card you received,
                a contact form filled in your website, or a file of unqualified
                prospects you import, etc.
            </p><p>
                Once qualified, the lead can be converted into a business
                opportunity and/or a new customer in your address book.
            </p>
        </field>
    </record>

    <record model="ir.actions.act_window" id="crm_lead_opportunities">
        <field name="name">Opportunities</field>
        <field name="res_model">crm.lead</field>
        <field name="view_mode">kanban,tree,graph,pivot,form,calendar</field>
        <field name="domain">[('type','=','opportunity')]</field>
        <field name="context">{
                'default_type': 'opportunity',
                'default_user_id': uid
            }
        </field>
        <field name="search_view_id" ref="crm.view_crm_case_opportunities_filter"/>
        <field name="help" type="html">
            <p>
                Odoo helps you keep track of your sales pipeline to follow
                up potential sales and better forecast your future revenues.
            </p><p>
                You will be able to plan meetings and phone calls from
                opportunities, convert them into quotations, attach related
                documents, track all discussions, and much more.
            </p>
        </field>
    </record>

    <record id="action_your_pipeline" model="ir.actions.server">
        <field name="name">My Pipeline</field>
        <field name="model_id" ref="crm.model_crm_team"/>
        <field name="state">code</field>
        <field name="code">action = self.action_your_pipeline(cr, uid, context=context)</field>
        <field eval="True" name="condition"/>
    </record>

    <record model="ir.actions.act_window" id="crm_lead_opportunities_tree_view">
        <field name="name">Your Pipeline</field>
        <field name="res_model">crm.lead</field>
        <field name="view_mode">kanban,tree,graph,pivot,form,calendar</field>
        <field name="domain">[('type','=','opportunity')]</field>
        <field name="context">{
                'default_type': 'opportunity',
                'default_user_id': uid,
                'search_default_assigned_to_me': 1,
<<<<<<< HEAD
        }</field>
        <field name="view_id" ref="crm.crm_case_form_view_oppor"/>
=======
}</field>
        <field name="view_ids"
               eval="[(5, 0, 0),
                      (0, 0, {'view_mode': 'tree', 'view_id': ref('crm_case_tree_view_oppor')}),
                      (0, 0, {'view_mode': 'form', 'view_id': ref('crm_case_form_view_oppor')}),
                      (0, 0, {'view_mode': 'kanban', 'view_id': ref('crm_case_kanban_view_leads')}),
                      (0, 0, {'view_mode': 'calendar'}),
                      (0, 0, {'view_mode': 'pivot'}),
                      (0, 0, {'view_mode': 'graph'})]"/>
>>>>>>> fd9eb2e4
        <field name="search_view_id" ref="crm.view_crm_case_opportunities_filter"/>
        <field name="help" type="html">
            <p>
                Odoo helps you keep track of your sales pipeline to follow
                up potential sales and better forecast your future revenues.
            </p><p>
                You will be able to plan meetings and phone calls from
                opportunities, convert them into quotations, attach related
                documents, track all discussions, and much more.
            </p>
        </field>
    </record>
    <record model="ir.actions.act_window.view" id="action_crm_tag_kanban_view_oppor11">
        <field name="sequence" eval="0"/>
        <field name="view_mode">kanban</field>
        <field name="view_id" ref="crm_case_kanban_view_leads"/>
        <field name="act_window_id" ref="crm_lead_opportunities"/>
    </record>

    <record model="ir.actions.act_window.view" id="action_crm_tag_tree_view_oppor11">
        <field name="sequence" eval="1"/>
        <field name="view_mode">tree</field>
        <field name="view_id" ref="crm_case_tree_view_oppor"/>
        <field name="act_window_id" ref="crm_lead_opportunities"/>
    </record>

    <record model="ir.actions.act_window.view" id="action_crm_tag_form_view_oppor11">
        <field name="sequence" eval="2"/>
        <field name="view_mode">form</field>
        <field name="view_id" ref="crm_case_form_view_oppor"/>
        <field name="act_window_id" ref="crm_lead_opportunities"/>
    </record>

    <menuitem id="base.menu_sales" name="Sales" parent="base.menu_base_partner" sequence="5"/>
    <menuitem name="Leads" id="menu_crm_leads" parent="base.menu_sales" sequence="1"
            action="crm_lead_all_leads" groups="crm.group_use_lead"/>
    <menuitem id="menu_crm_opportunities" action="action_your_pipeline" parent="base.menu_sales" sequence="4"/>

    <record id="crm_lead_action_activities" model="ir.actions.act_window">
        <field name="name">Next Activities</field>
        <field name="type">ir.actions.act_window</field>
        <field name="res_model">crm.lead</field>
        <field name="view_mode">tree,form,kanban,calendar,pivot,graph</field>
        <field name="search_view_id" ref="crm.view_crm_case_opportunities_filter"/>
        <field name="view_ids"
               eval="[(5, 0, 0), (0, 0, {'view_mode': 'tree', 'view_id': ref('crm_lead_view_tree_activity')}),
                      (0, 0, {'view_mode': 'form', 'view_id': ref('crm_case_form_view_oppor')}),
                      (0, 0, {'view_mode': 'kanban'}), (0, 0, {'view_mode': 'calendar'}), (0, 0, {'view_mode': 'pivot'}), (0, 0, {'view_mode': 'graph'})]"/>
        <field name="domain">[('type','=','opportunity'), ('date_action', '!=', False)]</field>
        <field name="context">{
                'default_type': 'opportunity',
                'default_user_id': uid,
                'search_default_assigned_to_me': 1
            }
        </field>
        <field name="help" type="html">
            <p>
               Here is the list of your next activities. Those are linked to your opportunities.
               To set a next activity, go on an opportunity and add one. It will then appear in this list.
            </p>
        </field>
    </record>

    <menuitem id="crm_lead_menu_activities" name="Next Activities" sequence="5"
        parent="base.menu_sales" action="crm_lead_action_activities" />

</data>
</openerp><|MERGE_RESOLUTION|>--- conflicted
+++ resolved
@@ -69,11 +69,7 @@
                 'default_type': 'opportunity',
                 'default_user_id': uid,
                 'search_default_assigned_to_me': 1,
-<<<<<<< HEAD
         }</field>
-        <field name="view_id" ref="crm.crm_case_form_view_oppor"/>
-=======
-}</field>
         <field name="view_ids"
                eval="[(5, 0, 0),
                       (0, 0, {'view_mode': 'tree', 'view_id': ref('crm_case_tree_view_oppor')}),
@@ -82,7 +78,6 @@
                       (0, 0, {'view_mode': 'calendar'}),
                       (0, 0, {'view_mode': 'pivot'}),
                       (0, 0, {'view_mode': 'graph'})]"/>
->>>>>>> fd9eb2e4
         <field name="search_view_id" ref="crm.view_crm_case_opportunities_filter"/>
         <field name="help" type="html">
             <p>
