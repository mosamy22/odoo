<?xml version="1.0"?>
<openerp>
<data>

    <record model="ir.actions.act_window" id="crm_case_category_act_leads_all">
        <field name="name">Leads</field>
        <field name="res_model">crm.lead</field>
        <field name="view_mode">tree,form</field>
        <field name="domain">['|', ('type','=','lead'), ('type','=',False)]</field>
        <field name="view_id" ref="crm_case_tree_view_leads"/>
        <field name="search_view_id" ref="crm.view_crm_case_leads_filter"/>
        <field name="context">{
                'default_type':'lead',
                'stage_type':'lead',
<<<<<<< HEAD
=======
                'needaction_menu_ref': 'crm.menu_crm_opportunities',
>>>>>>> 176481a9
                'search_default_unassigned':1,
            }
        </field>
        <field name="help" type="html">
            <p>
                Use leads if you need a qualification step before creating an
                opportunity or a customer. It can be a business card you received,
                a contact form filled in your website, or a file of unqualified
                prospects you import, etc.
            </p><p>
                Once qualified, the lead can be converted into a business
                opportunity and/or a new customer in your address book.
            </p>
        </field>
    </record>

    <record model="ir.actions.act_window" id="crm_case_category_act_oppor11">
        <field name="name">Opportunities</field>
        <field name="res_model">crm.lead</field>
        <field name="view_mode">kanban,tree,graph,form,calendar</field>
        <field name="domain">[('type','=','opportunity')]</field>
        <field name="context">{
                'stage_type': 'opportunity', 
                'default_type': 'opportunity', 
                'default_user_id': uid
            }
        </field>
        <field name="view_id" eval="False"/>
        <field name="search_view_id" ref="crm.view_crm_case_opportunities_filter"/>
        <field name="help" type="html">
            <p class="oe_view_nocontent_create">
                Click to create a new opportunity.
            </p><p>
                OpenERP helps you keep track of your sales pipeline to follow
                up potential sales and better forecast your future revenues.
            </p><p>
                You will be able to plan meetings and phone calls from
                opportunities, convert them into quotations, attach related
                documents, track all discussions, and much more.
            </p>
        </field>
    </record>

    <record model="ir.actions.act_window.view" id="action_crm_tag_kanban_view_oppor11">
        <field name="sequence" eval="0"/>
        <field name="view_mode">kanban</field>
        <field name="view_id" ref="crm_case_kanban_view_leads"/>
        <field name="act_window_id" ref="crm_case_category_act_oppor11"/>
    </record>

    <record model="ir.actions.act_window.view" id="action_crm_tag_tree_view_oppor11">
        <field name="sequence" eval="1"/>
        <field name="view_mode">tree</field>
        <field name="view_id" ref="crm_case_tree_view_oppor"/>
        <field name="act_window_id" ref="crm_case_category_act_oppor11"/>
    </record>

    <record model="ir.actions.act_window.view" id="action_crm_tag_form_view_oppor11">
        <field name="sequence" eval="2"/>
        <field name="view_mode">form</field>
        <field name="view_id" ref="crm_case_form_view_oppor"/>
        <field name="act_window_id" ref="crm_case_category_act_oppor11"/>
    </record>

    <menuitem name="Sales" id="base.menu_sales" parent="base.menu_base_partner" sequence="1"/>
    <menuitem name="Leads" id="menu_crm_leads" parent="base.menu_sales" sequence="3"
            action="crm_case_category_act_leads_all"
            groups="base.group_mono_salesteams,base.group_sale_manager"/>
    <menuitem name="Opportunities" id="menu_crm_opportunities" parent="base.menu_sales" sequence="4"
            action="crm_case_category_act_oppor11"
            groups="base.group_mono_salesteams,base.group_sale_manager"/>

</data>
</openerp><|MERGE_RESOLUTION|>--- conflicted
+++ resolved
@@ -12,10 +12,7 @@
         <field name="context">{
                 'default_type':'lead',
                 'stage_type':'lead',
-<<<<<<< HEAD
-=======
                 'needaction_menu_ref': 'crm.menu_crm_opportunities',
->>>>>>> 176481a9
                 'search_default_unassigned':1,
             }
         </field>
