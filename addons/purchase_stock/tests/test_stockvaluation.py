--- conflicted
+++ resolved
@@ -825,16 +825,9 @@
         # To allow testing validation of PO and Delivery
         today = date_po
         def _today(*args, **kwargs):
-<<<<<<< HEAD
-            return datetime.strptime(date_po, "%Y-%m-%d").date()
-        # To allow testing validation of Delivery
+            return datetime.strptime(today, "%Y-%m-%d").date()
         def _now(*args, **kwargs):
-            return datetime.strptime(date_delivery + ' 01:00:00', "%Y-%m-%d %H:%M:%S")
-=======
-            return today
-        def _now(*args, **kwargs):
-            return today + ' 01:00:00'
->>>>>>> 1f5a4649
+            return datetime.strptime(today + ' 01:00:00', "%Y-%m-%d %H:%M:%S")
 
         patchers = [
             patch('odoo.fields.Date.context_today', _today),
@@ -870,7 +863,7 @@
             .write({'quantity_done': 1.0}))
 
         picking.button_validate()
-        # 1 Unit received at rate 0.7 = 42.86
+        # 5 Units received at rate 0.7 = 42.86
         self.assertAlmostEqual(product_avg.standard_price, 42.86)
 
         today = date_invoice
@@ -1005,17 +998,9 @@
         # To allow testing validation of PO and Delivery
         today = date_po
         def _today(*args, **kwargs):
-<<<<<<< HEAD
-            return datetime.strptime(date_po, "%Y-%m-%d").date()
-        # To allow testing validation of Delivery
-        delivery_now = date_delivery
+            return datetime.strptime(today, "%Y-%m-%d").date()
         def _now(*args, **kwargs):
-            return datetime.strptime(delivery_now + ' 01:00:00', "%Y-%m-%d %H:%M:%S")
-=======
-            return today
-        def _now(*args, **kwargs):
-            return today + ' 01:00:00'
->>>>>>> 1f5a4649
+            return datetime.strptime(today + ' 01:00:00', "%Y-%m-%d %H:%M:%S")
 
         patchers = [
             patch('odoo.fields.Date.context_today', _today),
