--- conflicted
+++ resolved
@@ -26,15 +26,10 @@
     "version" : "3.0",
     "author" : "Spanish Localization Team",
     'website' : 'https://launchpad.net/openerp-spain',
-<<<<<<< HEAD
     "category" : "Finance",
-    "description": """Spanish Charts of Accounts (PGCE 2008)
-=======
-    "category" : "Localisation/Account Charts",
     "description": """
     Spanish Charts of Accounts (PGCE 2008).
     =======================================
->>>>>>> a00f7aa9
 
 * Defines the following chart of account templates:
         * Spanish General Chart of Accounts 2008.
