<<<<<<< HEAD
# Brazilian Portuguese translation for openobject-addons
# Copyright (c) 2014 Rosetta Contributors and Canonical Ltd 2014
# This file is distributed under the same license as the openobject-addons package.
# FIRST AUTHOR <EMAIL@ADDRESS>, 2014.
#
msgid ""
msgstr ""
"Project-Id-Version: openobject-addons\n"
"Report-Msgid-Bugs-To: FULL NAME <EMAIL@ADDRESS>\n"
"POT-Creation-Date: 2014-09-23 16:27+0000\n"
"PO-Revision-Date: 2014-09-06 01:59+0000\n"
"Last-Translator: Fábio Martinelli - http://zupy.com.br "
"<webmaster@zupy.com.br>\n"
"Language-Team: Brazilian Portuguese <pt_BR@li.org>\n"
=======
# Translation of Odoo Server.
# This file contains the translation of the following modules:
# * crm_helpdesk
# 
# Translators:
# FIRST AUTHOR <EMAIL@ADDRESS>, 2014
# grazziano <g.negocios@outlook.com.br>, 2016
msgid ""
msgstr ""
"Project-Id-Version: Odoo 8.0\n"
"Report-Msgid-Bugs-To: \n"
"POT-Creation-Date: 2015-01-21 14:07+0000\n"
"PO-Revision-Date: 2016-07-09 16:18+0000\n"
"Last-Translator: grazziano <g.negocios@outlook.com.br>\n"
"Language-Team: Portuguese (Brazil) (http://www.transifex.com/odoo/odoo-8/language/pt_BR/)\n"
>>>>>>> 96502490
"MIME-Version: 1.0\n"
"Content-Type: text/plain; charset=UTF-8\n"
"Content-Transfer-Encoding: 8bit\n"
"X-Launchpad-Export-Date: 2014-09-24 09:04+0000\n"
"X-Generator: Launchpad (build 17196)\n"

#. module: crm_helpdesk
#: field:crm.helpdesk.report,email:0
msgid "# Emails"
msgstr "Nº de E-mails"

#. module: crm_helpdesk
#: field:crm.helpdesk.report,nbr:0
msgid "# of Requests"
msgstr ""

#. module: crm_helpdesk
#: model:ir.actions.act_window,help:crm_helpdesk.crm_case_helpdesk_act111
msgid ""
"<p class=\"oe_view_nocontent_create\">\n"
"                Click to create a new request. \n"
"              </p><p>\n"
"                Helpdesk and Support allow you to track your interventions.\n"
"              </p><p>\n"
"                Use the Odoo Issues system to manage your support\n"
"                activities. Issues can be connected to the email gateway: "
"new\n"
"                emails may create issues, each of them automatically gets "
"the\n"
"                history of the conversation with the customer.\n"
"              </p>\n"
"            "
<<<<<<< HEAD
msgstr ""
"<p class=\"oe_view_nocontent_create\">\n"
"                Clique para criar uma nova solicitação. \n"
"              </p><p>\n"
"                Helpdesk e Suporte te permite rastrear suas intervenções.\n"
"              </p><p>\n"
"                Use o sistema de questões do Odoo para gerenciar suas "
"atividades de suporte\n"
"                as questões podem ser conectadas ao sistema de email: novos "
"emails podem criar\n"
"                questões, e cada uma delas btém o histórico de conversas com "
"o cliente.\n"
"              </p>\n"
"            "
=======
msgstr "<p class=\"oe_view_nocontent_create\">\nClique para criar uma nova solicitação. \n</p><p>\nHelpdesk e Suporte permite acompanhar suas intervenções.\n</p><p>\nUse o sistema de incidentes do Odoo para gerenciar suas atividades de suporte.\nIncidentes podem ser conectados ao sistema de e-mail: novos e-mails podem criar\nincidentes, e cada uma delas obtém automaticmante o histórico de conversas com o cliente.\n</p>\n            "
>>>>>>> 96502490

#. module: crm_helpdesk
#: field:crm.helpdesk,active:0
msgid "Active"
msgstr "Ativo"

#. module: crm_helpdesk
#: view:crm.helpdesk:crm_helpdesk.view_crm_case_helpdesk_filter
msgid "All pending Helpdesk Request"
msgstr "Todos os chamados pendentes"

#. module: crm_helpdesk
#: view:crm.helpdesk:crm_helpdesk.view_crm_case_helpdesk_filter
msgid "Assigned to Me or My Sales Team(s)"
msgstr "Associado a Mim ou a Minha Equipe de Vendas"

#. module: crm_helpdesk
#: selection:crm.helpdesk,state:0
#: selection:crm.helpdesk.report,state:0
msgid "Cancelled"
msgstr "Cancelado"

#. module: crm_helpdesk
#: model:ir.ui.menu,name:crm_helpdesk.menu_crm_case_helpdesk-act
msgid "Categories"
msgstr "Categorias"

#. module: crm_helpdesk
#: view:crm.helpdesk:crm_helpdesk.crm_case_form_view_helpdesk
msgid "Categorization"
msgstr "Categorização"

#. module: crm_helpdesk
#: field:crm.helpdesk,categ_id:0
#: field:crm.helpdesk.report,categ_id:0
msgid "Category"
msgstr "Categoria"

#. module: crm_helpdesk
#: field:crm.helpdesk,channel_id:0
#: field:crm.helpdesk.report,channel_id:0
msgid "Channel"
msgstr "Canal"

#. module: crm_helpdesk
#: view:crm.helpdesk.report:crm_helpdesk.view_report_crm_helpdesk_filter
#: field:crm.helpdesk.report,date_closed:0
msgid "Close Date"
msgstr "Data de Fechamento"

#. module: crm_helpdesk
#: field:crm.helpdesk,date_closed:0
#: selection:crm.helpdesk,state:0
#: view:crm.helpdesk.report:crm_helpdesk.view_report_crm_helpdesk_filter
#: selection:crm.helpdesk.report,state:0
msgid "Closed"
msgstr "Fechado"

#. module: crm_helpdesk
#: view:crm.helpdesk:crm_helpdesk.crm_case_form_view_helpdesk
msgid "Communication"
msgstr "Comunicação"

#. module: crm_helpdesk
#: help:crm.helpdesk,channel_id:0
msgid "Communication channel."
msgstr "Canal de comunicação"

#. module: crm_helpdesk
#: field:crm.helpdesk,company_id:0
#: view:crm.helpdesk.report:crm_helpdesk.view_report_crm_helpdesk_filter
#: field:crm.helpdesk.report,company_id:0
msgid "Company"
msgstr "Empresa"

#. module: crm_helpdesk
#: model:ir.actions.act_window,help:crm_helpdesk.crm_helpdesk_categ_action
msgid ""
"Create and manage helpdesk categories to better manage and classify your "
"support requests."
msgstr ""
"Crie e gerencie categorias de helpdesk para melhor gerenciar e classificar "
"suas requisições de suporte."

#. module: crm_helpdesk
#: field:crm.helpdesk,create_uid:0
msgid "Created by"
msgstr "Criado por"

#. module: crm_helpdesk
#: field:crm.helpdesk,create_date:0
#: field:crm.helpdesk.report,create_date:0
msgid "Creation Date"
msgstr "Data de Criação"

#. module: crm_helpdesk
#: view:crm.helpdesk:crm_helpdesk.crm_case_tree_view_helpdesk
#: field:crm.helpdesk,date:0
#: field:crm.helpdesk.report,date:0
msgid "Date"
msgstr "Data"

#. module: crm_helpdesk
#: help:crm.helpdesk,message_last_post:0
msgid "Date of the last message posted on the record."
msgstr "Data da última mensagem para o registro."

#. module: crm_helpdesk
#: view:crm.helpdesk:crm_helpdesk.crm_case_form_view_helpdesk
msgid "Dates"
msgstr "Datas"

#. module: crm_helpdesk
#: view:crm.helpdesk:crm_helpdesk.view_crm_case_helpdesk_filter
#: field:crm.helpdesk,date_deadline:0
#: field:crm.helpdesk.report,date_deadline:0
msgid "Deadline"
msgstr "Prazo Final"

#. module: crm_helpdesk
#: field:crm.helpdesk.report,delay_close:0
msgid "Delay to Close"
msgstr "Adiar Fechamento"

#. module: crm_helpdesk
#: field:crm.helpdesk,description:0
msgid "Description"
msgstr "Descrição"

#. module: crm_helpdesk
#: help:crm.helpdesk,email_from:0
msgid "Destination email for email gateway"
msgstr "E-mail de destino para o servidor."

#. module: crm_helpdesk
#: selection:crm.helpdesk.report,state:0
msgid "Draft"
msgstr "Provisório"

#. module: crm_helpdesk
#: field:crm.helpdesk,duration:0
msgid "Duration"
msgstr "Duração"

#. module: crm_helpdesk
#: field:crm.helpdesk,email_from:0
msgid "Email"
msgstr "E-mail"

#. module: crm_helpdesk
#: code:addons/crm_helpdesk/crm_helpdesk.py:117
#, python-format
msgid "Error!"
msgstr "Erro!"

#. module: crm_helpdesk
#: view:crm.helpdesk:crm_helpdesk.crm_case_form_view_helpdesk
msgid "Escalate"
msgstr "Escalar"

#. module: crm_helpdesk
#: view:crm.helpdesk:crm_helpdesk.crm_case_form_view_helpdesk
msgid "Estimates"
msgstr "Estimativas"

#. module: crm_helpdesk
#: view:crm.helpdesk.report:crm_helpdesk.view_report_crm_helpdesk_filter
msgid "Extended Filters..."
msgstr "Filtros Extendidos..."

#. module: crm_helpdesk
#: view:crm.helpdesk:crm_helpdesk.crm_case_form_view_helpdesk
msgid "Extra Info"
msgstr "Informações Adicionais"

#. module: crm_helpdesk
#: field:crm.helpdesk,message_follower_ids:0
msgid "Followers"
msgstr "Seguidores"

#. module: crm_helpdesk
#: view:crm.helpdesk:crm_helpdesk.crm_case_form_view_helpdesk
msgid "General"
msgstr "Geral"

#. module: crm_helpdesk
#: view:crm.helpdesk:crm_helpdesk.view_crm_case_helpdesk_filter
#: view:crm.helpdesk.report:crm_helpdesk.view_report_crm_helpdesk_filter
msgid "Group By"
msgstr "Agrupar por"

#. module: crm_helpdesk
#: model:ir.actions.act_window,help:crm_helpdesk.action_report_crm_helpdesk
msgid ""
"Have a general overview of all support requests by sorting them with "
"specific criteria such as the processing time, number of requests answered, "
"emails sent and costs."
<<<<<<< HEAD
msgstr ""
"Tenha uma visão geral de todos os chamados de suporte classificando-os com "
"critérios específicos como o tempo de processamento, número de chamados "
"respondidos, emails enviados e custos."
=======
msgstr "Tenha uma visão geral de todos os chamados de suporte classificando-os com critérios específicos como o tempo de processamento, número de chamados respondidos, e-mails enviados e custos."
>>>>>>> 96502490

#. module: crm_helpdesk
#: view:crm.helpdesk.report:crm_helpdesk.view_report_crm_helpdesk_graph
#: model:ir.model,name:crm_helpdesk.model_crm_helpdesk
#: model:ir.ui.menu,name:crm_helpdesk.menu_config_helpdesk
msgid "Helpdesk"
msgstr "Suporte Técnico"

#. module: crm_helpdesk
#: model:ir.actions.act_window,name:crm_helpdesk.action_report_crm_helpdesk
#: model:ir.ui.menu,name:crm_helpdesk.menu_report_crm_helpdesks_tree
msgid "Helpdesk Analysis"
msgstr "Análise do Chamado"

#. module: crm_helpdesk
#: model:ir.actions.act_window,name:crm_helpdesk.crm_helpdesk_categ_action
msgid "Helpdesk Categories"
msgstr "Categorias de Chamados"

#. module: crm_helpdesk
#: model:ir.actions.act_window,name:crm_helpdesk.crm_case_helpdesk_act111
msgid "Helpdesk Requests"
msgstr "Pedidos de Chamados"

#. module: crm_helpdesk
#: view:crm.helpdesk:crm_helpdesk.crm_case_form_view_helpdesk
msgid "Helpdesk Support"
msgstr "Chamados de Suporte"

#. module: crm_helpdesk
#: view:crm.helpdesk:crm_helpdesk.crm_case_tree_view_helpdesk
msgid "Helpdesk Support Tree"
msgstr "Hierarquia de Suporte Técnico"

#. module: crm_helpdesk
#: view:crm.helpdesk:crm_helpdesk.crm_case_helpdesk_calendar_view
msgid "Helpdesk Supports"
msgstr "Chamados de Suporte"

#. module: crm_helpdesk
#: model:ir.ui.menu,name:crm_helpdesk.menu_help_support_main
msgid "Helpdesk and Support"
msgstr "Helpdesk e Suporte"

#. module: crm_helpdesk
#: model:ir.model,name:crm_helpdesk.model_crm_helpdesk_report
msgid "Helpdesk report after Sales Services"
msgstr "Relatório de Chamados Pós-Venda"

#. module: crm_helpdesk
#: view:crm.helpdesk:crm_helpdesk.view_crm_case_helpdesk_filter
msgid ""
"Helpdesk requests that are assigned to me or to one of the sale teams I "
"manage"
msgstr ""
"Pedidos de helpdesk que são atribuídas a mim ou para uma das equipes de "
"venda que eu administro"

#. module: crm_helpdesk
#: selection:crm.helpdesk,priority:0
#: selection:crm.helpdesk.report,priority:0
msgid "High"
msgstr "Alta"

#. module: crm_helpdesk
#: selection:crm.helpdesk.report,priority:0
msgid "Highest"
msgstr "Mais Alta"

#. module: crm_helpdesk
#: help:crm.helpdesk,message_summary:0
msgid ""
"Holds the Chatter summary (number of messages, ...). This summary is "
"directly in html format in order to be inserted in kanban views."
msgstr ""
"Contém o resumo da conversação (número de mensagens, ...). Este resumo é "
"gerado diretamente em formato HTML para que possa ser inserido nas visões "
"kanban."

#. module: crm_helpdesk
#: field:crm.helpdesk,id:0
#: field:crm.helpdesk.report,id:0
msgid "ID"
msgstr "ID"

#. module: crm_helpdesk
#: help:crm.helpdesk,message_unread:0
msgid "If checked new messages require your attention."
msgstr "Se marcado, novas mensagens solicitarão sua atenção."

#. module: crm_helpdesk
#: selection:crm.helpdesk,state:0
msgid "In Progress"
msgstr "Em Progresso"

#. module: crm_helpdesk
#: field:crm.helpdesk,message_is_follower:0
msgid "Is a Follower"
msgstr "É um Seguidor"

#. module: crm_helpdesk
#: field:crm.helpdesk,date_action_last:0
msgid "Last Action"
msgstr "Última Ação"

#. module: crm_helpdesk
#: field:crm.helpdesk,message_last_post:0
msgid "Last Message Date"
msgstr "Data da última mensagem"

#. module: crm_helpdesk
#: field:crm.helpdesk,write_uid:0
msgid "Last Updated by"
msgstr "Última atualização por"

#. module: crm_helpdesk
#: selection:crm.helpdesk,priority:0
#: selection:crm.helpdesk.report,priority:0
msgid "Low"
msgstr "Baixa"

#. module: crm_helpdesk
#: selection:crm.helpdesk.report,priority:0
msgid "Lowest"
msgstr "Mais Baixa"

#. module: crm_helpdesk
#: field:crm.helpdesk,message_ids:0
msgid "Messages"
msgstr "Mensagens"

#. module: crm_helpdesk
#: help:crm.helpdesk,message_ids:0
msgid "Messages and communication history"
msgstr "Histórico de mensagens e comunicação"

#. module: crm_helpdesk
#: view:crm.helpdesk:crm_helpdesk.crm_case_form_view_helpdesk
msgid "Misc"
msgstr "Diversos"

#. module: crm_helpdesk
#: view:crm.helpdesk.report:crm_helpdesk.view_report_crm_helpdesk_filter
msgid "Month"
msgstr "Mês"

#. module: crm_helpdesk
#: view:crm.helpdesk.report:crm_helpdesk.view_report_crm_helpdesk_filter
msgid "Month of helpdesk requests"
msgstr "Mês dos chamados no helpdesk"

#. module: crm_helpdesk
#: view:crm.helpdesk.report:crm_helpdesk.view_report_crm_helpdesk_filter
msgid "My Case(s)"
msgstr "Meu(s) Caso(s)"

#. module: crm_helpdesk
#: view:crm.helpdesk.report:crm_helpdesk.view_report_crm_helpdesk_filter
msgid "My Company"
msgstr "Minha Empresa"

#. module: crm_helpdesk
#: view:crm.helpdesk.report:crm_helpdesk.view_report_crm_helpdesk_filter
msgid "My Sales Team(s)"
msgstr "Minha Equipe de Vendas"

#. module: crm_helpdesk
#: field:crm.helpdesk,name:0
msgid "Name"
msgstr "Nome"

#. module: crm_helpdesk
#: view:crm.helpdesk:crm_helpdesk.view_crm_case_helpdesk_filter
#: selection:crm.helpdesk,state:0
#: view:crm.helpdesk.report:crm_helpdesk.view_report_crm_helpdesk_filter
msgid "New"
msgstr "Novo"

#. module: crm_helpdesk
#: view:crm.helpdesk:crm_helpdesk.view_crm_case_helpdesk_filter
msgid "New Helpdesk Request"
msgstr "Novo Chamado no Helpdesk"

#. module: crm_helpdesk
#: field:crm.helpdesk,date_action_next:0
msgid "Next Action"
msgstr "Próxima Ação"

#. module: crm_helpdesk
#: code:addons/crm_helpdesk/crm_helpdesk.py:134
#, python-format
msgid "No Subject"
msgstr "Sem Assunto"

#. module: crm_helpdesk
#: selection:crm.helpdesk,priority:0
#: selection:crm.helpdesk.report,priority:0
msgid "Normal"
msgstr "Normal"

#. module: crm_helpdesk
#: view:crm.helpdesk:crm_helpdesk.crm_case_form_view_helpdesk
msgid "Notes"
msgstr "Observações"

#. module: crm_helpdesk
#: view:crm.helpdesk:crm_helpdesk.view_crm_case_helpdesk_filter
#: view:crm.helpdesk.report:crm_helpdesk.view_report_crm_helpdesk_filter
#: selection:crm.helpdesk.report,state:0
msgid "Open"
msgstr "Aberto"

#. module: crm_helpdesk
#: view:crm.helpdesk:crm_helpdesk.view_crm_case_helpdesk_filter
msgid "Open Helpdesk Request"
msgstr "Chamados abertos"

#. module: crm_helpdesk
#: field:crm.helpdesk.report,delay_expected:0
msgid "Overpassed Deadline"
msgstr "Prazo Ultrapassado"

#. module: crm_helpdesk
#: view:crm.helpdesk:crm_helpdesk.crm_case_tree_view_helpdesk
#: view:crm.helpdesk:crm_helpdesk.view_crm_case_helpdesk_filter
#: field:crm.helpdesk,partner_id:0
#: view:crm.helpdesk.report:crm_helpdesk.view_report_crm_helpdesk_filter
#: field:crm.helpdesk.report,partner_id:0
msgid "Partner"
msgstr "Parceiro"

#. module: crm_helpdesk
#: view:crm.helpdesk:crm_helpdesk.view_crm_case_helpdesk_filter
#: selection:crm.helpdesk,state:0
#: selection:crm.helpdesk.report,state:0
msgid "Pending"
msgstr "Pendente"

#. module: crm_helpdesk
#: field:crm.helpdesk,planned_cost:0
#: field:crm.helpdesk.report,planned_cost:0
msgid "Planned Costs"
msgstr "Custos Planejados"

#. module: crm_helpdesk
#: field:crm.helpdesk,planned_revenue:0
msgid "Planned Revenue"
msgstr "Receita Planejada"

#. module: crm_helpdesk
#: view:crm.helpdesk:crm_helpdesk.view_crm_case_helpdesk_filter
#: field:crm.helpdesk,priority:0
#: view:crm.helpdesk.report:crm_helpdesk.view_report_crm_helpdesk_filter
#: field:crm.helpdesk.report,priority:0
msgid "Priority"
msgstr "Prioridade"

#. module: crm_helpdesk
#: field:crm.helpdesk,probability:0
msgid "Probability (%)"
msgstr "Probabilidade (%)"

#. module: crm_helpdesk
#: view:crm.helpdesk:crm_helpdesk.crm_case_form_view_helpdesk
#: view:crm.helpdesk:crm_helpdesk.crm_case_tree_view_helpdesk
#: view:crm.helpdesk:crm_helpdesk.view_crm_case_helpdesk_filter
msgid "Query"
msgstr "Consulta"

#. module: crm_helpdesk
#: field:crm.helpdesk,ref:0
msgid "Reference"
msgstr "Referência"

#. module: crm_helpdesk
#: field:crm.helpdesk,ref2:0
msgid "Reference 2"
msgstr "2 Referência"

#. module: crm_helpdesk
#: view:crm.helpdesk:crm_helpdesk.crm_case_form_view_helpdesk
msgid "References"
msgstr "Referências"

#. module: crm_helpdesk
#: view:crm.helpdesk:crm_helpdesk.view_crm_case_helpdesk_filter
msgid "Request Date by Month"
msgstr "Data de Solicitação por Mês"

#. module: crm_helpdesk
#: view:crm.helpdesk:crm_helpdesk.view_crm_case_helpdesk_filter
msgid "Request Month"
msgstr "Mês de Solicitação"

#. module: crm_helpdesk
#: view:crm.helpdesk:crm_helpdesk.view_crm_case_helpdesk_filter
#: field:crm.helpdesk,user_id:0
msgid "Responsible"
msgstr "Responsável"

#. module: crm_helpdesk
#: view:crm.helpdesk:crm_helpdesk.view_crm_case_helpdesk_filter
msgid "Responsible User"
msgstr "Usuário Responsável"

#. module: crm_helpdesk
#: help:crm.helpdesk,section_id:0
msgid ""
"Responsible sales team. Define Responsible user and Email account for mail "
"gateway."
<<<<<<< HEAD
msgstr ""
"Responsável da Equipe de Vendas. Definir o usuário e email para o servidor "
"de emails."
=======
msgstr "Responsável da Equipe de Vendas. Defina o usuário e e-mail para o servidor de e-mails."
>>>>>>> 96502490

#. module: crm_helpdesk
#: view:crm.helpdesk:crm_helpdesk.view_crm_case_helpdesk_filter
#: field:crm.helpdesk,section_id:0
#: view:crm.helpdesk.report:crm_helpdesk.view_report_crm_helpdesk_filter
msgid "Sales Team"
msgstr "Equipe de Vendas"

#. module: crm_helpdesk
#: view:crm.helpdesk.report:crm_helpdesk.view_report_crm_helpdesk_filter
msgid "Salesperson"
msgstr "Vendedor"

#. module: crm_helpdesk
#: view:crm.helpdesk.report:crm_helpdesk.view_report_crm_helpdesk_filter
msgid "Search"
msgstr "Pesquisar"

#. module: crm_helpdesk
#: view:crm.helpdesk:crm_helpdesk.view_crm_case_helpdesk_filter
msgid "Search Helpdesk"
msgstr "Pesquisar Chamados"

#. module: crm_helpdesk
#: field:crm.helpdesk.report,section_id:0
msgid "Section"
msgstr "Seção"

#. module: crm_helpdesk
#: view:crm.helpdesk:crm_helpdesk.view_crm_case_helpdesk_filter
#: field:crm.helpdesk,state:0
#: view:crm.helpdesk.report:crm_helpdesk.view_report_crm_helpdesk_filter
#: field:crm.helpdesk.report,state:0
msgid "Status"
msgstr "Situação"

#. module: crm_helpdesk
#: field:crm.helpdesk,message_summary:0
msgid "Summary"
msgstr "Resumo"

#. module: crm_helpdesk
#: help:crm.helpdesk,state:0
msgid ""
"The status is set to 'Draft', when a case is created.                        "
"          \n"
"If the case is in progress the status is set to 'Open'.                      "
"            \n"
"When the case is over, the status is set to 'Done'.                          "
"        \n"
"If the case needs to be reviewed then the status is set to 'Pending'."
<<<<<<< HEAD
msgstr ""
"A situação é definida como 'Provisório', quando o caso é criado.\n"
"Se o caso está em andamento, a situação é definida como 'Aberto'.\n"
"Quando o caso finaliza, a situação muda para 'Concluído'.\n"
"Se o caso necessitar de revisão então a situação será 'Pendente\"."
=======
msgstr "A situação é definida como 'Provisório', quando o caso é criado.\nSe o caso está em andamento, a situação é definida como 'Aberto'.\nQuando o caso finaliza, a situação é definida como 'Concluído'.\nSe o caso necessitar de revisão então a situação será definida como 'Pendente\"."
>>>>>>> 96502490

#. module: crm_helpdesk
#: help:crm.helpdesk,email_cc:0
msgid ""
"These email addresses will be added to the CC field of all inbound and "
"outbound emails for this record before being sent. Separate multiple email "
"addresses with a comma"
<<<<<<< HEAD
msgstr ""
"Estes endereços de email serão adicionados para o campo CC de todas entradas "
"e saídas de emails para este registro antes de ser enviado. Separe múltiplos "
"endereços de email com vírgula."
=======
msgstr "Estes endereços de e-mail serão adicionados para o campo CC de todas entradas e saídas de e-mails para este registro antes de ser enviado. Separe múltiplos endereços de e-mail com vírgula."
>>>>>>> 96502490

#. module: crm_helpdesk
#: field:crm.helpdesk,message_unread:0
msgid "Unread Messages"
msgstr "Mensagens não lidas"

#. module: crm_helpdesk
#: field:crm.helpdesk,write_date:0
msgid "Update Date"
msgstr "Data de Atualização"

#. module: crm_helpdesk
#: field:crm.helpdesk.report,user_id:0
msgid "User"
msgstr "Usuário"

#. module: crm_helpdesk
#: field:crm.helpdesk,email_cc:0
msgid "Watchers Emails"
msgstr "E-mails dos Observadores"

#. module: crm_helpdesk
#: field:crm.helpdesk,website_message_ids:0
msgid "Website Messages"
msgstr "Mensagens do Site"

#. module: crm_helpdesk
#: help:crm.helpdesk,website_message_ids:0
msgid "Website communication history"
msgstr "Histórico de Comunicação do Site"

#. module: crm_helpdesk
#: code:addons/crm_helpdesk/crm_helpdesk.py:117
#, python-format
msgid ""
"You can not escalate, you are already at the top level regarding your sales-"
"team category."
msgstr ""
"Você não pode escalar, você já está no nível mais alto em relação a sua "
"categoria de equipe de vendas."

#~ msgid "# of Cases"
#~ msgstr "# de Casos"

#~ msgid "My company"
#~ msgstr "Minha empresa"<|MERGE_RESOLUTION|>--- conflicted
+++ resolved
@@ -1,19 +1,3 @@
-<<<<<<< HEAD
-# Brazilian Portuguese translation for openobject-addons
-# Copyright (c) 2014 Rosetta Contributors and Canonical Ltd 2014
-# This file is distributed under the same license as the openobject-addons package.
-# FIRST AUTHOR <EMAIL@ADDRESS>, 2014.
-#
-msgid ""
-msgstr ""
-"Project-Id-Version: openobject-addons\n"
-"Report-Msgid-Bugs-To: FULL NAME <EMAIL@ADDRESS>\n"
-"POT-Creation-Date: 2014-09-23 16:27+0000\n"
-"PO-Revision-Date: 2014-09-06 01:59+0000\n"
-"Last-Translator: Fábio Martinelli - http://zupy.com.br "
-"<webmaster@zupy.com.br>\n"
-"Language-Team: Brazilian Portuguese <pt_BR@li.org>\n"
-=======
 # Translation of Odoo Server.
 # This file contains the translation of the following modules:
 # * crm_helpdesk
@@ -29,12 +13,11 @@
 "PO-Revision-Date: 2016-07-09 16:18+0000\n"
 "Last-Translator: grazziano <g.negocios@outlook.com.br>\n"
 "Language-Team: Portuguese (Brazil) (http://www.transifex.com/odoo/odoo-8/language/pt_BR/)\n"
->>>>>>> 96502490
 "MIME-Version: 1.0\n"
 "Content-Type: text/plain; charset=UTF-8\n"
-"Content-Transfer-Encoding: 8bit\n"
-"X-Launchpad-Export-Date: 2014-09-24 09:04+0000\n"
-"X-Generator: Launchpad (build 17196)\n"
+"Content-Transfer-Encoding: \n"
+"Language: pt_BR\n"
+"Plural-Forms: nplurals=2; plural=(n > 1);\n"
 
 #. module: crm_helpdesk
 #: field:crm.helpdesk.report,email:0
@@ -44,7 +27,7 @@
 #. module: crm_helpdesk
 #: field:crm.helpdesk.report,nbr:0
 msgid "# of Requests"
-msgstr ""
+msgstr "# Requisições"
 
 #. module: crm_helpdesk
 #: model:ir.actions.act_window,help:crm_helpdesk.crm_case_helpdesk_act111
@@ -55,31 +38,12 @@
 "                Helpdesk and Support allow you to track your interventions.\n"
 "              </p><p>\n"
 "                Use the Odoo Issues system to manage your support\n"
-"                activities. Issues can be connected to the email gateway: "
-"new\n"
-"                emails may create issues, each of them automatically gets "
-"the\n"
+"                activities. Issues can be connected to the email gateway: new\n"
+"                emails may create issues, each of them automatically gets the\n"
 "                history of the conversation with the customer.\n"
 "              </p>\n"
 "            "
-<<<<<<< HEAD
-msgstr ""
-"<p class=\"oe_view_nocontent_create\">\n"
-"                Clique para criar uma nova solicitação. \n"
-"              </p><p>\n"
-"                Helpdesk e Suporte te permite rastrear suas intervenções.\n"
-"              </p><p>\n"
-"                Use o sistema de questões do Odoo para gerenciar suas "
-"atividades de suporte\n"
-"                as questões podem ser conectadas ao sistema de email: novos "
-"emails podem criar\n"
-"                questões, e cada uma delas btém o histórico de conversas com "
-"o cliente.\n"
-"              </p>\n"
-"            "
-=======
 msgstr "<p class=\"oe_view_nocontent_create\">\nClique para criar uma nova solicitação. \n</p><p>\nHelpdesk e Suporte permite acompanhar suas intervenções.\n</p><p>\nUse o sistema de incidentes do Odoo para gerenciar suas atividades de suporte.\nIncidentes podem ser conectados ao sistema de e-mail: novos e-mails podem criar\nincidentes, e cada uma delas obtém automaticmante o histórico de conversas com o cliente.\n</p>\n            "
->>>>>>> 96502490
 
 #. module: crm_helpdesk
 #: field:crm.helpdesk,active:0
@@ -97,8 +61,7 @@
 msgstr "Associado a Mim ou a Minha Equipe de Vendas"
 
 #. module: crm_helpdesk
-#: selection:crm.helpdesk,state:0
-#: selection:crm.helpdesk.report,state:0
+#: selection:crm.helpdesk,state:0 selection:crm.helpdesk.report,state:0
 msgid "Cancelled"
 msgstr "Cancelado"
 
@@ -113,14 +76,12 @@
 msgstr "Categorização"
 
 #. module: crm_helpdesk
-#: field:crm.helpdesk,categ_id:0
-#: field:crm.helpdesk.report,categ_id:0
+#: field:crm.helpdesk,categ_id:0 field:crm.helpdesk.report,categ_id:0
 msgid "Category"
 msgstr "Categoria"
 
 #. module: crm_helpdesk
-#: field:crm.helpdesk,channel_id:0
-#: field:crm.helpdesk.report,channel_id:0
+#: field:crm.helpdesk,channel_id:0 field:crm.helpdesk.report,channel_id:0
 msgid "Channel"
 msgstr "Canal"
 
@@ -131,8 +92,7 @@
 msgstr "Data de Fechamento"
 
 #. module: crm_helpdesk
-#: field:crm.helpdesk,date_closed:0
-#: selection:crm.helpdesk,state:0
+#: field:crm.helpdesk,date_closed:0 selection:crm.helpdesk,state:0
 #: view:crm.helpdesk.report:crm_helpdesk.view_report_crm_helpdesk_filter
 #: selection:crm.helpdesk.report,state:0
 msgid "Closed"
@@ -160,9 +120,7 @@
 msgid ""
 "Create and manage helpdesk categories to better manage and classify your "
 "support requests."
-msgstr ""
-"Crie e gerencie categorias de helpdesk para melhor gerenciar e classificar "
-"suas requisições de suporte."
+msgstr "Crie e gerencie categorias de helpdesk para melhor gerenciar e classificar suas requisições de suporte."
 
 #. module: crm_helpdesk
 #: field:crm.helpdesk,create_uid:0
@@ -170,15 +128,13 @@
 msgstr "Criado por"
 
 #. module: crm_helpdesk
-#: field:crm.helpdesk,create_date:0
-#: field:crm.helpdesk.report,create_date:0
+#: field:crm.helpdesk,create_date:0 field:crm.helpdesk.report,create_date:0
 msgid "Creation Date"
 msgstr "Data de Criação"
 
 #. module: crm_helpdesk
 #: view:crm.helpdesk:crm_helpdesk.crm_case_tree_view_helpdesk
-#: field:crm.helpdesk,date:0
-#: field:crm.helpdesk.report,date:0
+#: field:crm.helpdesk,date:0 field:crm.helpdesk.report,date:0
 msgid "Date"
 msgstr "Data"
 
@@ -277,14 +233,7 @@
 "Have a general overview of all support requests by sorting them with "
 "specific criteria such as the processing time, number of requests answered, "
 "emails sent and costs."
-<<<<<<< HEAD
-msgstr ""
-"Tenha uma visão geral de todos os chamados de suporte classificando-os com "
-"critérios específicos como o tempo de processamento, número de chamados "
-"respondidos, emails enviados e custos."
-=======
 msgstr "Tenha uma visão geral de todos os chamados de suporte classificando-os com critérios específicos como o tempo de processamento, número de chamados respondidos, e-mails enviados e custos."
->>>>>>> 96502490
 
 #. module: crm_helpdesk
 #: view:crm.helpdesk.report:crm_helpdesk.view_report_crm_helpdesk_graph
@@ -339,13 +288,10 @@
 msgid ""
 "Helpdesk requests that are assigned to me or to one of the sale teams I "
 "manage"
-msgstr ""
-"Pedidos de helpdesk que são atribuídas a mim ou para uma das equipes de "
-"venda que eu administro"
-
-#. module: crm_helpdesk
-#: selection:crm.helpdesk,priority:0
-#: selection:crm.helpdesk.report,priority:0
+msgstr "Pedidos de helpdesk que são atribuídas a mim ou para uma das equipes de venda que eu administro"
+
+#. module: crm_helpdesk
+#: selection:crm.helpdesk,priority:0 selection:crm.helpdesk.report,priority:0
 msgid "High"
 msgstr "Alta"
 
@@ -359,14 +305,10 @@
 msgid ""
 "Holds the Chatter summary (number of messages, ...). This summary is "
 "directly in html format in order to be inserted in kanban views."
-msgstr ""
-"Contém o resumo da conversação (número de mensagens, ...). Este resumo é "
-"gerado diretamente em formato HTML para que possa ser inserido nas visões "
-"kanban."
-
-#. module: crm_helpdesk
-#: field:crm.helpdesk,id:0
-#: field:crm.helpdesk.report,id:0
+msgstr "Contém o resumo da conversação (número de mensagens, ...). Este resumo é gerado diretamente em formato HTML para que possa ser inserido nas visões kanban."
+
+#. module: crm_helpdesk
+#: field:crm.helpdesk,id:0 field:crm.helpdesk.report,id:0
 msgid "ID"
 msgstr "ID"
 
@@ -401,8 +343,7 @@
 msgstr "Última atualização por"
 
 #. module: crm_helpdesk
-#: selection:crm.helpdesk,priority:0
-#: selection:crm.helpdesk.report,priority:0
+#: selection:crm.helpdesk,priority:0 selection:crm.helpdesk.report,priority:0
 msgid "Low"
 msgstr "Baixa"
 
@@ -480,8 +421,7 @@
 msgstr "Sem Assunto"
 
 #. module: crm_helpdesk
-#: selection:crm.helpdesk,priority:0
-#: selection:crm.helpdesk.report,priority:0
+#: selection:crm.helpdesk,priority:0 selection:crm.helpdesk.report,priority:0
 msgid "Normal"
 msgstr "Normal"
 
@@ -518,14 +458,12 @@
 
 #. module: crm_helpdesk
 #: view:crm.helpdesk:crm_helpdesk.view_crm_case_helpdesk_filter
-#: selection:crm.helpdesk,state:0
-#: selection:crm.helpdesk.report,state:0
+#: selection:crm.helpdesk,state:0 selection:crm.helpdesk.report,state:0
 msgid "Pending"
 msgstr "Pendente"
 
 #. module: crm_helpdesk
-#: field:crm.helpdesk,planned_cost:0
-#: field:crm.helpdesk.report,planned_cost:0
+#: field:crm.helpdesk,planned_cost:0 field:crm.helpdesk.report,planned_cost:0
 msgid "Planned Costs"
 msgstr "Custos Planejados"
 
@@ -595,13 +533,7 @@
 msgid ""
 "Responsible sales team. Define Responsible user and Email account for mail "
 "gateway."
-<<<<<<< HEAD
-msgstr ""
-"Responsável da Equipe de Vendas. Definir o usuário e email para o servidor "
-"de emails."
-=======
 msgstr "Responsável da Equipe de Vendas. Defina o usuário e e-mail para o servidor de e-mails."
->>>>>>> 96502490
 
 #. module: crm_helpdesk
 #: view:crm.helpdesk:crm_helpdesk.view_crm_case_helpdesk_filter
@@ -646,22 +578,11 @@
 #. module: crm_helpdesk
 #: help:crm.helpdesk,state:0
 msgid ""
-"The status is set to 'Draft', when a case is created.                        "
-"          \n"
-"If the case is in progress the status is set to 'Open'.                      "
-"            \n"
-"When the case is over, the status is set to 'Done'.                          "
-"        \n"
+"The status is set to 'Draft', when a case is created.                                  \n"
+"If the case is in progress the status is set to 'Open'.                                  \n"
+"When the case is over, the status is set to 'Done'.                                  \n"
 "If the case needs to be reviewed then the status is set to 'Pending'."
-<<<<<<< HEAD
-msgstr ""
-"A situação é definida como 'Provisório', quando o caso é criado.\n"
-"Se o caso está em andamento, a situação é definida como 'Aberto'.\n"
-"Quando o caso finaliza, a situação muda para 'Concluído'.\n"
-"Se o caso necessitar de revisão então a situação será 'Pendente\"."
-=======
 msgstr "A situação é definida como 'Provisório', quando o caso é criado.\nSe o caso está em andamento, a situação é definida como 'Aberto'.\nQuando o caso finaliza, a situação é definida como 'Concluído'.\nSe o caso necessitar de revisão então a situação será definida como 'Pendente\"."
->>>>>>> 96502490
 
 #. module: crm_helpdesk
 #: help:crm.helpdesk,email_cc:0
@@ -669,14 +590,7 @@
 "These email addresses will be added to the CC field of all inbound and "
 "outbound emails for this record before being sent. Separate multiple email "
 "addresses with a comma"
-<<<<<<< HEAD
-msgstr ""
-"Estes endereços de email serão adicionados para o campo CC de todas entradas "
-"e saídas de emails para este registro antes de ser enviado. Separe múltiplos "
-"endereços de email com vírgula."
-=======
 msgstr "Estes endereços de e-mail serão adicionados para o campo CC de todas entradas e saídas de e-mails para este registro antes de ser enviado. Separe múltiplos endereços de e-mail com vírgula."
->>>>>>> 96502490
 
 #. module: crm_helpdesk
 #: field:crm.helpdesk,message_unread:0
@@ -714,12 +628,4 @@
 msgid ""
 "You can not escalate, you are already at the top level regarding your sales-"
 "team category."
-msgstr ""
-"Você não pode escalar, você já está no nível mais alto em relação a sua "
-"categoria de equipe de vendas."
-
-#~ msgid "# of Cases"
-#~ msgstr "# de Casos"
-
-#~ msgid "My company"
-#~ msgstr "Minha empresa"+msgstr "Você não pode escalar, você já está no nível mais alto em relação a sua categoria de equipe de vendas."