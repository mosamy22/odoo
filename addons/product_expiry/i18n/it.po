# Italian translation for openobject-addons
# Copyright (c) 2014 Rosetta Contributors and Canonical Ltd 2014
# This file is distributed under the same license as the openobject-addons package.
# FIRST AUTHOR <EMAIL@ADDRESS>, 2014.
#
msgid ""
msgstr ""
<<<<<<< HEAD
"Project-Id-Version: openobject-addons\n"
"Report-Msgid-Bugs-To: FULL NAME <EMAIL@ADDRESS>\n"
"POT-Creation-Date: 2014-08-14 13:09+0000\n"
"PO-Revision-Date: 2014-08-14 16:10+0000\n"
"Last-Translator: FULL NAME <EMAIL@ADDRESS>\n"
"Language-Team: Italian <it@li.org>\n"
=======
"Project-Id-Version: Odoo 8.0\n"
"Report-Msgid-Bugs-To: \n"
"POT-Creation-Date: 2015-01-21 14:08+0000\n"
"PO-Revision-Date: 2015-12-29 11:45+0000\n"
"Last-Translator: Martin Trigaux\n"
"Language-Team: Italian (http://www.transifex.com/odoo/odoo-8/language/it/)\n"
>>>>>>> a4e48d4c
"MIME-Version: 1.0\n"
"Content-Type: text/plain; charset=UTF-8\n"
"Content-Transfer-Encoding: 8bit\n"
"X-Launchpad-Export-Date: 2014-08-15 07:39+0000\n"
"X-Generator: Launchpad (build 17156)\n"

#. module: product_expiry
#: field:stock.production.lot,alert_date:0
msgid "Alert Date"
msgstr "Data di avviso"

#. module: product_expiry
#: field:stock.production.lot,use_date:0
msgid "Best before Date"
msgstr "Data di scadenza"

#. module: product_expiry
#: model:product.template,name:product_expiry.product_product_pain_product_template
msgid "Bread"
msgstr "Pane"

#. module: product_expiry
#: model:product.template,name:product_expiry.product_product_lait_product_template
msgid "Cow milk"
msgstr "Latte di mucca"

#. module: product_expiry
#: view:product.template:product_expiry.view_product_form_expiry
#: view:stock.production.lot:product_expiry.view_move_form_expiry
msgid "Dates"
msgstr "Date"

#. module: product_expiry
#: field:stock.production.lot,life_date:0
msgid "End of Life Date"
msgstr "Data di fine vita"

#. module: product_expiry
#: model:product.template,name:product_expiry.product_product_jambon_product_template
msgid "French cheese Camembert"
msgstr ""

#. module: product_expiry
#: model:product.template,name:product_expiry.product_product_from_product_template
msgid "Ham"
msgstr "Prosciutto"

#. module: product_expiry
#: model:ir.model,name:product_expiry.model_stock_production_lot
msgid "Lot/Serial"
msgstr ""

#. module: product_expiry
#: field:product.template,alert_time:0
msgid "Product Alert Time"
msgstr "Tempo di avviso del prodotto"

#. module: product_expiry
#: field:product.template,life_time:0
msgid "Product Life Time"
msgstr "Tempo di vita del prodotto"

#. module: product_expiry
#: field:product.template,removal_time:0
msgid "Product Removal Time"
msgstr "Tempo di rimozione del prodotto"

#. module: product_expiry
#: model:ir.model,name:product_expiry.model_product_template
msgid "Product Template"
msgstr ""

#. module: product_expiry
#: field:product.template,use_time:0
msgid "Product Use Time"
msgstr "Periodo di utilizzabilità prodotto"

#. module: product_expiry
#: model:ir.model,name:product_expiry.model_stock_quant
msgid "Quants"
msgstr ""

#. module: product_expiry
#: field:stock.production.lot,removal_date:0
#: field:stock.quant,removal_date:0
msgid "Removal Date"
msgstr "Data di rimozione"

#. module: product_expiry
#: help:stock.production.lot,alert_date:0
msgid ""
"This is the date on which an alert should be notified about the goods with "
"this Serial Number."
msgstr ""

#. module: product_expiry
#: help:stock.production.lot,life_date:0
msgid ""
"This is the date on which the goods with this Serial Number may become "
"dangerous and must not be consumed."
msgstr ""

#. module: product_expiry
#: help:stock.production.lot,removal_date:0
msgid ""
"This is the date on which the goods with this Serial Number should be "
"removed from the stock."
msgstr ""

#. module: product_expiry
#: help:stock.production.lot,use_date:0
msgid ""
"This is the date on which the goods with this Serial Number start "
"deteriorating, without being dangerous yet."
msgstr ""

#. module: product_expiry
#: help:product.template,alert_time:0
msgid ""
"When a new a Serial Number is issued, this is the number of days before an "
"alert should be notified."
msgstr ""

#. module: product_expiry
#: help:product.template,life_time:0
msgid ""
"When a new a Serial Number is issued, this is the number of days before the "
"goods may become dangerous and must not be consumed."
msgstr ""

#. module: product_expiry
#: help:product.template,removal_time:0
msgid ""
"When a new a Serial Number is issued, this is the number of days before the "
"goods should be removed from the stock."
msgstr ""

#. module: product_expiry
#: help:product.template,use_time:0
msgid ""
"When a new a Serial Number is issued, this is the number of days before the "
"goods starts deteriorating, without being dangerous yet."
msgstr ""<|MERGE_RESOLUTION|>--- conflicted
+++ resolved
@@ -1,30 +1,22 @@
-# Italian translation for openobject-addons
-# Copyright (c) 2014 Rosetta Contributors and Canonical Ltd 2014
-# This file is distributed under the same license as the openobject-addons package.
-# FIRST AUTHOR <EMAIL@ADDRESS>, 2014.
-#
+# Translation of Odoo Server.
+# This file contains the translation of the following modules:
+# * product_expiry
+# 
+# Translators:
+# FIRST AUTHOR <EMAIL@ADDRESS>, 2014
 msgid ""
 msgstr ""
-<<<<<<< HEAD
-"Project-Id-Version: openobject-addons\n"
-"Report-Msgid-Bugs-To: FULL NAME <EMAIL@ADDRESS>\n"
-"POT-Creation-Date: 2014-08-14 13:09+0000\n"
-"PO-Revision-Date: 2014-08-14 16:10+0000\n"
-"Last-Translator: FULL NAME <EMAIL@ADDRESS>\n"
-"Language-Team: Italian <it@li.org>\n"
-=======
 "Project-Id-Version: Odoo 8.0\n"
 "Report-Msgid-Bugs-To: \n"
 "POT-Creation-Date: 2015-01-21 14:08+0000\n"
 "PO-Revision-Date: 2015-12-29 11:45+0000\n"
 "Last-Translator: Martin Trigaux\n"
 "Language-Team: Italian (http://www.transifex.com/odoo/odoo-8/language/it/)\n"
->>>>>>> a4e48d4c
 "MIME-Version: 1.0\n"
 "Content-Type: text/plain; charset=UTF-8\n"
-"Content-Transfer-Encoding: 8bit\n"
-"X-Launchpad-Export-Date: 2014-08-15 07:39+0000\n"
-"X-Generator: Launchpad (build 17156)\n"
+"Content-Transfer-Encoding: \n"
+"Language: it\n"
+"Plural-Forms: nplurals=2; plural=(n != 1);\n"
 
 #. module: product_expiry
 #: field:stock.production.lot,alert_date:0
@@ -60,7 +52,7 @@
 #. module: product_expiry
 #: model:product.template,name:product_expiry.product_product_jambon_product_template
 msgid "French cheese Camembert"
-msgstr ""
+msgstr "Formaggio Francese Camembert"
 
 #. module: product_expiry
 #: model:product.template,name:product_expiry.product_product_from_product_template
@@ -70,7 +62,7 @@
 #. module: product_expiry
 #: model:ir.model,name:product_expiry.model_stock_production_lot
 msgid "Lot/Serial"
-msgstr ""
+msgstr "Lotto/Serie"
 
 #. module: product_expiry
 #: field:product.template,alert_time:0
@@ -90,7 +82,7 @@
 #. module: product_expiry
 #: model:ir.model,name:product_expiry.model_product_template
 msgid "Product Template"
-msgstr ""
+msgstr "Template Prodotto"
 
 #. module: product_expiry
 #: field:product.template,use_time:0
@@ -103,8 +95,7 @@
 msgstr ""
 
 #. module: product_expiry
-#: field:stock.production.lot,removal_date:0
-#: field:stock.quant,removal_date:0
+#: field:stock.production.lot,removal_date:0 field:stock.quant,removal_date:0
 msgid "Removal Date"
 msgstr "Data di rimozione"
 
@@ -113,28 +104,28 @@
 msgid ""
 "This is the date on which an alert should be notified about the goods with "
 "this Serial Number."
-msgstr ""
+msgstr "In questa data viene generato un avviso relativo ai beni con questo Numero di Serie."
 
 #. module: product_expiry
 #: help:stock.production.lot,life_date:0
 msgid ""
 "This is the date on which the goods with this Serial Number may become "
 "dangerous and must not be consumed."
-msgstr ""
+msgstr "In questa data l'uso dei beni con questo Numero di Serie diventa potenzialmente pericoloso, e non devono essere consumati."
 
 #. module: product_expiry
 #: help:stock.production.lot,removal_date:0
 msgid ""
 "This is the date on which the goods with this Serial Number should be "
 "removed from the stock."
-msgstr ""
+msgstr "In questa data i beni con questo Numero di Serie saranno rimossi dallo stock di magazzino."
 
 #. module: product_expiry
 #: help:stock.production.lot,use_date:0
 msgid ""
 "This is the date on which the goods with this Serial Number start "
 "deteriorating, without being dangerous yet."
-msgstr ""
+msgstr "In questa data i beni con questo Numero di Serie iniziano a deteriorarsi, senza tuttavia essere pericolosi."
 
 #. module: product_expiry
 #: help:product.template,alert_time:0
