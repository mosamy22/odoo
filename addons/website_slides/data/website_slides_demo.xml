--- conflicted
+++ resolved
@@ -38,77 +38,46 @@
             <field name="description">Run your business with a comprehensive suite of business apps. Do it easily with Odoo!</field>
         </record>
         <record id="slide_1" model="slide.slide">
-<<<<<<< HEAD
             <field name="name">Odoo Website &amp; E-commerce Demonstration</field>
             <field name="url">https://www.youtube.com/watch?v=tR0xandHlhU</field>
-=======
-            <field name="name">Open Source Website Builder and eCommerce: Odoo</field>
-            <field name="url">https://www.youtube.com/watch?v=pp7OCqWoRjQ</field>
-            <field name="document_id">pp7OCqWoRjQ</field>
-            <field name="slide_type">video</field>
->>>>>>> 58766879
+            <field name="document_id">tR0xandHlhU</field>
+            <field name="slide_type">video</field>
             <field name="channel_id" ref="channel_public"/>
             <field name="category_id" ref="category_1"/>
             <field name="website_published" eval="True"/>
             <field name="tag_ids" eval="[(4, ref('tag1'))]"/>
-            <field name="image" type="base64" file="website_slides/data/demo-thumbnails/pp7OCqWoRjQ.jpg"/>
-            <field name="description">Create enterprise grade website with our super easy builder. Use finely designed building blocks and edit everything inline. Benefit from out-of-the-box business features; e-Commerce, events, blogs, jobs announces, customer references, call-to-actions, etc.
-
-This is a new open source application in Python/Javascript based on Bootstrap and OpenERP.</field>
+            <field name="image" type="base64" file="website_slides/data/demo-thumbnails/tR0xandHlhU.jpg"/>
+            <field name="description">Create a beautiful and professional eCommerce on your website with Odoo.
+
+Find out more at https://www.odoo.com/page/e-commerce</field>
         </record>
         <record id="slide_2" model="slide.slide">
-<<<<<<< HEAD
             <field name="name">Odoo All-in-One Software Demonstration</field>
             <field name="url">https://www.youtube.com/watch?v=tUx39vAENy0</field>
-            <field name="channel_id" ref="channel_public"/>
-            <field name="category_id" ref="category_2"/>
-            <field name="website_published" eval="True"/>
-            <field name="tag_ids" eval="[(4, ref('tag1')), (4, ref('tag2'))]"/>
+            <field name="document_id">tUx39vAENy0</field>
+            <field name="slide_type">video</field>
+            <field name="channel_id" ref="channel_public"/>
+            <field name="category_id" ref="category_2"/>
+            <field name="website_published" eval="True"/>
+            <field name="tag_ids" eval="[(4, ref('tag1')), (4, ref('tag2'))]"/>
+            <field name="image" type="base64" file="website_slides/data/demo-thumbnails/tUx39vAENy0.jpg"/>
+            <field name="description">Discover the all-in-one business management software solution that fits any business size and use case.
+
+Learn more at https://odoo.com</field>
         </record>
         <record id="slide_3" model="slide.slide">
             <field name="name">Odoo Sign Demonstration</field>
             <field name="url">https://www.youtube.com/watch?v=8DBabYQ1nUE</field>
+            <field name="document_id">8DBabYQ1nUE</field>
+            <field name="slide_type">video</field>
             <field name="channel_id" ref="channel_public"/>
             <field name="category_id" ref="category_2"/>
             <field name="website_published" eval="True"/>
             <field name="tag_ids" eval="[(4, ref('tag2'))]"/>
-=======
-            <field name="name">Odoo Open Days 2014</field>
-            <field name="url">https://www.youtube.com/watch?v=ILTPZUTWKhg&amp;list=UUkQPikELWZFLgQNHd73jkdg</field>
-            <field name="document_id">ILTPZUTWKhg</field>
-            <field name="slide_type">video</field>
-            <field name="channel_id" ref="channel_public"/>
-            <field name="category_id" ref="category_2"/>
-            <field name="website_published" eval="True"/>
-            <field name="tag_ids" eval="[(4, ref('tag3'))]"/>
-            <field name="image" type="base64" file="website_slides/data/demo-thumbnails/ILTPZUTWKhg.jpg"/>
-            <field name="description">Odoo Experience - Register now https://experience.odoo.com</field>
-        </record>
-        <record id="slide_3" model="slide.slide">
-            <field name="name">Odoo - The Voice of the Customer: Alpinter</field>
-            <field name="url">https://www.youtube.com/watch?v=5DPGnN9_uKU&amp;list=UUkQPikELWZFLgQNHd73jkdg</field>
-            <field name="document_id">5DPGnN9_uKU</field>
-            <field name="slide_type">video</field>
-            <field name="channel_id" ref="channel_public"/>
-            <field name="category_id" ref="category_2"/>
-            <field name="website_published" eval="True"/>
-            <field name="tag_ids" eval="[(4, ref('tag4'))]"/>
-            <field name="image" type="base64" file="website_slides/data/demo-thumbnails/5DPGnN9_uKU.jpg"/>
-            <field name="description">Interview with Guy Christiaens, Finance Manager at Alpinter, about their use of Odoo.
-Discover more about Odoo at www.odoo.com</field>
-        </record>
-        <record id="slide_4" model="slide.slide">
-            <field name="name">Odoo SEO - Boost Your Website Trafic</field>
-            <field name="url">https://www.youtube.com/watch?v=5PKqZpl0TcA</field>
-            <field name="document_id">5PKqZpl0TcA</field>
-            <field name="slide_type">video</field>
-            <field name="channel_id" ref="channel_public"/>
-            <field name="category_id" ref="category_1"/>
-            <field name="website_published" eval="True"/>
-            <field name="tag_ids" eval="[(4, ref('tag1'))]"/>
-            <field name="image" type="base64" file="website_slides/data/demo-thumbnails/5PKqZpl0TcA.jpg"/>
-            <field name="description">The open source OpenERP Promote tool suggests keywords according to Google most searched terms. Search Engine Optimization tools are ready to use, with no configuration required.</field>
->>>>>>> 58766879
+            <field name="image" type="base64" file="website_slides/data/demo-thumbnails/8DBabYQ1nUE.jpg"/>
+            <field name="description">Stop doing manual printing and scanning. Move to electronic signature with Odoo Sign!
+
+Discover more at https://www.odoo.com/page/sign</field>
         </record>
         <record id="slide_5" model="slide.slide">
             <field name="name">Awesome Timesheet by Odoo</field>
@@ -118,16 +87,12 @@
             <field name="channel_id" ref="channel_public"/>
             <field name="category_id" ref="category_1"/>
             <field name="website_published" eval="True"/>
-<<<<<<< HEAD
             <field name="tag_ids" eval="[(4, ref('tag2'))]"/>
-=======
-            <field name="tag_ids" eval="[(4, ref('tag3'))]"/>
             <field name="image" type="base64" file="website_slides/data/demo-thumbnails/v2O0YZU19ms.jpg"/>
             <field name="description">Download Awesome Timesheet by Odoo and discover how easy time tracking and employee management can be!
 
 Chrome: http://bit.ly/2613LcY
 iOS: http://bit.ly/1ZUZsZD</field>
->>>>>>> 58766879
         </record>
         <record id="slide_6" model="slide.slide">
             <field name="name">Odoo Marketing - part 1: ATTRACT</field>
