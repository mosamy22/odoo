/* --- Fonts --- */

@font-face{
    font-family: 'Inconsolata';
    src: url(../fonts/Inconsolata.otf);
}

/* --- Styling of OpenERP Elements --- */
.ui-dialog, .modal-dialog {
    background: white;
    padding: 10px;
    border-radius: 3px;
    font-family: sans-serif;
    box-shadow: 0px 10px 40px rgba(0,0,0,0.4);
    position: absolute;
    top: 30px;
    height: 400px;
    overflow: scroll;
}
.ui-dialog button, .modal-dialog button {
    padding: 8px;
    min-width: 48px;
}
.ui-dialog .ui-icon-closethick{
    float: right;
}
div.modal.in {
    position: absolute;
    background: white;
    padding: 20px;
    box-shadow: 0px 10px 20px black;
    border-radius: 3px;
    max-width: 600px;
    max-height: 400px;
    margin-top: -200px;
    margin-left: -300px;
    top: 50%;
    left: 50%;
}

/* --- Generic Restyling and Resets --- */

html {
    -webkit-tap-highlight-color: rgba(0, 0, 0, 0);
    font-family: sans-serif;
}

table {
    border-spacing: 0px;
    border-collapse: collapse;
}
td {
    padding: 0px;
}

.oe_hidden{
    display: none !important;
}
.oe_invisible{
    visibility: hidden !important;
}
.clearfix:after {
    content:" ";
    display: block;
    visibility: hidden;
    line-height: 0;
    height: 0;
    clear: both;
}


.pos input::-webkit-outer-spin-button,
.pos input::-webkit-inner-spin-button {
    -webkit-appearance: none;
    margin: 0;
}

.pos button{
    box-shadow: none;
    outline: none;
    border: none;
    font-family: 'Lato';
}
.pos button:hover{
    background: default;
}
.pos textarea {
    font-family: "Lato";
    font-size: 20px;
    color: #444;
    padding: 10px;
    border-radius: 3px;
    border: none;
    box-shadow: 0px 0px 0px 1px rgb(220,220,220) inset;
}
.pos textarea:focus {
    outline: none;
    box-shadow: 0px 0px 0px 3px #6EC89B;
}


.pos .oe_hidden{
    display: none !important;
}

.pos ul, .pos li  {
    margin: 0;
    padding: 0;
    list-style-type: none;
}

.pos {
    padding: 0;
    margin: 0;
    background-color: #f0eeee;
    font-family: "Lato","Lucida Grande", Helvetica, Verdana, Arial;
    color: #555555;
    font-size: 12px;
    position: absolute;
    left: 0;
    top: 0;
    width: 100%;
    height: 100%;
    -webkit-user-select: none;
       -moz-user-select: none;
            user-select: none;
    text-shadow: none;
    overflow: hidden;
}

/*  ********* The black loading screen ********* */

.pos .loader{
    background-color: #222;
    position:absolute;
    left:0px;
    top:0px;
    width:100%;
    height:100%;
    z-index: 999;
    text-align: center;
    font-family: Lato;
    color: #555555;
}

.pos .loader-feedback{
    width: 400px;
    height: 160px;
    margin: -60px -200px;
    position: absolute;
    left: 50%; top: 50%;
    text-align: center;
}
.pos .loader-feedback h1{
    font-weight: 300;
}
.pos .loader-feedback .progressbar{
    background: rgb(73,73,73);
    height: 1px;
}
.pos .loader-feedback .progressbar > .progress{
    height: 100%;
    background: white;
    width: 0%;
    box-shadow: 0px 0px 5px rgba(255,255,255,0.35);
}
.pos .loader-feedback .button{
    display: inline-block;
    margin: 25px auto;
    line-height: 42px;
    padding: 0px 16px;
    font-size: 20px;
    font-weight: 300;
    border: solid 1px;
    border-radius: 5px;
    cursor: pointer;
}
.pos .loader-feedback .button:active{
    color: #222;
    background: #555555;
}
/*  ********* Generic Layout Constructs  ********* */

.pos .window{
    position: absolute;
    top: 0px;
    left: 0px;
    width: 100%;
    height: 100%;
    display: table;
    border: none;
    overflow: hidden;
}
.pos .window .subwindow{
    display: table-row;
    width: 100%;
    height: 100%;
}
.pos .window .subwindow.collapsed{
    height: 0px;
}
.pos .window .subwindow-container .collapsed{
    height: 0px;
}
.pos .subwindow .subwindow-container{
    display: table-cell;
    position: relative;
}
/* firefox seems to ignore the relative positionning of the subwindow-container
 * putting this inside subwindow-container fixes it.
 */ 
.pos .subwindow .subwindow-container-fix{
    height: 100%;
    position: relative;
}

.pos .clientlist-screen .window,
.pos .clientlist-screen .full-content .subwindow{
    display: block;
}
.pos .clientlist-screen .full-content .subwindow-container{
    display: block;
    height: 100%;
}
.pos .clientlist-screen .full-content .subwindow.collapsed,
.pos .clientlist-screen .full-content .subwindow-container.collapsed{
    height: auto;
}

/* ---- Scrollers ----- */

.pos .scroller-container{
    position: absolute;
    top: 0px;
    left: 0px;
    right: 0px;
    bottom: 0px;
}
.pos .scroller{
    width: 100%;
    height: 100%;
    overflow: hidden;
    overflow-y: auto;
    -webkit-overflow-scrolling: touch;
}
.pos .scroller.horizontal{
    overflow-y: hidden;
    overflow-x: auto;
}
.pos .scroller-content{
    -webkit-transform: translate3d(0,0,0);
}
.pos .scroller-container ::-webkit-scrollbar{
    width:  10px;
    height: 10px;
}
.pos .scroller-container ::-webkit-scrollbar-track{
    background: rgb(224,224,224);
    border-left: solid 1px rgb(200,200,200);
    border-top-right-radius: 3px;
    border-bottom-right-radius: 3px;
}
.pos .scroller-container ::-webkit-scrollbar-thumb{
    background: rgb(168,168,168);
    min-height: 30px;
}

/*  ********* Generic element styling  ********* */

.pos a {
    text-decoration: none;
    color: #555555;
}
.pos button, .pos a.button {
    display: inline-block;
    cursor: pointer;
    padding: 4px 10px;
    font-size: 11px;
    border: 1px solid #cacaca;
    background: #e2e2e2;
    border-radius: 3px;
}
.pos ul, .pos ol {
    padding: 0;
    margin: 0;
}
.pos li {
    list-style-type: none;
}
.pos .pos-right-align {
    text-align: right;
}
.pos .pos-center-align {
    text-align: center;
}
.pos .pos-disc-font {
    font-size: 12px;
    font-style:italic;
    color: #808080;
}

/*  ********* The black header bar ********* */


.pos .pos-topheader {
    position:absolute;
    left:0;
    top:0;
    width: 100%;
    height: 48px;
    margin:0;
    padding:0;
    color: gray;
    background: #393939;
}

/*  a) The left part of the top-bar */

.pos .pos-branding{
    position: absolute;
    display: table-cell;
    left:0;
    top:0;
    width:439px;
    height:100%;
    margin:0;
    padding:0;
    border-right: 1px solid #373737;
    text-align:left;
    line-height:100%;
    vertical-align: middle;
}
.pos .pos-logo {
    height: 35px;
    margin-left: 7px;
    margin-top: 2px;
    vertical-align:middle;
} 
.pos .pos-branding .username{
    float:right;
    color:#DDD;
    font-size:16px;
    margin-right:32px;
    line-height: 48px;
    font-style:italic;
    cursor: pointer;
}

/*  b) The right part of the top-bar */

.pos .pos-rightheader {
    position: absolute;
    left:440px;
    right:0;
    top:0;
    height:100%;
    display: -webkit-flex;
    display: flex;
}
.pos .pos-rightheader > * {
    border-right: 1px solid #292929;
}

.pos .order-button{
    color: #f0f0f0;
    display: inline-block;
    box-sizing: border-box;
    -moz-box-sizing: border-box;
    height: 46px;
    padding: 4px 8px;
    margin: 3px;
    margin-bottom: 0px;
    margin-right: 2px;
    padding-top: 0px;
    background: #8b8b8b;
    border-top-left-radius: 3px;
    border-top-right-radius: 3px;
    vertical-align: top;
    line-height: 42px;
    text-align: center;
    box-shadow: 0px -5px 10px -6px rgb(82,82,82) inset;
    cursor: pointer;
    min-width: 45px;
}

.pos .order-button:first-child {
    margin-left: 0px;
}

.pos .order-button.selected{
    font-weight: 900;
    background: #EEEEEE;
    color: rgb(75,75,75);
    height: 45px;
    border-bottom: solid 1px rgb(196, 196, 196);
    box-shadow: none;
    -webkit-flex-shrink: 0;
    flex-shrink: 0;
}

.pos .order-button .order-sequence{
    font-size: 16px;
    font-weight: 800;
    vertical-align: middle;
}
.pos .order-button.selected .order-sequence{
    color: white;
    background: black;
    display: inline-block;
    line-height: 24px;
    min-width: 24px;
    border-radius: 12px;
    margin-right: 4px;
    margin-left: -4px;
}

.pos .order-button.square{
    margin-left:1px;
    background: #5c5c5c;
    color: rgb(160,160,160);
    font-size: 18px;
    line-height: 45px;
}
.pos .order-button:not(.square) > .fa {
    font-size: 16px;
    vertical-align: middle;
    margin-right: 4px;
}
.pos .order-button .order-sequence{
    font-size: 16px;
    font-weight: 800;
}

.pos .order-selector {
    display: -webkit-flex;
    display: flex;
    -webkit-flex: 1;
    flex: 1;
}
.pos .orders {
    display: -webkit-flex;
    display: flex;
    vertical-align: top;
    margin-left: 0px;
    overflow: hidden;
    overflow-x: auto;
    -webkit-overflow-scrolling: touch;
}

/*  c) The session buttons */

.pos .pos-rightheader .header-button{
    float: right;
    height: 48px;
    padding-left: 16px;
    padding-right: 16px;
    border-right: 1px solid #292929;
    border-left: 1px solid #292929;
    color: #DDD;
    line-height: 48px;
    text-align: center;
    cursor: pointer;

    -webkit-transition-property: background;
    -webkit-transition-duration: 0.2s;
    -webkit-transition-timing-function: ease-out;
}
.pos .pos-rightheader .header-button:last-child{
    border-left:  1px solid #3a3a3a;
}
.pos .pos-rightheader .header-button:active{
    background: rgba(0,0,0,0.2);
    color:#EEE;
}
.pos .pos-rightheader .header-button.confirm {
    background: #359766;
    color: white;
    font-weight: bold;
}

/*  c) The notifications indicator */

.pos .oe_status{
    float:right; 
    color: rgba(255,255,255,0.4);
    padding: 14px;
    line-height: 20px;
    font-size: 20px;
    vertical-align:middle;
    font-style: italic;
    cursor:pointer;
}
.pos .oe_status.oe_inactive{
    cursor: default;
}
.pos .oe_status .oe_icon{
    display:inline-block;
    cursor:pointer;
    width:20px; height:16px;
    color: white;
}
.pos .oe_status .oe_red,
.pos .oe_icon.oe_red {
    color: rgb(197, 52, 0);
}
.pos .oe_statu .oe_green,
.pos .oe_icon.oe_green {
    color: rgb(94, 185, 55);
}
.pos .oe_status .oe_orange,
.pos .oe_icon.oe_orange {
    color: rgb(239, 153, 65);
}
.pos .oe_link_icon{
    cursor:pointer;
}
/*  ********* Contains everything below the  bar ********* */

.pos .pos-content {
    width: 100%;
    position: absolute;
    top: 48px;
    bottom: 0;
    background: #F0EEEE;
}

/*  ********* The leftpane contains the order, numpad and paypad ********* */

.pos .leftpane {
    -webkit-box-sizing: border-box;
       -moz-box-sizing: border-box;
        -ms-box-sizing: border-box;
            box-sizing: border-box;
    position:absolute;
    left:0;
    width:440px;
    top:0px;
    bottom:0;
    border-right: solid 1px #CECBCB;
    border-right: solid 3px #787878;
    background: #e2e2e2;
}

.pos .leftpane .pads {
    border-top: solid 3px rgb(110, 200, 155);
}

/*  ********* The control buttons ********* */

.pos .control-buttons {
    display: -webkit-flex;
    display: flex;
    -webkit-flex-flow: row wrap;
    flex-flow: row wrap;
    padding: 8px 16px 0px 11px;
    margin-bottom: -6px;
}
.pos .control-button {
    -webkit-flex-grow: 1;
    flex-grow: 1;
    background: #e2e2e2;
    border: solid 1px #bfbfbf;
    display: inline-block;
    line-height: 38px;
    min-width: 80px;
    text-align: center;
    border-radius: 3px;
    padding: 0px 10px;
    font-size: 18px;
    margin-left: 6px;
    margin-bottom: 6px;
    cursor: pointer;
    overflow: hidden;
    transition: all linear 150ms;
}
.pos .control-button:hover {
    background: #efefef;
}
.pos .control-button:active {
    background: black;
    color: white;
    border-color: black;
}
.pos .control-button .fa{
    margin-right: 4px;
}
.pos .control-button .control-button-number {
    color: rgb(226, 226, 226);
    background: rgb(85, 85, 85);
    display: inline-block;
    height: 28px;
    vertical-align: middle;
    font-weight: bold;
    line-height: 28px;
    width: 28px;
    border-radius: 50%;
    text-align: center;
    margin-left: -16px;
    margin-right: 4px;
}

.pos .control-button.highlight,
.pos .button.highlight {
    background: #6EC89B !important;
    border: solid 1px #64AF8A !important; 
    color: white !important;
}
.pos .control-button.altlight,
.pos .button.altlight {
    background: #7F82AC !important;
    border: solid 1px #756A99 !important;
    color: white !important;
}
.pos .control-button.disabled,
.pos .control-button.disabled:active{
    background: #e2e2e2;
    border: solid 1px #BEBEBE;
    opacity: 0.5;
    cursor: default;
    color: inherit;
}

/*  ********* The actionpad (payment, set customer) ********* */

.pos .actionpad {
    display: inline-block;
    float: left;
    padding: 0;
    margin: 16px;
    margin-top: 8px;
    margin-right: 0;
    text-align: center;
    vertical-align: top;
    width: 186px;
    border: none;
    border-radius: 0;
    border-top: 1px solid;
    border-left: 1px solid;
    border-color: #bfbfbf;
    border-top-left-radius: 4px;
    border-bottom-left-radius: 4px;
}
.pos .actionpad .button {
    position: relative;
    display: block;
    height: 54px;
    width: 100%;
    font-weight: bold;
    vertical-align: middle;
    color: #555555;
    font-size: 14px;
    border-radius: 0;
    border: none;
    border-right: 1px solid;
    border-bottom: 1px solid;
    border-color: #bfbfbf;
    transition: all 150ms linear;
}
.pos .actionpad .button:hover {
    background: #efefef;
}
.pos .actionpad .button:active {
    background: black;
    border-color: black;
    color: white;
}
.pos .actionpad .button:first-child {
    border-top-left-radius: 4px;
}
.pos .actionpad .button:last-child {
    border-bottom-left-radius: 4px;
}
.pos .actionpad .button.pay {
    height: 162px;
}
.pos .actionpad .button.pay .pay-circle {
    display: block;
    font-size: 32px;
    line-height: 54px;
    padding-top: 6px;
    background: rgb(86, 86, 86);
    color: white;
    width: 60px;
    margin: auto;
    border-radius: 30px;
    margin-bottom: 10px;
}
.pos .actionpad .button.pay .pay-circle .fa {
    position: relative;
    top: -1px;
    left: 3px;
}

.pos .actionpad .button.set-customer{
    padding-left: 40px;
    padding-right: 40px;
}
.pos .actionpad .button.set-customer.decentered {
    padding-left: 40px;
    padding-right: 5px;
}
.pos .actionpad .button .fa-user {
    position: absolute;
    left: 13px;
    top: 13px;
    margin-right: 8px;
    font-size: 18px;
    background: rgba(255, 255, 255, 0.5);
    line-height: 30px;
    width: 30px;
    border-radius: 100%;
}

/*  ********* The Numpad ********* */

.pos .numpad {
    display: inline-block;
    float: right;
    text-align: center;
    width: 216px;
    margin: 16px;
    margin-top: 8px;
    margin-left: 0px;
    border: none;
    border-radius: 0;
    border-top: 1px solid;
    border-color: #bfbfbf;
    border-top-right-radius: 4px;
}
.pos .numpad button {
    float: left;
    height: 54px;
    width: 54px;
    font-weight: bold;
    vertical-align: middle;
    color: #555555;
    border-radius: 0;
    border: none;
    border-right: 1px solid;
    border-bottom: 1px solid;
    border-color: #bfbfbf;
    transition: all 150ms linear;
}
.pos .numpad button:hover {
    background: #efefef;
}
.pos .numpad button:active {
    background: black;
    color: white;
    border-color: transparent;
}
.pos .numpad button:nth-child(4) {
    border-top-right-radius: 4px;
}
.pos .numpad button:last-child {
    border-bottom-right-radius: 4px;
}
.pos .input-button {
    font-size: 24px;
}
.pos .mode-button {
    font-size: 14px;
}
.pos .mode-button.selected-mode {
    color: white;
    background: #6EC89B;
    border-color: transparent;
}
.pos .mode-button.selected-mode:hover {
    background: #6EC89B;
    color: white;
    border-color: transparent;
}

/*  ********* The right pane contains the screens and headers ********* */

.pos .rightpane {
    position: absolute;
    top: 0;
    bottom:0;
    left: 440px;
    right: 0;
    vertical-align: top;
    -webkit-transform: translate3d(0,0,0);
}

.pos .rightpane-header {
    padding: 0;
    height: 48px;
    border-bottom: 1px solid #c7c7c7;
    background: #d3d3d3;
    text-align: center;
}

/*  ********* The product list  ********* */

.pos .product-list {
    padding: 10px;
    text-align: left;
    -webkit-transform: translate3d(0,0,0);
}

.pos .product-list-scroller{
    -webkit-box-sizing: border-box;
       -moz-box-sizing: border-box;
        -ms-box-sizing: border-box;
            box-sizing: border-box;
    width:100%;
    height:100%;
    overflow: hidden;
    overflow-y: auto;
    -webkit-overflow-scrolling: touch;
    -webkit-transform: translate3d(0,0,0);

}
.pos .product-list-container {
    position:absolute;
    top:0px;
    bottom:0px;
    left:0px;
    right:0px;
}

/*  a) the product list navigation bar */

.pos .breadcrumbs{
    display: inline-block;
    text-align: left;
    float:left;
}
.pos .breadcrumb{
    float: left;
    display: inline-block;
    line-height: 48px;
    height: 48px;
    min-width: 48px;
}
.pos .breadcrumb:last-child {
    padding-right: 3px;
    border-right: 1px solid #c5c5c5;
}
.pos .breadcrumb-button {
    display: inline-block;
    padding: 0 9px;
    vertical-align: top;
    color: #808080;
    font-size: 14px;
    cursor: pointer;
}
.pos .breadcrumb-button.breadcrumb-home {
    line-height: 50px;
    padding: 0;
    width: 50px;
    font-size: 25px;
    text-align: center;
}

.pos .breadcrumb-arrow{
    width: 28px;
}
.pos .breadcrumb-homeimg {
    width: 27px;
    margin: 12px 6px;
}

/*  b) the search box */

.pos .searchbox {
    position: absolute;
    right: 2px;
}
.pos .searchbox input {
    width: 100px;
    border: 1px solid #cecbcb;
    padding: 10px 20px;
    padding-left: 38px;
    margin: 6px;
    background: url("../img/search.png") no-repeat 15px;
    background-color: white;
    border-radius: 20px;
    font-family: "Lato","Lucida Grande", Helvetica, Verdana, Arial;
    font-size: 13px;
}
.pos .searchbox input:focus {
    outline: none;
    box-shadow: 0px 0px 0px 2px rgb(153, 153, 255) inset;
    color: rgb(153, 153, 255);
}
.pos .search-clear {
    position: absolute;
    width: 30px;
    height: 30px;
    top: 11px;
    left: 11px;
    cursor: pointer;
}

/*  c) the categories list */

.pos .categories {
    position: relative;
    border-bottom: solid 3px rgb(110, 200, 155);
}
.pos .categories h4 {
    display: inline-block;
    margin: 9px 5px;
}
.pos .category-list-scroller{
    -webkit-box-sizing: border-box;
       -moz-box-sizing: border-box;
        -ms-box-sizing: border-box;
            box-sizing: border-box;
    width:100%;
    height:100%;
    max-height:60vh;
    overflow: hidden;
    overflow-y: auto;
    -webkit-overflow-scrolling: touch;
    -webkit-transform: translate3d(0,0,0);

}
.pos .category-list {
    text-align: left;
    padding: 10px;
    background: rgb(229, 229, 229);
    border-bottom: 1px solid #cecece;
}
.pos .category-list.simple {
    padding: 0px;
    background: #cecece;
    display: -webkit-flex;
    display: flex;
    -webkit-flex-flow: row wrap;
    flex-flow: row wrap;
    border-bottom: none;
}


/*  d) the category button */

.pos .category-button {
    position: relative;
    vertical-align: top;
    display: inline-block;
    font-size: 11px;
    margin: 8px !important;
    width: 120px;
    height:120px;
    background:#fff;
    border: 1px solid #d7d7d7;
    border-radius: 3px;
    border-bottom-width: 3px;
    cursor: pointer;
}

.pos .category-simple-button{
    position: relative;
    display: inline-block;
    font-size: 14px;
    margin-right: 1px;
    margin-bottom: 1px;
    padding: 5px 12px;
    line-height: 32px;
    flex-grow: 1;
    -webkit-flex-grow: 1;
    cursor: pointer;
    background: #e2e2e2;
}
.pos .category-simple-button:active{
    color: white;
    background: black;

    -webkit-transition-property: background, border;
    -webkit-transition-duration: 0.2s;
    -webkit-transition-timing-function: ease-out;
}



.pos .category-button .category-img {
    position: relative;
    width: 120px;
    height: 100px;
    text-align: center;
    cursor: pointer;
}

.pos .category-button .category-img img {
    max-height: 100px;
    max-width:  120px;
    vertical-align: middle;
}

.pos .category-button .category-name {
    position: absolute;
    -webkit-box-sizing: border-box;
       -moz-box-sizing: border-box;
        -ms-box-sizing: border-box;
            box-sizing: border-box;
    bottom: 0;
    top: auto;
    line-height: 14px;
    width: 100%;
    /* for some reason the -90deg orientation doesn't match the -webkit-linear-gradient. It should be 180deg here.
     * webkit also insists on rendering *both* gradients instead of only the native one. So it doesn't looks right. ugh. 
    background:         linear-gradient(-90deg,rgba(255,255,255,0),rgba(255,255,255,1), rgba(255,255,255,1)); */
    /*background:#FFF;*/
    padding: 3px;
    padding-top: 15px;
    color: #7C7BAD;
}

/*  e) the product */

.pos .product {
    position:relative;
    vertical-align: top;
    display: inline-block;
    line-height: 100px;
    font-size: 11px;
    margin: 8px !important;
    width: 122px;
    height:115px;
    background:#fff;
    border: 1px solid #e2e2e2;
    border-radius: 3px;
    border-bottom-width: 3px;
    overflow: hidden;
    cursor: pointer;
}

.pos .product .product-img {
    position: relative;
    width: 120px;
    height: 100px;
    background: white;
    text-align: center;
}

.pos .product .product-img img {
    max-height: 100px;
    max-width:  120px;
    vertical-align: middle;
}

.pos .product .price-tag {
    position: absolute;
    top: 2px;
    right: 2px;
    vertical-align: top;
    color: white;
    line-height: 13px;
    background: #7f82ac;
    padding: 2px 5px;
    border-radius: 2px;
}

.pos .product .product-name {
    position: absolute;
    -webkit-box-sizing: border-box;
       -moz-box-sizing: border-box;
        -ms-box-sizing: border-box;
            box-sizing: border-box;
    bottom:0;
    top:auto;
    line-height: 14px;
    width:100%;
    overflow: hidden;
    text-overflow: ellipsis;
    background: -webkit-linear-gradient(-90deg,rgba(255,255,255,0),rgba(255,255,255,1), rgba(255,255,255,1));
    background:    -moz-linear-gradient(-90deg,rgba(255,255,255,0),rgba(255,255,255,1), rgba(255,255,255,1));
    background:     -ms-linear-gradient(-90deg,rgba(255,255,255,0),rgba(255,255,255,1), rgba(255,255,255,1));
    /* troublesome in latest webkit
    background:         linear-gradient(-90deg,rgba(255,255,255,0),rgba(255,255,255,1), rgba(255,255,255,1));
    */
    /*background:#FFF;*/
    padding: 3px;
    padding-top:15px;
}


/*  ********* The Screens  ********* */

.pos .screen {
    position:absolute;
    text-align: center;
    top:0px;
    bottom:0px;
    width:100%;
    overflow: auto;
    -webkit-overflow-scrolling: touch;
}
.pos .screen header h2 {
    margin-top: 0px;
    padding-top: 7px;
}
.pos .screen p{
    font-size: 18px;
}
.pos .dialog{
    width: 500px;
    margin-left: auto;
    margin-right: auto;
    margin-top: 50px;
    text-align: center;
}
.pos .dialog p{
    font-size: 25px;
    margin-top: 10px;
    color: #5a5a5a;
}

/* a) Generic Screen Layout Constructs */

.screen .screen-content{
    margin: 0px auto;
    max-width: 1024px;
    text-align: left;
    height: 100%;
    overflow: hidden;
    position: relative;
}

@media screen and (min-width: 1024px) {
    .screen .screen-content{
        border-left:  dashed 1px rgb(215,215,215);
        border-right: dashed 1px rgb(215,215,215);
    }
}

.screen .top-content{
    position: absolute;
    left: 0px; top: 0px; right: 0px;
    height: 64px;
    border-bottom: dashed 1px rgb(215,215,215);
    text-align: center;
}
.screen .top-content .button {
    position: absolute;
    top: 0px;
    line-height: 32px;
    padding: 3px 13px;
    font-size: 20px;
    background: rgb(230, 230, 230);
    margin: 12px;
    border-radius: 3px;
    border: solid 1px rgb(209, 209, 209);
    cursor: pointer;
    transition: all 150ms linear;
}
.screen .top-content .button:hover {
    background: #efefef;
}
.screen .top-content .button:active {
    background: black;
    border-color: black;
    color: white;
}
.screen .top-content .button.highlight {
    background: rgb(110,200,155);
    color: white;
    border: solid 1px rgb(110,200,155);
}
.screen .top-content .button.highlight:hover {
    background: rgb(120,210,165);
}
.screen .top-content .button.back {
    left: 0px;
    margin-left: 16px;
}
.screen .top-content .button.next{
    right: 0px;
    margin-right: 16px;
}
.screen .left-content{
    position: absolute;
    left:0px; top: 64px; bottom: 0px;
    right:50%;
    overflow-x: hidden;
    overflow-y: auto;
    border-right: dashed 1px rgb(215,215,215);
}
.screen .left-content.pc40{
    right: 66%;
}
.screen .right-content{
    position: absolute;
    right:0px; top: 64px; bottom: 0px;
    left:50%;
    overflow-x: hidden;
    overflow-y: auto;
}
.screen .right-content.pc60{
    left:34%;
}
.screen .centered-content{
    position: absolute;
    right:25%; top: 64px; bottom: 0px;
    left:25%;
    border-right: dashed 1px rgb(215,215,215);
    border-left: dashed 1px rgb(215,215,215);
    overflow-x: hidden;
    overflow-y: auto;
}
.screen .full-content{
    position: absolute;
    right: 0%; top: 65px; bottom: 0px;
    left: 0%;
}

/* a) Layout for the Product Screen */

.pos .screen .layout-table {
    border:none;
    width:100%;
    height:100%;
}

.pos .screen .header-row {
    border:none;
    width:100%;
    height:0px;
}

.pos .screen .header-cell{
    border:none;
    width:100%;
    height:0px;
}
.pos .screen .content-row {
    width:100%;
    height:100%;
}
.pos .screen .content-cell{
    width:100%;
}
.pos .screen .content-cell .content-container{
    height:100%;
    position:relative;
}


/* b) The payment screen */

.pos .payment-numpad {
    display: inline-block;
    width: 50%;
    box-sizing: border-box;
    padding: 16px;
    text-align: center;
    float: left;
}
.pos .payment-numpad .numpad {
    float: none;
    border-radius: 4px;
    border-top: 1px solid;
    border-left: 1px solid;
    border-color: #cacaca;
    width: 296px;
    overflow: hidden;
    margin: 0;
}
.pos .payment-numpad .numpad button {
    width: 74px;
    height: 74px;
}
.pos .payment-numpad .numpad button:first-child {
    border-top-left-radius: 4px;
}
.pos .payment-numpad .numpad button:nth-child(16) {
    border-bottom-left-radius: 4px;
}

.pos .paymentlines-container {
    padding: 16px;
    padding-top: 0;
    border-bottom: dashed 1px gainsboro;
    min-height: 154px;
}

.pos .paymentlines {
    width: 100%;
}
.pos .paymentlines .controls {
    width: 40px;
}
.pos .paymentlines .label > * {
    font-size: 16px;
    padding: 8px;
}
.pos .paymentlines tbody{
    background: white;
    border-radius: 3px;
}
.pos .paymentline{
    font-size: 22px;
}
.pos .paymentline.selected {
    font-size: 22px;
    background: #6EC89B;
    color: white;
}
.pos .paymentline.selected .edit {
    background: white;
    color: #6EC89B;
    outline: 3px blue;
    box-shadow: 0px 0px 0px 3px #6EC89B;
    position: relative;
    border-radius: 3px;
}
.pos .paymentline > *{
    padding: 8px 12px;
}
.pos .paymentline .col-due,
.pos .paymentline .col-tendered,
.pos .paymentline .col-change {
    min-width: 90px;
}
.pos .paymentline.extra .col-due {
    border-radius: 0 0 6px 6px;
    border-top: solid 1px rgb(230, 230, 230);
    font-weight: bold;
}
.pos .paymentline .col-change.highlight {
    background: rgb(184, 152, 204);
}
.pos .paymentline .col-name {
    font-size: 16px;
}
.pos .paymentline .delete-button{
    cursor: pointer;
    text-align: center;
}
.pos .payment-buttons {
    display: inline-block;
    width: 50%;
    box-sizing: border-box;
    padding: 16px;
    padding-left: 0;
    float: right;
}
.payment-screen .payment-buttons .button {
    background: #e2e2e2;
    line-height: 73px;
    font-size: 16px;
    padding: 0px 8px;
    border: solid 1px rgb(200,200,200);
    border-top-width: 0;
    cursor: pointer;
    text-align: center;
    position: relative;
    transition: background-color, border-color, color 150ms linear;
}
.payment-screen .payment-buttons .button:hover {
    background-color: #efefef;
}
.payment-screen .payment-buttons .button:first-child {
    border-top-left-radius: 3px;
    border-top-right-radius: 3px;
    border-top-width: 1px;
}
.payment-screen .payment-buttons .button:last-child {
    border-bottom-left-radius: 3px;
    border-bottom-right-radius: 3px;
}
.payment-screen .payment-buttons .button.highlight:not(:first-child) {
    margin-top: -1px;
    border-top: solid 1px;
}
.payment-screen .payment-buttons .button:active {
    background: black;
    border-color: black;
    color: white;
}
.payment-screen .payment-buttons .button.highlight .fa {
    border-color: rgba(0, 0, 0, 0.109804);
    background: rgba(0, 0, 0, 0.0980392);
}
.payment-screen .payment-buttons .button .fa {
    position: absolute;
    left: 11px;
    top: 50%;
    width: 48px;
    height: 48px;
    line-height: 48px;
    margin-top: -25px;
    vertical-align: middle;
    border-radius: 26px;
    border: 1px solid rgba(0,0,0,0.2);
    border-image-source: initial;
    border-image-slice: initial;
    border-image-width: initial;
    border-image-outset: initial;
    border-image-repeat: initial;
    background: rgba(255,255,255,0.4);
    font-size: 20px;
    transition: all 150ms linear;
}
.payment-screen .paymentlines-empty .total {
    text-align: center;
    padding: 24px 0px 18px;
    font-size: 64px;
    color: #43996E;
    text-shadow: 0px 2px white, 0px 2px 2px rgba(0, 0, 0, 0.27);
}
.payment-screen .paymentlines-empty .message {
    text-align: center;
}


/* c) The receipt screen */

.pos .receipt-screen .centered-content .button {
    line-height: 40px;
    padding: 3px 13px;
    font-size: 20px;
    text-align: center;
    background: rgb(230, 230, 230);
    margin: 16px;
    margin-bottom: 0px;
    border-radius: 3px;
    border: solid 1px rgb(209, 209, 209);
    cursor: pointer;
}

.pos .pos-receipt-container {
    font-size: 0.75em;
    text-align: center;
}

.pos .pos-sale-ticket {
    text-align: left;
    width: 300px;
    background-color: white;
    margin: 20px;
    padding: 15px;
    font-size: 14px;
    padding-bottom:30px;
    display: inline-block;
    font-family: "Inconsolata";
    border: solid 1px rgb(220,220,220);
    border-radius: 3px;
    overflow: hidden;
}
.pos .pos-sale-ticket pre{
    font-family: "Inconsolata";
}
.pos .pos-sale-ticket .emph{
    font-size: 20px;
    margin:5px;
}
.pos .pos-sale-ticket table {
    width: 100%;
    border: 0;
    table-layout: fixed;
}
.pos .pos-sale-ticket table td {
    border: 0;
    word-wrap: break-word;
}

@page {
    margin: 0;
}

@media print {
    * {
        color: black !important;
    }
    body {
        margin: 0;
        color: white !important;
    }
    .oe_leftbar,
    .oe_loading,
    .pos .pos-topheader, 
    .pos .pos-leftpane, 
    .pos .keyboard_frame,
    .pos .receipt-screen header,
    .pos .receipt-screen .top-content,
    .pos .receipt-screen .centered-content .button {
        display: none !important;
    }
    .pos,
    .pos .pos-content,
    .pos .rightpane,
    .pos .screen, 
    .pos .window, 
    .pos .window .subwindow, 
    .pos .subwindow .subwindow-container{
        display: block;
        position: static;
        height: auto;
    }
    .pos{
        background: white !important;
    }
    .pos .rightpane {
        left: 0px !important;
        background-color: white;
    }
    .pos .receipt-screen {
        text-align: left;
    }
    .pos .receipt-screen .centered-content{
        position: static;
        border: none;
    }
    .pos .pos-receipt-container {
        text-align: left;
    }
    .pos-actionbar {
        display: none !important;
    }
    .debug-widget{
        display: none !important;
    }
    .pos *{
        text-shadow: none !important;
        box-shadow: none !important;
        background: transparent !important;
    }
    .pos .pos-sale-ticket{
        margin: 0;
        margin-left: auto !important;
        margin-right: auto !important;
        border: none !important;
        font-size: 13px !important;
        width: 266px !important;
    }
    .o_debug_manager {
        display: none !important;
    }
    .o_chat_window {
        display: none !important;
    }
}

/* d) The Scale screen */

.pos .scale-screen .product-price{
    font-size: 25px;
    margin: 16px;
    text-align: center;
    display: inline-block;
    width: 40%;
}
.pos .scale-screen .computed-price{
    font-size: 25px;
    display: inline-block;
    text-align: right;
    margin: 16px;
    margin-top: 0px;
    padding: 16px;
    background: white;
    width: 40%;
    border-radius: 3px;
    font-family: Inconsolata;
    font-weight: bold;
    text-shadow: 0px 2px 0px rgb(210,210,210);
    box-shadow: 0px 2px 0px rgb(225,225,225) inset;
    float: right;
}
.pos .scale-screen .buy-product{
    text-align: center;
    font-size: 32px;
    background: rgb(110,200,155);
    color: white;
    border-radius: 3px;
    padding: 16px;
    margin: 16px;
    cursor: pointer;
}

.pos .scale-screen .weight{
    text-align: right;
    margin: 16px;
    background: white;
    padding: 20px;
    padding-right: 30px;
    font-size: 56px;
    border-radius: 3px;
    font-family: Inconsolata;
    text-shadow: 0px 2px 0px rgb(210, 210, 210);
    box-shadow: 0px 2px 0px rgb(225,225,225) inset;
}


/* e) The Client List Screen */

.pos .clientlist-screen .client-list{
    font-size: 16px;
    width: 100%;
    line-height: 40px;
}
.pos .clientlist-screen .client-list th,
.pos .clientlist-screen .client-list td {
    padding: 0px 8px;
}
.pos .clientlist-screen .client-list tr{
    transition: all 150ms linear;
    background: rgb(230,230,230);
}
.pos .clientlist-screen .client-list thead > tr,
.pos .clientlist-screen .client-list tr:nth-child(even) {
    background: rgb(247,247,247);
}
.pos .clientlist-screen .client-list tr.highlight{
    transition: all 150ms linear;
    background: rgb(110,200,155) !important;
    color: white;
}
.pos .clientlist-screen .client-list tr.lowlight{
    transition: all 150ms linear;
    background: rgb(216, 238, 227);
}
.pos .clientlist-screen .client-list tr.lowlight:nth-child(even){
    transition: all 150ms linear;
    background: rgb(227, 246, 237);
}
.pos .clientlist-screen .client-details{
    padding: 16px;
    border-bottom: solid 5px rgb(110,200,155);
}
.pos .clientlist-screen .client-picture{
    height: 64px;
    width: 64px;
    border-radius: 32px;
    overflow: hidden;
    text-align: center;
    float: left;
    margin-right: 16px;
    background: white;
    position: relative;
}
.pos .clientlist-screen .client-picture > img {
    position: absolute;
    top: -9999px;
    bottom: -9999px;
    right: -9999px;
    left: -9999px;
    max-height: 64px;
    margin: auto;
}
.pos .clientlist-screen .client-picture > .fa {
    line-height: 64px;
    font-size: 32px;
}
.pos .clientlist-screen .client-picture .image-uploader {
    position: absolute;
    z-index: 1000;
    top: 0;
    left: 0;
    right: 0;
    bottom: 0;
    opacity: 0;
    cursor: pointer;
}
.pos .clientlist-screen .client-name {
    font-size: 32px;
    line-height: 64px;
    margin-bottom:16px;
}
.pos .clientlist-screen .edit-buttons {
    position: absolute;
    right: 16px;
    top: 10px;
}
.pos .clientlist-screen .edit-buttons .button{
    display: inline-block;
    margin-left: 16px;
    color: rgb(128,128,128);
    cursor: pointer;
    font-size: 36px;
}
.pos .clientlist-screen .client-details-box{
    position: relative;
    font-size: 16px;
}
.pos .clientlist-screen .client-details-left{
    width: 50%;
    float: left;
}
.pos .clientlist-screen .client-details-right{
    width: 50%;
    float: right;
}
.pos .clientlist-screen .client-detail{
    line-height: 24px;
}
.pos .clientlist-screen .client-detail > .label{
    font-weight: bold;
    display: inline-block;
    width: 75px;
    text-align: right;
    margin-right: 8px;
}
.pos .clientlist-screen .client-details input,
.pos .clientlist-screen .client-details select
{
    padding: 4px;
    border-radius: 3px;
    border: solid 1px #cecbcb;
    margin-bottom: 4px;
    background: white;
    font-family: "Lato","Lucida Grande", Helvetica, Verdana, Arial;
    color: #555555;
    width: 340px;
    font-size: 14px;
    box-sizing: border-box;
}
.pos .clientlist-screen .client-details input.client-name {
    font-size: 24px;
    line-height: 24px;
    margin: 18px 6px;
    width: 340px;
}
.pos .clientlist-screen .client-detail > .empty{
    opacity: 0.3;
}
.pos .clientlist-screen .searchbox{
    right: auto;
    margin-left: -90px;
    margin-top:8px;
    left: 50%;
}
.pos .clientlist-screen .searchbox input{
    width: 120px;
}
.pos .clientlist-screen .button.new-customer {
    left: 50%;
    margin-left: 120px;
}


/*  ********* The OrderWidget  ********* */

.pos .order-container{
    position: absolute;
    top: 0px;
    width:100%;
    height: 100%;
    background: white;
}

.pos .order-scroller{
    width:100%;
    height:100%;
    overflow: hidden;
    overflow-y: auto;
    -webkit-overflow-scrolling: touch;
}

.pos .scrollable-y{
    overflow: hidden !important;
    overflow-y: auto !important;
    -webkit-overflow-scrolling: touch !important;
}

.pos .order{
    background: white;
    padding-bottom: 8px;
    padding-top: 8px;
    font-size: 16px;
    text-align: left;
    max-width: 500px;
    -webkit-transform: translate3d(0,0,0);
}

.pos .order .order-empty {
    text-align: center;
    margin: 48px;
    color: #DDD;
}
.pos .order .order-empty .fa {
    font-size: 64px;
}
.pos .order .order-empty h1 {
    font-size: 20px;
}

.pos .order .summary{
    width:100%;
    text-align:right;
    font-weight: bold;
    margin-top:20px;
    margin-bottom:10px;
}
.pos .order .summary .line{
    float: right;
    margin-right:15px;
    margin-left: 15px;
    padding-top:5px;
    border-top: solid 2px;
    border-color:#777;
}
.pos .order .summary .total {
    font-size: 22px;
}
.pos .order .summary .line .subentry{
    font-size: 16px;
    font-weight: normal;
    text-align: center;
}
.pos .order .summary .line.empty{
    text-align: right;
    border-color:#BBB;
    color:#999;
}

.pos .order .summary .fidpoints{
    position: absolute;
    left: 20px;
    padding: 10px;
    color: #6EC89B;
    background: rgba(110, 200, 155, 0.17);
    border-radius: 3px;
}

.submit-kitchen-button {
    float: left;
    background: rgb(61, 235, 82);
    color: white;
    padding: 12px 20px;
    margin: 0px 15px;
    border-radius: 3px;
    cursor: pointer;
}

/*  ********* The OrderLineWidget  ********* */

.pos .order .orderline{
    width:100%;
    margin:0px;
    padding-top:3px;
    padding-bottom:10px;
    padding-left:15px;
    padding-right:15px;
    cursor: pointer;
    -webkit-box-sizing: border-box;
       -moz-box-sizing: border-box;
        -ms-box-sizing: border-box;
            box-sizing: border-box;
    -webkit-transition: background 250ms ease-in-out;
       -moz-transition: background 250ms ease-in-out;
            transition: background 250ms ease-in-out;
}
.pos .order .orderline:active{
    background: rgba(140,143,183,0.05);
    -webkit-transition: background 50ms ease-in-out;
       -moz-transition: background 50ms ease-in-out;
            transition: background 50ms ease-in-out;
}
.pos .order .orderline.empty:active{
    background: transparent;
    cursor: default;
}

.pos .order .orderline.selected{
    background: rgba(140,143,183,0.2);
    -webkit-transition: background 250ms ease-in-out;
       -moz-transition: background 250ms ease-in-out;
            transition: background 250ms ease-in-out;
    cursor: default;
}
.pos .order .orderline .product-name{
    padding:0;
    display:inline-block;
    font-weight: bold;
    width:80%;
    overflow:hidden;
    text-overflow: ellipsis;
}
.pos .order .orderline .price{
    padding:0;
    font-weight: bold;
    float:right;
}
.pos .order .orderline .info-list{
    color: #888;
    margin-left:10px;
}
.pos .order .orderline .info-list em{
    color: #777;
    font-weight: bold;
    font-style:normal;
}

/*  ********* SplitBill ********* */

.splitbill-screen .order-info {
    text-align: center;
    margin-bottom:20px;
    padding: 20px 0px;
    font-size: 64px;
    color: #43996E;
    text-shadow: 0px 2px white, 0px 2px 2px rgba(0, 0, 0, 0.27);
    border-bottom: dashed 1px rgb(215,215,215);
}
.pos .splitbill-screen .order {
    background: white;
    padding-bottom:15px;
    padding-top:15px;
    margin-left:16px;
    margin-right:16px;
    margin-top:16px;
    margin-bottom:16px;
    font-size:16px;
    border-radius: 3px;
    border: solid 1px rgb(220,220,220);
    text-align: left;
    max-width: 500px;
    -webkit-transform: translate3d(0,0,0);
}
.splitbill-screen .order .orderline.selected{
    background: rgb(110,200,155);
    color: white;
    -webkit-transition: background 250ms ease-in-out;
       -moz-transition: background 250ms ease-in-out;
            transition: background 250ms ease-in-out;
    cursor: default;
}
.splitbill-screen .order .orderline.partially.selected{
    background: rgb(136, 214, 176);
}
.splitbill-screen .order .orderline.selected .info-list {
    color: white;
}
.splitbill-screen .order .orderline.selected .info-list em{
    color: white;
    font-size: 24px;
    vertical-align: top;
}
.paymentmethods {
    margin: 16px;
}
.paymentmethods .button {
    background: #e2e2e2;
    line-height: 74px;
    font-size: 16px;
    border: solid 1px rgb(202, 202, 202);
    border-top-width: 0px;
    cursor: pointer;
    text-align: center;
}
.paymentmethods .button:first-child {
    border-top-width: 1px;
    border-top-left-radius: 3px;
    border-top-right-radius: 3px;
}
.paymentmethods .button:last-child {
    border-bottom-left-radius: 3px;
    border-bottom-right-radius: 3px;
}
.paymentmethods .button:active {
    background: black;
    border-color: black;
    color: white;
}
.paymentmethod .button.active {
    background: #6EC89B;
    color: white;
    border-color: #6EC89B;
}



/*  ********* The ActionBarWidget  ********* */

.pos .pos-actionbar{
    height: 105px;
    background: #f5f5f5;    /*#ebebeb;*/
    border-top: solid 1px #cecece;
    z-index:900;
}

.pos .pos-actionbar ul{
    list-style:  none;
}

.pos .pos-actionbar-button-list{
    height: 100%;
    margin: 0px;
    padding-left:3px;
    padding-right:3px;
    overflow:hidden;
}

.pos .pos-actionbar .button{
    width: 90px;
    height: 90px;
    text-align:center;
    margin:3px;
    margin-top:6px;
    float:left;

    font-size:   14px;
    font-weight: bold;

    cursor: pointer;

    border: 1px solid #cacaca;
    border-radius: 3px;

    background: #e2e2e2;
}
.pos .pos-actionbar .button .label{
    margin-top: 37px;
}
.pos .pos-actionbar .button .icon{
    margin-top: 10px;
}
.pos .pos-actionbar .button:active{
    color: white;
    background: #7f82ac;
    border: 1px solid #7f82ac;

    -webkit-transition-property: background, border;
    -webkit-transition-duration: 0.2s;
    -webkit-transition-timing-function: ease-out;
}

.pos .pos-actionbar .button.disabled{
    opacity: 0.5;
}
.pos .pos-actionbar .button.disabled:active{
    border: 1px solid #cacaca;
    color: #555;
    cursor: default;

    background: #e2e2e2;
}

.pos .pos-actionbar .button.rightalign{
    float:right;
}
/*  ********* The Debug Widget  ********* */

.pos .debug-widget{
    z-index:100000;
    position: absolute;
    right: 10px;
    top: 10px;
    width: 200px;
    font-size: 10px;
    
    background: rgba(0,0,0,0.82);
    color: white;
    padding-bottom: 10px;
    cursor: move;
    -webkit-transform: translate3d(0,0,0);
}
.pos .debug-widget .toggle{
    position: absolute;
    font-size: 16px;
    cursor:pointer;
    top:0px;
    right:0px;
    padding:10px;
    padding-right:15px;
}
.pos .debug-widget .content{
    overflow: hidden;
}
.pos .debug-widget h1{
    background:black;
    padding-top: 10px;
    padding-left: 10px;
    margin-top:0;
    margin-bottom:0;
}
.pos .debug-widget .category{
    background: black;
    padding-left: 10px;
    margin: 0px;
    font-weight: bold;
    padding-top:3px;
    padding-bottom:3px;
}
.pos .debug-widget .button{
    padding: 5px;
    padding-left: 15px;
    display: block;
    cursor:pointer;
}
.pos .debug-widget .button:active{
    background: rgba(96,21,177,0.45);
}
.pos .debug-widget input{
    margin-left:10px;
    margin-top:7px;
    padding: 4px;
    width: 180px;
    border: none;
    box-sizing: border-box;
    -moz-box-sizing: border-box;
    border-radius: 3px;
}
.pos .debug-widget .status{
    padding: 5px;
    padding-left: 15px;
    display: block;
    cursor:default;
}
.pos .debug-widget .status.on{
    background-color: #6cd11d;
}
.pos .debug-widget .event{
    padding: 5px;
    padding-left: 15px;
    display: block;
    cursor:default;
    background-color: #1E1E1E;
}

/*  ********* The PopupWidgets  ********* */

.pos .modal-dialog{
    position: absolute;
    left: 0;
    top: 0;
    width: 100%;
    height:100%;
    background-color: rgba(0,0,0,0.5);
    z-index:1000;
}
.pos .modal-dialog .popup{
    position: absolute;
    top: 0; left: 0; right: 0; bottom: 0;
    margin: auto;
    width:500px;
    height:400px;
    text-align:center;
    font-size:20px;
    font-weight:bold;
    background-color: #F0EEEE;
    border-radius: 3px;
    box-shadow: 0px 10px 20px rgba(0,0,0,0.4);
    z-index:1200;
    font-family: 'Lato';
    font-family: Lato;
}
<<<<<<< HEAD
.pos .modal-dialog .popup-confirm{
    height: 250px;
}
.pos .popup-confirm .body {
    overflow: auto;
    height: 120px;
=======
.pos .modal-dialog .popup-textinput{
    display: flex;
    flex-direction: column;
}
.pos .modal-dialog .popup-textinput .title,
.pos .modal-dialog .popup-textinput .footer{
    flex: none;
}
.pos .modal-dialog .popup-textinput textarea{
    resize: none;
    flex: auto;
    margin: 0 20px 80px;
>>>>>>> ac08e2ba
}
.pos .popup .title {
    background: rgba(255,255,255,0.5);
    margin: 0;
    padding: 20px;
    border-radius: 3px 3px 0px 0px;
    border-bottom: solid 1px rgba(60,60,60,0.1);
}
.pos .popup .body {
    font-weight: normal;
    font-size: 18px;
    margin: 16px;
    margin-top: 20px;
}
.pos .popup .body.traceback {
    height: 238px;
    overflow: auto;
    font-size: 14px;
    white-space: pre-wrap;
    text-align: left;
    font-family: 'Inconsolata';
    -webkit-user-select: text;
       -moz-user-select: text;
            user-select: text;
}
.pos .popup .footer{
    position:absolute;
    bottom:0;
    left:0;
    width:100%;
    height:60px;
    border-top: solid 1px rgba(60,60,60,0.1);
}
.pos .popup .button{
    float:right;
    width: 110px;
    height: 40px;
    line-height:40px;
    text-align:center;
    border-radius: 2px;
    margin-top:10px;
    margin-right:10px;

    font-size:   14px;
    font-weight: bold;

    cursor: pointer;

    border: solid 1px rgba(60,60,60,0.1);

    background: rgba(0,0,0,0.05);
}
.pos .popup .button.icon {
    width: 40px;
    font-size: 20px;
}
.pos .popup .button:active{
    color: white;
    background: black;
    border: 1px solid black;

    -webkit-transition-property: background, border;
    -webkit-transition-duration: 0.2s;
    -webkit-transition-timing-function: ease-out;
}


.pos .popup .button.big-left{
    position:absolute;
    top: 120px;
    left:40px;
    width: 180px;
    height: 180px;
    line-height:180px;
}

.pos .popup .button.big-right{
    position:absolute;
    top: 120px;
    right:40px;
    width: 180px;
    height: 180px;
    line-height:180px;
}
.pos .popup input,
.pos .popup-input {
    text-align: left;
    display: inline-block;
    overflow: hidden;
    background: white;
    min-height: 44px;
    font-family: "Lato";
    font-size: 20px;
    color: #444;
    padding: 10px;
    border-radius: 3px;
    border: none;
    box-shadow: 0px 0px 0px 1px rgb(220,220,220) inset;
    box-sizing: border-box;
    width: 80%;
}
.pos .popup .packlot-lines{
    overflow: auto;
    height: 250px;
    margin: 10px;
}
.pos .popup .packlot-line-input {
    margin: 3px;
}

.pos .popup-number .popup-input {
    text-align: center;
}
.pos .popup input:focus,
.pos .popup-input.active {
    outline: none;
    box-shadow: 0px 0px 0px 3px #6EC89B;
}
.pos .popup.popup-error {
    background-color: #F3BBBB;
    color: rgb(168, 89, 89);
    box-shadow: 0px 10px 20px rgba(92,51,51,0.4);
}
.pos .popup.popup-error .title {
    color: white;
    background: rgba(255, 76, 76, 0.5);
}
.pos .popup.popup-selection .selection {
    overflow-y: auto;
    max-height: 273px;
    font-size: 16px;
    width: auto;
    line-height: 50px;
    margin-top: -1px;
    border-top: solid 3px #6EC89B;
    
}
.pos .popup.popup-selection .selection-item {
    width: auto;
    background: rgb(230,230,230);
    cursor: pointer;
    text-align: left;
    padding: 0px 16px;
}
.pos .popup.popup-selection .selection-item:nth-child(even) {
    background: rgb(247,247,247);
}
.pos .popup.popup-number {
    width: 300px;
    height: 450px;
}
.pos .footer.centered {
    text-align: center;
}
.pos .footer.centered .button {
    float: none;
    display: inline-block;
    margin-left: 3px;
    margin-right: 3px;
}
.pos .popup-numpad {
    margin: 12px auto;
    text-align: center;
    width: 254px;
}
.pos .popup-number .title,
.pos .popup-textinput .title
{
    margin-bottom: 20px;
}
.pos .popup-numpad .input-button,
.pos .popup-numpad .mode-button {
    background: none;
    height: 50px;
    width: 50px;
    padding: 0;
    border-radius: 25px;
    margin: 4px;
    vertical-align: top;
    color: #444;
}
.pos .popup-numpad .input-button:active,
.pos .popup-numpad .mode-button:active {
    background: #444;
    color: white;
    border-color: #444;
}

.pos .popup.popup-password {
    width: 254px;
}
.pos .popup-password .mode-button.add,
.pos .popup-password .input-button.dot {
    display: none;
}
.pos .popup-password .popup-numpad {
    width: 190px;
    text-align: left;
}
.pos .popup-password .popup-input {
    width: 70%;
 }

.pos .popup .body ul,
.pos .popup ul.body {
    text-align: left;
    margin-left: 1em;
}
.pos .popup .body li {
    text-indent: 1em;
}
.pos .popup .body li:before {
    content: '—';
    position: relative;
    font-size: 0.6em;
    left: -1em;
    bottom: 0.2em;
}


/*  ********* The Webkit Scrollbar  ********* */

.pos *::-webkit-scrollbar{
    width:  4px;
    height: 4px;
}
.pos *::-webkit-scrollbar-track{
    background: rgb(224,224,224);
    border-left: solid 1px rgb(200,200,200);
}
.pos *::-webkit-scrollbar-thumb{
    background: rgb(168,168,168);
    background: #393939;
    min-height: 30px;
}

.pos.big-scrollbars *::-webkit-scrollbar{
    width:  40px;
    height: 40px;
}
.pos.big-scrollbars *::-webkit-scrollbar-track{
    background: rgb(224,224,224);
    border-left: none;
}
.pos.big-scrollbars *::-webkit-scrollbar-thumb{
    background: rgb(168,168,168);
    min-height: 40px;
    border-radius: 3px;
}
.pos.big-scrollbars *::-webkit-scrollbar-button{
    width:  40px;
    height: 40px;
    border-radius: 3px;
    background: rgb(210,210,210);
    background-size: cover;
}
.pos.big-scrollbars *::-webkit-scrollbar-button:decrement{
    background-image: url('../img/scroll-up.png');
}
.pos.big-scrollbars *::-webkit-scrollbar-button:increment{
    background-image: url('../img/scroll-down.png');
}


/*  ********* Unsupported Browser Page ********* */

.pos .not-supported-browser{
    position: absolute;
    z-index: 100000;
    top: 0; bottom: 0; left: 0; right: 0;
    background: #2C2C2C;
}
.pos .not-supported-browser .message{
    width:600px;
    margin-top: 100px;
    margin-left: auto;
    margin-right: auto;
    text-align: center;
    color: #d3d3d3;
    font-size: 14px;
}
.pos .not-supported-browser img{
    border-collapse: separate;
}<|MERGE_RESOLUTION|>--- conflicted
+++ resolved
@@ -2140,14 +2140,13 @@
     font-family: 'Lato';
     font-family: Lato;
 }
-<<<<<<< HEAD
 .pos .modal-dialog .popup-confirm{
     height: 250px;
 }
 .pos .popup-confirm .body {
     overflow: auto;
     height: 120px;
-=======
+}
 .pos .modal-dialog .popup-textinput{
     display: flex;
     flex-direction: column;
@@ -2160,7 +2159,6 @@
     resize: none;
     flex: auto;
     margin: 0 20px 80px;
->>>>>>> ac08e2ba
 }
 .pos .popup .title {
     background: rgba(255,255,255,0.5);
