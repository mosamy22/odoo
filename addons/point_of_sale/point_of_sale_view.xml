--- conflicted
+++ resolved
@@ -715,41 +715,8 @@
                             <field name="iface_cashdrawer" />
                         </group>
                         <group string="Receipt" >
-<<<<<<< HEAD
                             <field name="receipt_header" string="Header" placeholder="A custom receipt header message"/>
-                            <field name="receipt_footer" string="Footer" placeholder="A custom receipt header footage"/>
-=======
-                            <field name="receipt_header" placeholder="A custom receipt header message"/>
-                            <field name="receipt_footer" placeholder="A custom receipt footer message"/>
-                        </group>
-                        <group string="Barcode Types" col="1">
-                            <p>
-                                Barcode Patterns allow to match barcodes to actions or to embed information such as price and quantity in the barcode.
-                                Barcode Patterns only work with EAN13 barcodes.
-                            </p>
-                            <p> 
-                                Each type of barcode accepts a list of patterns seprated by commas. A scanned 
-                                barcode will be attributed to a type if it matches one of its patterns. 
-                                The patterns take the form of EAN13 barcodes. Numbers in the pattern must match
-                                the number in the scanned barcode. A 'x' or a '*' in a pattern will match
-                                any one number. If the patterns are shorter than EAN13 barcodes, they are assumed
-                                to be prefixes and match at the beginning. Weight, Price and Discount patterns also
-                                tell how the weight, price or discount is encoded in the barcode. 'N' indicate the
-                                positions where the integer part is en encoded, and 'D' where the decimals are encoded.
-                                If multiple pattern match one barcode, the longest pattern with the less 'x' or '*' is
-                                considered the matching one. If a barcode matches no pattern it will not be found in
-                                the POS.
-                            </p>
-                            <group col="4">
-
-                                <field name="barcode_product" />
-                                <field name="barcode_cashier" />
-                                <field name="barcode_customer" />
-                                <field name="barcode_weight" />
-                                <field name="barcode_discount" />
-                                <field name="barcode_price" />
-                            </group>
->>>>>>> ea54d4af
+                            <field name="receipt_footer" string="Footer" placeholder="A custom receipt footer message"/>
                         </group>
                     </sheet>
 
