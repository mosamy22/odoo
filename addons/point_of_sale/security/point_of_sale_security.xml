<?xml version="1.0" encoding="utf-8"?>
<odoo>
    <record id="group_pos_user" model="res.groups">
        <field name="name">User</field>
        <field name="category_id" ref="base.module_category_point_of_sale"/>
    </record>
    <record id="group_pos_manager" model="res.groups">
        <field name="name">Manager</field>
        <field name="category_id" ref="base.module_category_point_of_sale"/>
        <field name="implied_ids" eval="[(4, ref('group_pos_user')), (4, ref('stock.group_stock_user'))]"/>
        <field name="users" eval="[(4, ref('base.user_root'))]"/>
    </record>


    <record id="rule_pos_bank_statement_user" model="ir.rule">
        <field name="name">Point Of Sale Bank Statement POS User</field>
        <field name="model_id" ref="account.model_account_bank_statement" />
        <field name="groups" eval="[(4, ref('group_pos_user'))]"/>
        <field name="domain_force">[('pos_session_id', '!=', False)]</field>
    </record>
    <record id="rule_pos_bank_statement_account_user" model="ir.rule">
        <field name="name">Point Of Sale Bank Statement Accountant</field>
        <field name="model_id" ref="account.model_account_bank_statement" />
        <field name="groups" eval="[(4, ref('account.group_account_user'))]"/>
        <field name="domain_force">[(1, '=', 1)]</field>
    </record>
    <record id="rule_pos_bank_statement_line_user" model="ir.rule">
        <field name="name">Point Of Sale Bank Statement Line POS User</field>
        <field name="model_id" ref="account.model_account_bank_statement_line" />
        <field name="groups" eval="[(4, ref('group_pos_user'))]"/>
        <field name="domain_force">[('statement_id.pos_session_id', '!=', False)]</field>
    </record>
    <record id="rule_pos_bank_statement_line_account_user" model="ir.rule">
        <field name="name">Point Of Sale Bank Statement Line Accountant</field>
        <field name="model_id" ref="account.model_account_bank_statement_line" />
        <field name="groups" eval="[(4, ref('account.group_account_user'))]"/>
        <field name="domain_force">[(1, '=', 1)]</field>
    </record>
<<<<<<< HEAD
    <record id="rule_pos_cashbox_line_user" model="ir.rule">
        <field name="name">Point Of Sale Cashbox Line POS User</field>
        <field name="model_id" ref="account.model_account_cashbox_line" />
        <field name="groups" eval="[(4, ref('group_pos_user'))]"/>
        <field name="domain_force">[('bank_statement_id.pos_session_id', '!=', False)]</field>
    </record>
=======
>>>>>>> 54ebe31f
    <record id="rule_pos_cashbox_line_accountant" model="ir.rule">
        <field name="name">Point Of Sale Cashbox Line Accountant</field>
        <field name="model_id" ref="account.model_account_cashbox_line" />
        <field name="groups" eval="[(4, ref('account.group_account_user'))]"/>
        <field name="domain_force">[(1, '=', 1)]</field>
    </record>
    <record id="rule_pos_multi_company" model="ir.rule">
        <field name="name">Point Of Sale Order</field>
        <field name="model_id" ref="model_pos_order" />
        <field name="global" eval="True" />
        <field name="domain_force">[('company_id', '=', user.company_id.id)]</field>
    </record>
    <record id="rule_pos_session_multi_company" model="ir.rule">
        <field name="name">Point Of Sale Session</field>
        <field name="model_id" ref="model_pos_session" />
        <field name="global" eval="True" />
        <field name="domain_force">[('config_id.company_id', '=', user.company_id.id)]</field>
    </record>
    <record id="rule_pos_config_multi_company" model="ir.rule">
        <field name="name">Point Of Sale Config</field>
        <field name="model_id" ref="model_pos_config" />
        <field name="global" eval="True" />
        <field name="domain_force">[('company_id','child_of',[user.company_id.id])]</field>
    </record>
    <record id="rule_pos_order_report_multi_company" model="ir.rule">
        <field name="name">Point Of Sale Order Analysis multi-company</field>
        <field name="model_id" ref="model_report_pos_order"/>
        <field name="global" eval="True"/>
        <field name="domain_force">['|',('company_id','=',False),('company_id','child_of',[user.company_id.id])]</field>
    </record>

    <data noupdate="1">
        <record id="base.default_user" model="res.users">
            <field name="groups_id" eval="[(4,ref('point_of_sale.group_pos_manager'))]"/>
        </record>
    </data>
</odoo><|MERGE_RESOLUTION|>--- conflicted
+++ resolved
@@ -36,15 +36,6 @@
         <field name="groups" eval="[(4, ref('account.group_account_user'))]"/>
         <field name="domain_force">[(1, '=', 1)]</field>
     </record>
-<<<<<<< HEAD
-    <record id="rule_pos_cashbox_line_user" model="ir.rule">
-        <field name="name">Point Of Sale Cashbox Line POS User</field>
-        <field name="model_id" ref="account.model_account_cashbox_line" />
-        <field name="groups" eval="[(4, ref('group_pos_user'))]"/>
-        <field name="domain_force">[('bank_statement_id.pos_session_id', '!=', False)]</field>
-    </record>
-=======
->>>>>>> 54ebe31f
     <record id="rule_pos_cashbox_line_accountant" model="ir.rule">
         <field name="name">Point Of Sale Cashbox Line Accountant</field>
         <field name="model_id" ref="account.model_account_cashbox_line" />
