--- conflicted
+++ resolved
@@ -214,17 +214,10 @@
           <para style="terp_default_Centre_8">[[ formatLang(statement.closing_date,date_time=True)]]</para>
         </td>
         <td>
-<<<<<<< HEAD
-          <para style="terp_default_Centre_8">[[ formatLang(statement.balance_start)]] [[ company.currency_id.symbol ]]</para>
-        </td>
-        <td>
-          <para style="terp_default_Centre_8">[[ formatLang(statement.balance_end_real)]] [[ company.currency_id.symbol ]]</para>
-=======
           <para style="terp_default_Centre_8">[[ formatLang(statement.balance_start, dp='Account') ]][[ company.currency_id.symbol ]]</para>
         </td>
         <td>
           <para style="terp_default_Centre_8">[[ formatLang(statement.balance_end_real, dp='Account') ]][[ company.currency_id.symbol ]]</para>
->>>>>>> 4750ff6c
         </td>
       </tr>
     </blockTable>
@@ -240,27 +233,7 @@
           <para style="terp_tblheader_Details">Partner</para>
         </td>
         <td>
-<<<<<<< HEAD
           <para style="terp_tblheader_Details_Right">Amount </para>
-=======
-          <para style="terp_tblheader_Details_Right">Amount ([[ company.currency_id.code ]])</para>
-        </td>
-      </tr>
-    </blockTable>
-    <blockTable colWidths="122.0,256.0,104.0" style="Table6">
-      <tr>
-        <td>
-          <para style="P2">[[ repeatIn(statement.line_ids,'line_ids') and ' ' or removeParentNode('blockTable') ]]</para>
-          <para style="P2">[[ repeatIn(get_data(statement), 'line_ids')]]</para>
-          <!--<para style="terp_default_9">[[ line_ids.name ]]</para>-->
-          <para style="terp_default_9">[[ line_ids['name'] ]]</para>
-        </td>
-        <td>
-          <para style="terp_default_9">[[ line_ids.partner_id.name ]]</para>
-        </td>
-        <td>
-          <para style="terp_default_Right_9">[[ formatLang(line_ids.amount, dp='Account') ]][[ company.currency_id.symbol ]]</para>
->>>>>>> 4750ff6c
         </td>
       </tr>
     </blockTable>
@@ -277,7 +250,7 @@
               <para style="terp_default_9">[[ line_ids.partner_id.name ]]</para>
             </td>
             <td>
-              <para style="terp_default_Right_9">[[ formatLang(line_ids.amount) ]] [[ company.currency_id.symbol ]]</para>
+              <para style="terp_default_Right_9">[[ formatLang(line_ids.amount, dp='Account') ]] [[ company.currency_id.symbol ]]</para>
             </td>
           </tr>
         </blockTable>
@@ -294,11 +267,7 @@
           <para style="terp_tblheader_Details">Total :</para>
         </td>
         <td>
-<<<<<<< HEAD
-          <para style="terp_default_Right_9_Bold">[[ formatLang(get_total(statement.line_ids)) ]] [[ company.currency_id.symbol ]]</para>
-=======
-          <para style="terp_default_Right_9">[[ formatLang(get_total(statement.line_ids), dp='Account') ]][[ company.currency_id.symbol ]]</para>
->>>>>>> 4750ff6c
+          <para style="terp_default_Right_9_Bold">[[ formatLang(get_total(statement.line_ids), dp='Account') ]] [[ company.currency_id.symbol ]]</para>
         </td>
       </tr>
     </blockTable>
