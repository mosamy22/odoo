--- conflicted
+++ resolved
@@ -8,19 +8,14 @@
 "Project-Id-Version: openobject-addons\n"
 "Report-Msgid-Bugs-To: FULL NAME <EMAIL@ADDRESS>\n"
 "POT-Creation-Date: 2012-11-24 02:53+0000\n"
-"PO-Revision-Date: 2012-12-21 23:00+0000\n"
-"Last-Translator: FULL NAME <EMAIL@ADDRESS>\n"
+"PO-Revision-Date: 2013-11-12 07:45+0000\n"
+"Last-Translator: Jan Jurkus (GCE CAD-Service) <ict@gcecad-service.nl>\n"
 "Language-Team: Dutch <nl@li.org>\n"
 "MIME-Version: 1.0\n"
 "Content-Type: text/plain; charset=UTF-8\n"
 "Content-Transfer-Encoding: 8bit\n"
-<<<<<<< HEAD
-"X-Launchpad-Export-Date: 2013-07-11 06:04+0000\n"
-"X-Generator: Launchpad (build 16696)\n"
-=======
 "X-Launchpad-Export-Date: 2013-11-21 06:15+0000\n"
 "X-Generator: Launchpad (build 16831)\n"
->>>>>>> 94b4618c
 
 #. module: l10n_be
 #: model:account.financial.report,name:l10n_be.account_financial_report_appro_mbsd3
@@ -65,7 +60,7 @@
 #: view:partner.vat.list:0
 #: field:partner.vat.list,comments:0
 msgid "Comments"
-msgstr ""
+msgstr "Opmerkingen"
 
 #. module: l10n_be
 #: model:account.financial.report,name:l10n_be.account_financial_report_primesdmission2
@@ -85,7 +80,7 @@
 #. module: l10n_be
 #: model:ir.model,name:l10n_be.model_vat_listing_clients
 msgid "vat.listing.clients"
-msgstr "BTW listing (klanten)"
+msgstr "vat.listing.clients"
 
 #. module: l10n_be
 #: model:ir.model,name:l10n_be.model_partner_vat_intra
@@ -131,7 +126,7 @@
 #: code:addons/l10n_be/wizard/l10n_be_partner_vat_listing.py:317
 #, python-format
 msgid "No record to print."
-msgstr ""
+msgstr "Geen record om af te drukken."
 
 #. module: l10n_be
 #: model:account.financial.report,name:l10n_be.account_financial_report_rserves2
@@ -146,7 +141,7 @@
 #. module: l10n_be
 #: model:account.financial.report,name:l10n_be.account_financial_report_installationsmachinesetoutillage2
 msgid "Installations, machines et outillage"
-msgstr ""
+msgstr "Installaties, machines en uitrusting"
 
 #. module: l10n_be
 #: help:l1on_be.vat.declaration,client_nihil:0
@@ -183,14 +178,14 @@
 #: code:addons/l10n_be/wizard/l10n_be_vat_intra.py:111
 #, python-format
 msgid "insufficient data!"
-msgstr ""
+msgstr "onvoldoende gegevens!"
 
 #. module: l10n_be
 #: code:addons/l10n_be/wizard/l10n_be_partner_vat_listing.py:317
 #: code:addons/l10n_be/wizard/l10n_be_vat_intra.py:116
 #, python-format
 msgid "Error!"
-msgstr ""
+msgstr "Fout!"
 
 #. module: l10n_be
 #: code:addons/l10n_be/wizard/l10n_be_account_vat_declaration.py:112
@@ -205,7 +200,7 @@
 #: code:addons/l10n_be/wizard/l10n_be_vat_intra.py:246
 #, python-format
 msgid "Insufficient Data!"
-msgstr ""
+msgstr "Onvoldoende Gegevens!"
 
 #. module: l10n_be
 #: model:account.financial.report,name:l10n_be.account_financial_report_effetspayer4
@@ -242,7 +237,7 @@
 msgid ""
 "Select here the period(s) you want to include in your intracom declaration"
 msgstr ""
-"Selecteer hier de periode(s) die U wilt opnemen in uw intracom. aangifte"
+"Selecteer hier de periode(s) die U wilt opnemen in uw intracom aangifte"
 
 #. module: l10n_be
 #: model:account.financial.report,name:l10n_be.account_financial_report_stocketcommandesencoursdexcution1
@@ -252,7 +247,7 @@
 #. module: l10n_be
 #: field:partner.vat.intra,mand_id:0
 msgid "Reference"
-msgstr ""
+msgstr "Referentie"
 
 #. module: l10n_be
 #: help:partner.vat.intra,period_code:0
@@ -267,12 +262,12 @@
 "      YYYY stands for the year (4 positions).\n"
 "    "
 msgstr ""
-"Dit is waar U de periode moet bepalen voor de intracom. aangifte gebruik "
+"Dit is waar U de periode moet bepalen voor de intracom aangifte gebruik "
 "makend van het formaat :ppyyyy\n"
 "      PP kan voor de maand staan: van '01' tot '12'\n"
 "      PP kan voor de trimester staan: '31','32','33','34'\n"
-"          Het eerste cijfer betekend dat het een trimester is,\n"
-"          Het tweede cijfer duidt aan welke trimester.\n"
+"          Het eerste cijfer betekent dat het een trimester is,\n"
+"          Het tweede cijfer duidt aan welk trimester.\n"
 "     PP kan voor het boekjaar staan '00'.\n"
 "     YYYY staat voor het jaar (4 posities).\n"
 "    "
@@ -307,7 +302,7 @@
 #: code:addons/l10n_be/wizard/l10n_be_partner_vat_listing.py:94
 #, python-format
 msgid "No data found for the selected year."
-msgstr ""
+msgstr "Geen gegevens gevonden voor het geselecteerde jaar."
 
 #. module: l10n_be
 #: model:account.financial.report,name:l10n_be.account_financial_report_actifsimmobilises0
@@ -344,14 +339,15 @@
 #: code:addons/l10n_be/wizard/l10n_be_partner_vat_listing.py:265
 #, python-format
 msgid "Data Insufficient!"
-msgstr "Onvoldoende Data!"
+msgstr "Onvoldoende gegevens!"
 
 #. module: l10n_be
 #: help:partner.vat.list,partner_ids:0
 msgid ""
 "You can remove clients/partners which you do not want to show in xml file"
 msgstr ""
-"U kan klanten/partners verwijderen welke U niet wil tonen in de XML file"
+"U kunt klanten/relaties verwijderen welke U niet wilt tonen in het XML "
+"bestand"
 
 #. module: l10n_be
 #: model:account.financial.report,name:l10n_be.account_financial_report_bnficepertedelexcercice1
@@ -380,7 +376,7 @@
 #: code:addons/l10n_be/wizard/l10n_be_vat_intra.py:116
 #, python-format
 msgid "Period code is not valid."
-msgstr ""
+msgstr "Periodecode is niet geldig."
 
 #. module: l10n_be
 #: help:partner.vat.intra,no_vat:0
@@ -448,7 +444,7 @@
 #. module: l10n_be
 #: help:partner.vat.intra,test_xml:0
 msgid "Sets the XML output as test file"
-msgstr "Dit zet de XML output als test file"
+msgstr "Dit stelt de XML output in als testbestand"
 
 #. module: l10n_be
 #: view:partner.vat.intra:0
@@ -519,7 +515,7 @@
 #: code:addons/l10n_be/wizard/l10n_be_vat_intra.py:111
 #, python-format
 msgid "No VAT number associated with your company."
-msgstr ""
+msgstr "Geen BTW nummer geassocieerd met uw bedrijf."
 
 #. module: l10n_be
 #: model:account.financial.report,name:l10n_be.account_financial_report_rservesimmunises3_B
@@ -548,7 +544,7 @@
 #: view:partner.vat.intra:0
 #: view:partner.vat.list:0
 msgid "or"
-msgstr ""
+msgstr "of"
 
 #. module: l10n_be
 #: view:partner.vat.intra:0
@@ -569,13 +565,13 @@
 #. module: l10n_be
 #: field:vat.listing.clients,vat_amount:0
 msgid "VAT Amount"
-msgstr ""
+msgstr "BTW Bedrag"
 
 #. module: l10n_be
 #: code:addons/l10n_be/wizard/l10n_be_vat_intra.py:246
 #, python-format
 msgid "No vat number defined for %s."
-msgstr ""
+msgstr "Geen BTW nummer gedefinieerd voor %s."
 
 #. module: l10n_be
 #: model:account.financial.report,name:l10n_be.account_financial_report_bnficepertereporte2
@@ -590,7 +586,7 @@
 #. module: l10n_be
 #: model:ir.model,name:l10n_be.model_partner_vat_list
 msgid "partner.vat.list"
-msgstr "Relatie BTW lijst"
+msgstr "partner.vat.list"
 
 #. module: l10n_be
 #: model:account.financial.report,name:l10n_be.account_financial_report_rservelgale3
@@ -617,7 +613,7 @@
 #. module: l10n_be
 #: view:partner.vat.list:0
 msgid "Customers"
-msgstr ""
+msgstr "Klanten"
 
 #. module: l10n_be
 #: model:account.financial.report,name:l10n_be.account_financial_report_chargesexceptionnelles1
@@ -638,7 +634,7 @@
 #: code:addons/l10n_be/wizard/l10n_be_partner_vat_listing.py:296
 #, python-format
 msgid "XML File has been Created"
-msgstr ""
+msgstr "XML bestand aangemaakt"
 
 #. module: l10n_be
 #: model:account.financial.report,name:l10n_be.account_financial_report_belgium_bs
@@ -659,7 +655,7 @@
 #. module: l10n_be
 #: view:l1on_be.vat.declaration:0
 msgid "Advanced Options"
-msgstr ""
+msgstr "Geavanceerde opties"
 
 #. module: l10n_be
 #: model:account.financial.report,name:l10n_be.account_financial_report_produitsexceptionnels1
@@ -685,23 +681,23 @@
 #: code:addons/l10n_be/wizard/l10n_be_partner_vat_listing.py:265
 #, python-format
 msgid "No data available for the client."
-msgstr ""
+msgstr "Geen gegevens beschikbaar over de cliënt."
 
 #. module: l10n_be
 #: model:account.financial.report,name:l10n_be.account_financial_report_etablissementsdecrdit4
 msgid "Etablissements de crédit"
-msgstr ""
+msgstr "Kredietinstellingen"
 
 #. module: l10n_be
 #: model:account.financial.report,name:l10n_be.account_financial_report_terrainsetconstructions2
 msgid "Terrains et constructions"
-msgstr ""
+msgstr "Terreinen en gebouwen"
 
 #. module: l10n_be
 #: code:addons/l10n_be/wizard/l10n_be_partner_vat_listing.py:69
 #, python-format
 msgid "Error"
-msgstr ""
+msgstr "Fout"
 
 #. module: l10n_be
 #: model:account.financial.report,name:l10n_be.account_financial_report_capitalsouscrit3
@@ -761,6 +757,8 @@
 "This wizard will create an XML file for VAT details and total invoiced "
 "amounts per partner."
 msgstr ""
+"Deze wizard genereert een XML bestand met BTW en totaal bedrag gefactureerd "
+"per relatie."
 
 #. module: l10n_be
 #: view:l1on_be.vat.declaration:0
@@ -776,7 +774,7 @@
 #: code:addons/l10n_be/wizard/l10n_be_vat_intra.py:147
 #, python-format
 msgid "No email address associated with the company."
-msgstr ""
+msgstr "Geen email adres geassocieerd met dit bedrijf."
 
 #. module: l10n_be
 #: view:l1on_be.vat.declaration:0
@@ -797,12 +795,12 @@
 #. module: l10n_be
 #: view:partner.vat.list:0
 msgid "XML File has been Created."
-msgstr "XML bestand is aangemaakt"
+msgstr "XML bestand is aangemaakt."
 
 #. module: l10n_be
 #: view:partner.vat:0
 msgid "View Customers"
-msgstr ""
+msgstr "Klanten weergeven"
 
 #. module: l10n_be
 #: model:account.financial.report,name:l10n_be.account_financial_report_autresemprunts6
@@ -813,7 +811,7 @@
 #. module: l10n_be
 #: model:ir.ui.menu,name:l10n_be.menu_account_report_be_pl
 msgid "Profit And Loss"
-msgstr ""
+msgstr "Winst en verlies"
 
 #. module: l10n_be
 #: model:account.financial.report,name:l10n_be.account_financial_report_passif0
@@ -823,7 +821,7 @@
 #. module: l10n_be
 #: view:partner.vat.list:0
 msgid "Print"
-msgstr ""
+msgstr "Afdrukken"
 
 #. module: l10n_be
 #: model:account.financial.report,name:l10n_be.account_financial_report_fournisseurs4
@@ -850,7 +848,7 @@
 #: view:partner.vat.intra:0
 #: view:partner.vat.list:0
 msgid "Save the File with '.xml' extension."
-msgstr "Bestand opslaan met '.xml' extentie"
+msgstr "Bestand opslaan met '.xml' extensie"
 
 #. module: l10n_be
 #: model:account.financial.report,name:l10n_be.account_financial_report_dettesfiscalessalarialesetsociales3
@@ -914,7 +912,7 @@
 #: code:addons/l10n_be/wizard/l10n_be_partner_vat_listing.py:64
 #, python-format
 msgid "No data for the selected year."
-msgstr ""
+msgstr "Geen gegevens voor het geselecteerde jaar."
 
 #. module: l10n_be
 #: field:partner.vat,limit_amount:0
@@ -939,7 +937,7 @@
 #. module: l10n_be
 #: view:partner.vat.list:0
 msgid "Annual Listing of VAT-Subjected Customers"
-msgstr ""
+msgstr "Jaarlijkse listing van BTW-plichtige klanten"
 
 #. module: l10n_be
 #: model:account.financial.report,name:l10n_be.account_financial_report_mobilieretmatrielroulant2
@@ -980,7 +978,7 @@
 #. module: l10n_be
 #: model:ir.model,name:l10n_be.model_partner_vat
 msgid "partner.vat"
-msgstr "Relatie.BTW"
+msgstr "partner.vat"
 
 #. module: l10n_be
 #: model:account.financial.report,name:l10n_be.account_financial_report_dettesplusdunanchantdanslanne3
@@ -991,7 +989,7 @@
 #: code:addons/l10n_be/wizard/l10n_be_partner_vat_listing.py:184
 #, python-format
 msgid "No VAT number associated with the company."
-msgstr ""
+msgstr "Geen BTW nummer geassocieerd met dit bedrijf."
 
 #. module: l10n_be
 #: field:l1on_be.vat.declaration,name:0
@@ -1013,12 +1011,12 @@
 #. module: l10n_be
 #: field:partner.vat,year:0
 msgid "Year"
-msgstr ""
+msgstr "Jaar"
 
 #. module: l10n_be
 #: model:account.financial.report,name:l10n_be.account_financial_report_rservesindisponibles3
 msgid "Réserves indisponibles"
-msgstr ""
+msgstr "Onbeschikbare reserves"
 
 #. module: l10n_be
 #: view:partner.vat.list:0
@@ -1028,4 +1026,4 @@
 #. module: l10n_be
 #: model:account.financial.report,name:l10n_be.account_financial_report_rservesdisponibles3
 msgid "Réserves disponibles"
-msgstr ""+msgstr "Beschikbare reserves"