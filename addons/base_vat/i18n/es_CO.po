# Translation of Odoo Server.
# This file contains the translation of the following modules:
# * base_vat
# 
# Translators:
# Mateo Tibaquirá <nestormateo@gmail.com>, 2015
msgid ""
msgstr ""
"Project-Id-Version: Odoo 9.0\n"
"Report-Msgid-Bugs-To: \n"
"POT-Creation-Date: 2015-09-07 14:40+0000\n"
<<<<<<< HEAD
"PO-Revision-Date: 2015-10-23 19:44+0000\n"
=======
"PO-Revision-Date: 2015-11-27 22:08+0000\n"
>>>>>>> da2b88bb
"Last-Translator: Mateo Tibaquirá <nestormateo@gmail.com>\n"
"Language-Team: Spanish (Colombia) (http://www.transifex.com/odoo/odoo-9/language/es_CO/)\n"
"MIME-Version: 1.0\n"
"Content-Type: text/plain; charset=UTF-8\n"
"Content-Transfer-Encoding: \n"
"Language: es_CO\n"
"Plural-Forms: nplurals=2; plural=(n != 1);\n"

#. module: base_vat
#: model:ir.model,name:base_vat.model_res_company
msgid "Companies"
msgstr "Compañías"

#. module: base_vat
#: model:ir.model.fields,help:base_vat.field_res_company_vat_check_vies
msgid ""
"If checked, Partners VAT numbers will be fully validated against EU's VIES "
"service rather than via a simple format validation (checksum)."
msgstr "Si se activa, la Identificación Tributaria del Asociado será validada con el servicio VIES (solo válido para Europa)."

#. module: base_vat
#: code:addons/base_vat/base_vat.py:111
#, python-format
msgid "Importing VAT Number [%s] is not valid !"
msgstr ""

#. module: base_vat
#: model:ir.model,name:base_vat.model_res_partner
msgid "Partner"
msgstr "Asociado"

#. module: base_vat
#: code:addons/base_vat/base_vat.py:128
#, python-format
msgid ""
"The VAT number [%s] for partner [%s] does not seem to be valid. \n"
"Note: the expected format is %s"
msgstr ""

#. module: base_vat
#: code:addons/base_vat/base_vat.py:127
#, python-format
msgid ""
"The VAT number [%s] for partner [%s] either failed the VIES VAT validation "
"check or did not respect the expected format %s."
msgstr ""

#. module: base_vat
#: model:ir.model.fields,field_description:base_vat.field_res_company_vat_check_vies
msgid "VIES VAT Check"
msgstr ""

#. module: base_vat
#: model:ir.ui.view,arch_db:base_vat.view_partner_form
msgid "e.g. BE0477472701"
<<<<<<< HEAD
msgstr ""
=======
msgstr "ej. CO1047747270-1"
>>>>>>> da2b88bb
<|MERGE_RESOLUTION|>--- conflicted
+++ resolved
@@ -9,11 +9,7 @@
 "Project-Id-Version: Odoo 9.0\n"
 "Report-Msgid-Bugs-To: \n"
 "POT-Creation-Date: 2015-09-07 14:40+0000\n"
-<<<<<<< HEAD
-"PO-Revision-Date: 2015-10-23 19:44+0000\n"
-=======
 "PO-Revision-Date: 2015-11-27 22:08+0000\n"
->>>>>>> da2b88bb
 "Last-Translator: Mateo Tibaquirá <nestormateo@gmail.com>\n"
 "Language-Team: Spanish (Colombia) (http://www.transifex.com/odoo/odoo-9/language/es_CO/)\n"
 "MIME-Version: 1.0\n"
@@ -38,7 +34,7 @@
 #: code:addons/base_vat/base_vat.py:111
 #, python-format
 msgid "Importing VAT Number [%s] is not valid !"
-msgstr ""
+msgstr "El NIT/RUT importado [%s] no es válido!"
 
 #. module: base_vat
 #: model:ir.model,name:base_vat.model_res_partner
@@ -51,7 +47,7 @@
 msgid ""
 "The VAT number [%s] for partner [%s] does not seem to be valid. \n"
 "Note: the expected format is %s"
-msgstr ""
+msgstr "El NIT/RUT [%s] para el asociado [%s] no parece ser válido.\nNota: el formato esperado es %s"
 
 #. module: base_vat
 #: code:addons/base_vat/base_vat.py:127
@@ -59,18 +55,14 @@
 msgid ""
 "The VAT number [%s] for partner [%s] either failed the VIES VAT validation "
 "check or did not respect the expected format %s."
-msgstr ""
+msgstr "El NIT/RUT [%s] para el asociado [%s] falló la validación VIES VAT o no respeta el formato esperado %s."
 
 #. module: base_vat
 #: model:ir.model.fields,field_description:base_vat.field_res_company_vat_check_vies
 msgid "VIES VAT Check"
-msgstr ""
+msgstr "Validación VIES VAT"
 
 #. module: base_vat
 #: model:ir.ui.view,arch_db:base_vat.view_partner_form
 msgid "e.g. BE0477472701"
-<<<<<<< HEAD
-msgstr ""
-=======
-msgstr "ej. CO1047747270-1"
->>>>>>> da2b88bb
+msgstr "ej. CO1047747270-1"