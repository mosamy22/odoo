--- conflicted
+++ resolved
@@ -9,11 +9,7 @@
 msgstr ""
 "Project-Id-Version: Odoo 9.0\n"
 "Report-Msgid-Bugs-To: \n"
-<<<<<<< HEAD
-"POT-Creation-Date: 2016-08-19 10:24+0000\n"
-=======
 "POT-Creation-Date: 2016-08-18 14:07+0000\n"
->>>>>>> bc1a0a32
 "PO-Revision-Date: 2016-06-09 22:57+0000\n"
 "Last-Translator: Carlos Eduardo Rodriguez Rossi <crodriguez@samemotion.com>\n"
 "Language-Team: Spanish (Peru) (http://www.transifex.com/odoo/odoo-9/language/"
@@ -44,7 +40,7 @@
 msgstr "Partner"
 
 #. module: base_vat
-#: code:addons/base_vat/models/res_partner.py:131
+#: code:addons/base_vat/base_vat.py:128
 #, python-format
 msgid ""
 "The VAT number [%s] for partner [%s] does not seem to be valid. \n"
@@ -54,7 +50,7 @@
 "Nota: El formato esperado es %s"
 
 #. module: base_vat
-#: code:addons/base_vat/models/res_partner.py:130
+#: code:addons/base_vat/base_vat.py:127
 #, python-format
 msgid ""
 "The VAT number [%s] for partner [%s] either failed the VIES VAT validation "
