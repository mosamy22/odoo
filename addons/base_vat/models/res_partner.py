# -*- coding: utf-8 -*-
# Part of Odoo. See LICENSE file for full copyright and licensing details.

import datetime
import logging
import string
import re

_logger = logging.getLogger(__name__)
try:
    import vatnumber
except ImportError:
    _logger.warning("VAT validation partially unavailable because the `vatnumber` Python library cannot be found. "
                    "Install it to support more countries, for example with `easy_install vatnumber`.")
    vatnumber = None

from odoo import api, models, _
from odoo.tools.misc import ustr
from odoo.exceptions import ValidationError

_eu_country_vat = {
    'GR': 'EL'
}

_eu_country_vat_inverse = {v: k for k, v in _eu_country_vat.items()}

_ref_vat = {
    'at': 'ATU12345675',
    'be': 'BE0477472701',
    'bg': 'BG1234567892',
    'ch': 'CHE-123.456.788 TVA or CH TVA 123456',  # Swiss by Yannick Vaucher @ Camptocamp
    'cy': 'CY12345678F',
    'cz': 'CZ12345679',
    'de': 'DE123456788',
    'dk': 'DK12345674',
    'ee': 'EE123456780',
    'el': 'EL12345670',
    'es': 'ESA12345674',
    'fi': 'FI12345671',
    'fr': 'FR32123456789',
    'gb': 'GB123456782',
    'gr': 'GR12345670',
    'hu': 'HU12345676',
    'hr': 'HR01234567896',  # Croatia, contributed by Milan Tribuson
    'ie': 'IE1234567FA',
    'it': 'IT12345670017',
    'lt': 'LT123456715',
    'lu': 'LU12345613',
    'lv': 'LV41234567891',
    'mt': 'MT12345634',
    'mx': 'ABC123456T1B',
    'nl': 'NL123456782B90',
    'no': 'NO123456785',
    'pe': 'PER10254824220 or PED10254824220',
    'pl': 'PL1234567883',
    'pt': 'PT123456789',
    'ro': 'RO1234567897',
    'se': 'SE123456789701',
    'si': 'SI12345679',
    'sk': 'SK0012345675',
    'tr': 'TR1234567890 (VERGINO) veya TR12345678901 (TCKIMLIKNO)'  # Levent Karakas @ Eska Yazilim A.S.
}


class ResPartner(models.Model):
    _inherit = 'res.partner'

    def _split_vat(self, vat):
        vat_country, vat_number = vat[:2].lower(), vat[2:].replace(' ', '')
        return vat_country, vat_number

    @api.model
    def simple_vat_check(self, country_code, vat_number):
        '''
        Check the VAT number depending of the country.
        http://sima-pc.com/nif.php
        '''
        if not ustr(country_code).encode('utf-8').isalpha():
            return False
        check_func_name = 'check_vat_' + country_code
        check_func = getattr(self, check_func_name, None) or getattr(vatnumber, check_func_name, None)
        if not check_func:
            # No VAT validation available, default to check that the country code exists
            if country_code.upper() == 'EU':
                # Foreign companies that trade with non-enterprises in the EU
                # may have a VATIN starting with "EU" instead of a country code.
                return True
            country_code = _eu_country_vat_inverse.get(country_code, country_code)
            return bool(self.env['res.country'].search([('code', '=ilike', country_code)]))
        return check_func(vat_number)

    @api.model
    def vies_vat_check(self, country_code, vat_number):
        try:
            # Validate against  VAT Information Exchange System (VIES)
            # see also http://ec.europa.eu/taxation_customs/vies/
            return vatnumber.check_vies(country_code.upper() + vat_number)
        except Exception:
            # see http://ec.europa.eu/taxation_customs/vies/checkVatService.wsdl
            # Fault code may contain INVALID_INPUT, SERVICE_UNAVAILABLE, MS_UNAVAILABLE,
            # TIMEOUT or SERVER_BUSY. There is no way we can validate the input
            # with VIES if any of these arise, including the first one (it means invalid
            # country code or empty VAT number), so we fall back to the simple check.
            return self.simple_vat_check(country_code, vat_number)

<<<<<<< HEAD
    @api.constrains('vat', 'commercial_partner_country_id')
=======
    @api.model
    def fix_eu_vat_number(self, country_id, vat):
        europe = self.env.ref('base.europe')
        country = self.env["res.country"].browse(country_id)
        if not europe:
            europe = self.env["res.country.group"].search([('name', '=', 'Europe')], limit=1)
        if europe and country and country.id in europe.country_ids.ids:
            vat = re.sub('[^A-Za-z0-9]', '', vat).upper()
            country_code = _eu_country_vat.get(country.code, country.code).upper()
            if vat[:2] != country_code:
                vat = country_code + vat
        return vat

    @api.constrains("vat")
>>>>>>> 9b4447e9
    def check_vat(self):
        if self.env.context.get('company_id'):
            company = self.env['res.company'].browse(self.env.context['company_id'])
        else:
            company = self.env.user.company_id
        if company.vat_check_vies:
            # force full VIES online check
            check_func = self.vies_vat_check
        else:
            # quick and partial off-line checksum validation
            check_func = self.simple_vat_check
        for partner in self:
            if not partner.vat:
                continue
            #check with country code as prefix of the TIN
            vat_country, vat_number = self._split_vat(partner.vat)
            if not check_func(vat_country, vat_number):
                #if fails, check with country code from country
                country_code = partner.commercial_partner_id.country_id.code
                if country_code:
                    if not check_func(country_code.lower(), partner.vat):
                        msg = partner._construct_constraint_msg(country_code.lower())
                        raise ValidationError(msg)

    def _construct_constraint_msg(self, country_code):
        self.ensure_one()
        vat_no = "'CC##' (CC=Country Code, ##=VAT Number)"
        vat_no = _ref_vat.get(country_code) or vat_no
        if self.env.context.get('company_id'):
            company = self.env['res.company'].browse(self.env.context['company_id'])
        else:
            company = self.env.user.company_id
        if company.vat_check_vies:
            return '\n' + _('The VAT number [%s] for partner [%s] either failed the VIES VAT validation check or did not respect the expected format %s.') % (self.vat, self.name, vat_no)
        return '\n' + _('The VAT number [%s] for partner [%s] does not seem to be valid. \nNote: the expected format is %s') % (self.vat, self.name, vat_no)

    __check_vat_ch_re1 = re.compile(r'(MWST|TVA|IVA)[0-9]{6}$')
    __check_vat_ch_re2 = re.compile(r'E([0-9]{9}|-[0-9]{3}\.[0-9]{3}\.[0-9]{3})(MWST|TVA|IVA)$')

    def check_vat_ch(self, vat):
        '''
        Check Switzerland VAT number.
        '''
        # VAT number in Switzerland will change between 2011 and 2013
        # http://www.estv.admin.ch/mwst/themen/00154/00589/01107/index.html?lang=fr
        # Old format is "TVA 123456" we will admit the user has to enter ch before the number
        # Format will becomes such as "CHE-999.999.99C TVA"
        # Both old and new format will be accepted till end of 2013
        # Accepted format are: (spaces are ignored)
        #     CH TVA ######
        #     CH IVA ######
        #     CH MWST #######
        #
        #     CHE#########MWST
        #     CHE#########TVA
        #     CHE#########IVA
        #     CHE-###.###.### MWST
        #     CHE-###.###.### TVA
        #     CHE-###.###.### IVA
        #
        if self.__check_vat_ch_re1.match(vat):
            return True
        match = self.__check_vat_ch_re2.match(vat)
        if match:
            # For new TVA numbers, do a mod11 check
            num = filter(lambda s: s.isdigit(), match.group(1))        # get the digits only
            factor = (5, 4, 3, 2, 7, 6, 5, 4)
            csum = sum([int(num[i]) * factor[i] for i in range(8)])
            check = (11 - (csum % 11)) % 11
            return check == int(num[8])
        return False

    def _ie_check_char(self, vat):
        vat = vat.zfill(8)
        extra = 0
        if vat[7] not in ' W':
            if vat[7].isalpha():
                extra = 9 * (ord(vat[7]) - 64)
            else:
                # invalid
                return -1
        checksum = extra + sum((8-i) * int(x) for i, x in enumerate(vat[:7]))
        return 'WABCDEFGHIJKLMNOPQRSTUV'[checksum % 23]

    def check_vat_ie(self, vat):
        """ Temporary Ireland VAT validation to support the new format
        introduced in January 2013 in Ireland, until upstream is fixed.
        TODO: remove when fixed upstream"""
        if len(vat) not in (8, 9) or not vat[2:7].isdigit():
            return False
        if len(vat) == 8:
            # Normalize pre-2013 numbers: final space or 'W' not significant
            vat += ' '
        if vat[:7].isdigit():
            return vat[7] == self._ie_check_char(vat[:7] + vat[8])
        elif vat[1] in (string.ascii_uppercase + '+*'):
            # Deprecated format
            # See http://www.revenue.ie/en/online/third-party-reporting/reporting-payment-details/faqs.html#section3
            return vat[7] == self._ie_check_char(vat[2:7] + vat[0] + vat[8])
        return False

    # Mexican VAT verification, contributed by Vauxoo
    # and Panos Christeas <p_christ@hol.gr>
    __check_vat_mx_re = re.compile(r"(?P<primeras>[A-Za-z\xd1\xf1&]{3,4})" \
                                   r"[ \-_]?" \
                                   r"(?P<ano>[0-9]{2})(?P<mes>[01][0-9])(?P<dia>[0-3][0-9])" \
                                   r"[ \-_]?" \
                                   r"(?P<code>[A-Za-z0-9&\xd1\xf1]{3})$")

    def check_vat_mx(self, vat):
        ''' Mexican VAT verification

        Verificar RFC México
        '''
        # we convert to 8-bit encoding, to help the regex parse only bytes
        vat = ustr(vat).encode('iso8859-1')
        m = self.__check_vat_mx_re.match(vat)
        if not m:
            #No valid format
            return False
        try:
            ano = int(m.group('ano'))
            if ano > 30:
                ano = 1900 + ano
            else:
                ano = 2000 + ano
            datetime.date(ano, int(m.group('mes')), int(m.group('dia')))
        except ValueError:
            return False

        # Valid format and valid date
        return True

    # Norway VAT validation, contributed by Rolv Råen (adEgo) <rora@adego.no>
    # Support for MVA suffix contributed by Bringsvor Consulting AS (bringsvor@bringsvor.com)
    def check_vat_no(self, vat):
        """
        Check Norway VAT number.See http://www.brreg.no/english/coordination/number.html
        """
        if len(vat) == 12 and vat.upper().endswith('MVA'):
            vat = vat[:-3] # Strictly speaking we should enforce the suffix MVA but...

        if len(vat) != 9:
            return False
        try:
            int(vat)
        except ValueError:
            return False

        sum = (3 * int(vat[0])) + (2 * int(vat[1])) + \
            (7 * int(vat[2])) + (6 * int(vat[3])) + \
            (5 * int(vat[4])) + (4 * int(vat[5])) + \
            (3 * int(vat[6])) + (2 * int(vat[7]))

        check = 11 - (sum % 11)
        if check == 11:
            check = 0
        if check == 10:
            # 10 is not a valid check digit for an organization number
            return False
        return check == int(vat[8])

    # Peruvian VAT validation, contributed by Vauxoo
    def check_vat_pe(self, vat):

        vat_type, vat = vat and len(vat) >= 2 and (vat[0], vat[1:]) or (False, False)

        if vat_type and vat_type.upper() == 'D':
            # DNI
            return True
        elif vat_type and vat_type.upper() == 'R':
            # verify RUC
            factor = '5432765432'
            sum = 0
            dig_check = False
            if len(vat) != 11:
                return False
            try:
                int(vat)
            except ValueError:
                return False

            for f in range(0, 10):
                sum += int(factor[f]) * int(vat[f])

            subtraction = 11 - (sum % 11)
            if subtraction == 10:
                dig_check = 0
            elif subtraction == 11:
                dig_check = 1
            else:
                dig_check = subtraction

            return int(vat[10]) == dig_check
        else:
            return False

    # VAT validation in Turkey, contributed by # Levent Karakas @ Eska Yazilim A.S.
    def check_vat_tr(self, vat):

        if not (10 <= len(vat) <= 11):
            return False
        try:
            int(vat)
        except ValueError:
            return False

        # check vat number (vergi no)
        if len(vat) == 10:
            sum = 0
            check = 0
            for f in range(0, 9):
                c1 = (int(vat[f]) + (9-f)) % 10
                c2 = (c1 * (2 ** (9-f))) % 9
                if (c1 != 0) and (c2 == 0):
                    c2 = 9
                sum += c2
            if sum % 10 == 0:
                check = 0
            else:
                check = 10 - (sum % 10)
            return int(vat[9]) == check

        # check personal id (tc kimlik no)
        if len(vat) == 11:
            c1a = 0
            c1b = 0
            c2 = 0
            for f in range(0, 9, 2):
                c1a += int(vat[f])
            for f in range(1, 9, 2):
                c1b += int(vat[f])
            c1 = ((7 * c1a) - c1b) % 10
            for f in range(0, 10):
                c2 += int(vat[f])
            c2 = c2 % 10
            return int(vat[9]) == c1 and int(vat[10]) == c2

        return False<|MERGE_RESOLUTION|>--- conflicted
+++ resolved
@@ -103,9 +103,6 @@
             # country code or empty VAT number), so we fall back to the simple check.
             return self.simple_vat_check(country_code, vat_number)
 
-<<<<<<< HEAD
-    @api.constrains('vat', 'commercial_partner_country_id')
-=======
     @api.model
     def fix_eu_vat_number(self, country_id, vat):
         europe = self.env.ref('base.europe')
@@ -119,8 +116,7 @@
                 vat = country_code + vat
         return vat
 
-    @api.constrains("vat")
->>>>>>> 9b4447e9
+    @api.constrains('vat', 'commercial_partner_country_id')
     def check_vat(self):
         if self.env.context.get('company_id'):
             company = self.env['res.company'].browse(self.env.context['company_id'])
