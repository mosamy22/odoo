# -*- coding: utf-8 -*-
# Part of Odoo. See LICENSE file for full copyright and licensing details.

from datetime import datetime

from odoo.tests import common, Form
from odoo.exceptions import UserError


class TestSaleMrpFlow(common.TransactionCase):

    def setUp(self):
        super(TestSaleMrpFlow, self).setUp()
        # Useful models
        self.StockMove = self.env['stock.move']
        self.ProductUom = self.env['product.uom']
        self.MrpProduction = self.env['mrp.production']
        self.Inventory = self.env['stock.inventory']
        self.InventoryLine = self.env['stock.inventory.line']
        self.ProductProduce = self.env['mrp.product.produce']

        self.categ_unit = self.env.ref('product.product_uom_categ_unit')
        self.categ_kgm = self.env.ref('product.product_uom_categ_kgm')
        self.stock_location = self.env.ref('stock.stock_location_stock')
        self.warehouse = self.env.ref('stock.warehouse0')

    def test_00_sale_mrp_flow(self):
        """ Test sale to mrp flow with diffrent unit of measure."""
        def create_product(name, uom_id, routes=()):
            p = Form(self.env['product.product'])
            p.name = name
            p.type = 'product'
            p.uom_id = uom_id
            p.uom_po_id = uom_id
            p.route_ids.clear()
            for r in routes:
                p.route_ids.add(r)
            return p.save()

        self.uom_kg = self.ProductUom.create({
            'name': 'Test-KG',
            'category_id': self.categ_kgm.id,
            'factor_inv': 1,
            'factor': 1,
            'uom_type': 'reference',
            'rounding': 0.000001})
        self.uom_gm = self.ProductUom.create({
            'name': 'Test-G',
            'category_id': self.categ_kgm.id,
            'uom_type': 'smaller',
            'factor': 1000.0,
            'rounding': 0.001})
        self.uom_unit = self.ProductUom.create({
            'name': 'Test-Unit',
            'category_id': self.categ_unit.id,
            'factor': 1,
            'uom_type': 'reference',
            'rounding': 1.0})
        self.uom_dozen = self.ProductUom.create({
            'name': 'Test-DozenA',
            'category_id': self.categ_unit.id,
            'factor_inv': 12,
            'uom_type': 'bigger',
            'rounding': 0.001})

        # Create product A, B, C, D.
        # --------------------------
        route_manufacture = self.warehouse.manufacture_pull_id.route_id
        route_mto = self.warehouse.mto_pull_id.route_id
        product_a = create_product('Product A', self.uom_unit, routes=[route_manufacture, route_mto])
        product_c = create_product('Product C', self.uom_kg)
        product_b = create_product('Product B', self.uom_dozen, routes=[route_manufacture, route_mto])
        product_d = create_product('Product D', self.uom_unit, routes=[route_manufacture, route_mto])

        # ------------------------------------------------------------------------------------------
        # Bill of materials for product A, B, D.
        # ------------------------------------------------------------------------------------------

        # Bill of materials for Product A.
        with Form(self.env['mrp.bom']) as f:
            f.product_tmpl_id = product_a.product_tmpl_id
            f.product_qty = 2
            f.product_uom_id = self.uom_dozen
            with f.bom_line_ids.new() as line:
                line.product_id = product_b
                line.product_qty = 3
                line.product_uom_id = self.uom_unit
            with f.bom_line_ids.new() as line:
                line.product_id = product_c
                line.product_qty = 300.5
                line.product_uom_id = self.uom_gm
            with f.bom_line_ids.new() as line:
                line.product_id = product_d
                line.product_qty = 4
                line.product_uom_id = self.uom_unit

        # Bill of materials for Product B.
        with Form(self.env['mrp.bom']) as f:
            f.product_tmpl_id = product_b.product_tmpl_id
            f.product_qty = 1
            f.product_uom_id = self.uom_unit
            f.type = 'phantom'
            with f.bom_line_ids.new() as line:
                line.product_id = product_c
                line.product_qty = 0.400
                line.product_uom_id = self.uom_kg

        # Bill of materials for Product D.
        with Form(self.env['mrp.bom']) as f:
            f.product_tmpl_id = product_d.product_tmpl_id
            f.product_qty = 1
            f.product_uom_id = self.uom_unit
            with f.bom_line_ids.new() as line:
                line.product_id = product_c
                line.product_qty = 1
                line.product_uom_id = self.uom_kg

        # ----------------------------------------
        # Create sales order of 10 Dozen product A.
        # ----------------------------------------

        order_form = Form(self.env['sale.order'])
        order_form.partner_id = self.env.ref('base.res_partner_2')
        with order_form.order_line.new() as line:
            line.product_id = product_a
            line.product_uom = self.uom_dozen
            line.product_uom_qty = 10
        order = order_form.save()
        order.action_confirm()

        # ===============================================================================
        #  Sales order of 10 Dozen product A should create production order
        #  like ..
        # ===============================================================================
        #    Product A  10 Dozen.
        #        Product C  6 kg
        #                As product B phantom in bom A, product A will consume product C
        #                ================================================================
        #                For 1 unit product B it will consume 400 gm
        #                then for 15 unit (Product B 3 unit per 2 Dozen product A)
        #                product B it will consume [ 6 kg ] product C)
        #                Product A will consume 6 kg product C.
        #
        #                [15 * 400 gm ( 6 kg product C)] = 6 kg product C
        #
        #        Product C  1502.5 gm.
        #                [
        #                  For 2 Dozen product A will consume 300.5 gm product C
        #                  then for 10 Dozen product A will consume 1502.5 gm product C.
        #                ]
        #
        #        product D  20 Unit.
        #                [
        #                  For 2 dozen product A will consume 4 unit product D
        #                  then for 10 Dozen product A will consume 20 unit of product D.
        #                ]
        # --------------------------------------------------------------------------------

        # <><><><><><><><><><><><><><><><><><><><>
        # Check manufacturing order for product A.
        # <><><><><><><><><><><><><><><><><><><><>

        # Check quantity, unit of measure and state of manufacturing order.
        # -----------------------------------------------------------------
        self.env['procurement.group'].run_scheduler()
        mnf_product_a = self.env['mrp.production'].search([('product_id', '=', product_a.id)])

        self.assertTrue(mnf_product_a, 'Manufacturing order not created.')
<<<<<<< HEAD
        self.assertEqual(mnf_product_a.product_qty, 10, 'Wrong product quantity in manufacturing order.')
        self.assertEqual(mnf_product_a.product_uom_id, self.uom_dozen, 'Wrong unit of measure in manufacturing order.')
=======
        self.assertEqual(mnf_product_a.product_qty, 120, 'Wrong product quantity in manufacturing order.')
        self.assertEqual(mnf_product_a.product_uom_id.id, self.uom_unit.id, 'Wrong unit of measure in manufacturing order.')
>>>>>>> dbb713c2
        self.assertEqual(mnf_product_a.state, 'confirmed', 'Manufacturing order should be confirmed.')

        # ------------------------------------------------------------------------------------------
        # Check 'To consume line' for production order of product A.
        # ------------------------------------------------------------------------------------------

        # Check 'To consume line' with product c and uom kg.
        # -------------------------------------------------

        moves = self.StockMove.search([
            ('raw_material_production_id', '=', mnf_product_a.id),
            ('product_id', '=', product_c.id),
            ('product_uom', '=', self.uom_kg.id)])

        # Check total consume line with product c and uom kg.
        self.assertEqual(len(moves), 1, 'Production move lines are not generated proper.')
        list_qty = {move.product_uom_qty for move in moves}
        self.assertEqual(list_qty, {6.0}, "Wrong product quantity in 'To consume line' of manufacturing order.")
        # Check state of consume line with product c and uom kg.
        for move in moves:
            self.assertEqual(move.state, 'confirmed', "Wrong state in 'To consume line' of manufacturing order.")

        # Check 'To consume line' with product c and uom gm.
        # ---------------------------------------------------

        move = self.StockMove.search([
            ('raw_material_production_id', '=', mnf_product_a.id),
            ('product_id', '=', product_c.id),
            ('product_uom', '=', self.uom_gm.id)])

        # Check total consume line of product c with gm.
        self.assertEqual(len(move), 1, 'Production move lines are not generated proper.')
        # Check quantity should be with 1502.5 ( 2 Dozen product A consume 300.5 gm then 10 Dozen (300.5 * (10/2)).
        self.assertEqual(move.product_uom_qty, 1502.5, "Wrong product quantity in 'To consume line' of manufacturing order.")
        # Check state of consume line with product c with and uom gm.
        self.assertEqual(move.state, 'confirmed', "Wrong state in 'To consume line' of manufacturing order.")

        # Check 'To consume line' with product D.
        # ---------------------------------------

        move = self.StockMove.search([
            ('raw_material_production_id', '=', mnf_product_a.id),
            ('product_id', '=', product_d.id)])

        # Check total consume line with product D.
        self.assertEqual(len(move), 1, 'Production lines are not generated proper.')

        # <><><><><><><><><><><><><><><><><><><><><><>
        # Manufacturing order for product D (20 unit).
        # <><><><><><><><><><><><><><><><><><><><><><>

        # FP Todo: find a better way to look for the production order
        mnf_product_d = self.MrpProduction.search([('product_id', '=', product_d.id), ('move_dest_ids.group_id', '=', order.procurement_group_id.id)], order='id desc', limit=1)
        # Check state of production order D.
        self.assertEqual(mnf_product_d.state, 'confirmed', 'Manufacturing order should be confirmed.')

        # Check 'To consume line' state, quantity, uom of production order (product D).
        # -----------------------------------------------------------------------------

        move = self.StockMove.search([('raw_material_production_id', '=', mnf_product_d.id), ('product_id', '=', product_c.id)])
        self.assertEqual(move.product_uom_qty, 20, "Wrong product quantity in 'To consume line' of manufacturing order.")
        self.assertEqual(move.product_uom.id, self.uom_kg.id, "Wrong unit of measure in 'To consume line' of manufacturing order.")
        self.assertEqual(move.state, 'confirmed', "Wrong state in 'To consume line' of manufacturing order.")

        # -------------------------------
        # Create inventory for product c.
        # -------------------------------
        # Need 20 kg product c to produce 20 unit product D.
        # --------------------------------------------------

        inventory = self.Inventory.create({
            'name': 'Inventory Product KG',
            'product_id': product_c.id,
            'filter': 'product'})

        inventory.action_start()
        self.assertFalse(inventory.line_ids, "Inventory line should not created.")
        self.InventoryLine.create({
            'inventory_id': inventory.id,
            'product_id': product_c.id,
            'product_uom_id': self.uom_kg.id,
            'product_qty': 20,
            'location_id': self.stock_location.id})
        inventory.action_done()

        # --------------------------------------------------
        # Assign product c to manufacturing order of product D.
        # --------------------------------------------------

        mnf_product_d.action_assign()
        self.assertEqual(mnf_product_d.availability, 'assigned', 'Availability should be assigned')
        self.assertEqual(move.state, 'assigned', "Wrong state in 'To consume line' of manufacturing order.")

        # ------------------
        # produce product D.
        # ------------------

        produce_d = self.ProductProduce.with_context({'active_ids': [mnf_product_d.id], 'active_id': mnf_product_d.id}).create({
            'product_qty': 20})
        # produce_d.on_change_qty()
        produce_d.do_produce()
        mnf_product_d.post_inventory()

        # Check state of manufacturing order.
        self.assertEqual(mnf_product_d.state, 'progress', 'Manufacturing order should still be in progress state.')
        # Check available quantity of product D.
        self.assertEqual(product_d.qty_available, 20, 'Wrong quantity available of product D.')

        # -----------------------------------------------------------------
        # Check product D assigned or not to production order of product A.
        # -----------------------------------------------------------------

        self.assertEqual(mnf_product_a.state, 'confirmed', 'Manufacturing order should be confirmed.')
        move = self.StockMove.search([('raw_material_production_id', '=', mnf_product_a.id), ('product_id', '=', product_d.id)])
        self.assertEqual(move.state, 'assigned', "Wrong state in 'To consume line' of manufacturing order.")

        # Create inventory for product C.
        # ------------------------------
        # Need product C ( 20 kg + 6 kg + 1502.5 gm = 27.5025 kg)
        # -------------------------------------------------------
        inventory = self.Inventory.create({
            'name': 'Inventory Product C KG',
            'product_id': product_c.id,
            'filter': 'product'})

        inventory.action_start()
        self.assertFalse(inventory.line_ids, "Inventory line should not created.")
        self.InventoryLine.create({
            'inventory_id': inventory.id,
            'product_id': product_c.id,
            'product_uom_id': self.uom_kg.id,
            'product_qty': 27.5025,
            'location_id': self.stock_location.id})
        inventory.action_done()

        # Assign product to manufacturing order of product A.
        # ---------------------------------------------------

        mnf_product_a.action_assign()
        self.assertEqual(mnf_product_a.availability, 'assigned', 'Manufacturing order inventory state should be available.')
        moves = self.StockMove.search([('raw_material_production_id', '=', mnf_product_a.id), ('product_id', '=', product_c.id)])

        # Check product c move line state.
        for move in moves:
            self.assertEqual(move.state, 'assigned', "Wrong state in 'To consume line' of manufacturing order.")

        # Produce product A.
        # ------------------
        produce_a = self.ProductProduce.with_context(
            # {'active_ids': [mnf_product_a.id], 'active_id': mnf_product_a.id}).create({'mode': 'consume_produce', 'product_qty': mnf_product_a.product_qty})
        # produce_a.on_change_qty()
            {'active_ids': [mnf_product_a.id], 'active_id': mnf_product_a.id}).create({})
        produce_a.do_produce()
        mnf_product_a.post_inventory()

        # Check state of manufacturing order product A.
        self.assertEqual(mnf_product_a.state, 'progress', 'Manufacturing order should still be in the progress state.')
        # Check product A avaialble quantity should be 120.
        self.assertEqual(product_a.qty_available, 120, 'Wrong quantity available of product A.')

    def test_01_sale_mrp_delivery_kit(self):
        """ Test delivered quantity on SO based on delivered quantity in pickings."""
        # intial so
        product = self.env.ref('mrp.product_product_build_kit')
        product.invoice_policy = 'delivery'
        # Remove the MTO route as purchase is not installed and since the procurement removal the exception is directly raised
        product.write({'route_ids': [(6, 0, [self.warehouse.manufacture_pull_id.route_id.id])]})

        partner = self.env.ref('base.res_partner_1')
        # if `delivery` module is installed, a default property is set for the carrier to use
        # However this will lead to an extra line on the SO (the delivery line), which will force
        # the SO to have a different flow (and `invoice_state` value)
        partner.property_delivery_carrier_id = False

        f = Form(self.env['sale.order'])
        f.partner_id = partner
        with f.order_line.new() as line:
            line.product_id = product
            line.product_uom_qty = 5
        so = f.save()

        # confirm our standard so, check the picking
        so.action_confirm()
        self.assertTrue(so.picking_ids, 'Sale MRP: no picking created for "invoice on delivery" stockable products')

        # invoice in on delivery, nothing should be invoiced
        with self.assertRaises(UserError):
            so.action_invoice_create()
        self.assertEqual(so.invoice_status, 'no', 'Sale MRP: so invoice_status should be "nothing to invoice" after invoicing')

        # deliver partially (1 of each instead of 5), check the so's invoice_status and delivered quantities
        pick = so.picking_ids
        pick.force_assign()
        pick.move_lines.write({'quantity_done': 1})
        wiz_act = pick.button_validate()
        wiz = self.env[wiz_act['res_model']].browse(wiz_act['res_id'])
        wiz.process()
        self.assertEqual(so.invoice_status, 'no', 'Sale MRP: so invoice_status should be "no" after partial delivery of a kit')
        del_qty = sum(sol.qty_delivered for sol in so.order_line)
        self.assertEqual(del_qty, 0.0, 'Sale MRP: delivered quantity should be zero after partial delivery of a kit')
        # deliver remaining products, check the so's invoice_status and delivered quantities
        self.assertEqual(len(so.picking_ids), 2, 'Sale MRP: number of pickings should be 2')
        pick_2 = so.picking_ids[0]
        pick_2.force_assign()
        pick_2.move_lines.write({'quantity_done': 4})
        pick_2.button_validate()

        del_qty = sum(sol.qty_delivered for sol in so.order_line)
        self.assertEqual(del_qty, 5.0, 'Sale MRP: delivered quantity should be 5.0 after complete delivery of a kit')
        self.assertEqual(so.invoice_status, 'to invoice', 'Sale MRP: so invoice_status should be "to invoice" after complete delivery of a kit')<|MERGE_RESOLUTION|>--- conflicted
+++ resolved
@@ -166,13 +166,8 @@
         mnf_product_a = self.env['mrp.production'].search([('product_id', '=', product_a.id)])
 
         self.assertTrue(mnf_product_a, 'Manufacturing order not created.')
-<<<<<<< HEAD
-        self.assertEqual(mnf_product_a.product_qty, 10, 'Wrong product quantity in manufacturing order.')
-        self.assertEqual(mnf_product_a.product_uom_id, self.uom_dozen, 'Wrong unit of measure in manufacturing order.')
-=======
         self.assertEqual(mnf_product_a.product_qty, 120, 'Wrong product quantity in manufacturing order.')
-        self.assertEqual(mnf_product_a.product_uom_id.id, self.uom_unit.id, 'Wrong unit of measure in manufacturing order.')
->>>>>>> dbb713c2
+        self.assertEqual(mnf_product_a.product_uom_id, self.uom_unit, 'Wrong unit of measure in manufacturing order.')
         self.assertEqual(mnf_product_a.state, 'confirmed', 'Manufacturing order should be confirmed.')
 
         # ------------------------------------------------------------------------------------------
