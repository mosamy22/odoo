--- conflicted
+++ resolved
@@ -1,10 +1,5 @@
 # -*- coding: utf-8 -*-
-<<<<<<< HEAD
+# flake8: noqa
 import base_import_module
 import ir_module
-=======
-# flake8: noqa
-import ir_module
-import base_import_module
-import ir_ui_view
->>>>>>> 573293a0
+import ir_ui_view