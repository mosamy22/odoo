--- conflicted
+++ resolved
@@ -37,16 +37,12 @@
 def get_ftp_login(cr, uid, ormobj):
     ftp = get_plain_ftp()
     user = ormobj.pool.get('res.users').read(cr, uid, uid)
-<<<<<<< HEAD
-    ftp.login(user.get('login',''), user.get('login',''))
-=======
     passwd = user.get('password','')
     if passwd.startswith("$1$"):
         # md5 by base crypt. We cannot decode, wild guess 
         # that passwd = login
         passwd = user.get('login', '')
     ftp.login(user.get('login',''), passwd)
->>>>>>> d807742f
     ftp.cwd("/" + cr.dbname)
     return ftp
 
