odoo.define('payment_stripe.stripe', function(require) {
    "use strict";
    var ajax = require('web.ajax');
    var handler = StripeCheckout.configure({
        key: $("input[name='stripe_key']").val(),
        image: $("input[name='stripe_image']").val(),
        locale: 'auto',
        closed: function() {
          if (!handler.isTokenGenerate) {
                $('#pay_stripe')
                    .removeAttr('disabled')
                    .find('i').remove();
          }
        },
        token: function(token, args) {
            var sale_order_id = $("input[name='return_url']").val().match(/quote\/([0-9]+)/);
            if (sale_order_id) {
                sale_order_id = parseInt(sale_order_id[1]);
            }

            handler.isTokenGenerate = true;
            ajax.jsonRpc("/payment/stripe/create_charge", 'call', {
                tokenid: token.id,
                email: token.email,
                amount: $("input[name='amount']").val(),
                acquirer_id: $("#acquirer_stripe").val(),
                currency: $("input[name='currency']").val(),
                invoice_num: $("input[name='invoice_num']").val(),
                return_url: $("input[name='return_url']").val(),
                sale_order_id: sale_order_id,
            }).done(function(data){
                handler.isTokenGenerate = false;
                window.location.href = data;
            });
        },
    });

    $('#pay_stripe').on('click', function(e) {
        // Open Checkout with further options
        if(!$(this).find('i').length)
            $(this).append('<i class="fa fa-spinner fa-spin"/>');
            $(this).attr('disabled','disabled');
<<<<<<< HEAD
        handler.open({
            name: $("input[name='merchant']").val(),
            description: $("input[name='invoice_num']").val(),
            currency: $("input[name='currency']").val(),
            amount: $("input[name='amount']").val()*100
        });
        e.preventDefault();
=======

        var $form = $(e.currentTarget).parents('form');
        var acquirer_id = $(e.currentTarget).parents('div.oe_sale_acquirer_button').first().data('id');
        if (! acquirer_id) {
            return false;
        }

        ajax.jsonRpc('/shop/payment/transaction/' + acquirer_id, 'call', {}).then(function (data) {
            $form.html(data);
            handler.open({
                name: $("input[name='merchant']").val(),
                description: $("input[name='invoice_num']").val(),
                currency: $("input[name='currency']").val(),
                amount: $("input[name='amount']").val()*100
            });
            e.preventDefault();
        });

>>>>>>> c88c70e9
    });
});<|MERGE_RESOLUTION|>--- conflicted
+++ resolved
@@ -40,15 +40,6 @@
         if(!$(this).find('i').length)
             $(this).append('<i class="fa fa-spinner fa-spin"/>');
             $(this).attr('disabled','disabled');
-<<<<<<< HEAD
-        handler.open({
-            name: $("input[name='merchant']").val(),
-            description: $("input[name='invoice_num']").val(),
-            currency: $("input[name='currency']").val(),
-            amount: $("input[name='amount']").val()*100
-        });
-        e.preventDefault();
-=======
 
         var $form = $(e.currentTarget).parents('form');
         var acquirer_id = $(e.currentTarget).parents('div.oe_sale_acquirer_button').first().data('id');
@@ -67,6 +58,5 @@
             e.preventDefault();
         });
 
->>>>>>> c88c70e9
     });
 });