--- conflicted
+++ resolved
@@ -9,11 +9,7 @@
 msgstr ""
 "Project-Id-Version: Odoo 9.0\n"
 "Report-Msgid-Bugs-To: \n"
-<<<<<<< HEAD
-"POT-Creation-Date: 2016-08-19 10:24+0000\n"
-=======
 "POT-Creation-Date: 2016-08-18 14:06+0000\n"
->>>>>>> bc1a0a32
 "PO-Revision-Date: 2015-10-24 14:09+0000\n"
 "Last-Translator: Oihane Crucelaegui <oihanecruce@gmail.com>\n"
 "Language-Team: Spanish (http://www.transifex.com/odoo/odoo-9/language/es/)\n"
@@ -40,12 +36,6 @@
 msgstr "Por categoría de nota fijada"
 
 #. module: note
-#: model:ir.actions.act_window,help:note.note_tag_action
-#, fuzzy
-msgid "Click to add a new tag."
-msgstr "Haga clic para añadir una nota personal."
-
-#. module: note
 #: model:ir.actions.act_window,help:note.action_note_note
 msgid "Click to add a personal note."
 msgstr "Haga clic para añadir una nota personal."
@@ -142,11 +132,7 @@
 msgstr "Nuevo"
 
 #. module: note
-<<<<<<< HEAD
-#: code:addons/note/models/note.py:128
-=======
 #: code:addons/note/note.py:165
->>>>>>> bc1a0a32
 #, python-format
 msgid "New Note"
 msgstr "Nueva nota."
@@ -194,8 +180,7 @@
 
 #. module: note
 #: model:ir.model.fields,help:note.field_note_stage_user_id
-#, fuzzy
-msgid "Owner of the note stage"
+msgid "Owner of the note stage."
 msgstr "Propietario de la fase de la nota."
 
 #. module: note
@@ -248,15 +233,13 @@
 msgstr "¡El nombre de etiqueta ya existe!"
 
 #. module: note
-#: model:ir.actions.act_window,name:note.note_tag_action
 #: model:ir.model.fields,field_description:note.field_note_note_tag_ids
-#: model:ir.ui.menu,name:note.notes_tag_menu
-#: model:ir.ui.view,arch_db:note.note_tag_view_form
 #: model:ir.ui.view,arch_db:note.view_note_note_form
 msgid "Tags"
 msgstr "Etiquetas"
 
 #. module: note
+#: model:note.stage,name:note.demo_note_stage_04
 #: model:note.stage,name:note.note_stage_02
 msgid "This Week"
 msgstr "Esta semana"
