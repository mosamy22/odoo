# -*- coding: utf-8 -*-
##############################################################################
#
#    OpenERP, Open Source Management Solution
#    Copyright (C) 2004-2010 Tiny SPRL (<http://tiny.be>).
#
#    This program is free software: you can redistribute it and/or modify
#    it under the terms of the GNU Affero General Public License as
#    published by the Free Software Foundation, either version 3 of the
#    License, or (at your option) any later version.
#
#    This program is distributed in the hope that it will be useful,
#    but WITHOUT ANY WARRANTY; without even the implied warranty of
#    MERCHANTABILITY or FITNESS FOR A PARTICULAR PURPOSE.  See the
#    GNU Affero General Public License for more details.
#
#    You should have received a copy of the GNU Affero General Public License
#    along with this program.  If not, see <http://www.gnu.org/licenses/>.
#
##############################################################################

from openerp.osv import fields, osv
from openerp.tools.sql import drop_view_if_exists
from openerp.addons.decimal_precision import decimal_precision as dp


class res_country(osv.osv):
    _name = 'res.country'
    _inherit = 'res.country'
    _columns = {
        'intrastat': fields.boolean('Intrastat member'),
    }
    _defaults = {
        'intrastat': lambda *a: False,
    }



class report_intrastat_code(osv.osv):
    _name = "report.intrastat.code"
    _description = "Intrastat code"
    _translate = False
    _columns = {
        'name': fields.char('Intrastat Code'),
        'description': fields.char('Description'),
    }



class product_template(osv.osv):
    _name = "product.template"
    _inherit = "product.template"
    _columns = {
        'intrastat_id': fields.many2one('report.intrastat.code', 'Intrastat code'),
    }


class report_intrastat(osv.osv):
    _name = "report.intrastat"
    _description = "Intrastat report"
    _auto = False
    _columns = {
        'name': fields.char('Year', required=False, readonly=True),
        'month':fields.selection([('01','January'), ('02','February'), ('03','March'), ('04','April'), ('05','May'), ('06','June'),
                                  ('07','July'), ('08','August'), ('09','September'), ('10','October'), ('11','November'), ('12','December')],'Month', readonly=True),
        'supply_units':fields.float('Supply Units', readonly=True),
        'ref':fields.char('Source document', readonly=True),
        'code': fields.char('Country code', size=2, readonly=True),
        'intrastat_id': fields.many2one('report.intrastat.code', 'Intrastat code', readonly=True),
        'weight': fields.float('Weight', readonly=True),
        'value': fields.float('Value', readonly=True, digits_compute=dp.get_precision('Account')),
        'type': fields.selection([('import', 'Import'), ('export', 'Export')], 'Type'),
        'currency_id': fields.many2one('res.currency', "Currency", readonly=True),
    }
    def init(self, cr):
        drop_view_if_exists(cr, 'report_intrastat')
        cr.execute("""
            create or replace view report_intrastat as (
                select
                    to_char(account_period.date_start, 'YYYY') as name,
                    to_char(account_period.date_start, 'MM') as month,
                    min(inv_line.id) as id,
                    intrastat.id as intrastat_id,
                    upper(inv_country.code) as code,
                    sum(case when inv_line.price_unit is not null
                            then inv_line.price_unit * inv_line.quantity
                            else 0
                        end) as value,
                    sum(
                        case when uom.category_id != puom.category_id then (pt.weight_net * inv_line.quantity)
                        else (pt.weight_net * inv_line.quantity * uom.factor) end
                    ) as weight,
                    sum(
                        case when uom.category_id != puom.category_id then inv_line.quantity
                        else (inv_line.quantity * uom.factor) end
                    ) as supply_units,

                    inv.currency_id as currency_id,
                    inv.number as ref,
                    case when inv.type in ('out_invoice','in_refund')
                        then 'export'
                        else 'import'
                        end as type
                from
                    account_invoice inv
                    left join account_invoice_line inv_line on inv_line.invoice_id=inv.id
                    left join (product_template pt
                        left join product_product pp on (pp.product_tmpl_id = pt.id))
                    on (inv_line.product_id = pp.id)
                    left join product_uom uom on uom.id=inv_line.uos_id
                    left join product_uom puom on puom.id = pt.uom_id
                    left join report_intrastat_code intrastat on pt.intrastat_id = intrastat.id
                    left join (res_partner inv_address
                        left join res_country inv_country on (inv_country.id = inv_address.country_id))
                    on (inv_address.id = inv.partner_id)
                    left join account_period on account_period.id=inv.period_id
                where
                    inv.state in ('open','paid')
                    and inv_line.product_id is not null
                    and inv_country.intrastat=true
<<<<<<< HEAD
                group by to_char(inv.date_invoice, 'YYYY'), to_char(inv.date_invoice, 'MM'),intrastat.id,inv.type,pt.intrastat_id, inv_country.code,inv.number,  inv.currency_id
            )""")
=======
                group by to_char(account_period.date_start, 'YYYY'), to_char(account_period.date_start, 'MM'),intrastat.id,inv.type,pt.intrastat_id, inv_country.code,inv.number,  inv.currency_id
            )""")


# vim:expandtab:smartindent:tabstop=4:softtabstop=4:shiftwidth=4:
>>>>>>> 2ba7fa3c
<|MERGE_RESOLUTION|>--- conflicted
+++ resolved
@@ -118,13 +118,5 @@
                     inv.state in ('open','paid')
                     and inv_line.product_id is not null
                     and inv_country.intrastat=true
-<<<<<<< HEAD
-                group by to_char(inv.date_invoice, 'YYYY'), to_char(inv.date_invoice, 'MM'),intrastat.id,inv.type,pt.intrastat_id, inv_country.code,inv.number,  inv.currency_id
-            )""")
-=======
                 group by to_char(account_period.date_start, 'YYYY'), to_char(account_period.date_start, 'MM'),intrastat.id,inv.type,pt.intrastat_id, inv_country.code,inv.number,  inv.currency_id
-            )""")
-
-
-# vim:expandtab:smartindent:tabstop=4:softtabstop=4:shiftwidth=4:
->>>>>>> 2ba7fa3c
+            )""")