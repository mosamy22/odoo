# -*- coding: utf-8 -*-
# Part of Odoo. See LICENSE file for full copyright and licensing details.

import datetime
from dateutil.relativedelta import relativedelta

from odoo import api, fields, models, _
from odoo.exceptions import UserError


class Department(models.Model):

    _inherit = 'hr.department'

    absence_of_today = fields.Integer(
        compute='_compute_leave_count', string='Absence by Today')
    leave_to_approve_count = fields.Integer(
        compute='_compute_leave_count', string='Leave to Approve')
    allocation_to_approve_count = fields.Integer(
        compute='_compute_leave_count', string='Allocation to Approve')
    total_employee = fields.Integer(
        compute='_compute_total_employee', string='Total Employee')

    @api.multi
    def _compute_leave_count(self):
        Requests = self.env['hr.leave']
        Allocations = self.env['hr.leave.allocation']
        today_date = datetime.datetime.utcnow().date()
        today_start = fields.Datetime.to_string(today_date)  # get the midnight of the current utc day
        today_end = fields.Datetime.to_string(today_date + relativedelta(hours=23, minutes=59, seconds=59))

        leave_data = Requests.read_group(
            [('department_id', 'in', self.ids),
             ('state', '=', 'confirm')],
            ['department_id'], ['department_id'])
        allocation_data = Allocations.read_group(
            [('department_id', 'in', self.ids),
             ('state', '=', 'confirm')],
            ['department_id'], ['department_id'])
        absence_data = Requests.read_group(
            [('department_id', 'in', self.ids), ('state', 'not in', ['cancel', 'refuse']),
             ('date_from', '<=', today_end), ('date_to', '>=', today_start)],
            ['department_id'], ['department_id'])

        res_leave = dict((data['department_id'][0], data['department_id_count']) for data in leave_data)
        res_allocation = dict((data['department_id'][0], data['department_id_count']) for data in allocation_data)
        res_absence = dict((data['department_id'][0], data['department_id_count']) for data in absence_data)

        for department in self:
            department.leave_to_approve_count = res_leave.get(department.id, 0)
            department.allocation_to_approve_count = res_allocation.get(department.id, 0)
            department.absence_of_today = res_absence.get(department.id, 0)

    @api.multi
    def _compute_total_employee(self):
        emp_data = self.env['hr.employee'].read_group([('department_id', 'in', self.ids)], ['department_id'], ['department_id'])
        result = dict((data['department_id'][0], data['department_id_count']) for data in emp_data)
        for department in self:
            department.total_employee = result.get(department.id, 0)


class Employee(models.Model):

    _inherit = "hr.employee"

    remaining_leaves = fields.Float(compute='_compute_remaining_leaves', string='Remaining Legal Leaves', inverse='_inverse_remaining_leaves',
        help='Total number of legal leaves allocated to this employee, change this value to create allocation/leave request. '
             'Total based on all the leave types without overriding limit.')
    current_leave_state = fields.Selection(compute='_compute_leave_status', string="Current Leave Status",
        selection=[
            ('draft', 'New'),
            ('confirm', 'Waiting Approval'),
            ('refuse', 'Refused'),
            ('validate1', 'Waiting Second Approval'),
            ('validate', 'Approved'),
            ('cancel', 'Cancelled')
        ])
    current_leave_id = fields.Many2one('hr.leave.type', compute='_compute_leave_status', string="Current Leave Type")
    leave_date_from = fields.Date('From Date', compute='_compute_leave_status')
    leave_date_to = fields.Date('To Date', compute='_compute_leave_status')
    leaves_count = fields.Float('Number of Leaves', compute='_compute_leaves_count')
    show_leaves = fields.Boolean('Able to see Remaining Leaves', compute='_compute_show_leaves')
    is_absent_totay = fields.Boolean('Absent Today', compute='_compute_absent_employee', search='_search_absent_employee')

    def _get_remaining_leaves(self):
        """ Helper to compute the remaining leaves for the current employees
            :returns dict where the key is the employee id, and the value is the remain leaves
        """
        self._cr.execute("""
            SELECT
                sum(h.number_of_days) AS days,
                h.employee_id
            FROM
                (
                    SELECT holiday_status_id, number_of_days,
                        state, employee_id
                    FROM hr_leave_allocation
                    UNION
                    SELECT holiday_status_id, number_of_days,
                        state, employee_id
                    FROM hr_leave
                ) h
                join hr_leave_type s ON (s.id=h.holiday_status_id)
            WHERE
                h.state='validate' AND
                s.limit=False AND
                h.employee_id in %s
            GROUP BY h.employee_id""", (tuple(self.ids),))
        return dict((row['employee_id'], row['days']) for row in self._cr.dictfetchall())

    @api.multi
    def _compute_remaining_leaves(self):
        remaining = self._get_remaining_leaves()
        for employee in self:
            employee.remaining_leaves = remaining.get(employee.id, 0.0)

    @api.multi
    def _inverse_remaining_leaves(self):
        status_list = self.env['hr.leave.type'].search([('limit', '=', False)])
        # Create leaves (adding remaining leaves) or raise (reducing remaining leaves)
        actual_remaining = self._get_remaining_leaves()
        for employee in self.filtered(lambda employee: employee.remaining_leaves):
            # check the status list. This is done here and not before the loop to avoid raising
            # exception on employee creation (since we are in a computed field).
            if len(status_list) != 1:
                raise UserError(_("The feature behind the field 'Remaining Legal Leaves' can only be used when there is only one "
                    "leave type with the option 'Allow to Override Limit' unchecked. (%s Found). "
                    "Otherwise, the update is ambiguous as we cannot decide on which leave type the update has to be done. "
                    "\n You may prefer to use the classic menus 'Leave Requests' and 'Allocation Requests' located in Leaves Application "
                    "to manage the leave days of the employees if the configuration does not allow to use this field.") % (len(status_list)))
            status = status_list[0] if status_list else None
            if not status:
                continue
            # if a status is found, then compute remaing leave for current employee
            difference = employee.remaining_leaves - actual_remaining.get(employee.id, 0)
            if difference > 0:
                leave = self.env['hr.leave.allocation'].create({
                    'name': _('Allocation for %s') % employee.name,
                    'employee_id': employee.id,
                    'holiday_status_id': status.id,
                    'holiday_type': 'employee',
                    'number_of_days_temp': difference
                })
                leave.action_approve()
                if leave.validation_type == 'both':
                    leave.action_validate()
            elif difference < 0:
                raise UserError(_('You cannot reduce validated allocation requests'))

    @api.multi
    def _compute_leave_status(self):
        # Used SUPERUSER_ID to forcefully get status of other user's leave, to bypass record rule
        holidays = self.env['hr.leave'].sudo().search([
            ('employee_id', 'in', self.ids),
            ('date_from', '<=', fields.Datetime.now()),
            ('date_to', '>=', fields.Datetime.now()),
            ('state', 'not in', ('cancel', 'refuse'))
        ])
        leave_data = {}
        for holiday in holidays:
            leave_data[holiday.employee_id.id] = {}
            leave_data[holiday.employee_id.id]['leave_date_from'] = holiday.date_from
            leave_data[holiday.employee_id.id]['leave_date_to'] = holiday.date_to
            leave_data[holiday.employee_id.id]['current_leave_state'] = holiday.state
            leave_data[holiday.employee_id.id]['current_leave_id'] = holiday.holiday_status_id.id

        for employee in self:
            employee.leave_date_from = leave_data.get(employee.id, {}).get('leave_date_from')
            employee.leave_date_to = leave_data.get(employee.id, {}).get('leave_date_to')
            employee.current_leave_state = leave_data.get(employee.id, {}).get('current_leave_state')
            employee.current_leave_id = leave_data.get(employee.id, {}).get('current_leave_id')

    @api.multi
    def _compute_leaves_count(self):
        all_leaves = self.env['hr.leave.report'].read_group([
            ('employee_id', 'in', self.ids),
            ('holiday_status_id.limit', '=', False),
            ('state', '=', 'validate')
        ], fields=['number_of_days', 'employee_id'], groupby=['employee_id'])
        mapping = dict([(leave['employee_id'][0], leave['number_of_days']) for leave in all_leaves])
        for employee in self:
            employee.leaves_count = mapping.get(employee.id)

    @api.multi
    def _compute_show_leaves(self):
        show_leaves = self.env['res.users'].has_group('hr_holidays.group_hr_holidays_user')
        for employee in self:
            if show_leaves or employee.user_id == self.env.user:
                employee.show_leaves = True
            else:
                employee.show_leaves = False

    @api.multi
    def _compute_absent_employee(self):
        today_date = datetime.datetime.utcnow().date()
        today_start = fields.Datetime.to_string(today_date)  # get the midnight of the current utc day
        today_end = fields.Datetime.to_string(today_date + relativedelta(hours=23, minutes=59, seconds=59))
        data = self.env['hr.leave'].read_group([
            ('employee_id', 'in', self.ids),
            ('state', 'not in', ['cancel', 'refuse']),
            ('date_from', '<=', today_end),
            ('date_to', '>=', today_start)
        ], ['employee_id'], ['employee_id'])
        result = dict.fromkeys(self.ids, False)
        for item in data:
            if item['employee_id_count'] >= 1:
                result[item['employee_id'][0]] = True
        for employee in self:
            employee.is_absent_totay = result[employee.id]

    @api.multi
    def _search_absent_employee(self, operator, value):
        today_date = datetime.datetime.utcnow().date()
        today_start = fields.Datetime.to_string(today_date)  # get the midnight of the current utc day
        today_end = fields.Datetime.to_string(today_date + relativedelta(hours=23, minutes=59, seconds=59))
        holidays = self.env['hr.leave'].sudo().search([
            ('employee_id', '!=', False),
            ('state', 'not in', ['cancel', 'refuse']),
            ('date_from', '<=', today_end),
            ('date_to', '>=', today_start)
        ])
        return [('id', 'in', holidays.mapped('employee_id').ids)]

    def write(self, values):
        res = super(Employee, self).write(values)
<<<<<<< HEAD
        if 'parent_id' in values:
            holidays = self.env['hr.leave'].search([('state', 'in', ['draft', 'confirm']), ('employee_id', 'in', self.ids)])
            holidays.write({'manager_id': values['parent_id']})
=======
        if 'parent_id' in values or 'department_id' in values:
            holidays = self.env['hr.holidays'].search([('state', 'in', ['draft', 'confirm']), ('employee_id', 'in', self.ids)])
            hr_vals = {}
            if values.get('parent_id') is not None:
                hr_vals['manager_id'] = values['parent_id']
            if values.get('department_id') is not None:
                hr_vals['department_id'] = values['department_id']
            holidays.write(hr_vals)
>>>>>>> 932e641b
        return res<|MERGE_RESOLUTION|>--- conflicted
+++ resolved
@@ -223,18 +223,12 @@
 
     def write(self, values):
         res = super(Employee, self).write(values)
-<<<<<<< HEAD
-        if 'parent_id' in values:
+        if 'parent_id' in values or 'department_id' in values:
             holidays = self.env['hr.leave'].search([('state', 'in', ['draft', 'confirm']), ('employee_id', 'in', self.ids)])
-            holidays.write({'manager_id': values['parent_id']})
-=======
-        if 'parent_id' in values or 'department_id' in values:
-            holidays = self.env['hr.holidays'].search([('state', 'in', ['draft', 'confirm']), ('employee_id', 'in', self.ids)])
             hr_vals = {}
             if values.get('parent_id') is not None:
                 hr_vals['manager_id'] = values['parent_id']
             if values.get('department_id') is not None:
                 hr_vals['department_id'] = values['department_id']
             holidays.write(hr_vals)
->>>>>>> 932e641b
         return res