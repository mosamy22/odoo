<?xml version="1.0" encoding="utf-8"?>
<openerp>
    <data>

        <!--
        Analytic Account form
        -->


        <act_window
            id="action_sales_order_line"
            name="Sales Order Lines"
            res_model="sale.order.line"
            src_model="account.analytic.account"
            />
            
        <record id="hr_timesheet.account_analytic_account_form_form" model="ir.ui.view">
            <field name="name">account.analytic.account.invoice.form.inherit</field>
            <field name="model">account.analytic.account</field>
            <field name="type">form</field>
            <field name="inherit_id" ref="analytic.view_account_analytic_account_form"/>
            <field eval="18" name="priority"/>
            <field name="arch" type="xml">
                <xpath expr='//field[@name="type"]' position='after'>
                    <field name="template_id" on_change="on_change_template(template_id,context)"  domain="[('type','=','template')]" attrs="{'invisible': [('type','in',['view', 'normal','template'])]}" context="{'default_type' : 'template'}"/>
                </xpath>
                <xpath expr='//field[@name="date"]' position="after">
                    <group col="6" colspan="2" class="oe_form_group_label_border">
                        <field name="quantity_max"/><label string="/"/> <label string="Remaining"/> <field name="remaining_hours" nolabel="1"/>
                    </group>
                </xpath>
                <xpath expr='//group[@name="toinvoice"]' position='before'>
                    <separator colspan="4" string="Invoicing" name="invoicing"/>
<<<<<<< HEAD
                    <group colspan="4" col="6">
                        <!-- header -->
                        <div class="oe_field_label" colspan="2"/>
                        <group colspan="4" col="6">
                            <div class="oe_field_label_bold">Est.Tot</div>
                            <div class="oe_field_label_bold">Invoiced</div>
                            <div class="oe_field_label_bold">Remaining</div>
                            <div class="oe_field_label_bold">To Invoice</div>
                            <div class="oe_btn_width_small"/>
                            <div class="oe_btn_width"/>
                        </group>
                        
                        <!-- center -->
                        
                        <field class="oe_field_label" name="fix_price_invoices" />
                        <group colspan="4" col="6" attrs="{'invisible': [('fix_price_invoices','=',False)]}">
                            <field class="oe_float_field" name="amount_max" nolabel="1"   />
                            <field class="oe_float_field" name="ca_invoiced" nolabel="1"   />
                            <field class="oe_float_field" name="remaining_ca" nolabel="1"   />
                            <field class="oe_float_field" name="ca_to_invoice" nolabel="1"   />
                            <div><button class="oe_btn_width_small" icon="terp-check" name="%(action_sales_order_line)d" string="Sales" type="action" context="{'default_project_id': active_id,'search_default_project_id': active_id}"/></div>
                            <div><button class="oe_btn_width" icon="terp-dolar_ok!" name="%(sale.action_order_line_tree2)d" string="Lines To Invoice" type="action" context="{'default_project_id': active_id,'search_default_project_id': active_id}"/></div>
                        </group>
                        
                        <field class="oe_field_label" name="invoice_on_timesheets"/>
                         <group colspan="4" col="6" attrs="{'invisible': [('invoice_on_timesheets','=',False)]}">
                            <field class="oe_float_field" name="hours_qtt_est" nolabel="1" />
                            <field class="oe_float_field" name="hours_qtt_invoiced" nolabel="1"/>
                            <field class="oe_float_field" name="remaining_hours" nolabel="1" />
                            <field class="oe_float_field" name="hours_qtt_non_invoiced" nolabel="1" />
                            <div><button class="oe_btn_width_small" icon="terp-go-week" name="%(hr_timesheet.act_hr_timesheet_line_evry1_all_form)d" string="Timesheets" type="action" /></div>
                            <div><button class="oe_btn_width" icon="terp-dolar" name="%(hr_timesheet_invoice.act_acc_analytic_acc_2_report_acc_analytic_line_to_invoice)d" string="Invoice Timesheets" type="action"/></div>
                        </group>
                        
                        <!-- footer -->
                        
                        <div name="total" class="oe_field_label" style="max-width:200px;" colspan="2">Total  </div>
                        <group colspan="4" col="6" >
                            <field name="est_total" nolabel="1" class="oe_float_field oe_border_top"/>
                            <field name="invoiced_total" nolabel="1" class="oe_float_field oe_border_top"/>
                            <field name="remaining_total" nolabel="1" class="oe_float_field oe_border_top"/>
                            <field name="toinvoice_total" nolabel="1" class="oe_float_field oe_border_top"/>
                            <div class="oe_btn_width_small"/>
                            <div class="oe_btn_width"/>
                        </group>
                      </group>
                 </xpath>
=======
                    <table border="0" colspan="4">
                        <tr>
			    <th class="oe_th_160px" height="20px"></th>
			    <th width="10px"></th>
			    <th class="oe_th_110px">Est.Tot</th>
			    <th class="oe_th_110px">Invoiced</th>
			    <th class="oe_th_110px">Remaining</th>
			    <th class="oe_th_110px">Ready To Invoice</th>
			    <th width="10px"></th>
			    <th></th>
			    <th></th>
                        </tr>
                        <tr>
			    <th class="oe_border_right">Fix Price Invoices</th>
			    <td><field name="fix_price_invoices" nolabel="1"/></td>
			    <td><field class="oe_th_110px" name="amount_max" nolabel="1" attrs="{'invisible': [('fix_price_invoices','=',0)]}"/></td>
			    <td class="oe_th_110px"><field name="ca_invoiced" nolabel="1" attrs="{'invisible': [('fix_price_invoices','=',0)]}"/></td>
			    <td class="oe_th_110px oe_border_right"><field name="remaining_ca" nolabel="1" attrs="{'invisible': [('fix_price_invoices','=',0)]}"/></td>
			    <td class="oe_th_110px"><field name="ca_to_invoice" nolabel="1" attrs="{'invisible': [('fix_price_invoices','=',0)]}"/></td>
			    <td width="10px"></td>
			    <td><button icon="terp-check" class= "oe_btn_width" name="%(action_sales_order_line)d" string="Sales" type="action" context="{'default_project_id': active_id,'search_default_project_id': active_id}" attrs="{'invisible': [('fix_price_invoices','=',0)]}"/></td>
			    <td><button icon="terp-dolar_ok!" class= "oe_btn_width" name="%(sale.action_order_line_tree2)d" string="Lines To Invoice" type="action" context="{'default_project_id': active_id,'search_default_project_id': active_id}" attrs="{'invisible': [('fix_price_invoices','=',0)]}"/></td>
                        </tr>
                        <tr>
			    <th class="oe_border_right">Invoice On Timesheets</th>
			    <td><field name="invoice_on_timesheets" nolabel="1"/></td>
			    <td><field class="oe_th_110px" name="hours_qtt_est" nolabel="1" attrs="{'invisible': [('invoice_on_timesheets','=',0)]}"/></td>
			    <td class="oe_th_110px"><field name="hours_qtt_invoiced" nolabel="1" attrs="{'invisible': [('invoice_on_timesheets','=',0)]}"/></td>
			    <td class="oe_th_110px oe_border_right"><field name="remaining_hours_to_invoice" nolabel="1" attrs="{'invisible': [('invoice_on_timesheets','=',0)]}"/></td>
			    <td class="oe_th_110px"><field name="hours_qtt_non_invoiced" nolabel="1" attrs="{'invisible': [('invoice_on_timesheets','=',0)]}"/></td>
			    <td width="10px"></td>
			    <td><button icon="terp-go-week" class= "oe_btn_width" name="%(hr_timesheet.act_hr_timesheet_line_evry1_all_form)d" string="Timesheets" type="action" attrs="{'invisible': [('invoice_on_timesheets','=',0)]}"/></td>
			    <td><button icon="terp-dolar" class= "oe_btn_width" name="%(hr_timesheet_invoice.act_acc_analytic_acc_2_report_acc_analytic_line_to_invoice)d" string="Invoice Timesheets" type="action" attrs="{'invisible': [('invoice_on_timesheets','=',0)]}"/></td>
                        </tr>
                        <div name="end_of_tabl_hook"/>
                        <tr>
			    <th class="oe_border_right">Total</th>
			    <td width="10px"></td>
			    <td class="oe_th_110px oe_border_top"><field name="est_total" nolabel="1"/></td>
			    <td class="oe_th_110px oe_border_top"><field name="invoiced_total" nolabel="1"/></td>
			    <td class="oe_th_110px oe_border_right oe_border_top"><field name="remaining_total" nolabel="1"/></td>
			    <td class="oe_th_110px oe_border_top"><field name="toinvoice_total" nolabel="1"/></td>
                        </tr>
                    </table>
                </xpath>
>>>>>>> f0a595b0
            </field>
        </record>

        <!-- Add information on Account analytic list for the project management -->
        <record id="view_account_analytic_account_tree_c2c_2" model="ir.ui.view">
            <field name="name">account.analytic.account.tree</field>
            <field name="model">account.analytic.account</field>
            <field name="inherit_id" ref="account.view_account_analytic_account_list"/>
            <field name="type">tree</field>
            <field name="arch" type="xml">
                <field name="quantity" position="replace">
                    <field name="hours_quantity"/>
                    <field name="hours_qtt_non_invoiced"/>
                    <field name="remaining_hours"/>
                    <field name="quantity_max"/>
                </field>
            </field>
        </record>

        <record id="view_account_analytic_account_tree_c2c_3" model="ir.ui.view">
            <field name="name">account.analytic.account.tree</field>
            <field name="model">account.analytic.account</field>
            <field name="inherit_id" ref="account.view_account_analytic_account_list"/>
            <field name="type">tree</field>
            <field name="arch" type="xml">
                <field name="date" position="before">
                    <field name="last_invoice_date"/>
                    <field name="ca_to_invoice"/>
                </field>
            </field>
        </record>
        
        <record id="template_of_contract_action" model="ir.actions.act_window">
            <field name="name">Template of Contract</field>
            <field name="type">ir.actions.act_window</field>
            <field name="res_model">account.analytic.account</field>
            <field name="view_type">form</field>
            <field name="view_mode">tree,form</field>
            <field name="domain">[('type','=','template')]</field>
            <field name="context">{'search_default_type':'template','default_type' : 'template'}</field>
        </record>
        <menuitem action="template_of_contract_action" id="menu_template_of_contract_action" parent="base.menu_base_config" />
    </data>
</openerp><|MERGE_RESOLUTION|>--- conflicted
+++ resolved
@@ -31,7 +31,6 @@
                 </xpath>
                 <xpath expr='//group[@name="toinvoice"]' position='before'>
                     <separator colspan="4" string="Invoicing" name="invoicing"/>
-<<<<<<< HEAD
                     <group colspan="4" col="6">
                         <!-- header -->
                         <div class="oe_field_label" colspan="2"/>
@@ -60,7 +59,7 @@
                          <group colspan="4" col="6" attrs="{'invisible': [('invoice_on_timesheets','=',False)]}">
                             <field class="oe_float_field" name="hours_qtt_est" nolabel="1" />
                             <field class="oe_float_field" name="hours_qtt_invoiced" nolabel="1"/>
-                            <field class="oe_float_field" name="remaining_hours" nolabel="1" />
+                            <field class="oe_float_field" name="remaining_hours_to_invoice" nolabel="1" />
                             <field class="oe_float_field" name="hours_qtt_non_invoiced" nolabel="1" />
                             <div><button class="oe_btn_width_small" icon="terp-go-week" name="%(hr_timesheet.act_hr_timesheet_line_evry1_all_form)d" string="Timesheets" type="action" /></div>
                             <div><button class="oe_btn_width" icon="terp-dolar" name="%(hr_timesheet_invoice.act_acc_analytic_acc_2_report_acc_analytic_line_to_invoice)d" string="Invoice Timesheets" type="action"/></div>
@@ -79,53 +78,6 @@
                         </group>
                       </group>
                  </xpath>
-=======
-                    <table border="0" colspan="4">
-                        <tr>
-			    <th class="oe_th_160px" height="20px"></th>
-			    <th width="10px"></th>
-			    <th class="oe_th_110px">Est.Tot</th>
-			    <th class="oe_th_110px">Invoiced</th>
-			    <th class="oe_th_110px">Remaining</th>
-			    <th class="oe_th_110px">Ready To Invoice</th>
-			    <th width="10px"></th>
-			    <th></th>
-			    <th></th>
-                        </tr>
-                        <tr>
-			    <th class="oe_border_right">Fix Price Invoices</th>
-			    <td><field name="fix_price_invoices" nolabel="1"/></td>
-			    <td><field class="oe_th_110px" name="amount_max" nolabel="1" attrs="{'invisible': [('fix_price_invoices','=',0)]}"/></td>
-			    <td class="oe_th_110px"><field name="ca_invoiced" nolabel="1" attrs="{'invisible': [('fix_price_invoices','=',0)]}"/></td>
-			    <td class="oe_th_110px oe_border_right"><field name="remaining_ca" nolabel="1" attrs="{'invisible': [('fix_price_invoices','=',0)]}"/></td>
-			    <td class="oe_th_110px"><field name="ca_to_invoice" nolabel="1" attrs="{'invisible': [('fix_price_invoices','=',0)]}"/></td>
-			    <td width="10px"></td>
-			    <td><button icon="terp-check" class= "oe_btn_width" name="%(action_sales_order_line)d" string="Sales" type="action" context="{'default_project_id': active_id,'search_default_project_id': active_id}" attrs="{'invisible': [('fix_price_invoices','=',0)]}"/></td>
-			    <td><button icon="terp-dolar_ok!" class= "oe_btn_width" name="%(sale.action_order_line_tree2)d" string="Lines To Invoice" type="action" context="{'default_project_id': active_id,'search_default_project_id': active_id}" attrs="{'invisible': [('fix_price_invoices','=',0)]}"/></td>
-                        </tr>
-                        <tr>
-			    <th class="oe_border_right">Invoice On Timesheets</th>
-			    <td><field name="invoice_on_timesheets" nolabel="1"/></td>
-			    <td><field class="oe_th_110px" name="hours_qtt_est" nolabel="1" attrs="{'invisible': [('invoice_on_timesheets','=',0)]}"/></td>
-			    <td class="oe_th_110px"><field name="hours_qtt_invoiced" nolabel="1" attrs="{'invisible': [('invoice_on_timesheets','=',0)]}"/></td>
-			    <td class="oe_th_110px oe_border_right"><field name="remaining_hours_to_invoice" nolabel="1" attrs="{'invisible': [('invoice_on_timesheets','=',0)]}"/></td>
-			    <td class="oe_th_110px"><field name="hours_qtt_non_invoiced" nolabel="1" attrs="{'invisible': [('invoice_on_timesheets','=',0)]}"/></td>
-			    <td width="10px"></td>
-			    <td><button icon="terp-go-week" class= "oe_btn_width" name="%(hr_timesheet.act_hr_timesheet_line_evry1_all_form)d" string="Timesheets" type="action" attrs="{'invisible': [('invoice_on_timesheets','=',0)]}"/></td>
-			    <td><button icon="terp-dolar" class= "oe_btn_width" name="%(hr_timesheet_invoice.act_acc_analytic_acc_2_report_acc_analytic_line_to_invoice)d" string="Invoice Timesheets" type="action" attrs="{'invisible': [('invoice_on_timesheets','=',0)]}"/></td>
-                        </tr>
-                        <div name="end_of_tabl_hook"/>
-                        <tr>
-			    <th class="oe_border_right">Total</th>
-			    <td width="10px"></td>
-			    <td class="oe_th_110px oe_border_top"><field name="est_total" nolabel="1"/></td>
-			    <td class="oe_th_110px oe_border_top"><field name="invoiced_total" nolabel="1"/></td>
-			    <td class="oe_th_110px oe_border_right oe_border_top"><field name="remaining_total" nolabel="1"/></td>
-			    <td class="oe_th_110px oe_border_top"><field name="toinvoice_total" nolabel="1"/></td>
-                        </tr>
-                    </table>
-                </xpath>
->>>>>>> f0a595b0
             </field>
         </record>
 
