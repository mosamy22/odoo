# -*- coding: utf-8 -*-
##############################################################################
#
#    OpenERP, Open Source Management Solution
#    Copyright (C) 2004-2010 Tiny SPRL (<http://tiny.be>).
#
#    This program is free software: you can redistribute it and/or modify
#    it under the terms of the GNU Affero General Public License as
#    published by the Free Software Foundation, either version 3 of the
#    License, or (at your option) any later version.
#
#    This program is distributed in the hope that it will be useful,
#    but WITHOUT ANY WARRANTY; without even the implied warranty of
#    MERCHANTABILITY or FITNESS FOR A PARTICULAR PURPOSE.  See the
#    GNU Affero General Public License for more details.
#
#    You should have received a copy of the GNU Affero General Public License
#    along with this program.  If not, see <http://www.gnu.org/licenses/>.
#
##############################################################################

import math
import re

from _common import ceiling

from openerp import SUPERUSER_ID
from openerp import tools
from openerp.osv import osv, orm, fields, expression
from openerp.tools.translate import _

import openerp.addons.decimal_precision as dp
from openerp.tools.float_utils import float_round

def ean_checksum(eancode):
    """returns the checksum of an ean string of length 13, returns -1 if the string has the wrong length"""
    if len(eancode) != 13:
        return -1
    oddsum=0
    evensum=0
    total=0
    eanvalue=eancode
    reversevalue = eanvalue[::-1]
    finalean=reversevalue[1:]

    for i in range(len(finalean)):
        if i % 2 == 0:
            oddsum += int(finalean[i])
        else:
            evensum += int(finalean[i])
    total=(oddsum * 3) + evensum

    check = int(10 - math.ceil(total % 10.0)) %10
    return check

def check_ean(eancode):
    """returns True if eancode is a valid ean13 string, or null"""
    if not eancode:
        return True
    if len(eancode) != 13:
        return False
    try:
        int(eancode)
    except:
        return False
    return ean_checksum(eancode) == int(eancode[-1])

def sanitize_ean13(ean13):
    """Creates and returns a valid ean13 from an invalid one"""
    if not ean13:
        return "0000000000000"
    ean13 = re.sub("[A-Za-z]","0",ean13);
    ean13 = re.sub("[^0-9]","",ean13);
    ean13 = ean13[:13]
    if len(ean13) < 13:
        ean13 = ean13 + '0' * (13-len(ean13))
    return ean13[:-1] + str(ean_checksum(ean13))

#----------------------------------------------------------
# UOM
#----------------------------------------------------------

class product_uom_categ(osv.osv):
    _name = 'product.uom.categ'
    _description = 'Product uom categ'
    _columns = {
        'name': fields.char('Name', required=True, translate=True),
    }

class product_uom(osv.osv):
    _name = 'product.uom'
    _description = 'Product Unit of Measure'

    def _compute_factor_inv(self, factor):
        return factor and (1.0 / factor) or 0.0

    def _factor_inv(self, cursor, user, ids, name, arg, context=None):
        res = {}
        for uom in self.browse(cursor, user, ids, context=context):
            res[uom.id] = self._compute_factor_inv(uom.factor)
        return res

    def _factor_inv_write(self, cursor, user, id, name, value, arg, context=None):
        return self.write(cursor, user, id, {'factor': self._compute_factor_inv(value)}, context=context)

    def name_create(self, cr, uid, name, context=None):
        """ The UoM category and factor are required, so we'll have to add temporary values
            for imported UoMs """
        uom_categ = self.pool.get('product.uom.categ')
        # look for the category based on the english name, i.e. no context on purpose!
        # TODO: should find a way to have it translated but not created until actually used
        categ_misc = 'Unsorted/Imported Units'
        categ_id = uom_categ.search(cr, uid, [('name', '=', categ_misc)])
        if categ_id:
            categ_id = categ_id[0]
        else:
            categ_id, _ = uom_categ.name_create(cr, uid, categ_misc)
        uom_id = self.create(cr, uid, {self._rec_name: name,
                                       'category_id': categ_id,
                                       'factor': 1})
        return self.name_get(cr, uid, [uom_id], context=context)[0]

    def create(self, cr, uid, data, context=None):
        if 'factor_inv' in data:
            if data['factor_inv'] != 1:
                data['factor'] = self._compute_factor_inv(data['factor_inv'])
            del(data['factor_inv'])
        return super(product_uom, self).create(cr, uid, data, context)

    _order = "name"
    _columns = {
        'name': fields.char('Unit of Measure', required=True, translate=True),
        'category_id': fields.many2one('product.uom.categ', 'Category', required=True, ondelete='cascade',
            help="Conversion between Units of Measure can only occur if they belong to the same category. The conversion will be made based on the ratios."),
        'factor': fields.float('Ratio', required=True, digits=0, # force NUMERIC with unlimited precision
            help='How much bigger or smaller this unit is compared to the reference Unit of Measure for this category:\n'\
                    '1 * (reference unit) = ratio * (this unit)'),
        'factor_inv': fields.function(_factor_inv, digits=0, # force NUMERIC with unlimited precision
            fnct_inv=_factor_inv_write,
            string='Bigger Ratio',
            help='How many times this Unit of Measure is bigger than the reference Unit of Measure in this category:\n'\
                    '1 * (this unit) = ratio * (reference unit)', required=True),
        'rounding': fields.float('Rounding Precision', digits_compute=dp.get_precision('Product Unit of Measure'), required=True,
            help="The computed quantity will be a multiple of this value. "\
                 "Use 1.0 for a Unit of Measure that cannot be further split, such as a piece."),
        'active': fields.boolean('Active', help="By unchecking the active field you can disable a unit of measure without deleting it."),
        'uom_type': fields.selection([('bigger','Bigger than the reference Unit of Measure'),
                                      ('reference','Reference Unit of Measure for this category'),
                                      ('smaller','Smaller than the reference Unit of Measure')],'Type', required=1),
    }

    _defaults = {
        'active': 1,
        'rounding': 0.01,
        'uom_type': 'reference',
    }

    _sql_constraints = [
        ('factor_gt_zero', 'CHECK (factor!=0)', 'The conversion ratio for a unit of measure cannot be 0!')
    ]

    def _compute_qty(self, cr, uid, from_uom_id, qty, to_uom_id=False):
        if not from_uom_id or not qty or not to_uom_id:
            return qty
        uoms = self.browse(cr, uid, [from_uom_id, to_uom_id])
        if uoms[0].id == from_uom_id:
            from_unit, to_unit = uoms[0], uoms[-1]
        else:
            from_unit, to_unit = uoms[-1], uoms[0]
        return self._compute_qty_obj(cr, uid, from_unit, qty, to_unit)

    def _compute_qty_obj(self, cr, uid, from_unit, qty, to_unit, context=None):
        if context is None:
            context = {}
        if from_unit.category_id.id != to_unit.category_id.id:
            if context.get('raise-exception', True):
                raise osv.except_osv(_('Error!'), _('Conversion from Product UoM %s to Default UoM %s is not possible as they both belong to different Category!.') % (from_unit.name,to_unit.name,))
            else:
                return qty
        # First round to the precision of the original unit, so that
        # float representation errors do not bias the following ceil()
        # e.g. with 1 / (1/12) we could get 12.0000048, ceiling to 13! 
        amount = float_round(qty/from_unit.factor, precision_rounding=from_unit.rounding)
        if to_unit:
            amount = ceiling(amount * to_unit.factor, to_unit.rounding)
        return amount

    def _compute_price(self, cr, uid, from_uom_id, price, to_uom_id=False):
        if not from_uom_id or not price or not to_uom_id:
            return price
        uoms = self.browse(cr, uid, [from_uom_id, to_uom_id])
        if uoms[0].id == from_uom_id:
            from_unit, to_unit = uoms[0], uoms[-1]
        else:
            from_unit, to_unit = uoms[-1], uoms[0]
        if from_unit.category_id.id != to_unit.category_id.id:
            return price
        amount = price * from_unit.factor
        if to_uom_id:
            amount = amount / to_unit.factor
        return amount

    def onchange_type(self, cursor, user, ids, value):
        if value == 'reference':
            return {'value': {'factor': 1, 'factor_inv': 1}}
        return {}

    def write(self, cr, uid, ids, vals, context=None):
        if 'category_id' in vals:
            for uom in self.browse(cr, uid, ids, context=context):
                if uom.category_id.id != vals['category_id']:
                    raise osv.except_osv(_('Warning!'),_("Cannot change the category of existing Unit of Measure '%s'.") % (uom.name,))
        return super(product_uom, self).write(cr, uid, ids, vals, context=context)



class product_ul(osv.osv):
    _name = "product.ul"
    _description = "Shipping Unit"
    _columns = {
        'name' : fields.char('Name', select=True, required=True, translate=True),
        'type' : fields.selection([('unit','Unit'),('pack','Pack'),('box', 'Box'), ('pallet', 'Pallet')], 'Type', required=True),
    }


#----------------------------------------------------------
# Categories
#----------------------------------------------------------
class product_category(osv.osv):

    def name_get(self, cr, uid, ids, context=None):
        if isinstance(ids, (list, tuple)) and not len(ids):
            return []
        if isinstance(ids, (long, int)):
            ids = [ids]
        reads = self.read(cr, uid, ids, ['name','parent_id'], context=context)
        res = []
        for record in reads:
            name = record['name']
            if record['parent_id']:
                name = record['parent_id'][1]+' / '+name
            res.append((record['id'], name))
        return res

    def _name_get_fnc(self, cr, uid, ids, prop, unknow_none, context=None):
        res = self.name_get(cr, uid, ids, context=context)
        return dict(res)

    _name = "product.category"
    _description = "Product Category"
    _columns = {
        'name': fields.char('Name', required=True, translate=True, select=True),
        'complete_name': fields.function(_name_get_fnc, type="char", string='Name'),
        'parent_id': fields.many2one('product.category','Parent Category', select=True, ondelete='cascade'),
        'child_id': fields.one2many('product.category', 'parent_id', string='Child Categories'),
        'sequence': fields.integer('Sequence', select=True, help="Gives the sequence order when displaying a list of product categories."),
        'type': fields.selection([('view','View'), ('normal','Normal')], 'Category Type', help="A category of the view type is a virtual category that can be used as the parent of another category to create a hierarchical structure."),
        'parent_left': fields.integer('Left Parent', select=1),
        'parent_right': fields.integer('Right Parent', select=1),
    }


    _defaults = {
        'type' : lambda *a : 'normal',
    }

    _parent_name = "parent_id"
    _parent_store = True
    _parent_order = 'sequence, name'
    _order = 'parent_left'

    _constraints = [
        (osv.osv._check_recursion, 'Error ! You cannot create recursive categories.', ['parent_id'])
    ]
    def child_get(self, cr, uid, ids):
        return [ids]


class product_public_category(osv.osv):
    _name = "product.public.category"
    _description = "Public Category"
    _order = "sequence, name"

    _constraints = [
        (osv.osv._check_recursion, 'Error ! You cannot create recursive categories.', ['parent_id'])
    ]

    def name_get(self, cr, uid, ids, context=None):
        if not len(ids):
            return []
        reads = self.read(cr, uid, ids, ['name','parent_id'], context=context)
        res = []
        for record in reads:
            name = record['name']
            if record['parent_id']:
                name = record['parent_id'][1]+' / '+name
            res.append((record['id'], name))
        return res

    def _name_get_fnc(self, cr, uid, ids, prop, unknow_none, context=None):
        res = self.name_get(cr, uid, ids, context=context)
        return dict(res)

    def _get_image(self, cr, uid, ids, name, args, context=None):
        result = dict.fromkeys(ids, False)
        for obj in self.browse(cr, uid, ids, context=context):
            result[obj.id] = tools.image_get_resized_images(obj.image)
        return result
    
    def _set_image(self, cr, uid, id, name, value, args, context=None):
        return self.write(cr, uid, [id], {'image': tools.image_resize_image_big(value)}, context=context)

    _columns = {
        'name': fields.char('Name', required=True, translate=True),
        'complete_name': fields.function(_name_get_fnc, type="char", string='Name'),
        'parent_id': fields.many2one('product.public.category','Parent Category', select=True),
        'child_id': fields.one2many('product.public.category', 'parent_id', string='Children Categories'),
        'sequence': fields.integer('Sequence', help="Gives the sequence order when displaying a list of product categories."),
        
        # NOTE: there is no 'default image', because by default we don't show thumbnails for categories. However if we have a thumbnail
        # for at least one category, then we display a default image on the other, so that the buttons have consistent styling.
        # In this case, the default image is set by the js code.
        # NOTE2: image: all image fields are base64 encoded and PIL-supported
        'image': fields.binary("Image",
            help="This field holds the image used as image for the cateogry, limited to 1024x1024px."),
        'image_medium': fields.function(_get_image, fnct_inv=_set_image,
            string="Medium-sized image", type="binary", multi="_get_image",
            store={
                'product.public.category': (lambda self, cr, uid, ids, c={}: ids, ['image'], 10),
            },
            help="Medium-sized image of the category. It is automatically "\
                 "resized as a 128x128px image, with aspect ratio preserved. "\
                 "Use this field in form views or some kanban views."),
        'image_small': fields.function(_get_image, fnct_inv=_set_image,
            string="Smal-sized image", type="binary", multi="_get_image",
            store={
                'product.public.category': (lambda self, cr, uid, ids, c={}: ids, ['image'], 10),
            },
            help="Small-sized image of the category. It is automatically "\
                 "resized as a 64x64px image, with aspect ratio preserved. "\
                 "Use this field anywhere a small image is required."),
    }


#----------------------------------------------------------
# Products
#----------------------------------------------------------
class product_template(osv.osv):
    _name = "product.template"
    _inherit = ['mail.thread']
    _description = "Product Template"

    def _get_image(self, cr, uid, ids, name, args, context=None):
        result = dict.fromkeys(ids, False)
        for obj in self.browse(cr, uid, ids, context=context):
            result[obj.id] = tools.image_get_resized_images(obj.image, avoid_resize_medium=True)
        return result

    def _set_image(self, cr, uid, id, name, value, args, context=None):
        return self.write(cr, uid, [id], {'image': tools.image_resize_image_big(value)}, context=context)

    _columns = {
        'name': fields.char('Name', required=True, translate=True, select=True),
        'product_manager': fields.many2one('res.users','Product Manager'),
        'description': fields.text('Description',translate=True,
            help="A precise description of the Product, used only for internal information purposes."),
        'description_purchase': fields.text('Purchase Description',translate=True,
            help="A description of the Product that you want to communicate to your suppliers. "
                 "This description will be copied to every Purchase Order, Reception and Supplier Invoice/Refund."),
        'description_sale': fields.text('Sale Description',translate=True,
            help="A description of the Product that you want to communicate to your customers. "
                 "This description will be copied to every Sale Order, Delivery Order and Customer Invoice/Refund"),
        'type': fields.selection([('consu', 'Consumable'),('service','Service')], 'Product Type', required=True, help="Consumable are product where you don't manage stock, a service is a non-material product provided by a company or an individual."),
        'produce_delay': fields.float('Manufacturing Lead Time', help="Average delay in days to produce this product. In the case of multi-level BOM, the manufacturing lead times of the components will be added."),
        'rental': fields.boolean('Can be Rent'),
        'categ_id': fields.many2one('product.category','Category', required=True, change_default=True, domain="[('type','=','normal')]" ,help="Select category for the current product"),
        'public_categ_id': fields.many2one('product.public.category','Public Category', help="Those categories are used to group similar products for public sales (eg.: point of sale, e-commerce)."),
        'list_price': fields.float('Sale Price', digits_compute=dp.get_precision('Product Price'), help="Base price to compute the customer price. Sometimes called the catalog price."),
        'standard_price': fields.float('Cost Price', digits_compute=dp.get_precision('Product Price'), help="Cost price of the product template used for standard stock valuation in accounting and used as a base price on purchase orders.", groups="base.group_user"),
        'volume': fields.float('Volume', help="The volume in m3."),
        'weight': fields.float('Gross Weight', digits_compute=dp.get_precision('Stock Weight'), help="The gross weight in Kg."),
        'weight_net': fields.float('Net Weight', digits_compute=dp.get_precision('Stock Weight'), help="The net weight in Kg."),
        'cost_method': fields.selection([('standard','Standard Price'), ('average','Average Price')], 'Costing Method', required=True,
            help="Standard Price: The cost price is manually updated at the end of a specific period (usually every year). \nAverage Price: The cost price is recomputed at each incoming shipment."),
        'warranty': fields.float('Warranty'),
        'sale_ok': fields.boolean('Can be Sold', help="Specify if the product can be selected in a sales order line."),
        'state': fields.selection([('',''),
            ('draft', 'In Development'),
            ('sellable','Normal'),
            ('end','End of Lifecycle'),
            ('obsolete','Obsolete')], 'Status'),
        'uom_id': fields.many2one('product.uom', 'Unit of Measure', required=True, help="Default Unit of Measure used for all stock operation."),
        'uom_po_id': fields.many2one('product.uom', 'Purchase Unit of Measure', required=True, help="Default Unit of Measure used for purchase orders. It must be in the same category than the default unit of measure."),
        'uos_id' : fields.many2one('product.uom', 'Unit of Sale',
            help='Specify a unit of measure here if invoicing is made in another unit of measure than inventory. Keep empty to use the default unit of measure.'),
        'uos_coeff': fields.float('Unit of Measure -> UOS Coeff', digits_compute= dp.get_precision('Product UoS'),
            help='Coefficient to convert default Unit of Measure to Unit of Sale\n'
            ' uos = uom * coeff'),
        'mes_type': fields.selection((('fixed', 'Fixed'), ('variable', 'Variable')), 'Measure Type'),
        'seller_ids': fields.one2many('product.supplierinfo', 'product_tmpl_id', 'Supplier'),
        'company_id': fields.many2one('res.company', 'Company', select=1),
        # image: all image fields are base64 encoded and PIL-supported
        'image': fields.binary("Image",
            help="This field holds the image used as image for the product, limited to 1024x1024px."),
        'image_medium': fields.function(_get_image, fnct_inv=_set_image,
            string="Medium-sized image", type="binary", multi="_get_image",
            store={
                'product.template': (lambda self, cr, uid, ids, c={}: ids, ['image'], 10),
            },
            help="Medium-sized image of the product. It is automatically "\
                 "resized as a 128x128px image, with aspect ratio preserved, "\
                 "only when the image exceeds one of those sizes. Use this field in form views or some kanban views."),
        'image_small': fields.function(_get_image, fnct_inv=_set_image,
            string="Small-sized image", type="binary", multi="_get_image",
            store={
                'product.template': (lambda self, cr, uid, ids, c={}: ids, ['image'], 10),
            },
            help="Small-sized image of the product. It is automatically "\
                 "resized as a 64x64px image, with aspect ratio preserved. "\
                 "Use this field anywhere a small image is required."),
        'product_variant_ids': fields.one2many('product.product', 'product_tmpl_id', 'Product Variants', required=True),
    }

    def _get_uom_id(self, cr, uid, *args):
        cr.execute('select id from product_uom order by id limit 1')
        res = cr.fetchone()
        return res and res[0] or False

    def _default_category(self, cr, uid, context=None):
        if context is None:
            context = {}
        if 'categ_id' in context and context['categ_id']:
            return context['categ_id']
        md = self.pool.get('ir.model.data')
        res = False
        try:
            res = md.get_object_reference(cr, uid, 'product', 'product_category_all')[1]
        except ValueError:
            res = False
        return res

    def onchange_uom(self, cursor, user, ids, uom_id, uom_po_id):
        if uom_id:
            return {'value': {'uom_po_id': uom_id}}
        return {}

    def write(self, cr, uid, ids, vals, context=None):
        if 'uom_po_id' in vals:
            new_uom = self.pool.get('product.uom').browse(cr, uid, vals['uom_po_id'], context=context)
            for product in self.browse(cr, uid, ids, context=context):
                old_uom = product.uom_po_id
                if old_uom.category_id.id != new_uom.category_id.id:
                    raise osv.except_osv(_('Unit of Measure categories Mismatch!'), _("New Unit of Measure '%s' must belong to same Unit of Measure category '%s' as of old Unit of Measure '%s'. If you need to change the unit of measure, you may deactivate this product from the 'Procurements' tab and create a new one.") % (new_uom.name, old_uom.category_id.name, old_uom.name,))
        return super(product_template, self).write(cr, uid, ids, vals, context=context)

    def copy(self, cr, uid, id, default=None, context=None):
        if default is None:
            default = {}
        template = self.browse(cr, uid, id, context=context)
        default['name'] = _("%s (copy)") % (template['name'])
        return super(product_template, self).copy(cr, uid, id, default=default, context=context)

    _defaults = {
        'company_id': lambda s,cr,uid,c: s.pool.get('res.company')._company_default_get(cr, uid, 'product.template', context=c),
        'list_price': 1,
        'cost_method': 'standard',
        'standard_price': 0.0,
        'sale_ok': 1,
        'produce_delay': 1,
        'uom_id': _get_uom_id,
        'uom_po_id': _get_uom_id,
        'uos_coeff' : 1.0,
        'mes_type' : 'fixed',
        'categ_id' : _default_category,
        'type' : 'consu',
    }

    def _check_uom(self, cursor, user, ids, context=None):
        for product in self.browse(cursor, user, ids, context=context):
            if product.uom_id.category_id.id != product.uom_po_id.category_id.id:
                return False
        return True

    def _check_uos(self, cursor, user, ids, context=None):
        for product in self.browse(cursor, user, ids, context=context):
            if product.uos_id \
                    and product.uos_id.category_id.id \
                    == product.uom_id.category_id.id:
                return False
        return True

    _constraints = [
        (_check_uom, 'Error: The default Unit of Measure and the purchase Unit of Measure must be in the same category.', ['uom_id']),
    ]

    def name_get(self, cr, user, ids, context=None):
        if context is None:
            context = {}
        if 'partner_id' in context:
            pass
        return super(product_template, self).name_get(cr, user, ids, context)


class product_product(osv.osv):
    _name = "product.product"
    _description = "Product"
    _inherits = {'product.template': 'product_tmpl_id'}
    _inherit = ['mail.thread']
    _order = 'default_code,name_template'

    def view_header_get(self, cr, uid, view_id, view_type, context=None):
        if context is None:
            context = {}
        res = super(product_product, self).view_header_get(cr, uid, view_id, view_type, context)
        if (context.get('categ_id', False)):
            return _('Products: ')+self.pool.get('product.category').browse(cr, uid, context['categ_id'], context=context).name
        return res

    def _product_price(self, cr, uid, ids, name, arg, context=None):
        plobj = self.pool.get('product.pricelist')
        res = {}
        if context is None:
            context = {}
        quantity = context.get('quantity') or 1.0
        pricelist = context.get('pricelist', False)
        partner = context.get('partner', False)
        if pricelist:
            # Support context pricelists specified as display_name or ID for compatibility
            if isinstance(pricelist, basestring):
                pricelist_ids = plobj.name_search(
                    cr, uid, pricelist, operator='=', context=context, limit=1)
                pricelist = pricelist_ids[0][0] if pricelist_ids else pricelist

            if isinstance(pricelist, (int, long)):
                products = self.browse(cr, uid, ids, context=context)
                qtys = map(lambda x: (x, quantity, partner), products)
                pl = plobj.browse(cr, uid, pricelist, context=context)
                price = plobj._price_get_multi(cr,uid, pl, qtys, context=context)
                for id in ids:
                    res[id] = price.get(id, 0.0)
        for id in ids:
            res.setdefault(id, 0.0)
        return res

    def _get_product_available_func(states, what):
        def _product_available(self, cr, uid, ids, name, arg, context=None):
            return {}.fromkeys(ids, 0.0)
        return _product_available

    _product_qty_available = _get_product_available_func(('done',), ('in', 'out'))
    _product_virtual_available = _get_product_available_func(('confirmed','waiting','assigned','done'), ('in', 'out'))
    _product_outgoing_qty = _get_product_available_func(('confirmed','waiting','assigned'), ('out',))
    _product_incoming_qty = _get_product_available_func(('confirmed','waiting','assigned'), ('in',))

    def _product_lst_price(self, cr, uid, ids, name, arg, context=None):
        res = {}
        product_uom_obj = self.pool.get('product.uom')
        for id in ids:
            res.setdefault(id, 0.0)
        for product in self.browse(cr, uid, ids, context=context):
            if 'uom' in context:
                uom = product.uos_id or product.uom_id
                res[product.id] = product_uom_obj._compute_price(cr, uid,
                        uom.id, product.list_price, context['uom'])
            else:
                res[product.id] = product.list_price
            res[product.id] =  (res[product.id] or 0.0) * (product.price_margin or 1.0) + product.price_extra
        return res

    def _save_product_lst_price(self, cr, uid, product_id, field_name, field_value, arg, context=None):
        field_value = field_value or 0.0
        product = self.browse(cr, uid, product_id, context=context)
        list_price = (field_value - product.price_extra) / (product.price_margin or 1.0)
        return self.write(cr, uid, [product_id], {'list_price': list_price}, context=context)


    def _get_partner_code_name(self, cr, uid, ids, product, partner_id, context=None):
        for supinfo in product.seller_ids:
            if supinfo.name.id == partner_id:
                return {'code': supinfo.product_code or product.default_code, 'name': supinfo.product_name or product.name, 'variants': ''}
        res = {'code': product.default_code, 'name': product.name, 'variants': product.variants}
        return res

    def _product_code(self, cr, uid, ids, name, arg, context=None):
        res = {}
        if context is None:
            context = {}
        for p in self.browse(cr, uid, ids, context=context):
            res[p.id] = self._get_partner_code_name(cr, uid, [], p, context.get('partner_id', None), context=context)['code']
        return res

    def _product_partner_ref(self, cr, uid, ids, name, arg, context=None):
        res = {}
        if context is None:
            context = {}
        for p in self.browse(cr, uid, ids, context=context):
            data = self._get_partner_code_name(cr, uid, [], p, context.get('partner_id', None), context=context)
            if not data['variants']:
                data['variants'] = p.variants
            if not data['code']:
                data['code'] = p.code
            if not data['name']:
                data['name'] = p.name
            res[p.id] = (data['code'] and ('['+data['code']+'] ') or '') + \
                    (data['name'] or '') + (data['variants'] and (' - '+data['variants']) or '')
        return res

    def _is_only_child(self, cr, uid, ids, name, arg, context=None):
        res = dict.fromkeys(ids, True)
        for product in self.browse(cr, uid, ids, context=context):
            if product.product_tmpl_id and len(product.product_tmpl_id.product_variant_ids) > 1:
                res[product.id] = False
        return res

    def _get_main_product_supplier(self, cr, uid, product, context=None):
        """Determines the main (best) product supplier for ``product``,
        returning the corresponding ``supplierinfo`` record, or False
        if none were found. The default strategy is to select the
        supplier with the highest priority (i.e. smallest sequence).

        :param browse_record product: product to supply
        :rtype: product.supplierinfo browse_record or False
        """
        sellers = [(seller_info.sequence, seller_info)
                       for seller_info in product.seller_ids or []
                       if seller_info and isinstance(seller_info.sequence, (int, long))]
        return sellers and sellers[0][1] or False

    def _calc_seller(self, cr, uid, ids, fields, arg, context=None):
        result = {}
        for product in self.browse(cr, uid, ids, context=context):
            main_supplier = self._get_main_product_supplier(cr, uid, product, context=context)
            result[product.id] = {
                'seller_info_id': main_supplier and main_supplier.id or False,
                'seller_delay': main_supplier.delay if main_supplier else 1,
                'seller_qty': main_supplier and main_supplier.qty or 0.0,
                'seller_id': main_supplier and main_supplier.name.id or False
            }
        return result

    def _get_name_template_ids(self, cr, uid, ids, context=None):
        result = set()
        template_ids = self.pool.get('product.product').search(cr, uid, [('product_tmpl_id', 'in', ids)])
        for el in template_ids:
            result.add(el)
        return list(result)

    _columns = {
        'qty_available': fields.function(_product_qty_available, type='float', string='Quantity On Hand'),
        'virtual_available': fields.function(_product_virtual_available, type='float', string='Quantity Available'),
        'incoming_qty': fields.function(_product_incoming_qty, type='float', string='Incoming'),
        'outgoing_qty': fields.function(_product_outgoing_qty, type='float', string='Outgoing'),
        'price': fields.function(_product_price, fnct_inv=_save_product_lst_price, type='float', string='Price', digits_compute=dp.get_precision('Product Price')),
        'lst_price' : fields.function(_product_lst_price, fnct_inv=_save_product_lst_price, type='float', string='Public Price', digits_compute=dp.get_precision('Product Price')),
        'code': fields.function(_product_code, type='char', string='Internal Reference'),
        'partner_ref' : fields.function(_product_partner_ref, type='char', string='Customer ref'),
        'default_code' : fields.char('Internal Reference', select=True),
        'active': fields.boolean('Active', help="If unchecked, it will allow you to hide the product without removing it."),
        'variants': fields.char('Variants', translate=True),
        'product_tmpl_id': fields.many2one('product.template', 'Product Template', required=True, ondelete="cascade", select=True),
        'is_only_child': fields.function(
            _is_only_child, type='boolean', string='Sole child of the parent template'),
        'ean13': fields.char('EAN13 Barcode', size=13, help="International Article Number used for product identification."),
        'packaging' : fields.one2many('product.packaging', 'product_id', 'Logistical Units', help="Gives the different ways to package the same product. This has no impact on the picking order and is mainly used if you use the EDI module."),
        'price_extra': fields.float('Variant Price Extra', digits_compute=dp.get_precision('Product Price'), help="Price Extra: Extra price for the variant on sale price. eg. 200 price extra, 1000 + 200 = 1200."),
        'price_margin': fields.float('Variant Price Margin', digits_compute=dp.get_precision('Product Price'), help="Price Margin: Margin in percentage amount on sale price for the variant. eg. 10 price margin, 1000 * 1.1 = 1100."),
        'pricelist_id': fields.dummy(string='Pricelist', relation='product.pricelist', type='many2one'),
        'name_template': fields.related('product_tmpl_id', 'name', string="Template Name", type='char', store={
            'product.template': (_get_name_template_ids, ['name'], 10),
            'product.product': (lambda self, cr, uid, ids, c=None: ids, [], 10),
        }, select=True),
        'color': fields.integer('Color Index'),
        'seller_info_id': fields.function(_calc_seller, type='many2one', relation="product.supplierinfo", string="Supplier Info", multi="seller_info"),
        'seller_delay': fields.function(_calc_seller, type='integer', string='Supplier Lead Time', multi="seller_info", help="This is the average delay in days between the purchase order confirmation and the reception of goods for this product and for the default supplier. It is used by the scheduler to order requests based on reordering delays."),
        'seller_qty': fields.function(_calc_seller, type='float', string='Supplier Quantity', multi="seller_info", help="This is minimum quantity to purchase from Main Supplier."),
        'seller_id': fields.function(_calc_seller, type='many2one', relation="res.partner", string='Main Supplier', help="Main Supplier who has highest priority in Supplier List.", multi="seller_info"),
    }

    _defaults = {
        'active': lambda *a: 1,
        'price_extra': lambda *a: 0.0,
        'price_margin': lambda *a: 1.0,
        'color': 0,
        'is_only_child': True,
    }

    def unlink(self, cr, uid, ids, context=None):
        unlink_ids = []
        unlink_product_tmpl_ids = []
        for product in self.browse(cr, uid, ids, context=context):
            # Check if product still exists, in case it has been unlinked by unlinking its template
            if not product.exists():
                continue
            tmpl_id = product.product_tmpl_id.id
            # Check if the product is last product of this template
            other_product_ids = self.search(cr, uid, [('product_tmpl_id', '=', tmpl_id), ('id', '!=', product.id)], context=context)
            if not other_product_ids:
                unlink_product_tmpl_ids.append(tmpl_id)
            unlink_ids.append(product.id)
        res = super(product_product, self).unlink(cr, uid, unlink_ids, context=context)
        # delete templates after calling super, as deleting template could lead to deleting
        # products due to ondelete='cascade'
        self.pool.get('product.template').unlink(cr, uid, unlink_product_tmpl_ids, context=context)
        return res

    def onchange_uom(self, cursor, user, ids, uom_id, uom_po_id):
        if uom_id and uom_po_id:
            uom_obj=self.pool.get('product.uom')
            uom=uom_obj.browse(cursor,user,[uom_id])[0]
            uom_po=uom_obj.browse(cursor,user,[uom_po_id])[0]
            if uom.category_id.id != uom_po.category_id.id:
                return {'value': {'uom_po_id': uom_id}}
        return False

    def _check_ean_key(self, cr, uid, ids, context=None):
        for product in self.read(cr, uid, ids, ['ean13'], context=context):
            res = check_ean(product['ean13'])
        return res

    _constraints = [(_check_ean_key, 'You provided an invalid "EAN13 Barcode" reference. You may use the "Internal Reference" field instead.', ['ean13'])]

    def on_order(self, cr, uid, ids, orderline, quantity):
        pass

    def name_get(self, cr, user, ids, context=None):
        if context is None:
            context = {}
        if isinstance(ids, (int, long)):
            ids = [ids]
        if not len(ids):
            return []
        def _name_get(d):
            name = d.get('name','')
            code = d.get('default_code',False)
            if code:
                name = '[%s] %s' % (code,name)
            if d.get('variants'):
                name = name + ' - %s' % (d['variants'],)
            return (d['id'], name)

        partner_id = context.get('partner_id', False)
        if partner_id:
            partner_ids = [partner_id, self.pool['res.partner'].browse(cr, user, partner_id, context=context).commercial_partner_id.id]
        else:
            partner_ids = []

        # all user don't have access to seller and partner
        # check access and use superuser
        self.check_access_rights(cr, user, "read")
        self.check_access_rule(cr, user, ids, "read", context=context)

        result = []
        for product in self.browse(cr, SUPERUSER_ID, ids, context=context):
            sellers = partner_ids and filter(lambda x: x.name.id in partner_ids, product.seller_ids) or []
            if sellers:
                for s in sellers:
                    mydict = {
                              'id': product.id,
                              'name': s.product_name or product.name,
                              'default_code': s.product_code or product.default_code,
                              'variants': product.variants
                              }
                    result.append(_name_get(mydict))
            else:
                mydict = {
                          'id': product.id,
                          'name': product.name,
                          'default_code': product.default_code,
                          'variants': product.variants
                          }
                result.append(_name_get(mydict))
        return result

    def name_search(self, cr, user, name='', args=None, operator='ilike', context=None, limit=100):
        if not args:
            args = []
        if name:
            positive_operators = ['=', 'ilike', '=ilike', 'like', '=like']
            ids = []
            if operator in positive_operators:
                ids = self.search(cr, user, [('default_code','=',name)]+ args, limit=limit, context=context)
                if not ids:
                    ids = self.search(cr, user, [('ean13','=',name)]+ args, limit=limit, context=context)
            if not ids and operator not in expression.NEGATIVE_TERM_OPERATORS:
                # Do not merge the 2 next lines into one single search, SQL search performance would be abysmal
                # on a database with thousands of matching products, due to the huge merge+unique needed for the
                # OR operator (and given the fact that the 'name' lookup results come from the ir.translation table
                # Performing a quick memory merge of ids in Python will give much better performance
                ids = set(self.search(cr, user, args + [('default_code', operator, name)], limit=limit, context=context))
                if not limit or len(ids) < limit:
                    # we may underrun the limit because of dupes in the results, that's fine
                    limit2 = (limit - len(ids)) if limit else False
                    ids.update(self.search(cr, user, args + [('name', operator, name)], limit=limit2, context=context))
                ids = list(ids)
            elif not ids and operator in expression.NEGATIVE_TERM_OPERATORS:
                ids = self.search(cr, user, args + ['&', ('default_code', operator, name), ('name', operator, name)], limit=limit, context=context)
            if not ids and operator in positive_operators:
                ptrn = re.compile('(\[(.*?)\])')
                res = ptrn.search(name)
                if res:
                    ids = self.search(cr, user, [('default_code','=', res.group(2))] + args, limit=limit, context=context)
        else:
            ids = self.search(cr, user, args, limit=limit, context=context)
        result = self.name_get(cr, user, ids, context=context)
        return result

    #
    # Could be overrided for variants matrices prices
    #
    def price_get(self, cr, uid, ids, ptype='list_price', context=None):
        products = self.browse(cr, uid, ids, context=context)
        return self._price_get(cr, uid, products, ptype=ptype, context=context)

    def _price_get(self, cr, uid, products, ptype='list_price', context=None):
        if context is None:
            context = {}

        if 'currency_id' in context:
            pricetype_obj = self.pool.get('product.price.type')
            price_type_id = pricetype_obj.search(cr, uid, [('field','=',ptype)])[0]
            price_type_currency_id = pricetype_obj.browse(cr,uid,price_type_id).currency_id.id

        res = {}
        # standard_price field can only be seen by users in base.group_user
        # Thus, in order to compute the sale price from the cost price for users not in this group
        # We fetch the standard price as the superuser
        for product in products:
            if ptype != 'standard_price':
                res[product.id] = product[ptype] or 0.0
            else: 
                res[product.id] = self.read(cr, SUPERUSER_ID, product.id, [ptype], context=context)[ptype] or 0.0

        product_uom_obj = self.pool.get('product.uom')
        for product in products:
            if ptype == 'list_price':
                res[product.id] = (res[product.id] * (product.price_margin or 1.0)) + \
                        product.price_extra
            if 'uom' in context:
                uom = product.uom_id or product.uos_id
                res[product.id] = product_uom_obj._compute_price(cr, uid,
                        uom.id, res[product.id], context['uom'])
            # Convert from price_type currency to asked one
            if 'currency_id' in context:
                # Take the price_type currency from the product field
                # This is right cause a field cannot be in more than one currency
                res[product.id] = self.pool.get('res.currency').compute(cr, uid, price_type_currency_id,
                    context['currency_id'], res[product.id],context=context)

        return res

    def copy(self, cr, uid, id, default=None, context=None):
        if context is None:
            context={}

        product = self.browse(cr, uid, id, context)
        if context.get('variant'):
            # if we copy a variant or create one, we keep the same template
            default['product_tmpl_id'] = product.product_tmpl_id.id
        elif 'name' not in default:
            default['name'] = _("%s (copy)") % (product.name,)

        return super(product_product, self).copy(cr, uid, id, default=default, context=context)

    def search(self, cr, uid, args, offset=0, limit=None, order=None, context=None, count=False):
        if context is None:
            context = {}
        if context.get('search_default_categ_id'):
            args.append((('categ_id', 'child_of', context['search_default_categ_id'])))
        return super(product_product, self).search(cr, uid, args, offset=offset, limit=limit, order=order, context=context, count=count)

<<<<<<< HEAD
    def open_product_template(self, cr, uid, ids, context=None):
        """ Utility method used to add an "Open Template" button in product views """
        product = self.browse(cr, uid, ids[0], context=context)
        return {'type': 'ir.actions.act_window',
                'res_model': 'product.template',
                'view_mode': 'form',
                'res_id': product.product_tmpl_id.id,
                'target': 'new'}

=======
    def _compute_uos_qty(self, cr, uid, ids, uom, qty, uos, context=None):
        '''
        Computes product's invoicing quantity in UoS from quantity in UoM.
        Takes into account the
        :param uom: Source unit
        :param qty: Source quantity
        :param uos: Target UoS unit.
        '''
        if not uom or not qty or not uos:
            return qty
        uom_obj = self.pool['product.uom']
        product_id = ids[0] if isinstance(ids, (list, tuple)) else ids
        product = self.browse(cr, uid, product_id, context=context)
        if isinstance(uos, (int, long)):
            uos = uom_obj.browse(cr, uid, uos, context=context)
        if isinstance(uom, (int, long)):
            uom = uom_obj.browse(cr, uid, uom, context=context)
        if product.uos_id:  # Product has UoS defined
            # We cannot convert directly between units even if the units are of the same category
            # as we need to apply the conversion coefficient which is valid only between quantities
            # in product's default UoM/UoS
            qty_default_uom = uom_obj._compute_qty_obj(cr, uid, uom, qty, product.uom_id)  # qty in product's default UoM
            qty_default_uos = qty_default_uom * product.uos_coeff
            return uom_obj._compute_qty_obj(cr, uid, product.uos_id, qty_default_uos, uos)
        else:
            return uom_obj._compute_qty_obj(cr, uid, uom, qty, uos)


product_product()
>>>>>>> 43db7267

class product_packaging(osv.osv):
    _name = "product.packaging"
    _description = "Packaging"
    _rec_name = 'ean'
    _order = 'sequence'
    _columns = {
        'sequence': fields.integer('Sequence', help="Gives the sequence order when displaying a list of packaging."),
        'name' : fields.text('Description'),
        'qty' : fields.float('Quantity by Package',
            help="The total number of products you can put by pallet or box."),
        'ul' : fields.many2one('product.ul', 'Type of Package', required=True),
        'ul_qty' : fields.integer('Package by layer', help='The number of packages by layer'),
        'rows' : fields.integer('Number of Layers', required=True,
            help='The number of layers on a pallet or box'),
        'product_id' : fields.many2one('product.product', 'Product', select=1, ondelete='cascade', required=True),
        'ean' : fields.char('EAN', size=14, help="The EAN code of the package unit."),
        'code' : fields.char('Code', help="The code of the transport unit."),
        'weight': fields.float('Total Package Weight',
            help='The weight of a full package, pallet or box.'),
        'weight_ul': fields.float('Empty Package Weight'),
        'height': fields.float('Height', help='The height of the package'),
        'width': fields.float('Width', help='The width of the package'),
        'length': fields.float('Length', help='The length of the package'),
    }


    def _check_ean_key(self, cr, uid, ids, context=None):
        for pack in self.browse(cr, uid, ids, context=context):
            res = check_ean(pack.ean)
        return res

    _constraints = [(_check_ean_key, 'Error: Invalid ean code', ['ean'])]

    def name_get(self, cr, uid, ids, context=None):
        if not len(ids):
            return []
        res = []
        for pckg in self.browse(cr, uid, ids, context=context):
            p_name = pckg.ean and '[' + pckg.ean + '] ' or ''
            p_name += pckg.ul.name
            res.append((pckg.id,p_name))
        return res

    def _get_1st_ul(self, cr, uid, context=None):
        cr.execute('select id from product_ul order by id asc limit 1')
        res = cr.fetchone()
        return (res and res[0]) or False

    _defaults = {
        'rows' : lambda *a : 3,
        'sequence' : lambda *a : 1,
        'ul' : _get_1st_ul,
    }

    def checksum(ean):
        salt = '31' * 6 + '3'
        sum = 0
        for ean_part, salt_part in zip(ean, salt):
            sum += int(ean_part) * int(salt_part)
        return (10 - (sum % 10)) % 10
    checksum = staticmethod(checksum)



class product_supplierinfo(osv.osv):
    _name = "product.supplierinfo"
    _description = "Information about a product supplier"
    def _calc_qty(self, cr, uid, ids, fields, arg, context=None):
        result = {}
        for supplier_info in self.browse(cr, uid, ids, context=context):
            for field in fields:
                result[supplier_info.id] = {field:False}
            qty = supplier_info.min_qty
            result[supplier_info.id]['qty'] = qty
        return result

    _columns = {
        'name' : fields.many2one('res.partner', 'Supplier', required=True,domain = [('supplier','=',True)], ondelete='cascade', help="Supplier of this product"),
        'product_name': fields.char('Supplier Product Name', help="This supplier's product name will be used when printing a request for quotation. Keep empty to use the internal one."),
        'product_code': fields.char('Supplier Product Code', help="This supplier's product code will be used when printing a request for quotation. Keep empty to use the internal one."),
        'sequence' : fields.integer('Sequence', help="Assigns the priority to the list of product supplier."),
        'product_uom': fields.related('product_tmpl_id', 'uom_po_id', type='many2one', relation='product.uom', string="Supplier Unit of Measure", readonly="1", help="This comes from the product form."),
        'min_qty': fields.float('Minimal Quantity', required=True, help="The minimal quantity to purchase to this supplier, expressed in the supplier Product Unit of Measure if not empty, in the default unit of measure of the product otherwise."),
        'qty': fields.function(_calc_qty, store=True, type='float', string='Quantity', multi="qty", help="This is a quantity which is converted into Default Unit of Measure."),
        'product_tmpl_id' : fields.many2one('product.template', 'Product Template', required=True, ondelete='cascade', select=True, oldname='product_id'),
        'delay' : fields.integer('Delivery Lead Time', required=True, help="Lead time in days between the confirmation of the purchase order and the reception of the products in your warehouse. Used by the scheduler for automatic computation of the purchase order planning."),
        'pricelist_ids': fields.one2many('pricelist.partnerinfo', 'suppinfo_id', 'Supplier Pricelist'),
        'company_id':fields.many2one('res.company','Company',select=1),
    }
    _defaults = {
        'qty': lambda *a: 0.0,
        'sequence': lambda *a: 1,
        'delay': lambda *a: 1,
        'company_id': lambda self,cr,uid,c: self.pool.get('res.company')._company_default_get(cr, uid, 'product.supplierinfo', context=c),
    }
    def price_get(self, cr, uid, supplier_ids, product_id, product_qty=1, context=None):
        """
        Calculate price from supplier pricelist.
        @param supplier_ids: Ids of res.partner object.
        @param product_id: Id of product.
        @param product_qty: specify quantity to purchase.
        """
        if type(supplier_ids) in (int,long,):
            supplier_ids = [supplier_ids]
        res = {}
        product_pool = self.pool.get('product.product')
        partner_pool = self.pool.get('res.partner')
        pricelist_pool = self.pool.get('product.pricelist')
        currency_pool = self.pool.get('res.currency')
        currency_id = self.pool.get('res.users').browse(cr, uid, uid, context=context).company_id.currency_id.id
        # Compute price from standard price of product
        product_price = product_pool.price_get(cr, uid, [product_id], 'standard_price', context=context)[product_id]
        product = product_pool.browse(cr, uid, product_id, context=context)
        for supplier in partner_pool.browse(cr, uid, supplier_ids, context=context):
            price = product_price
            # Compute price from Purchase pricelist of supplier
            pricelist_id = supplier.property_product_pricelist_purchase.id
            if pricelist_id:
                price = pricelist_pool.price_get(cr, uid, [pricelist_id], product_id, product_qty, context=context).setdefault(pricelist_id, 0)
                price = currency_pool.compute(cr, uid, pricelist_pool.browse(cr, uid, pricelist_id).currency_id.id, currency_id, price)

            # Compute price from supplier pricelist which are in Supplier Information
            supplier_info_ids = self.search(cr, uid, [('name','=',supplier.id),('product_tmpl_id','=',product.product_tmpl_id.id)])
            if supplier_info_ids:
                cr.execute('SELECT * ' \
                    'FROM pricelist_partnerinfo ' \
                    'WHERE suppinfo_id IN %s' \
                    'AND min_quantity <= %s ' \
                    'ORDER BY min_quantity DESC LIMIT 1', (tuple(supplier_info_ids),product_qty,))
                res2 = cr.dictfetchone()
                if res2:
                    price = res2['price']
            res[supplier.id] = price
        return res
    _order = 'sequence'


class pricelist_partnerinfo(osv.osv):
    _name = 'pricelist.partnerinfo'
    _columns = {
        'name': fields.char('Description'),
        'suppinfo_id': fields.many2one('product.supplierinfo', 'Partner Information', required=True, ondelete='cascade'),
        'min_quantity': fields.float('Quantity', required=True, help="The minimal quantity to trigger this rule, expressed in the supplier Unit of Measure if any or in the default Unit of Measure of the product otherrwise."),
        'price': fields.float('Unit Price', required=True, digits_compute=dp.get_precision('Product Price'), help="This price will be considered as a price for the supplier Unit of Measure if any or the default Unit of Measure of the product otherwise"),
    }
    _order = 'min_quantity asc'

class res_currency(osv.osv):
    _inherit = 'res.currency'

    def _check_main_currency_rounding(self, cr, uid, ids, context=None):
        cr.execute('SELECT digits FROM decimal_precision WHERE name like %s',('Account',))
        digits = cr.fetchone()
        if digits and len(digits):
            digits = digits[0]
            main_currency = self.pool.get('res.users').browse(cr, uid, uid, context=context).company_id.currency_id
            for currency_id in ids:
                if currency_id == main_currency.id:
                    if main_currency.rounding < 10 ** -digits:
                        return False
        return True

    _constraints = [
        (_check_main_currency_rounding, 'Error! You cannot define a rounding factor for the company\'s main currency that is smaller than the decimal precision of \'Account\'.', ['rounding']),
    ]

class decimal_precision(osv.osv):
    _inherit = 'decimal.precision'

    def _check_main_currency_rounding(self, cr, uid, ids, context=None):
        cr.execute('SELECT id, digits FROM decimal_precision WHERE name like %s',('Account',))
        res = cr.fetchone()
        if res and len(res):
            account_precision_id, digits = res
            main_currency = self.pool.get('res.users').browse(cr, uid, uid, context=context).company_id.currency_id
            for decimal_precision in ids:
                if decimal_precision == account_precision_id:
                    if main_currency.rounding < 10 ** -digits:
                        return False
        return True

    _constraints = [
        (_check_main_currency_rounding, 'Error! You cannot define the decimal precision of \'Account\' as greater than the rounding factor of the company\'s main currency', ['digits']),
    ]

# vim:expandtab:smartindent:tabstop=4:softtabstop=4:shiftwidth=4:<|MERGE_RESOLUTION|>--- conflicted
+++ resolved
@@ -868,7 +868,6 @@
             args.append((('categ_id', 'child_of', context['search_default_categ_id'])))
         return super(product_product, self).search(cr, uid, args, offset=offset, limit=limit, order=order, context=context, count=count)
 
-<<<<<<< HEAD
     def open_product_template(self, cr, uid, ids, context=None):
         """ Utility method used to add an "Open Template" button in product views """
         product = self.browse(cr, uid, ids[0], context=context)
@@ -878,7 +877,6 @@
                 'res_id': product.product_tmpl_id.id,
                 'target': 'new'}
 
-=======
     def _compute_uos_qty(self, cr, uid, ids, uom, qty, uos, context=None):
         '''
         Computes product's invoicing quantity in UoS from quantity in UoM.
@@ -907,8 +905,6 @@
             return uom_obj._compute_qty_obj(cr, uid, uom, qty, uos)
 
 
-product_product()
->>>>>>> 43db7267
 
 class product_packaging(osv.osv):
     _name = "product.packaging"
