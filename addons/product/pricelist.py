# -*- coding: utf-8 -*-
# Part of Odoo. See LICENSE file for full copyright and licensing details.

from itertools import chain
import time

from openerp import tools
from openerp.tools import DEFAULT_SERVER_DATE_FORMAT
from openerp.osv import fields, osv
from openerp.tools.translate import _

import openerp.addons.decimal_precision as dp
from openerp.exceptions import UserError
from openerp import api, models, fields as Fields

#----------------------------------------------------------
# Price lists
#----------------------------------------------------------

class product_pricelist(osv.osv):

    _name = "product.pricelist"
    _description = "Pricelist"
    _order = 'name'
    _columns = {
        'name': fields.char('Pricelist Name', required=True, translate=True),
        'active': fields.boolean('Active', help="If unchecked, it will allow you to hide the pricelist without removing it."),
        'item_ids': fields.one2many('product.pricelist.item', 'pricelist_id', 'Pricelist Items', copy=True),
        'currency_id': fields.many2one('res.currency', 'Currency', required=True),
        'company_id': fields.many2one('res.company', 'Company'),
    }

    def name_get(self, cr, uid, ids, context=None):
        result= []
        if not all(ids):
            return result
        for pl in self.browse(cr, uid, ids, context=context):
            name = pl.name + ' ('+ pl.currency_id.name + ')'
            result.append((pl.id,name))
        return result

    def name_search(self, cr, uid, name, args=None, operator='ilike', context=None, limit=100):
        if name and operator == '=' and not args:
            # search on the name of the pricelist and its currency, opposite of name_get(),
            # Used by the magic context filter in the product search view.
            query_args = {'name': name, 'limit': limit, 'lang': (context or {}).get('lang') or 'en_US'}
            query = """SELECT p.id
                       FROM ((
                                SELECT pr.id, pr.name
                                FROM product_pricelist pr JOIN
                                     res_currency cur ON 
                                         (pr.currency_id = cur.id)
                                WHERE pr.name || ' (' || cur.name || ')' = %(name)s
                            )
                            UNION (
                                SELECT tr.res_id as id, tr.value as name
                                FROM ir_translation tr JOIN
                                     product_pricelist pr ON (
                                        pr.id = tr.res_id AND
                                        tr.type = 'model' AND
                                        tr.name = 'product.pricelist,name' AND
                                        tr.lang = %(lang)s
                                     ) JOIN
                                     res_currency cur ON 
                                         (pr.currency_id = cur.id)
                                WHERE tr.value || ' (' || cur.name || ')' = %(name)s
                            )
                        ) p
                       ORDER BY p.name"""
            if limit:
                query += " LIMIT %(limit)s"
            cr.execute(query, query_args)
            ids = [r[0] for r in cr.fetchall()]
            # regular search() to apply ACLs - may limit results below limit in some cases
            ids = self.search(cr, uid, [('id', 'in', ids)], limit=limit, context=context)
            if ids:
                return self.name_get(cr, uid, ids, context)
        return super(product_pricelist, self).name_search(
            cr, uid, name, args, operator=operator, context=context, limit=limit)

    def _get_currency(self, cr, uid, ctx):
        comp = self.pool.get('res.users').browse(cr, uid, uid).company_id
        if not comp:
            comp_id = self.pool.get('res.company').search(cr, uid, [])[0]
            comp = self.pool.get('res.company').browse(cr, uid, comp_id)
        return comp.currency_id.id

    def _get_item_ids(self, cr, uid, ctx):
        ProductPricelistItem = self.pool.get('product.pricelist.item')
        fields_list = ProductPricelistItem._defaults.keys()
        vals = ProductPricelistItem.default_get(cr, uid, fields_list, context=ctx)
        vals['compute_price'] = 'formula'
        return [[0, False, vals]]

    _defaults = {
        'active': lambda *a: 1,
        "currency_id": _get_currency,
        'item_ids': _get_item_ids,
    }

    def price_rule_get_multi(self, cr, uid, ids, products_by_qty_by_partner, context=None):
        """multi products 'price_get'.
           @param ids:
           @param products_by_qty:
           @param partner:
           @param context: {
             'date': Date of the pricelist (%Y-%m-%d),}
           @return: a dict of dict with product_id as key and a dict 'price by pricelist' as value
        """
        if not ids:
            ids = self.pool.get('product.pricelist').search(cr, uid, [], context=context)
        results = {}
        for pricelist in self.browse(cr, uid, ids, context=context):
            subres = self._price_rule_get_multi(cr, uid, pricelist, products_by_qty_by_partner, context=context)
            for product_id, price in subres.items():
                results.setdefault(product_id, {})
                results[product_id][pricelist.id] = price
        return results

    def _price_get_multi(self, cr, uid, pricelist, products_by_qty_by_partner, context=None):
        return dict((key, price[0]) for key, price in self._price_rule_get_multi(cr, uid, pricelist, products_by_qty_by_partner, context=context).items())

    def _price_rule_get_multi(self, cr, uid, pricelist, products_by_qty_by_partner, context=None):
        context = context or {}
        date = context.get('date') and context['date'][0:10] or time.strftime(DEFAULT_SERVER_DATE_FORMAT)
        products = map(lambda x: x[0], products_by_qty_by_partner)
        product_uom_obj = self.pool.get('product.uom')

        if not products:
            return {}

        categ_ids = {}
        for p in products:
            categ = p.categ_id
            while categ:
                categ_ids[categ.id] = True
                categ = categ.parent_id
        categ_ids = categ_ids.keys()

        is_product_template = products[0]._name == "product.template"
        if is_product_template:
            prod_tmpl_ids = [tmpl.id for tmpl in products]
            # all variants of all products
            prod_ids = [p.id for p in
                        list(chain.from_iterable([t.product_variant_ids for t in products]))]
        else:
            prod_ids = [product.id for product in products]
            prod_tmpl_ids = [product.product_tmpl_id.id for product in products]

        # Load all rules
        cr.execute(
            'SELECT i.id '
            'FROM product_pricelist_item AS i '
            'LEFT JOIN product_category AS c '
            'ON i.categ_id = c.id '
            'WHERE (product_tmpl_id IS NULL OR product_tmpl_id = any(%s))'
            'AND (product_id IS NULL OR product_id = any(%s))'
            'AND (categ_id IS NULL OR categ_id = any(%s)) '
            'AND (pricelist_id = %s) '
            'AND ((i.date_start IS NULL OR i.date_start<=%s) AND (i.date_end IS NULL OR i.date_end>=%s))'
            'ORDER BY applied_on, min_quantity desc, c.parent_left desc',
            (prod_tmpl_ids, prod_ids, categ_ids, pricelist.id, date, date))

        item_ids = [x[0] for x in cr.fetchall()]
        items = self.pool.get('product.pricelist.item').browse(cr, uid, item_ids, context=context)
        results = {}
        for product, qty, partner in products_by_qty_by_partner:
            results[product.id] = 0.0
            suitable_rule = False

            # Final unit price is computed according to `qty` in the `qty_uom_id` UoM.
            # An intermediary unit price may be computed according to a different UoM, in
            # which case the price_uom_id contains that UoM.
            # The final price will be converted to match `qty_uom_id`.
            qty_uom_id = context.get('uom') or product.uom_id.id
            price_uom_id = product.uom_id.id
            qty_in_product_uom = qty
            if qty_uom_id != product.uom_id.id:
                try:
                    qty_in_product_uom = product_uom_obj._compute_qty(
                        cr, uid, context['uom'], qty, product.uom_id.id)
                except UserError:
                    # Ignored - incompatible UoM in context, use default product UoM
                    pass

            # if Public user try to access standard price from website sale, need to call _price_get.
            price = self.pool['product.template']._price_get(cr, uid, [product], 'list_price', context=context)[product.id]

            price_uom_id = qty_uom_id
            for rule in items:
                if rule.min_quantity and qty_in_product_uom < rule.min_quantity:
                    continue
                if is_product_template:
                    if rule.product_tmpl_id and product.id != rule.product_tmpl_id.id:
                        continue
                    if rule.product_id and not (product.product_variant_count == 1 and product.product_variant_ids[0].id == rule.product_id.id):
                        # product rule acceptable on template if has only one variant
                        continue
                else:
                    if rule.product_tmpl_id and product.product_tmpl_id.id != rule.product_tmpl_id.id:
                        continue
                    if rule.product_id and product.id != rule.product_id.id:
                        continue

                if rule.categ_id:
                    cat = product.categ_id
                    while cat:
                        if cat.id == rule.categ_id.id:
                            break
                        cat = cat.parent_id
                    if not cat:
                        continue

                if rule.base == 'pricelist' and rule.base_pricelist_id:
                    price_tmp = self._price_get_multi(cr, uid, rule.base_pricelist_id, [(product, qty, partner)], context=context)[product.id]
                    ptype_src = rule.base_pricelist_id.currency_id.id
                    price = self.pool['res.currency'].compute(cr, uid, ptype_src, pricelist.currency_id.id, price_tmp, round=False, context=context)
                else:
                    # if base option is public price take sale price else cost price of product
                    # price_get returns the price in the context UoM, i.e. qty_uom_id
                    price = self.pool['product.template']._price_get(cr, uid, [product], rule.base, context=context)[product.id]

                convert_to_price_uom = (lambda price: product_uom_obj._compute_price(
                                            cr, uid, product.uom_id.id,
                                            price, price_uom_id))

                if price is not False:
                    if rule.compute_price == 'fixed':
                        price = convert_to_price_uom(rule.fixed_price)
                    elif rule.compute_price == 'percentage':
                        price = (price - (price * (rule.percent_price / 100))) or 0.0
                    else:
                        #complete formula
                        price_limit = price
                        price = (price - (price * (rule.price_discount / 100))) or 0.0
                        if rule.price_round:
                            price = tools.float_round(price, precision_rounding=rule.price_round)

                        if rule.price_surcharge:
                            price_surcharge = convert_to_price_uom(rule.price_surcharge)
                            price += price_surcharge

                        if rule.price_min_margin:
                            price_min_margin = convert_to_price_uom(rule.price_min_margin)
                            price = max(price, price_limit + price_min_margin)

                        if rule.price_max_margin:
                            price_max_margin = convert_to_price_uom(rule.price_max_margin)
                            price = min(price, price_limit + price_max_margin)
                    suitable_rule = rule
                break
            # Final price conversion into pricelist currency
            if suitable_rule and suitable_rule.compute_price != 'fixed' and suitable_rule.base != 'pricelist':
                price = self.pool['res.currency'].compute(cr, uid, product.currency_id.id, pricelist.currency_id.id, price, round=False, context=context)

            results[product.id] = (price, suitable_rule and suitable_rule.id or False)
        return results

    def price_get(self, cr, uid, ids, prod_id, qty, partner=None, context=None):
        return dict((key, price[0]) for key, price in self.price_rule_get(cr, uid, ids, prod_id, qty, partner=partner, context=context).items())

    def price_rule_get(self, cr, uid, ids, prod_id, qty, partner=None, context=None):
        product = self.pool.get('product.product').browse(cr, uid, prod_id, context=context)
        res_multi = self.price_rule_get_multi(cr, uid, ids, products_by_qty_by_partner=[(product, qty, partner)], context=context)
        res = res_multi[prod_id]
        return res

<<<<<<< HEAD
=======

class product_pricelist_version(osv.osv):
    _name = "product.pricelist.version"
    _description = "Pricelist Version"

    def _get_product_pricelist(self, cr, uid, ids, context=None):
        result = set()
        for pricelist in self.pool['product.pricelist'].browse(cr, uid, ids, context=context):
            for version_id in pricelist.version_id:
                result.add(version_id.id)
        return list(result)

    _columns = {
        'pricelist_id': fields.many2one('product.pricelist', 'Price List',
            required=True, select=True, ondelete='cascade'),
        'name': fields.char('Name', required=True, translate=True),
        'active': fields.boolean('Active',
            help="When a version is duplicated it is set to non active, so that the " \
            "dates do not overlaps with original version. You should change the dates " \
            "and reactivate the pricelist"),
        'items_id': fields.one2many('product.pricelist.item',
            'price_version_id', 'Price List Items', required=True, copy=True),
        'date_start': fields.date('Start Date', help="First valid date for the version."),
        'date_end': fields.date('End Date', help="Last valid date for the version."),
        'company_id': fields.related('pricelist_id','company_id',type='many2one',
            readonly=True, relation='res.company', string='Company', store={
                'product.pricelist': (_get_product_pricelist, ['company_id'], 20),
                'product.pricelist.version': (lambda self, cr, uid, ids, c=None: ids, ['pricelist_id'], 20),
            })
    }
    _defaults = {
        'active': lambda *a: 1,
    }

    def _check_date(self, cursor, user, ids, context=None):
        for pricelist_version in self.browse(cursor, user, ids, context=context):
            if not pricelist_version.active:
                continue
            where = []
            if pricelist_version.date_start:
                where.append("((date_end>='%s') or (date_end is null))" % (pricelist_version.date_start,))
            if pricelist_version.date_end:
                where.append("((date_start<='%s') or (date_start is null))" % (pricelist_version.date_end,))

            cursor.execute('SELECT id ' \
                    'FROM product_pricelist_version ' \
                    'WHERE '+' and '.join(where) + (where and ' and ' or '')+
                        'pricelist_id = %s ' \
                        'AND active ' \
                        'AND id <> %s', (
                            pricelist_version.pricelist_id.id,
                            pricelist_version.id))
            if cursor.fetchall():
                return False
        return True

    _constraints = [
        (_check_date, 'You cannot have 2 pricelist versions that overlap!',
            ['date_start', 'date_end'])
    ]

    def copy(self, cr, uid, id, default=None, context=None):
        # set active False to prevent overlapping active pricelist
        # versions
        if not default:
            default = {}
        default['active'] = False
        return super(product_pricelist_version, self).copy(cr, uid, id, default, context=context)

>>>>>>> da5d6289
class product_pricelist_item(osv.osv):
    _name = "product.pricelist.item"
    _description = "Pricelist item"
    _order = "applied_on, min_quantity desc, categ_id desc"

    def _check_recursion(self, cr, uid, ids, context=None):
        for obj_list in self.browse(cr, uid, ids, context=context):
            if obj_list.base == 'pricelist':
                main_pricelist = obj_list.pricelist_id.id
                other_pricelist = obj_list.base_pricelist_id.id
                if main_pricelist == other_pricelist:
                    return False
        return True

    def _check_margin(self, cr, uid, ids, context=None):
        for item in self.browse(cr, uid, ids, context=context):
            if item.price_max_margin and item.price_min_margin and (item.price_min_margin > item.price_max_margin):
                return False
        return True

    def _get_product_pricelist(self, cr, uid, ids, context=None):
        result = set()
        for pricelist in self.pool['product.pricelist'].browse(cr, uid, ids, context=context):
            for item in pricelist.item_ids:
                result.add(item.id)
        return list(result)

    def _get_product_pricelist_version(self, cr, uid, ids, context=None):
        result = set()
        for version in self.pool['product.pricelist.version'].browse(cr, uid, ids, context=context):
            for item_id in version.items_id:
                result.add(item_id.id)
        return list(result)

    _columns = {
        'product_tmpl_id': fields.many2one('product.template', 'Product Template', ondelete='cascade', help="Specify a template if this rule only applies to one product template. Keep empty otherwise."),
        'product_id': fields.many2one('product.product', 'Product', ondelete='cascade', help="Specify a product if this rule only applies to one product. Keep empty otherwise."),
        'categ_id': fields.many2one('product.category', 'Product Category', ondelete='cascade', help="Specify a product category if this rule only applies to products belonging to this category or its children categories. Keep empty otherwise."),
        'min_quantity': fields.integer('Min. Quantity',
            help="For the rule to apply, bought/sold quantity must be greater "
              "than or equal to the minimum quantity specified in this field.\n"
              "Expressed in the default unit of measure of the product."
            ),
        'applied_on': fields.selection([('3_global', 'Global'),('2_product_category', ' Product Category'), ('1_product', 'Product'), ('0_product_variant', 'Product Variant')], string="Apply On", required=True,
            help='Pricelist Item applicable on selected option'),
        'sequence': fields.integer('Sequence', required=True, help="Gives the order in which the pricelist items will be checked. The evaluation gives highest priority to lowest sequence and stops as soon as a matching item is found."),
        'base': fields.selection([('list_price', 'Public Price'), ('standard_price', 'Cost'), ('pricelist', 'Other Pricelist')], string="Based on", required=True,
            help='Base price for computation. \n Public Price: The base price will be the Sale/public Price. \n Cost Price : The base price will be the cost price. \n Other Pricelist : Computation of the base price based on another Pricelist.'),
        'base_pricelist_id': fields.many2one('product.pricelist', 'Other Pricelist'),
        'pricelist_id': fields.many2one('product.pricelist', 'Pricelist', ondelete='cascade', select=True),
        'price_surcharge': fields.float('Price Surcharge',
            digits_compute= dp.get_precision('Product Price'), help='Specify the fixed amount to add or substract(if negative) to the amount calculated with the discount.'),
        'price_discount': fields.float('Price Discount', digits=(16,2)),
        'price_round': fields.float('Price Rounding',
            digits_compute= dp.get_precision('Product Price'),
            help="Sets the price so that it is a multiple of this value.\n" \
              "Rounding is applied after the discount and before the surcharge.\n" \
              "To have prices that end in 9.99, set rounding 10, surcharge -0.01" \
            ),
        'price_min_margin': fields.float('Min. Price Margin',
            digits_compute= dp.get_precision('Product Price'), help='Specify the minimum amount of margin over the base price.'),
        'price_max_margin': fields.float('Max. Price Margin',
            digits_compute= dp.get_precision('Product Price'), help='Specify the maximum amount of margin over the base price.'),
        'company_id': fields.related('pricelist_id','company_id',type='many2one',
            readonly=True, relation='res.company', string='Company', store={
                'product.pricelist': (_get_product_pricelist, ['company_id'], 30),
<<<<<<< HEAD
            }),
        'currency_id': fields.related('pricelist_id', 'currency_id', type='many2one',
            readonly=True, relation='res.currency', string='Currency', store={
                'product.pricelist': (_get_product_pricelist, ['currency_id'], 30),
            }),
        'date_start': fields.date('Start Date', help="Starting date for the pricelist item validation"),
        'date_end': fields.date('End Date', help="Ending valid for the pricelist item validation"),
        'compute_price': fields.selection([('fixed', 'Fix Price'), ('percentage', 'Percentage (discount)'), ('formula', 'Formula')], select=True, default='fixed'),
        'fixed_price': fields.float('Fixed Price', digits_compute=dp.get_precision('Product Price')),
        'percent_price': fields.float('Percentage Price'),
=======
                'product.pricelist.version': (_get_product_pricelist_version, ['pricelist_id'], 30),
                'product.pricelist.item': (lambda self, cr, uid, ids, c=None: ids, ['price_version_id'], 30),
            })
>>>>>>> da5d6289
    }

    _defaults = {
        'base': 'list_price',
        'min_quantity': 1,
        'sequence': 5,
        'price_discount': 0,
        'applied_on': '3_global',
    }
    _constraints = [
        (_check_recursion, 'Error! You cannot assign the Main Pricelist as Other Pricelist in PriceList Item!', ['base_pricelist_id']),
        (_check_margin, 'Error! The minimum margin should be lower than the maximum margin.', ['price_min_margin', 'price_max_margin'])
    ]


class product_pricelist_item_new(models.Model):
    _inherit = "product.pricelist.item"

    _applied_on_field_map = {
        '0_product_variant': 'product_id',
        '1_product': 'product_tmpl_id',
        '2_product_category': 'categ_id',
    }

    _compute_price_field_map = {
        'fixed': ['fixed_price'],
        'percentage': ['percent_price'],
        'formula': ['price_discount', 'price_surcharge', 'price_round', 'price_min_margin', 'price_max_margin'],
    }

    @api.one
    @api.depends('categ_id', 'product_tmpl_id', 'product_id', 'compute_price', 'fixed_price', \
        'pricelist_id', 'percent_price', 'price_discount', 'price_surcharge')
    def _get_pricelist_item_name_price(self):
        if self.categ_id:
            self.name = _("Category: %s") % (self.categ_id.name)
        elif self.product_tmpl_id:
            self.name = self.product_tmpl_id.name
        elif self.product_id:
            self.name = self.product_id.display_name.replace('[%s]' % self.product_id.code, '')
        else:
            self.name = _("All Products")

        if self.compute_price == 'fixed':
            self.price = ("%s %s") % (self.fixed_price, self.pricelist_id.currency_id.name)
        elif self.compute_price == 'percentage':
            self.price = _("%s %% discount") % (self.percent_price)
        else:
            self.price = _("%s %% discount and %s surcharge") % (abs(self.price_discount), self.price_surcharge)

    #functional fields used for usability purposes
    name = Fields.Char(compute='_get_pricelist_item_name_price', string='Name', multi='item_name_price', help="Explicit rule name for this pricelist line.")
    price = Fields.Char(compute='_get_pricelist_item_name_price', string='Price', multi='item_name_price', help="Explicit rule name for this pricelist line.")

    @api.onchange('applied_on')
    def _onchange_applied_on(self):
        for applied_on, field in self._applied_on_field_map.iteritems():
            if self.applied_on != applied_on:
                setattr(self, field, False)

    @api.onchange('compute_price')
    def _onchange_compute_price(self):
        for compute_price, field in self._compute_price_field_map.iteritems():
            if self.compute_price != compute_price:
                for f in field:
                    setattr(self, f, 0.0)<|MERGE_RESOLUTION|>--- conflicted
+++ resolved
@@ -265,78 +265,6 @@
         res = res_multi[prod_id]
         return res
 
-<<<<<<< HEAD
-=======
-
-class product_pricelist_version(osv.osv):
-    _name = "product.pricelist.version"
-    _description = "Pricelist Version"
-
-    def _get_product_pricelist(self, cr, uid, ids, context=None):
-        result = set()
-        for pricelist in self.pool['product.pricelist'].browse(cr, uid, ids, context=context):
-            for version_id in pricelist.version_id:
-                result.add(version_id.id)
-        return list(result)
-
-    _columns = {
-        'pricelist_id': fields.many2one('product.pricelist', 'Price List',
-            required=True, select=True, ondelete='cascade'),
-        'name': fields.char('Name', required=True, translate=True),
-        'active': fields.boolean('Active',
-            help="When a version is duplicated it is set to non active, so that the " \
-            "dates do not overlaps with original version. You should change the dates " \
-            "and reactivate the pricelist"),
-        'items_id': fields.one2many('product.pricelist.item',
-            'price_version_id', 'Price List Items', required=True, copy=True),
-        'date_start': fields.date('Start Date', help="First valid date for the version."),
-        'date_end': fields.date('End Date', help="Last valid date for the version."),
-        'company_id': fields.related('pricelist_id','company_id',type='many2one',
-            readonly=True, relation='res.company', string='Company', store={
-                'product.pricelist': (_get_product_pricelist, ['company_id'], 20),
-                'product.pricelist.version': (lambda self, cr, uid, ids, c=None: ids, ['pricelist_id'], 20),
-            })
-    }
-    _defaults = {
-        'active': lambda *a: 1,
-    }
-
-    def _check_date(self, cursor, user, ids, context=None):
-        for pricelist_version in self.browse(cursor, user, ids, context=context):
-            if not pricelist_version.active:
-                continue
-            where = []
-            if pricelist_version.date_start:
-                where.append("((date_end>='%s') or (date_end is null))" % (pricelist_version.date_start,))
-            if pricelist_version.date_end:
-                where.append("((date_start<='%s') or (date_start is null))" % (pricelist_version.date_end,))
-
-            cursor.execute('SELECT id ' \
-                    'FROM product_pricelist_version ' \
-                    'WHERE '+' and '.join(where) + (where and ' and ' or '')+
-                        'pricelist_id = %s ' \
-                        'AND active ' \
-                        'AND id <> %s', (
-                            pricelist_version.pricelist_id.id,
-                            pricelist_version.id))
-            if cursor.fetchall():
-                return False
-        return True
-
-    _constraints = [
-        (_check_date, 'You cannot have 2 pricelist versions that overlap!',
-            ['date_start', 'date_end'])
-    ]
-
-    def copy(self, cr, uid, id, default=None, context=None):
-        # set active False to prevent overlapping active pricelist
-        # versions
-        if not default:
-            default = {}
-        default['active'] = False
-        return super(product_pricelist_version, self).copy(cr, uid, id, default, context=context)
-
->>>>>>> da5d6289
 class product_pricelist_item(osv.osv):
     _name = "product.pricelist.item"
     _description = "Pricelist item"
@@ -362,13 +290,6 @@
         for pricelist in self.pool['product.pricelist'].browse(cr, uid, ids, context=context):
             for item in pricelist.item_ids:
                 result.add(item.id)
-        return list(result)
-
-    def _get_product_pricelist_version(self, cr, uid, ids, context=None):
-        result = set()
-        for version in self.pool['product.pricelist.version'].browse(cr, uid, ids, context=context):
-            for item_id in version.items_id:
-                result.add(item_id.id)
         return list(result)
 
     _columns = {
@@ -403,22 +324,18 @@
         'company_id': fields.related('pricelist_id','company_id',type='many2one',
             readonly=True, relation='res.company', string='Company', store={
                 'product.pricelist': (_get_product_pricelist, ['company_id'], 30),
-<<<<<<< HEAD
+                'product.pricelist.item': (lambda self, cr, uid, ids, c=None: ids, ['pricelist_id'], 30),
             }),
         'currency_id': fields.related('pricelist_id', 'currency_id', type='many2one',
             readonly=True, relation='res.currency', string='Currency', store={
                 'product.pricelist': (_get_product_pricelist, ['currency_id'], 30),
+                'product.pricelist.item': (lambda self, cr, uid, ids, c=None: ids, ['pricelist_id'], 30),
             }),
         'date_start': fields.date('Start Date', help="Starting date for the pricelist item validation"),
         'date_end': fields.date('End Date', help="Ending valid for the pricelist item validation"),
         'compute_price': fields.selection([('fixed', 'Fix Price'), ('percentage', 'Percentage (discount)'), ('formula', 'Formula')], select=True, default='fixed'),
         'fixed_price': fields.float('Fixed Price', digits_compute=dp.get_precision('Product Price')),
         'percent_price': fields.float('Percentage Price'),
-=======
-                'product.pricelist.version': (_get_product_pricelist_version, ['pricelist_id'], 30),
-                'product.pricelist.item': (lambda self, cr, uid, ids, c=None: ids, ['price_version_id'], 30),
-            })
->>>>>>> da5d6289
     }
 
     _defaults = {
