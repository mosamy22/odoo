# -*- encoding: utf-8 -*-
##############################################################################
#
#    OpenERP, Open Source Management Solution
#    Copyright (C) 2004-2010 Tiny SPRL (<http://tiny.be>).
#
#    This program is free software: you can redistribute it and/or modify
#    it under the terms of the GNU Affero General Public License as
#    published by the Free Software Foundation, either version 3 of the
#    License, or (at your option) any later version.
#
#    This program is distributed in the hope that it will be useful,
#    but WITHOUT ANY WARRANTY; without even the implied warranty of
#    MERCHANTABILITY or FITNESS FOR A PARTICULAR PURPOSE.  See the
#    GNU Affero General Public License for more details.
#
#    You should have received a copy of the GNU Affero General Public License
#    along with this program.  If not, see <http://www.gnu.org/licenses/>.
#
##############################################################################

import time
from datetime import datetime
from dateutil.relativedelta import relativedelta

from openerp.osv import fields, osv
import openerp.addons.decimal_precision as dp
from openerp.tools.translate import _

class account_asset_category(osv.osv):
    _name = 'account.asset.category'
    _description = 'Asset category'

    _columns = {
        'name': fields.char('Name', size=64, required=True, select=1),
        'note': fields.text('Note'),
        'account_analytic_id': fields.many2one('account.analytic.account', 'Analytic account'),
        'account_asset_id': fields.many2one('account.account', 'Asset Account', required=True, domain=[('type','=','other')]),
        'account_depreciation_id': fields.many2one('account.account', 'Depreciation Account', required=True, domain=[('type','=','other')]),
        'account_expense_depreciation_id': fields.many2one('account.account', 'Depr. Expense Account', required=True, domain=[('type','=','other')]),
        'journal_id': fields.many2one('account.journal', 'Journal', required=True),
        'company_id': fields.many2one('res.company', 'Company', required=True),
        'method': fields.selection([('linear','Linear'),('degressive','Degressive')], 'Computation Method', required=True, help="Choose the method to use to compute the amount of depreciation lines.\n"\
            "  * Linear: Calculated on basis of: Gross Value / Number of Depreciations\n" \
            "  * Degressive: Calculated on basis of: Residual Value * Degressive Factor"),
        'method_number': fields.integer('Number of Depreciations', help="The number of depreciations needed to depreciate your asset"),
        'method_period': fields.integer('Period Length', help="State here the time between 2 depreciations, in months", required=True),
        'method_progress_factor': fields.float('Degressive Factor'),
        'method_time': fields.selection([('number','Number of Depreciations'),('end','Ending Date')], 'Time Method', required=True,
                                  help="Choose the method to use to compute the dates and number of depreciation lines.\n"\
                                       "  * Number of Depreciations: Fix the number of depreciation lines and the time between 2 depreciations.\n" \
                                       "  * Ending Date: Choose the time between 2 depreciations and the date the depreciations won't go beyond."),
        'method_end': fields.date('Ending date'),
        'prorata':fields.boolean('Prorata Temporis', help='Indicates that the first depreciation entry for this asset have to be done from the purchase date instead of the first January'),
        'open_asset': fields.boolean('Skip Draft State', help="Check this if you want to automatically confirm the assets of this category when created by invoices."),
    }

    _defaults = {
        'company_id': lambda self, cr, uid, context: self.pool.get('res.company')._company_default_get(cr, uid, 'account.asset.category', context=context),
        'method': 'linear',
        'method_number': 5,
        'method_time': 'number',
        'method_period': 12,
        'method_progress_factor': 0.3,
    }

    def onchange_account_asset(self, cr, uid, ids, account_asset_id, context=None):
        res = {'value':{}}
        if account_asset_id:
           res['value'] = {'account_depreciation_id': account_asset_id}
        return res


class account_asset_asset(osv.osv):
    _name = 'account.asset.asset'
    _description = 'Asset'

    def unlink(self, cr, uid, ids, context=None):
        for asset in self.browse(cr, uid, ids, context=context):
            if asset.account_move_line_ids: 
                raise osv.except_osv(_('Error!'), _('You cannot delete an asset that contains posted depreciation lines.'))
        return super(account_asset_asset, self).unlink(cr, uid, ids, context=context)

    def _get_period(self, cr, uid, context=None):
        periods = self.pool.get('account.period').find(cr, uid, context=context)
        if periods:
            return periods[0]
        else:
            return False

    def _get_last_depreciation_date(self, cr, uid, ids, context=None):
        """
        @param id: ids of a account.asset.asset objects
        @return: Returns a dictionary of the effective dates of the last depreciation entry made for given asset ids. If there isn't any, return the purchase date of this asset
        """
        cr.execute("""
            SELECT a.id as id, COALESCE(MAX(l.date),a.purchase_date) AS date
            FROM account_asset_asset a
            LEFT JOIN account_move_line l ON (l.asset_id = a.id)
            WHERE a.id IN %s
            GROUP BY a.id, a.purchase_date """, (tuple(ids),))
        return dict(cr.fetchall())

    def _compute_board_amount(self, cr, uid, asset, i, residual_amount, amount_to_depr, undone_dotation_number, posted_depreciation_line_ids, total_days, depreciation_date, context=None):
        #by default amount = 0
        amount = 0
        if i == undone_dotation_number:
            amount = residual_amount
        else:
            if asset.method == 'linear':
                amount = amount_to_depr / (undone_dotation_number - len(posted_depreciation_line_ids))
                if asset.prorata:
                    amount = amount_to_depr / asset.method_number
                    days = total_days - float(depreciation_date.strftime('%j'))
                    if i == 1:
                        amount = (amount_to_depr / asset.method_number) / total_days * days
                    elif i == undone_dotation_number:
                        amount = (amount_to_depr / asset.method_number) / total_days * (total_days - days)
            elif asset.method == 'degressive':
                amount = residual_amount * asset.method_progress_factor
                if asset.prorata:
                    days = total_days - float(depreciation_date.strftime('%j'))
                    if i == 1:
                        amount = (residual_amount * asset.method_progress_factor) / total_days * days
                    elif i == undone_dotation_number:
                        amount = (residual_amount * asset.method_progress_factor) / total_days * (total_days - days)
        return amount

    def _compute_board_undone_dotation_nb(self, cr, uid, asset, depreciation_date, total_days, context=None):
        undone_dotation_number = asset.method_number
        if asset.method_time == 'end':
            end_date = datetime.strptime(asset.method_end, '%Y-%m-%d')
            undone_dotation_number = 0
            while depreciation_date <= end_date:
                depreciation_date = (datetime(depreciation_date.year, depreciation_date.month, depreciation_date.day) + relativedelta(months=+asset.method_period))
                undone_dotation_number += 1
        if asset.prorata:
            undone_dotation_number += 1
        return undone_dotation_number

    def compute_depreciation_board(self, cr, uid, ids, context=None):
        depreciation_lin_obj = self.pool.get('account.asset.depreciation.line')
        currency_obj = self.pool.get('res.currency')
        for asset in self.browse(cr, uid, ids, context=context):
            if asset.value_residual == 0.0:
                continue
            posted_depreciation_line_ids = depreciation_lin_obj.search(cr, uid, [('asset_id', '=', asset.id), ('move_check', '=', True)],order='depreciation_date desc')
            old_depreciation_line_ids = depreciation_lin_obj.search(cr, uid, [('asset_id', '=', asset.id), ('move_id', '=', False)])
            if old_depreciation_line_ids:
                depreciation_lin_obj.unlink(cr, uid, old_depreciation_line_ids, context=context)

            amount_to_depr = residual_amount = asset.value_residual
            if asset.prorata:
                depreciation_date = datetime.strptime(self._get_last_depreciation_date(cr, uid, [asset.id], context)[asset.id], '%Y-%m-%d')
            else:
                # depreciation_date = 1st January of purchase year
                purchase_date = datetime.strptime(asset.purchase_date, '%Y-%m-%d')
                #if we already have some previous validated entries, starting date isn't 1st January but last entry + method period
                if (len(posted_depreciation_line_ids)>0):
                    last_depreciation_date = datetime.strptime(depreciation_lin_obj.browse(cr,uid,posted_depreciation_line_ids[0],context=context).depreciation_date, '%Y-%m-%d')
                    depreciation_date = (last_depreciation_date+relativedelta(months=+asset.method_period))
                else:
                    depreciation_date = datetime(purchase_date.year, 1, 1)
            day = depreciation_date.day
            month = depreciation_date.month
            year = depreciation_date.year
            total_days = (year % 4) and 365 or 366

            undone_dotation_number = self._compute_board_undone_dotation_nb(cr, uid, asset, depreciation_date, total_days, context=context)
            for x in range(len(posted_depreciation_line_ids), undone_dotation_number):
                i = x + 1
                amount = self._compute_board_amount(cr, uid, asset, i, residual_amount, amount_to_depr, undone_dotation_number, posted_depreciation_line_ids, total_days, depreciation_date, context=context)
                company_currency = asset.company_id.currency_id.id
                current_currency = asset.currency_id.id
                # compute amount into company currency
                amount = currency_obj.compute(cr, uid, current_currency, company_currency, amount, context=context)
                residual_amount -= amount
                vals = {
                     'amount': amount,
                     'asset_id': asset.id,
                     'sequence': i,
                     'name': str(asset.id) +'/' + str(i),
                     'remaining_value': residual_amount,
                     'depreciated_value': (asset.purchase_value - asset.salvage_value) - (residual_amount + amount),
                     'depreciation_date': depreciation_date.strftime('%Y-%m-%d'),
                }
                depreciation_lin_obj.create(cr, uid, vals, context=context)
                # Considering Depr. Period as months
                depreciation_date = (datetime(year, month, day) + relativedelta(months=+asset.method_period))
                day = depreciation_date.day
                month = depreciation_date.month
                year = depreciation_date.year
        return True

    def validate(self, cr, uid, ids, context=None):
        if context is None:
            context = {}
        return self.write(cr, uid, ids, {
            'state':'open'
        }, context)

    def set_to_close(self, cr, uid, ids, context=None):
        return self.write(cr, uid, ids, {'state': 'close'}, context=context)

    def set_to_draft(self, cr, uid, ids, context=None):
        return self.write(cr, uid, ids, {'state': 'draft'}, context=context)

    def _amount_residual(self, cr, uid, ids, name, args, context=None):
        cr.execute("""SELECT
                l.asset_id as id, SUM(abs(l.debit-l.credit)) AS amount
            FROM
                account_move_line l
            WHERE
                l.asset_id IN %s GROUP BY l.asset_id """, (tuple(ids),))
        res=dict(cr.fetchall())
        for asset in self.browse(cr, uid, ids, context):
            res[asset.id] = asset.purchase_value - res.get(asset.id, 0.0) - asset.salvage_value
        for id in ids:
            res.setdefault(id, 0.0)
        return res

    def onchange_company_id(self, cr, uid, ids, company_id=False, context=None):
        val = {}
        if company_id:
            company = self.pool.get('res.company').browse(cr, uid, company_id, context=context)
            if company.currency_id.company_id and company.currency_id.company_id.id != company_id:
                val['currency_id'] = False
            else:
                val['currency_id'] = company.currency_id.id
        return {'value': val}
    
    def onchange_purchase_salvage_value(self, cr, uid, ids, purchase_value, salvage_value, context=None):
        val = {}
        for asset in self.browse(cr, uid, ids, context=context):
            if purchase_value:
                val['value_residual'] = purchase_value - salvage_value
            if salvage_value:
                val['value_residual'] = purchase_value - salvage_value
        return {'value': val}    

    _columns = {
        'account_move_line_ids': fields.one2many('account.move.line', 'asset_id', 'Entries', readonly=True, states={'draft':[('readonly',False)]}),
        'name': fields.char('Asset Name', size=64, required=True, readonly=True, states={'draft':[('readonly',False)]}),
        'code': fields.char('Reference', size=32, readonly=True, states={'draft':[('readonly',False)]}),
        'purchase_value': fields.float('Gross Value', required=True, readonly=True, states={'draft':[('readonly',False)]}),
        'currency_id': fields.many2one('res.currency','Currency',required=True, readonly=True, states={'draft':[('readonly',False)]}),
        'company_id': fields.many2one('res.company', 'Company', required=True, readonly=True, states={'draft':[('readonly',False)]}),
        'note': fields.text('Note'),
        'category_id': fields.many2one('account.asset.category', 'Asset Category', required=True, change_default=True, readonly=True, states={'draft':[('readonly',False)]}),
        'parent_id': fields.many2one('account.asset.asset', 'Parent Asset', readonly=True, states={'draft':[('readonly',False)]}),
        'child_ids': fields.one2many('account.asset.asset', 'parent_id', 'Children Assets'),
        'purchase_date': fields.date('Purchase Date', required=True, readonly=True, states={'draft':[('readonly',False)]}),
        'state': fields.selection([('draft','Draft'),('open','Running'),('close','Close')], 'Status', required=True,
                                  help="When an asset is created, the status is 'Draft'.\n" \
                                       "If the asset is confirmed, the status goes in 'Running' and the depreciation lines can be posted in the accounting.\n" \
                                       "You can manually close an asset when the depreciation is over. If the last line of depreciation is posted, the asset automatically goes in that status."),
        'active': fields.boolean('Active'),
        'partner_id': fields.many2one('res.partner', 'Partner', readonly=True, states={'draft':[('readonly',False)]}),
        'method': fields.selection([('linear','Linear'),('degressive','Degressive')], 'Computation Method', required=True, readonly=True, states={'draft':[('readonly',False)]}, help="Choose the method to use to compute the amount of depreciation lines.\n"\
            "  * Linear: Calculated on basis of: Gross Value / Number of Depreciations\n" \
            "  * Degressive: Calculated on basis of: Residual Value * Degressive Factor"),
        'method_number': fields.integer('Number of Depreciations', readonly=True, states={'draft':[('readonly',False)]}, help="The number of depreciations needed to depreciate your asset"),
        'method_period': fields.integer('Number of Months in a Period', required=True, readonly=True, states={'draft':[('readonly',False)]}, help="The amount of time between two depreciations, in months"),
        'method_end': fields.date('Ending Date', readonly=True, states={'draft':[('readonly',False)]}),
        'method_progress_factor': fields.float('Degressive Factor', readonly=True, states={'draft':[('readonly',False)]}),
        'value_residual': fields.function(_amount_residual, method=True, digits_compute=dp.get_precision('Account'), string='Residual Value'),
        'method_time': fields.selection([('number','Number of Depreciations'),('end','Ending Date')], 'Time Method', required=True, readonly=True, states={'draft':[('readonly',False)]},
                                  help="Choose the method to use to compute the dates and number of depreciation lines.\n"\
                                       "  * Number of Depreciations: Fix the number of depreciation lines and the time between 2 depreciations.\n" \
                                       "  * Ending Date: Choose the time between 2 depreciations and the date the depreciations won't go beyond."),
        'prorata':fields.boolean('Prorata Temporis', readonly=True, states={'draft':[('readonly',False)]}, help='Indicates that the first depreciation entry for this asset have to be done from the purchase date instead of the first January'),
        'history_ids': fields.one2many('account.asset.history', 'asset_id', 'History', readonly=True),
        'depreciation_line_ids': fields.one2many('account.asset.depreciation.line', 'asset_id', 'Depreciation Lines', readonly=True, states={'draft':[('readonly',False)],'open':[('readonly',False)]}),
        'salvage_value': fields.float('Salvage Value', digits_compute=dp.get_precision('Account'), help="It is the amount you plan to have that you cannot depreciate.", readonly=True, states={'draft':[('readonly',False)]}),
    }
    _defaults = {
        'code': lambda obj, cr, uid, context: obj.pool.get('ir.sequence').get(cr, uid, 'account.asset.code'),
        'purchase_date': lambda obj, cr, uid, context: time.strftime('%Y-%m-%d'),
        'active': True,
        'state': 'draft',
        'method': 'linear',
        'method_number': 5,
        'method_time': 'number',
        'method_period': 12,
        'method_progress_factor': 0.3,
        'currency_id': lambda self,cr,uid,c: self.pool.get('res.users').browse(cr, uid, uid, c).company_id.currency_id.id,
        'company_id': lambda self, cr, uid, context: self.pool.get('res.company')._company_default_get(cr, uid, 'account.asset.asset',context=context),
    }

    def _check_recursion(self, cr, uid, ids, context=None, parent=None):
        return super(account_asset_asset, self)._check_recursion(cr, uid, ids, context=context, parent=parent)

    def _check_prorata(self, cr, uid, ids, context=None):
        for asset in self.browse(cr, uid, ids, context=context):
            if asset.prorata and asset.method_time != 'number':
                return False
        return True

    _constraints = [
        (_check_recursion, 'Error ! You cannot create recursive assets.', ['parent_id']),
        (_check_prorata, 'Prorata temporis can be applied only for time method "number of depreciations".', ['prorata']),
    ]

    def onchange_category_id(self, cr, uid, ids, category_id, context=None):
        res = {'value':{}}
        asset_categ_obj = self.pool.get('account.asset.category')
        if category_id:
            category_obj = asset_categ_obj.browse(cr, uid, category_id, context=context)
            res['value'] = {
                            'method': category_obj.method,
                            'method_number': category_obj.method_number,
                            'method_time': category_obj.method_time,
                            'method_period': category_obj.method_period,
                            'method_progress_factor': category_obj.method_progress_factor,
                            'method_end': category_obj.method_end,
                            'prorata': category_obj.prorata,
            }
        return res

    def onchange_method_time(self, cr, uid, ids, method_time='number', context=None):
        res = {'value': {}}
        if method_time != 'number':
            res['value'] = {'prorata': False}
        return res

    def copy(self, cr, uid, id, default=None, context=None):
        if default is None:
            default = {}
        if context is None:
            context = {}
        default.update({'depreciation_line_ids': [], 'account_move_line_ids': [], 'history_ids': [], 'state': 'draft'})
        return super(account_asset_asset, self).copy(cr, uid, id, default, context=context)

    def _compute_entries(self, cr, uid, ids, period_id, context=None):
        result = []
        period_obj = self.pool.get('account.period')
        depreciation_obj = self.pool.get('account.asset.depreciation.line')
        period = period_obj.browse(cr, uid, period_id, context=context)
        depreciation_ids = depreciation_obj.search(cr, uid, [('asset_id', 'in', ids), ('depreciation_date', '<=', period.date_stop), ('depreciation_date', '>=', period.date_start), ('move_check', '=', False)], context=context)
        if context is None:
            context = {}
        context.update({'depreciation_date':period.date_stop})
        return depreciation_obj.create_move(cr, uid, depreciation_ids, context=context)

    def create(self, cr, uid, vals, context=None):
        asset_id = super(account_asset_asset, self).create(cr, uid, vals, context=context)
        self.compute_depreciation_board(cr, uid, [asset_id], context=context)
        return asset_id
    
    def open_entries(self, cr, uid, ids, context=None):
        if context is None:
            context = {}
        context.update({'search_default_asset_id': ids, 'default_asset_id': ids})
        return {
            'view_type': 'form',
            'view_mode': 'tree,form',
            'res_model': 'account.move.line',
            'view_id': False,
            'type': 'ir.actions.act_window',
            'context': context,
        }


class account_asset_depreciation_line(osv.osv):
    _name = 'account.asset.depreciation.line'
    _description = 'Asset depreciation line'

    def _get_move_check(self, cr, uid, ids, name, args, context=None):
        res = {}
        for line in self.browse(cr, uid, ids, context=context):
            res[line.id] = bool(line.move_id)
        return res

    _columns = {
        'name': fields.char('Depreciation Name', size=64, required=True, select=1),
        'sequence': fields.integer('Sequence', required=True),
        'asset_id': fields.many2one('account.asset.asset', 'Asset', required=True, ondelete='cascade'),
        'parent_state': fields.related('asset_id', 'state', type='char', string='State of Asset'),
        'amount': fields.float('Current Depreciation', digits_compute=dp.get_precision('Account'), required=True),
        'remaining_value': fields.float('Next Period Depreciation', digits_compute=dp.get_precision('Account'),required=True),
        'depreciated_value': fields.float('Amount Already Depreciated', required=True),
        'depreciation_date': fields.date('Depreciation Date', select=1),
        'move_id': fields.many2one('account.move', 'Depreciation Entry'),
        'move_check': fields.function(_get_move_check, method=True, type='boolean', string='Posted', store=True)
    }

    def create_move(self, cr, uid, ids, context=None):
        can_close = False
        if context is None:
            context = {}
        asset_obj = self.pool.get('account.asset.asset')
        period_obj = self.pool.get('account.period')
        move_obj = self.pool.get('account.move')
        move_line_obj = self.pool.get('account.move.line')
        currency_obj = self.pool.get('res.currency')
        created_move_ids = []
        asset_ids = []
        for line in self.browse(cr, uid, ids, context=context):
<<<<<<< HEAD
            depreciation_date = context.get('depreciation_date') or time.strftime('%Y-%m-%d')
            period_ids = period_obj.find(cr, uid, depreciation_date, context=context)
=======
            depreciation_date = context.get('depreciation_date') or line.depreciation_date or time.strftime('%Y-%m-%d')
            ctx = dict(context, account_period_prefer_normal=True)
            period_ids = period_obj.find(cr, uid, depreciation_date, context=ctx)
>>>>>>> d36c8b5c
            company_currency = line.asset_id.company_id.currency_id.id
            current_currency = line.asset_id.currency_id.id
            context.update({'date': depreciation_date})
            amount = currency_obj.compute(cr, uid, current_currency, company_currency, line.amount, context=context)
            sign = (line.asset_id.category_id.journal_id.type == 'purchase' and 1) or -1
            asset_name = line.asset_id.name
            reference = line.name
            move_vals = {
                'name': asset_name,
                'date': depreciation_date,
                'ref': reference,
                'period_id': period_ids and period_ids[0] or False,
                'journal_id': line.asset_id.category_id.journal_id.id,
                }
            move_id = move_obj.create(cr, uid, move_vals, context=context)
            journal_id = line.asset_id.category_id.journal_id.id
            partner_id = line.asset_id.partner_id.id
            move_line_obj.create(cr, uid, {
                'name': asset_name,
                'ref': reference,
                'move_id': move_id,
                'account_id': line.asset_id.category_id.account_depreciation_id.id,
                'debit': 0.0,
                'credit': amount,
                'period_id': period_ids and period_ids[0] or False,
                'journal_id': journal_id,
                'partner_id': partner_id,
                'currency_id': company_currency != current_currency and  current_currency or False,
                'amount_currency': company_currency != current_currency and - sign * line.amount or 0.0,
                'date': depreciation_date,
            })
            move_line_obj.create(cr, uid, {
                'name': asset_name,
                'ref': reference,
                'move_id': move_id,
                'account_id': line.asset_id.category_id.account_expense_depreciation_id.id,
                'credit': 0.0,
                'debit': amount,
                'period_id': period_ids and period_ids[0] or False,
                'journal_id': journal_id,
                'partner_id': partner_id,
                'currency_id': company_currency != current_currency and  current_currency or False,
                'amount_currency': company_currency != current_currency and sign * line.amount or 0.0,
                'analytic_account_id': line.asset_id.category_id.account_analytic_id.id,
                'date': depreciation_date,
                'asset_id': line.asset_id.id
            })
            self.write(cr, uid, line.id, {'move_id': move_id}, context=context)
            created_move_ids.append(move_id)
            asset_ids.append(line.asset_id.id)
        # we re-evaluate the assets to determine whether we can close them
        for asset in asset_obj.browse(cr, uid, list(set(asset_ids)), context=context):
            if currency_obj.is_zero(cr, uid, asset.currency_id, asset.value_residual):
                asset.write({'state': 'close'})
        return created_move_ids


class account_move_line(osv.osv):
    _inherit = 'account.move.line'
    _columns = {
        'asset_id': fields.many2one('account.asset.asset', 'Asset', ondelete="restrict"),
        'entry_ids': fields.one2many('account.move.line', 'asset_id', 'Entries', readonly=True, states={'draft':[('readonly',False)]}),

    }

class account_asset_history(osv.osv):
    _name = 'account.asset.history'
    _description = 'Asset history'
    _columns = {
        'name': fields.char('History name', size=64, select=1),
        'user_id': fields.many2one('res.users', 'User', required=True),
        'date': fields.date('Date', required=True),
        'asset_id': fields.many2one('account.asset.asset', 'Asset', required=True),
        'method_time': fields.selection([('number','Number of Depreciations'),('end','Ending Date')], 'Time Method', required=True,
                                  help="The method to use to compute the dates and number of depreciation lines.\n"\
                                       "Number of Depreciations: Fix the number of depreciation lines and the time between 2 depreciations.\n" \
                                       "Ending Date: Choose the time between 2 depreciations and the date the depreciations won't go beyond."),
        'method_number': fields.integer('Number of Depreciations', help="The number of depreciations needed to depreciate your asset"),
        'method_period': fields.integer('Period Length', help="Time in month between two depreciations"),
        'method_end': fields.date('Ending date'),
        'note': fields.text('Note'),
    }
    _order = 'date desc'
    _defaults = {
        'date': lambda *args: time.strftime('%Y-%m-%d'),
        'user_id': lambda self, cr, uid, ctx: uid
    }


# vim:expandtab:smartindent:tabstop=4:softtabstop=4:shiftwidth=4:<|MERGE_RESOLUTION|>--- conflicted
+++ resolved
@@ -396,14 +396,8 @@
         created_move_ids = []
         asset_ids = []
         for line in self.browse(cr, uid, ids, context=context):
-<<<<<<< HEAD
-            depreciation_date = context.get('depreciation_date') or time.strftime('%Y-%m-%d')
+            depreciation_date = context.get('depreciation_date') or line.depreciation_date or time.strftime('%Y-%m-%d')
             period_ids = period_obj.find(cr, uid, depreciation_date, context=context)
-=======
-            depreciation_date = context.get('depreciation_date') or line.depreciation_date or time.strftime('%Y-%m-%d')
-            ctx = dict(context, account_period_prefer_normal=True)
-            period_ids = period_obj.find(cr, uid, depreciation_date, context=ctx)
->>>>>>> d36c8b5c
             company_currency = line.asset_id.company_id.currency_id.id
             current_currency = line.asset_id.currency_id.id
             context.update({'date': depreciation_date})
