--- conflicted
+++ resolved
@@ -1,18 +1,3 @@
-<<<<<<< HEAD
-# Arabic translation for openobject-addons
-# Copyright (c) 2014 Rosetta Contributors and Canonical Ltd 2014
-# This file is distributed under the same license as the openobject-addons package.
-# FIRST AUTHOR <EMAIL@ADDRESS>, 2014.
-#
-msgid ""
-msgstr ""
-"Project-Id-Version: openobject-addons\n"
-"Report-Msgid-Bugs-To: FULL NAME <EMAIL@ADDRESS>\n"
-"POT-Creation-Date: 2014-09-23 16:28+0000\n"
-"PO-Revision-Date: 2014-08-14 16:10+0000\n"
-"Last-Translator: FULL NAME <EMAIL@ADDRESS>\n"
-"Language-Team: Arabic <ar@li.org>\n"
-=======
 # Translation of Odoo Server.
 # This file contains the translation of the following modules:
 # * mrp_repair
@@ -28,36 +13,28 @@
 "PO-Revision-Date: 2016-05-16 14:45+0000\n"
 "Last-Translator: Mohammed Ibrahim <m.ibrahim@mussder.com>\n"
 "Language-Team: Arabic (http://www.transifex.com/odoo/odoo-8/language/ar/)\n"
->>>>>>> 0af32f3f
 "MIME-Version: 1.0\n"
 "Content-Type: text/plain; charset=UTF-8\n"
-"Content-Transfer-Encoding: 8bit\n"
-"X-Launchpad-Export-Date: 2014-09-24 09:20+0000\n"
-"X-Generator: Launchpad (build 17196)\n"
+"Content-Transfer-Encoding: \n"
+"Language: ar\n"
+"Plural-Forms: nplurals=6; plural=n==0 ? 0 : n==1 ? 1 : n==2 ? 2 : n%100>=3 && n%100<=10 ? 3 : n%100>=11 && n%100<=99 ? 4 : 5;\n"
 
 #. module: mrp_repair
 #: help:mrp.repair.line,state:0
 msgid ""
-" * The 'Draft' status is set automatically as draft when repair order in "
-"draft status.                         \n"
-"* The 'Confirmed' status is set automatically as confirm when repair order "
-"in confirm status.                         \n"
-"* The 'Done' status is set automatically when repair order is completed.     "
-"                   \n"
+" * The 'Draft' status is set automatically as draft when repair order in draft status.                         \n"
+"* The 'Confirmed' status is set automatically as confirm when repair order in confirm status.                         \n"
+"* The 'Done' status is set automatically when repair order is completed.                        \n"
 "* The 'Cancelled' status is set automatically when user cancel repair order."
 msgstr "* تم تعيين الحاله \"مسوده\" تلقائيا عندما يكون أمر الإصلاح في الحاله \"مسوده\"\n* تم تعيين الحالة \"مؤكدة\" تلقائيا عندما يتم تأكيد أمر الإصلاح في حالة \"تأكيد.\"\n* يتم تعيين الحاله \"تم\" تلقائيا عند اكتمال أمر الإصلاح.\n* يتم تعيين الحاله \"ألغاء\" تلقائيا عند المستخدم إلغاء أمر الإصلاح. "
 
 #. module: mrp_repair
 #: help:mrp.repair,state:0
 msgid ""
-" * The 'Draft' status is used when a user is encoding a new and unconfirmed "
-"repair order.             \n"
-"* The 'Confirmed' status is used when a user confirms the repair order.      "
-"       \n"
-"* The 'Ready to Repair' status is used to start to repairing, user can start "
-"repairing only after repair order is confirmed.             \n"
-"* The 'To be Invoiced' status is used to generate the invoice before or "
-"after repairing done.             \n"
+" * The 'Draft' status is used when a user is encoding a new and unconfirmed repair order.             \n"
+"* The 'Confirmed' status is used when a user confirms the repair order.             \n"
+"* The 'Ready to Repair' status is used to start to repairing, user can start repairing only after repair order is confirmed.             \n"
+"* The 'To be Invoiced' status is used to generate the invoice before or after repairing done.             \n"
 "* The 'Done' status is set when repairing is completed.            \n"
 "* The 'Cancelled' status is used when user cancel repair order."
 msgstr "* تستخدم الحاله \"مسوده\" عندما يقوم المستخدم بترميز أمر الإصلاح الجديد و غير المؤكد.\n* يستخدم الحاله \"أكد\" عندما يقوم المستخدم بتأكيد أمر الإصلاح.\n* يستخدم الحاله \"جاهز للإصلاح\" للبدء في إصلاح، يمكن للمستخدم بدء إصلاح فقط بعد تأكيد امر الإصلاح.\n* يستخدم الحاله 'إلى أن المفوترة \"لإنشاء الفاتورة قبل أو بعد إصلاح ذلك.\n* يتم تعيين الحاله \"تم\" عند اكتمال أمر الإصلاح.\n* يستخدم الحاله \"ألغاء\" عندما يقوم المستخدم بإلغاء أمر الإصلاح."
@@ -70,7 +47,7 @@
 #. module: mrp_repair
 #: view:mrp.repair:mrp_repair.view_repair_order_form
 msgid "(update)"
-msgstr ""
+msgstr "(تحديث)"
 
 #. module: mrp_repair
 #: model:ir.actions.act_window,help:mrp_repair.action_repair_order_tree
@@ -78,16 +55,12 @@
 "<p class=\"oe_view_nocontent_create\">\n"
 "                Click to create a reparation order. \n"
 "              </p><p>\n"
-"                In a repair order, you can detail the components you "
-"remove,\n"
-"                add or replace and record the time you spent on the "
-"different\n"
+"                In a repair order, you can detail the components you remove,\n"
+"                add or replace and record the time you spent on the different\n"
 "                operations.\n"
 "              </p><p>\n"
-"                The repair order uses the warranty date on the Serial Number "
-"in\n"
-"                order to know if whether the repair should be invoiced to "
-"the\n"
+"                The repair order uses the warranty date on the Serial Number in\n"
+"                order to know if whether the repair should be invoiced to the\n"
 "                customer or not.\n"
 "              </p>\n"
 "            "
@@ -143,10 +116,9 @@
 msgstr "الغاء امر التصليح"
 
 #. module: mrp_repair
-#: selection:mrp.repair,state:0
-#: selection:mrp.repair.line,state:0
+#: selection:mrp.repair,state:0 selection:mrp.repair.line,state:0
 msgid "Cancelled"
-msgstr ""
+msgstr "ملغي"
 
 #. module: mrp_repair
 #: help:mrp.repair,partner_id:0
@@ -166,8 +138,7 @@
 
 #. module: mrp_repair
 #: view:mrp.repair:mrp_repair.view_repair_order_form_filter
-#: selection:mrp.repair,state:0
-#: selection:mrp.repair.line,state:0
+#: selection:mrp.repair,state:0 selection:mrp.repair.line,state:0
 msgid "Confirmed"
 msgstr "مؤكد"
 
@@ -192,22 +163,18 @@
 msgstr "إنشاء الفواتير"
 
 #. module: mrp_repair
-#: field:mrp.repair,create_uid:0
-#: field:mrp.repair.cancel,create_uid:0
-#: field:mrp.repair.fee,create_uid:0
-#: field:mrp.repair.line,create_uid:0
+#: field:mrp.repair,create_uid:0 field:mrp.repair.cancel,create_uid:0
+#: field:mrp.repair.fee,create_uid:0 field:mrp.repair.line,create_uid:0
 #: field:mrp.repair.make_invoice,create_uid:0
 msgid "Created by"
-msgstr ""
-
-#. module: mrp_repair
-#: field:mrp.repair,create_date:0
-#: field:mrp.repair.cancel,create_date:0
-#: field:mrp.repair.fee,create_date:0
-#: field:mrp.repair.line,create_date:0
+msgstr "أُنشئ بواسطة"
+
+#. module: mrp_repair
+#: field:mrp.repair,create_date:0 field:mrp.repair.cancel,create_date:0
+#: field:mrp.repair.fee,create_date:0 field:mrp.repair.line,create_date:0
 #: field:mrp.repair.make_invoice,create_date:0
 msgid "Created on"
-msgstr ""
+msgstr "إنشاؤه في"
 
 #. module: mrp_repair
 #: field:mrp.repair,location_id:0
@@ -217,7 +184,7 @@
 #. module: mrp_repair
 #: help:mrp.repair,message_last_post:0
 msgid "Date of the last message posted on the record."
-msgstr ""
+msgstr "تاريخ آخر رسالة نُشرت لهذا البند"
 
 #. module: mrp_repair
 #: field:mrp.repair,address_id:0
@@ -230,8 +197,7 @@
 msgstr "مكان التسليم"
 
 #. module: mrp_repair
-#: field:mrp.repair.fee,name:0
-#: field:mrp.repair.line,name:0
+#: field:mrp.repair.fee,name:0 field:mrp.repair.line,name:0
 #: view:website:mrp_repair.report_mrprepairorder
 msgid "Description"
 msgstr "وصف"
@@ -267,7 +233,7 @@
 #: code:addons/mrp_repair/mrp_repair.py:396
 #, python-format
 msgid "Error!"
-msgstr ""
+msgstr "خطأ!"
 
 #. module: mrp_repair
 #: view:mrp.repair:mrp_repair.view_repair_order_form
@@ -288,12 +254,12 @@
 #. module: mrp_repair
 #: field:mrp.repair,message_follower_ids:0
 msgid "Followers"
-msgstr ""
+msgstr "المتابعون"
 
 #. module: mrp_repair
 #: view:mrp.repair:mrp_repair.view_repair_order_form_filter
 msgid "Group By"
-msgstr ""
+msgstr "تجميع حسب"
 
 #. module: mrp_repair
 #: field:mrp.repair.make_invoice,group:0
@@ -325,21 +291,19 @@
 msgid ""
 "Holds the Chatter summary (number of messages, ...). This summary is "
 "directly in html format in order to be inserted in kanban views."
-msgstr ""
-
-#. module: mrp_repair
-#: field:mrp.repair,id:0
-#: field:mrp.repair.cancel,id:0
-#: field:mrp.repair.fee,id:0
-#: field:mrp.repair.line,id:0
+msgstr "يحمل ملخص المشارك (عدد الرسائل، ...). هذا ملخص مباشرة بتنسيق HTML من أجل إدراجها في عروض كانبان."
+
+#. module: mrp_repair
+#: field:mrp.repair,id:0 field:mrp.repair.cancel,id:0
+#: field:mrp.repair.fee,id:0 field:mrp.repair.line,id:0
 #: field:mrp.repair.make_invoice,id:0
 msgid "ID"
-msgstr ""
+msgstr "المعرّف"
 
 #. module: mrp_repair
 #: help:mrp.repair,message_unread:0
 msgid "If checked new messages require your attention."
-msgstr ""
+msgstr "عند التفعيل، يجب الانتباه الى الرسائل الجديدة"
 
 #. module: mrp_repair
 #: field:mrp.repair,internal_notes:0
@@ -380,17 +344,16 @@
 #. module: mrp_repair
 #: view:website:mrp_repair.report_mrprepairorder
 msgid "Invoice address:"
-msgstr ""
+msgstr "عنوان الفواتير:"
 
 #. module: mrp_repair
 #: view:website:mrp_repair.report_mrprepairorder
 msgid "Invoice and shipping address:"
-msgstr ""
-
-#. module: mrp_repair
-#: view:mrp.repair:mrp_repair.view_repair_order_form_filter
-#: field:mrp.repair,invoiced:0
-#: field:mrp.repair.fee,invoiced:0
+msgstr "عنوان الشحن والفواتير:"
+
+#. module: mrp_repair
+#: view:mrp.repair:mrp_repair.view_repair_order_form_filter
+#: field:mrp.repair,invoiced:0 field:mrp.repair.fee,invoiced:0
 #: field:mrp.repair.line,invoiced:0
 msgid "Invoiced"
 msgstr "مفوتر"
@@ -408,35 +371,31 @@
 #. module: mrp_repair
 #: field:mrp.repair,message_is_follower:0
 msgid "Is a Follower"
-msgstr ""
+msgstr "متابع"
 
 #. module: mrp_repair
 #: field:mrp.repair,message_last_post:0
 msgid "Last Message Date"
-msgstr ""
-
-#. module: mrp_repair
-#: field:mrp.repair,write_uid:0
-#: field:mrp.repair.cancel,write_uid:0
-#: field:mrp.repair.fee,write_uid:0
-#: field:mrp.repair.line,write_uid:0
+msgstr "تاريخ آخر رسالة"
+
+#. module: mrp_repair
+#: field:mrp.repair,write_uid:0 field:mrp.repair.cancel,write_uid:0
+#: field:mrp.repair.fee,write_uid:0 field:mrp.repair.line,write_uid:0
 #: field:mrp.repair.make_invoice,write_uid:0
 msgid "Last Updated by"
-msgstr ""
-
-#. module: mrp_repair
-#: field:mrp.repair,write_date:0
-#: field:mrp.repair.cancel,write_date:0
-#: field:mrp.repair.fee,write_date:0
-#: field:mrp.repair.line,write_date:0
+msgstr "آخر تحديث بواسطة"
+
+#. module: mrp_repair
+#: field:mrp.repair,write_date:0 field:mrp.repair.cancel,write_date:0
+#: field:mrp.repair.fee,write_date:0 field:mrp.repair.line,write_date:0
 #: field:mrp.repair.make_invoice,write_date:0
 msgid "Last Updated on"
-msgstr ""
+msgstr "آخر تحديث فى"
 
 #. module: mrp_repair
 #: field:mrp.repair.line,lot_id:0
 msgid "Lot"
-msgstr ""
+msgstr "حصة"
 
 #. module: mrp_repair
 #: view:website:mrp_repair.report_mrprepairorder
@@ -451,12 +410,12 @@
 #. module: mrp_repair
 #: field:mrp.repair,message_ids:0
 msgid "Messages"
-msgstr ""
+msgstr "الرسائل"
 
 #. module: mrp_repair
 #: help:mrp.repair,message_ids:0
 msgid "Messages and communication history"
-msgstr ""
+msgstr "الرسائل و سجل التواصل"
 
 #. module: mrp_repair
 #: field:mrp.repair,move_id:0
@@ -477,7 +436,7 @@
 #: code:addons/mrp_repair/mrp_repair.py:528
 #, python-format
 msgid "No Pricelist!"
-msgstr ""
+msgstr "لاتوجد لائحة أسعار!"
 
 #. module: mrp_repair
 #: code:addons/mrp_repair/mrp_repair.py:339
@@ -554,31 +513,29 @@
 #. module: mrp_repair
 #: view:website:mrp_repair.report_mrprepairorder
 msgid "Printing Date:"
-msgstr ""
-
-#. module: mrp_repair
-#: view:mrp.repair:mrp_repair.view_repair_order_form_filter
-#: field:mrp.repair.fee,product_id:0
-#: field:mrp.repair.line,product_id:0
+msgstr "تاريخ الطباعة"
+
+#. module: mrp_repair
+#: view:mrp.repair:mrp_repair.view_repair_order_form_filter
+#: field:mrp.repair.fee,product_id:0 field:mrp.repair.line,product_id:0
 msgid "Product"
 msgstr "المنتج"
 
 #. module: mrp_repair
 #: view:mrp.repair:mrp_repair.view_repair_order_form
 msgid "Product Information"
-msgstr ""
+msgstr "معلومات المنتج"
 
 #. module: mrp_repair
 #: field:mrp.repair,product_qty:0
 msgid "Product Quantity"
-msgstr ""
-
-#. module: mrp_repair
-#: field:mrp.repair,product_uom:0
-#: field:mrp.repair.fee,product_uom:0
+msgstr "كمية المنتج"
+
+#. module: mrp_repair
+#: field:mrp.repair,product_uom:0 field:mrp.repair.fee,product_uom:0
 #: field:mrp.repair.line,product_uom:0
 msgid "Product Unit of Measure"
-msgstr ""
+msgstr "وحدة قياس المنتج"
 
 #. module: mrp_repair
 #: field:mrp.repair,product_id:0
@@ -672,8 +629,7 @@
 msgstr "أمر إصلاح ن :"
 
 #. module: mrp_repair
-#: field:mrp.repair.fee,repair_id:0
-#: field:mrp.repair.line,repair_id:0
+#: field:mrp.repair.fee,repair_id:0 field:mrp.repair.line,repair_id:0
 msgid "Repair Order Reference"
 msgstr "مرجع امر التصليح"
 
@@ -706,8 +662,7 @@
 msgstr "لم يتم انشاء الفاتورة لامر التصليح"
 
 #. module: mrp_repair
-#: field:mrp.repair,repaired:0
-#: selection:mrp.repair,state:0
+#: field:mrp.repair,repaired:0 selection:mrp.repair,state:0
 msgid "Repaired"
 msgstr "تم اصلاحه"
 
@@ -763,10 +718,9 @@
 
 #. module: mrp_repair
 #: view:mrp.repair:mrp_repair.view_repair_order_form_filter
-#: field:mrp.repair,state:0
-#: field:mrp.repair.line,state:0
+#: field:mrp.repair,state:0 field:mrp.repair.line,state:0
 msgid "Status"
-msgstr ""
+msgstr "الحالة"
 
 #. module: mrp_repair
 #: field:mrp.repair.fee,price_subtotal:0
@@ -777,16 +731,15 @@
 #. module: mrp_repair
 #: field:mrp.repair,message_summary:0
 msgid "Summary"
-msgstr ""
+msgstr "الملخّص"
 
 #. module: mrp_repair
 #: view:website:mrp_repair.report_mrprepairorder
 msgid "Tax"
-msgstr ""
-
-#. module: mrp_repair
-#: field:mrp.repair,amount_tax:0
-#: field:mrp.repair.fee,tax_id:0
+msgstr "ضريبة"
+
+#. module: mrp_repair
+#: field:mrp.repair,amount_tax:0 field:mrp.repair.fee,tax_id:0
 #: field:mrp.repair.line,tax_id:0
 #: view:website:mrp_repair.report_mrprepairorder
 msgid "Taxes"
@@ -810,27 +763,19 @@
 msgid ""
 "The warranty expiration limit is computed as: last move date + warranty "
 "defined on selected product. If the current date is below the warranty "
-<<<<<<< HEAD
-"expiration limit, each operation and fee you will add will be set as 'not to "
-"invoiced' by default. Note that you can change manually afterwards."
-msgstr ""
-=======
 "expiration limit, each operation and fee you will add will be set as 'not to"
 " invoiced' by default. Note that you can change manually afterwards."
 msgstr "يتم احتساب حد الضمان الذى تم الانتهاء منه على النحو التالي : آخر موعد التحرك + معرف الضمان على المنتج المحدد. إذا كان التاريخ الحالي هو أقل من الحد انتهاء صلاحية الضمان ، سيتم تعيين كل عملية والرسم الذي سيضيف باسم 'ليس لفواتير \"افتراضيا. لاحظ أنه يمكنك تغيير يدويا بعد ذلك . "
->>>>>>> 0af32f3f
 
 #. module: mrp_repair
 #: view:mrp.repair.cancel:mrp_repair.view_cancel_repair
 msgid ""
 "This operation will cancel the Repair process, but will not cancel it's "
 "Invoice. Do you want to continue?"
-msgstr ""
-"ستلغي هذه العملية عملية التصليح, ولكن لن تلغي فاتورتها. هل تريد الاستمرار؟"
-
-#. module: mrp_repair
-#: field:mrp.repair.fee,to_invoice:0
-#: field:mrp.repair.line,to_invoice:0
+msgstr "ستلغي هذه العملية عملية التصليح, ولكن لن تلغي فاتورتها. هل تريد الاستمرار؟"
+
+#. module: mrp_repair
+#: field:mrp.repair.fee,to_invoice:0 field:mrp.repair.line,to_invoice:0
 msgid "To Invoice"
 msgstr "في انتظار الفوترة"
 
@@ -848,7 +793,7 @@
 #. module: mrp_repair
 #: view:website:mrp_repair.report_mrprepairorder
 msgid "Total Without Taxes"
-msgstr ""
+msgstr "إجمالي دون الضرائب"
 
 #. module: mrp_repair
 #: view:mrp.repair:mrp_repair.view_repair_order_form
@@ -866,8 +811,7 @@
 msgstr "تحت التصليح"
 
 #. module: mrp_repair
-#: field:mrp.repair.fee,price_unit:0
-#: field:mrp.repair.line,price_unit:0
+#: field:mrp.repair.fee,price_unit:0 field:mrp.repair.line,price_unit:0
 #: view:website:mrp_repair.report_mrprepairorder
 msgid "Unit Price"
 msgstr "سعر الوحدة"
@@ -895,7 +839,7 @@
 #. module: mrp_repair
 #: view:website:mrp_repair.report_mrprepairorder
 msgid "VAT:"
-msgstr ""
+msgstr "ضريبة القيمة المضافة:"
 
 #. module: mrp_repair
 #: code:addons/mrp_repair/mrp_repair.py:224
@@ -920,12 +864,12 @@
 #. module: mrp_repair
 #: field:mrp.repair,website_message_ids:0
 msgid "Website Messages"
-msgstr ""
+msgstr "رسائل الموقع الإلكتروني"
 
 #. module: mrp_repair
 #: help:mrp.repair,website_message_ids:0
 msgid "Website communication history"
-msgstr ""
+msgstr "سجل اتصال الموقع الإلكتروني"
 
 #. module: mrp_repair
 #: view:mrp.repair.cancel:mrp_repair.view_cancel_repair
@@ -947,6 +891,12 @@
 msgstr "لديك تحديد قائمة الأسعار في شكل إصلاح !\nيرجى مجموعة واحدة قبل اختيار المنتج .  "
 
 #. module: mrp_repair
+#: view:mrp.repair.cancel:mrp_repair.view_cancel_repair
+#: view:mrp.repair.make_invoice:mrp_repair.view_make_invoice
+msgid "or"
+msgstr "أو"
+
+#. module: mrp_repair
 #: field:mrp.repair,default_address_id:0
 msgid "unknown"
 msgstr "غير معروف"