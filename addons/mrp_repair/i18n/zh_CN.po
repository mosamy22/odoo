<<<<<<< HEAD
# Chinese (Simplified) translation for openobject-addons
# Copyright (c) 2014 Rosetta Contributors and Canonical Ltd 2014
# This file is distributed under the same license as the openobject-addons package.
# FIRST AUTHOR <EMAIL@ADDRESS>, 2014.
#
msgid ""
msgstr ""
"Project-Id-Version: openobject-addons\n"
"Report-Msgid-Bugs-To: FULL NAME <EMAIL@ADDRESS>\n"
"POT-Creation-Date: 2014-09-23 16:28+0000\n"
"PO-Revision-Date: 2014-08-14 16:10+0000\n"
"Last-Translator: FULL NAME <EMAIL@ADDRESS>\n"
"Language-Team: Chinese (Simplified) <zh_CN@li.org>\n"
=======
# Translation of Odoo Server.
# This file contains the translation of the following modules:
# * mrp_repair
# 
# Translators:
# FIRST AUTHOR <EMAIL@ADDRESS>, 2012,2014
# jeffery chen fan <jeffery9@gmail.com>, 2015-2016
msgid ""
msgstr ""
"Project-Id-Version: Odoo 8.0\n"
"Report-Msgid-Bugs-To: \n"
"POT-Creation-Date: 2015-01-21 14:08+0000\n"
"PO-Revision-Date: 2016-03-16 08:28+0000\n"
"Last-Translator: jeffery chen fan <jeffery9@gmail.com>\n"
"Language-Team: Chinese (China) (http://www.transifex.com/odoo/odoo-8/language/zh_CN/)\n"
>>>>>>> df212977
"MIME-Version: 1.0\n"
"Content-Type: text/plain; charset=UTF-8\n"
"Content-Transfer-Encoding: 8bit\n"
"X-Launchpad-Export-Date: 2014-09-24 09:21+0000\n"
"X-Generator: Launchpad (build 17196)\n"

#. module: mrp_repair
#: help:mrp.repair.line,state:0
msgid ""
" * The 'Draft' status is set automatically as draft when repair order in "
"draft status.                         \n"
"* The 'Confirmed' status is set automatically as confirm when repair order "
"in confirm status.                         \n"
"* The 'Done' status is set automatically when repair order is completed.     "
"                   \n"
"* The 'Cancelled' status is set automatically when user cancel repair order."
msgstr ""
" * 草拟维修单时，维修单自动设为“草稿”状态。                         \n"
"* 确认维修单时，维修单自动设为“确认”状态。                         \n"
"* 维修单完成时，维修单自动设为“完成”状态。                        \n"
"* 维修单取消时，维修单自动设为“取消”状态。"

#. module: mrp_repair
#: help:mrp.repair,state:0
msgid ""
" * The 'Draft' status is used when a user is encoding a new and unconfirmed "
"repair order.             \n"
"* The 'Confirmed' status is used when a user confirms the repair order.      "
"       \n"
"* The 'Ready to Repair' status is used to start to repairing, user can start "
"repairing only after repair order is confirmed.             \n"
"* The 'To be Invoiced' status is used to generate the invoice before or "
"after repairing done.             \n"
"* The 'Done' status is set when repairing is completed.            \n"
"* The 'Cancelled' status is used when user cancel repair order."
msgstr ""
" * 用户创建或未确认维修单时，设为“草稿”状态。             \n"
"* 用户确认维修单时，设为“确认”状态。             \n"
"* 用户开始维修单时，设为“准备维修”状态。用户只能在确认维修单后开始维修。             \n"
"* 维修完成前或完成后，“待发票”状态由来生成发票。             \n"
"* 维修单完成时，设为“完成”状态。            \n"
"* 维修单取消时，设为“取消”状态。"

#. module: mrp_repair
#: view:website:mrp_repair.report_mrprepairorder
msgid "(Add)"
msgstr "（增加）"

#. module: mrp_repair
#: view:mrp.repair:mrp_repair.view_repair_order_form
msgid "(update)"
msgstr "（更新）"

#. module: mrp_repair
#: model:ir.actions.act_window,help:mrp_repair.action_repair_order_tree
msgid ""
"<p class=\"oe_view_nocontent_create\">\n"
"                Click to create a reparation order. \n"
"              </p><p>\n"
"                In a repair order, you can detail the components you "
"remove,\n"
"                add or replace and record the time you spent on the "
"different\n"
"                operations.\n"
"              </p><p>\n"
"                The repair order uses the warranty date on the Serial Number "
"in\n"
"                order to know if whether the repair should be invoiced to "
"the\n"
"                customer or not.\n"
"              </p>\n"
"            "
msgstr ""
"<p class=\"oe_view_nocontent_create\">\n"
"                创建维修单 \n"
"              </p><p>\n"
"                在维修单中,你能详细描述零部件的移除, 替换并且记录在不同操作上面花费的时间。\n"
"              </p>\n"
"            "

#. module: mrp_repair
#: code:addons/mrp_repair/wizard/cancel_repair.py:41
#, python-format
msgid "Active ID not Found"
msgstr "未发现有效 ID"

#. module: mrp_repair
#: selection:mrp.repair.line,type:0
msgid "Add"
msgstr "增加"

#. module: mrp_repair
#: view:mrp.repair:mrp_repair.view_repair_order_form
msgid "Add internal notes..."
msgstr "添加内部注解"

#. module: mrp_repair
#: view:mrp.repair:mrp_repair.view_repair_order_form
msgid "Add quotation notes..."
msgstr "添加报价注解"

#. module: mrp_repair
#: selection:mrp.repair,invoice_method:0
msgid "After Repair"
msgstr "修理后"

#. module: mrp_repair
#: selection:mrp.repair,invoice_method:0
msgid "Before Repair"
msgstr "修理前"

#. module: mrp_repair
#: view:mrp.repair.cancel:mrp_repair.view_cancel_repair
#: view:mrp.repair.make_invoice:mrp_repair.view_make_invoice
msgid "Cancel"
msgstr "取消"

#. module: mrp_repair
#: model:ir.model,name:mrp_repair.model_mrp_repair_cancel
#: view:mrp.repair:mrp_repair.view_repair_order_form
msgid "Cancel Repair"
msgstr "取消修理"

#. module: mrp_repair
#: model:ir.actions.act_window,name:mrp_repair.action_cancel_repair
#: view:mrp.repair.cancel:mrp_repair.view_cancel_repair
msgid "Cancel Repair Order"
msgstr "取消维修单"

#. module: mrp_repair
#: selection:mrp.repair,state:0
#: selection:mrp.repair.line,state:0
msgid "Cancelled"
msgstr "取消"

#. module: mrp_repair
#: help:mrp.repair,partner_id:0
msgid "Choose partner for whom the order will be invoiced and delivered."
msgstr "为将要开票或者发运的订单选择业务伙伴"

#. module: mrp_repair
#: view:mrp.repair:mrp_repair.view_repair_order_form_filter
#: field:mrp.repair,company_id:0
msgid "Company"
msgstr "公司"

#. module: mrp_repair
#: view:mrp.repair:mrp_repair.view_repair_order_form
msgid "Confirm Repair"
msgstr "确认修理"

#. module: mrp_repair
#: view:mrp.repair:mrp_repair.view_repair_order_form_filter
#: selection:mrp.repair,state:0
#: selection:mrp.repair.line,state:0
msgid "Confirmed"
msgstr "确认"

#. module: mrp_repair
#: code:addons/mrp_repair/mrp_repair.py:541
#, python-format
msgid ""
"Couldn't find a pricelist line matching this product and quantity.\n"
"You have to change either the product, the quantity or the pricelist."
msgstr ""

#. module: mrp_repair
#: model:ir.actions.act_window,name:mrp_repair.act_mrp_repair_invoice
#: view:mrp.repair:mrp_repair.view_repair_order_form
#: view:mrp.repair.make_invoice:mrp_repair.view_make_invoice
msgid "Create Invoice"
msgstr "创建发票"

#. module: mrp_repair
#: view:mrp.repair.make_invoice:mrp_repair.view_make_invoice
msgid "Create invoices"
msgstr "创建发票"

#. module: mrp_repair
#: field:mrp.repair,create_uid:0
#: field:mrp.repair.cancel,create_uid:0
#: field:mrp.repair.fee,create_uid:0
#: field:mrp.repair.line,create_uid:0
#: field:mrp.repair.make_invoice,create_uid:0
msgid "Created by"
msgstr ""

#. module: mrp_repair
#: field:mrp.repair,create_date:0
#: field:mrp.repair.cancel,create_date:0
#: field:mrp.repair.fee,create_date:0
#: field:mrp.repair.line,create_date:0
#: field:mrp.repair.make_invoice,create_date:0
msgid "Created on"
msgstr ""

#. module: mrp_repair
#: field:mrp.repair,location_id:0
msgid "Current Location"
msgstr "当前库位"

#. module: mrp_repair
#: help:mrp.repair,message_last_post:0
msgid "Date of the last message posted on the record."
msgstr ""

#. module: mrp_repair
#: field:mrp.repair,address_id:0
msgid "Delivery Address"
msgstr "送货地址"

#. module: mrp_repair
#: field:mrp.repair,location_dest_id:0
msgid "Delivery Location"
msgstr "送货地点"

#. module: mrp_repair
#: field:mrp.repair.fee,name:0
#: field:mrp.repair.line,name:0
#: view:website:mrp_repair.report_mrprepairorder
msgid "Description"
msgstr "说明"

#. module: mrp_repair
#: field:mrp.repair.line,location_dest_id:0
msgid "Dest. Location"
msgstr "目标库位"

#. module: mrp_repair
#: view:mrp.repair.make_invoice:mrp_repair.view_make_invoice
msgid "Do you really want to create the invoice(s)?"
msgstr "你真的要生成发票吗 ？"

#. module: mrp_repair
#: selection:mrp.repair.line,state:0
msgid "Done"
msgstr "完成"

#. module: mrp_repair
#: selection:mrp.repair.line,state:0
msgid "Draft"
msgstr "草稿"

#. module: mrp_repair
#: view:mrp.repair:mrp_repair.view_repair_order_form
msgid "End Repair"
msgstr "结束修理"

#. module: mrp_repair
#: code:addons/mrp_repair/mrp_repair.py:339
#: code:addons/mrp_repair/mrp_repair.py:367
#: code:addons/mrp_repair/mrp_repair.py:396
#, python-format
msgid "Error!"
msgstr "错误！"

#. module: mrp_repair
#: view:mrp.repair:mrp_repair.view_repair_order_form
msgid "Extra Info"
msgstr "额外信息"

#. module: mrp_repair
#: view:mrp.repair:mrp_repair.view_repair_order_form
#: field:mrp.repair,fees_lines:0
msgid "Fees"
msgstr "费用"

#. module: mrp_repair
#: view:website:mrp_repair.report_mrprepairorder
msgid "Fees Line(s)"
msgstr "收费明细"

#. module: mrp_repair
#: field:mrp.repair,message_follower_ids:0
msgid "Followers"
msgstr "关注者"

#. module: mrp_repair
#: view:mrp.repair:mrp_repair.view_repair_order_form_filter
msgid "Group By"
msgstr ""

#. module: mrp_repair
#: field:mrp.repair.make_invoice,group:0
msgid "Group by partner invoice address"
msgstr "业务伙伴发票地址组"

#. module: mrp_repair
#: view:website:mrp_repair.report_mrprepairorder
msgid "Guarantee Limit:"
msgstr ""

#. module: mrp_repair
#: view:mrp.repair:mrp_repair.view_repair_order_form_filter
msgid "Guarantee limit Month"
msgstr ""

#. module: mrp_repair
#: view:mrp.repair:mrp_repair.view_repair_order_form_filter
msgid "Guarantee limit by Month"
msgstr ""

#. module: mrp_repair
#: view:mrp.repair:mrp_repair.view_repair_order_form
msgid "History"
msgstr "日志"

#. module: mrp_repair
#: help:mrp.repair,message_summary:0
msgid ""
"Holds the Chatter summary (number of messages, ...). This summary is "
"directly in html format in order to be inserted in kanban views."
msgstr "保持沟通者汇总（信息数量等...）。为了能在Kanban中浏览，该汇总直接保存为Html格式。"

#. module: mrp_repair
#: field:mrp.repair,id:0
#: field:mrp.repair.cancel,id:0
#: field:mrp.repair.fee,id:0
#: field:mrp.repair.line,id:0
#: field:mrp.repair.make_invoice,id:0
msgid "ID"
msgstr ""

#. module: mrp_repair
#: help:mrp.repair,message_unread:0
msgid "If checked new messages require your attention."
msgstr "如果要求你关注新消息，勾选此项"

#. module: mrp_repair
#: field:mrp.repair,internal_notes:0
msgid "Internal Notes"
msgstr "内部单据"

#. module: mrp_repair
#: field:mrp.repair.line,move_id:0
msgid "Inventory Move"
msgstr "存货调拨"

#. module: mrp_repair
#: field:mrp.repair,invoice_id:0
msgid "Invoice"
msgstr "发票"

#. module: mrp_repair
#: view:mrp.repair:mrp_repair.view_repair_order_form
msgid "Invoice Corrected"
msgstr "发票更正"

#. module: mrp_repair
#: selection:mrp.repair,state:0
msgid "Invoice Exception"
msgstr "发票异常"

#. module: mrp_repair
#: field:mrp.repair.fee,invoice_line_id:0
#: field:mrp.repair.line,invoice_line_id:0
msgid "Invoice Line"
msgstr "发票行"

#. module: mrp_repair
#: field:mrp.repair,invoice_method:0
msgid "Invoice Method"
msgstr "开票方式"

#. module: mrp_repair
#: view:website:mrp_repair.report_mrprepairorder
msgid "Invoice address:"
msgstr ""

#. module: mrp_repair
#: view:website:mrp_repair.report_mrprepairorder
msgid "Invoice and shipping address:"
msgstr ""

#. module: mrp_repair
#: view:mrp.repair:mrp_repair.view_repair_order_form_filter
#: field:mrp.repair,invoiced:0
#: field:mrp.repair.fee,invoiced:0
#: field:mrp.repair.line,invoiced:0
msgid "Invoiced"
msgstr "已开票"

#. module: mrp_repair
#: view:mrp.repair:mrp_repair.view_repair_order_form
msgid "Invoicing"
msgstr "开发票"

#. module: mrp_repair
#: field:mrp.repair,partner_invoice_id:0
msgid "Invoicing Address"
msgstr "发票地址"

#. module: mrp_repair
#: field:mrp.repair,message_is_follower:0
msgid "Is a Follower"
msgstr "是一个关注者"

#. module: mrp_repair
#: field:mrp.repair,message_last_post:0
msgid "Last Message Date"
msgstr ""

#. module: mrp_repair
#: field:mrp.repair,write_uid:0
#: field:mrp.repair.cancel,write_uid:0
#: field:mrp.repair.fee,write_uid:0
#: field:mrp.repair.line,write_uid:0
#: field:mrp.repair.make_invoice,write_uid:0
msgid "Last Updated by"
msgstr ""

#. module: mrp_repair
#: field:mrp.repair,write_date:0
#: field:mrp.repair.cancel,write_date:0
#: field:mrp.repair.fee,write_date:0
#: field:mrp.repair.line,write_date:0
#: field:mrp.repair.make_invoice,write_date:0
msgid "Last Updated on"
msgstr ""

#. module: mrp_repair
#: field:mrp.repair.line,lot_id:0
msgid "Lot"
msgstr ""

#. module: mrp_repair
#: view:website:mrp_repair.report_mrprepairorder
msgid "Lot Number"
msgstr "批号"

#. module: mrp_repair
#: model:ir.model,name:mrp_repair.model_mrp_repair_make_invoice
msgid "Make Invoice"
msgstr "创建发票"

#. module: mrp_repair
#: field:mrp.repair,message_ids:0
msgid "Messages"
msgstr "信息"

#. module: mrp_repair
#: help:mrp.repair,message_ids:0
msgid "Messages and communication history"
msgstr "消息和通信历史记录"

#. module: mrp_repair
#: field:mrp.repair,move_id:0
msgid "Move"
msgstr "调拨"

#. module: mrp_repair
#: help:mrp.repair,move_id:0
msgid "Move created by the repair order"
msgstr ""

#. module: mrp_repair
#: selection:mrp.repair,invoice_method:0
msgid "No Invoice"
msgstr "不开票"

#. module: mrp_repair
#: code:addons/mrp_repair/mrp_repair.py:528
#, python-format
msgid "No Pricelist!"
msgstr ""

#. module: mrp_repair
#: code:addons/mrp_repair/mrp_repair.py:339
#, python-format
msgid "No account defined for partner \"%s\"."
msgstr "业务伙伴 \"%s\" 没有指定应收账款科目"

#. module: mrp_repair
#: code:addons/mrp_repair/mrp_repair.py:367
#: code:addons/mrp_repair/mrp_repair.py:396
#, python-format
msgid "No account defined for product \"%s\"."
msgstr "产品 \"%s\" 没有指定科目"

#. module: mrp_repair
#: code:addons/mrp_repair/mrp_repair.py:325
#, python-format
msgid "No partner!"
msgstr ""

#. module: mrp_repair
#: code:addons/mrp_repair/mrp_repair.py:389
#, python-format
msgid "No product defined on Fees!"
msgstr "没有定义费用产品"

#. module: mrp_repair
#: code:addons/mrp_repair/mrp_repair.py:539
#, python-format
msgid "No valid pricelist line found !"
msgstr ""

#. module: mrp_repair
#: view:mrp.repair:mrp_repair.view_repair_order_form
msgid "Notes"
msgstr "备注"

#. module: mrp_repair
#: view:website:mrp_repair.report_mrprepairorder
msgid "Operation Line(s)"
msgstr "操作明细"

#. module: mrp_repair
#: field:mrp.repair,operations:0
msgid "Operation Lines"
msgstr "作业明细行"

#. module: mrp_repair
#: view:mrp.repair:mrp_repair.view_repair_order_form
msgid "Operations"
msgstr "操作"

#. module: mrp_repair
#: view:mrp.repair:mrp_repair.view_repair_order_form_filter
#: field:mrp.repair,partner_id:0
msgid "Partner"
msgstr "业务伙伴"

#. module: mrp_repair
#: view:website:mrp_repair.report_mrprepairorder
msgid "Price"
msgstr "价格"

#. module: mrp_repair
#: field:mrp.repair,pricelist_id:0
msgid "Pricelist"
msgstr "价格表"

#. module: mrp_repair
#: help:mrp.repair,pricelist_id:0
msgid "Pricelist of the selected partner."
msgstr "所选伙伴的价格列表"

#. module: mrp_repair
#: view:website:mrp_repair.report_mrprepairorder
msgid "Printing Date:"
msgstr ""

#. module: mrp_repair
#: view:mrp.repair:mrp_repair.view_repair_order_form_filter
#: field:mrp.repair.fee,product_id:0
#: field:mrp.repair.line,product_id:0
msgid "Product"
msgstr "产品"

#. module: mrp_repair
#: view:mrp.repair:mrp_repair.view_repair_order_form
msgid "Product Information"
msgstr "产品信息"

#. module: mrp_repair
#: field:mrp.repair,product_qty:0
msgid "Product Quantity"
msgstr ""

#. module: mrp_repair
#: field:mrp.repair,product_uom:0
#: field:mrp.repair.fee,product_uom:0
#: field:mrp.repair.line,product_uom:0
msgid "Product Unit of Measure"
msgstr "产品计量单位"

#. module: mrp_repair
#: field:mrp.repair,product_id:0
msgid "Product to Repair"
msgstr "产品修理"

#. module: mrp_repair
#: view:website:mrp_repair.report_mrprepairorder
msgid "Product to Repair:"
msgstr ""

#. module: mrp_repair
#: help:mrp.repair,lot_id:0
msgid "Products repaired are all belonging to this lot"
msgstr ""

#. module: mrp_repair
#: view:mrp.repair:mrp_repair.view_repair_order_form
#: field:mrp.repair.fee,product_uom_qty:0
#: field:mrp.repair.line,product_uom_qty:0
#: view:website:mrp_repair.report_mrprepairorder
msgid "Quantity"
msgstr "数量"

#. module: mrp_repair
#: selection:mrp.repair,state:0
msgid "Quotation"
msgstr "报价单"

#. module: mrp_repair
#: model:ir.actions.report.xml,name:mrp_repair.action_report_mrp_repair_order
msgid "Quotation / Order"
msgstr "报价单/订单"

#. module: mrp_repair
#: field:mrp.repair,quotation_notes:0
msgid "Quotation Notes"
msgstr "报价单备注"

#. module: mrp_repair
#: view:mrp.repair:mrp_repair.view_repair_order_form_filter
msgid "Quotations"
msgstr "报价单"

#. module: mrp_repair
#: view:mrp.repair:mrp_repair.view_repair_order_form_filter
msgid "Ready To Repair"
msgstr "正在维修"

#. module: mrp_repair
#: selection:mrp.repair,state:0
msgid "Ready to Repair"
msgstr "准备修理"

#. module: mrp_repair
#: view:mrp.repair:mrp_repair.view_repair_order_form_filter
msgid "Reair Orders"
msgstr "维修单"

#. module: mrp_repair
#: view:mrp.repair:mrp_repair.view_repair_order_form
msgid "Recreate Invoice"
msgstr "重新生成发票"

#. module: mrp_repair
#: selection:mrp.repair.line,type:0
#: view:website:mrp_repair.report_mrprepairorder
msgid "Remove"
msgstr "删除"

#. module: mrp_repair
#: model:ir.model,name:mrp_repair.model_mrp_repair_fee
msgid "Repair Fees Line"
msgstr "维修费行"

#. module: mrp_repair
#: model:ir.model,name:mrp_repair.model_mrp_repair_line
#: view:mrp.repair:mrp_repair.view_repair_order_form
msgid "Repair Line"
msgstr "修理明细"

#. module: mrp_repair
#: model:ir.model,name:mrp_repair.model_mrp_repair
#: view:mrp.repair:mrp_repair.view_repair_order_form
msgid "Repair Order"
msgstr "维修单"

#. module: mrp_repair
#: view:website:mrp_repair.report_mrprepairorder
msgid "Repair Order N°:"
msgstr ""

#. module: mrp_repair
#: field:mrp.repair.fee,repair_id:0
#: field:mrp.repair.line,repair_id:0
msgid "Repair Order Reference"
msgstr "维修单编号"

#. module: mrp_repair
#: model:ir.actions.act_window,name:mrp_repair.action_repair_order_tree
#: model:ir.ui.menu,name:mrp_repair.menu_repair_order
msgid "Repair Orders"
msgstr "修理单"

#. module: mrp_repair
#: view:website:mrp_repair.report_mrprepairorder
msgid "Repair Quotation N°:"
msgstr ""

#. module: mrp_repair
#: field:mrp.repair,name:0
msgid "Repair Reference"
msgstr "维修索引"

#. module: mrp_repair
#: code:addons/mrp_repair/mrp_repair.py:302
#, python-format
msgid "Repair order is already invoiced."
msgstr "维修单已开票。"

#. module: mrp_repair
#: code:addons/mrp_repair/wizard/cancel_repair.py:49
#, python-format
msgid "Repair order is not invoiced."
msgstr "未开发票的维修单"

#. module: mrp_repair
#: field:mrp.repair,repaired:0
#: selection:mrp.repair,state:0
msgid "Repaired"
msgstr "已修理"

#. module: mrp_repair
#: field:mrp.repair,lot_id:0
msgid "Repaired Lot"
msgstr ""

#. module: mrp_repair
#: view:mrp.repair:mrp_repair.view_repair_order_form
#: view:mrp.repair:mrp_repair.view_repair_order_tree
msgid "Repairs order"
msgstr "修理单"

#. module: mrp_repair
#: view:mrp.repair:mrp_repair.view_repair_order_form_filter
msgid "Search Reair Orders"
msgstr "维修单列表"

#. module: mrp_repair
#: help:mrp.repair,invoice_method:0
msgid ""
"Selecting 'Before Repair' or 'After Repair' will allow you to generate "
"invoice before or after the repair is done respectively. 'No invoice' means "
"you don't want to generate invoice for this repair order."
msgstr "选择“维修前”或“维修后”选项来确定在维修前后生产发票。“无发票”则代表此维修单无需生成发票。"

#. module: mrp_repair
#: code:addons/mrp_repair/mrp_repair.py:289
#, python-format
msgid "Serial number is required for operation line with product '%s'"
msgstr "带产品'%s'的操作行需要序列号"

#. module: mrp_repair
#: view:mrp.repair:mrp_repair.view_repair_order_form
msgid "Set to Draft"
msgstr "设为草稿"

#. module: mrp_repair
#: view:website:mrp_repair.report_mrprepairorder
msgid "Shipping address :"
msgstr "运输地址:"

#. module: mrp_repair
#: field:mrp.repair.line,location_id:0
msgid "Source Location"
msgstr "源库位"

#. module: mrp_repair
#: view:mrp.repair:mrp_repair.view_repair_order_form
msgid "Start Repair"
msgstr "开始修理"

#. module: mrp_repair
#: view:mrp.repair:mrp_repair.view_repair_order_form_filter
#: field:mrp.repair,state:0
#: field:mrp.repair.line,state:0
msgid "Status"
msgstr "状态"

#. module: mrp_repair
#: field:mrp.repair.fee,price_subtotal:0
#: field:mrp.repair.line,price_subtotal:0
msgid "Subtotal"
msgstr "小计"

#. module: mrp_repair
#: field:mrp.repair,message_summary:0
msgid "Summary"
msgstr "汇总"

#. module: mrp_repair
#: view:website:mrp_repair.report_mrprepairorder
msgid "Tax"
msgstr "税"

#. module: mrp_repair
#: field:mrp.repair,amount_tax:0
#: field:mrp.repair.fee,tax_id:0
#: field:mrp.repair.line,tax_id:0
#: view:website:mrp_repair.report_mrprepairorder
msgid "Taxes"
msgstr "税"

#. module: mrp_repair
#: code:addons/mrp_repair/mrp_repair.py:224
#, python-format
msgid ""
"The Product Unit of Measure you chose has a different category than in the "
"product form."
msgstr ""

#. module: mrp_repair
#: sql_constraint:mrp.repair:0
msgid "The name of the Repair Order must be unique!"
msgstr ""

#. module: mrp_repair
#: help:mrp.repair,guarantee_limit:0
msgid ""
"The warranty expiration limit is computed as: last move date + warranty "
"defined on selected product. If the current date is below the warranty "
"expiration limit, each operation and fee you will add will be set as 'not to "
"invoiced' by default. Note that you can change manually afterwards."
msgstr ""
"保修期限计算方法：上次移库时间 + 该产品保修期。若当前日期早于保修期限，所有维修操作及费用将被默认设定为“不开票”。注意该条款日后可以手工调整。"

#. module: mrp_repair
#: view:mrp.repair.cancel:mrp_repair.view_cancel_repair
msgid ""
"This operation will cancel the Repair process, but will not cancel it's "
"Invoice. Do you want to continue?"
msgstr "将作废这张维修单，但对应的发票不会作废，继续么？"

#. module: mrp_repair
#: field:mrp.repair.fee,to_invoice:0
#: field:mrp.repair.line,to_invoice:0
msgid "To Invoice"
msgstr "开发票"

#. module: mrp_repair
#: selection:mrp.repair,state:0
msgid "To be Invoiced"
msgstr "要开发票"

#. module: mrp_repair
#: field:mrp.repair,amount_total:0
#: view:website:mrp_repair.report_mrprepairorder
msgid "Total"
msgstr "合计"

#. module: mrp_repair
#: view:website:mrp_repair.report_mrprepairorder
msgid "Total Without Taxes"
msgstr ""

#. module: mrp_repair
#: view:mrp.repair:mrp_repair.view_repair_order_form
msgid "Total amount"
msgstr "金额合计"

#. module: mrp_repair
#: field:mrp.repair.line,type:0
msgid "Type"
msgstr "类型"

#. module: mrp_repair
#: selection:mrp.repair,state:0
msgid "Under Repair"
msgstr "不修理"

#. module: mrp_repair
#: field:mrp.repair.fee,price_unit:0
#: field:mrp.repair.line,price_unit:0
#: view:website:mrp_repair.report_mrprepairorder
msgid "Unit Price"
msgstr "单价"

#. module: mrp_repair
#: view:mrp.repair:mrp_repair.view_repair_order_form
msgid "Unit of Measure"
msgstr "计量单位"

#. module: mrp_repair
#: field:mrp.repair,message_unread:0
msgid "Unread Messages"
msgstr "未读消息"

#. module: mrp_repair
#: field:mrp.repair,amount_untaxed:0
msgid "Untaxed Amount"
msgstr "不含税金额"

#. module: mrp_repair
#: view:mrp.repair:mrp_repair.view_repair_order_form
msgid "Untaxed amount"
msgstr "不含税金额"

#. module: mrp_repair
#: view:website:mrp_repair.report_mrprepairorder
msgid "VAT:"
msgstr ""

#. module: mrp_repair
#: code:addons/mrp_repair/mrp_repair.py:224
#, python-format
msgid "Warning"
msgstr "警告"

#. module: mrp_repair
#: code:addons/mrp_repair/mrp_repair.py:289
#: code:addons/mrp_repair/mrp_repair.py:302
#: code:addons/mrp_repair/mrp_repair.py:389
#: code:addons/mrp_repair/wizard/cancel_repair.py:49
#, python-format
msgid "Warning!"
msgstr "警告！"

#. module: mrp_repair
#: field:mrp.repair,guarantee_limit:0
msgid "Warranty Expiration"
msgstr "保修期已过"

#. module: mrp_repair
#: field:mrp.repair,website_message_ids:0
msgid "Website Messages"
msgstr ""

#. module: mrp_repair
#: help:mrp.repair,website_message_ids:0
msgid "Website communication history"
msgstr ""

#. module: mrp_repair
#: view:mrp.repair.cancel:mrp_repair.view_cancel_repair
msgid "Yes"
msgstr "是"

#. module: mrp_repair
#: code:addons/mrp_repair/mrp_repair.py:325
#, python-format
msgid "You have to select a Partner Invoice Address in the repair form!"
msgstr ""

#. module: mrp_repair
#: code:addons/mrp_repair/mrp_repair.py:530
#, python-format
msgid ""
"You have to select a pricelist in the Repair form !\n"
"Please set one before choosing a product."
msgstr ""

#. module: mrp_repair
#: field:mrp.repair,default_address_id:0
msgid "unknown"
msgstr "未知的"<|MERGE_RESOLUTION|>--- conflicted
+++ resolved
@@ -1,18 +1,3 @@
-<<<<<<< HEAD
-# Chinese (Simplified) translation for openobject-addons
-# Copyright (c) 2014 Rosetta Contributors and Canonical Ltd 2014
-# This file is distributed under the same license as the openobject-addons package.
-# FIRST AUTHOR <EMAIL@ADDRESS>, 2014.
-#
-msgid ""
-msgstr ""
-"Project-Id-Version: openobject-addons\n"
-"Report-Msgid-Bugs-To: FULL NAME <EMAIL@ADDRESS>\n"
-"POT-Creation-Date: 2014-09-23 16:28+0000\n"
-"PO-Revision-Date: 2014-08-14 16:10+0000\n"
-"Last-Translator: FULL NAME <EMAIL@ADDRESS>\n"
-"Language-Team: Chinese (Simplified) <zh_CN@li.org>\n"
-=======
 # Translation of Odoo Server.
 # This file contains the translation of the following modules:
 # * mrp_repair
@@ -28,49 +13,31 @@
 "PO-Revision-Date: 2016-03-16 08:28+0000\n"
 "Last-Translator: jeffery chen fan <jeffery9@gmail.com>\n"
 "Language-Team: Chinese (China) (http://www.transifex.com/odoo/odoo-8/language/zh_CN/)\n"
->>>>>>> df212977
 "MIME-Version: 1.0\n"
 "Content-Type: text/plain; charset=UTF-8\n"
-"Content-Transfer-Encoding: 8bit\n"
-"X-Launchpad-Export-Date: 2014-09-24 09:21+0000\n"
-"X-Generator: Launchpad (build 17196)\n"
+"Content-Transfer-Encoding: \n"
+"Language: zh_CN\n"
+"Plural-Forms: nplurals=1; plural=0;\n"
 
 #. module: mrp_repair
 #: help:mrp.repair.line,state:0
 msgid ""
-" * The 'Draft' status is set automatically as draft when repair order in "
-"draft status.                         \n"
-"* The 'Confirmed' status is set automatically as confirm when repair order "
-"in confirm status.                         \n"
-"* The 'Done' status is set automatically when repair order is completed.     "
-"                   \n"
+" * The 'Draft' status is set automatically as draft when repair order in draft status.                         \n"
+"* The 'Confirmed' status is set automatically as confirm when repair order in confirm status.                         \n"
+"* The 'Done' status is set automatically when repair order is completed.                        \n"
 "* The 'Cancelled' status is set automatically when user cancel repair order."
-msgstr ""
-" * 草拟维修单时，维修单自动设为“草稿”状态。                         \n"
-"* 确认维修单时，维修单自动设为“确认”状态。                         \n"
-"* 维修单完成时，维修单自动设为“完成”状态。                        \n"
-"* 维修单取消时，维修单自动设为“取消”状态。"
+msgstr " * 草拟修理单时，修理单自动设为“草稿”状态。                         \n* 确认修理单时，修理单自动设为“确认”状态。                         \n* 修理单完成时，修理单自动设为“完成”状态。                        \n* 修理单取消时，修理单自动设为“取消”状态。"
 
 #. module: mrp_repair
 #: help:mrp.repair,state:0
 msgid ""
-" * The 'Draft' status is used when a user is encoding a new and unconfirmed "
-"repair order.             \n"
-"* The 'Confirmed' status is used when a user confirms the repair order.      "
-"       \n"
-"* The 'Ready to Repair' status is used to start to repairing, user can start "
-"repairing only after repair order is confirmed.             \n"
-"* The 'To be Invoiced' status is used to generate the invoice before or "
-"after repairing done.             \n"
+" * The 'Draft' status is used when a user is encoding a new and unconfirmed repair order.             \n"
+"* The 'Confirmed' status is used when a user confirms the repair order.             \n"
+"* The 'Ready to Repair' status is used to start to repairing, user can start repairing only after repair order is confirmed.             \n"
+"* The 'To be Invoiced' status is used to generate the invoice before or after repairing done.             \n"
 "* The 'Done' status is set when repairing is completed.            \n"
 "* The 'Cancelled' status is used when user cancel repair order."
-msgstr ""
-" * 用户创建或未确认维修单时，设为“草稿”状态。             \n"
-"* 用户确认维修单时，设为“确认”状态。             \n"
-"* 用户开始维修单时，设为“准备维修”状态。用户只能在确认维修单后开始维修。             \n"
-"* 维修完成前或完成后，“待发票”状态由来生成发票。             \n"
-"* 维修单完成时，设为“完成”状态。            \n"
-"* 维修单取消时，设为“取消”状态。"
+msgstr " * 用户创建或未确认修理单时，设为“草稿”状态。             \n* 用户确认修理单时，设为“确认”状态。             \n* 用户开始修理单时，设为“准备修理”状态。用户只能在确认修理单后开始修理。             \n* 修理完成前或完成后，“待开发票”状态由来生成发票。             \n* 修理单完成时，设为“完成”状态。            \n* 修理单取消时，设为“取消”状态。"
 
 #. module: mrp_repair
 #: view:website:mrp_repair.report_mrprepairorder
@@ -88,32 +55,22 @@
 "<p class=\"oe_view_nocontent_create\">\n"
 "                Click to create a reparation order. \n"
 "              </p><p>\n"
-"                In a repair order, you can detail the components you "
-"remove,\n"
-"                add or replace and record the time you spent on the "
-"different\n"
+"                In a repair order, you can detail the components you remove,\n"
+"                add or replace and record the time you spent on the different\n"
 "                operations.\n"
 "              </p><p>\n"
-"                The repair order uses the warranty date on the Serial Number "
-"in\n"
-"                order to know if whether the repair should be invoiced to "
-"the\n"
+"                The repair order uses the warranty date on the Serial Number in\n"
+"                order to know if whether the repair should be invoiced to the\n"
 "                customer or not.\n"
 "              </p>\n"
 "            "
-msgstr ""
-"<p class=\"oe_view_nocontent_create\">\n"
-"                创建维修单 \n"
-"              </p><p>\n"
-"                在维修单中,你能详细描述零部件的移除, 替换并且记录在不同操作上面花费的时间。\n"
-"              </p>\n"
-"            "
+msgstr "<p class=\"oe_view_nocontent_create\">\n                创建修理单 \n              </p><p>\n                在修理单中,你能详细描述零部件的移除, 替换并且记录在不同操作上面花费的时间。\n              </p>\n            "
 
 #. module: mrp_repair
 #: code:addons/mrp_repair/wizard/cancel_repair.py:41
 #, python-format
 msgid "Active ID not Found"
-msgstr "未发现有效 ID"
+msgstr "找不到Active ID "
 
 #. module: mrp_repair
 #: selection:mrp.repair.line,type:0
@@ -156,11 +113,10 @@
 #: model:ir.actions.act_window,name:mrp_repair.action_cancel_repair
 #: view:mrp.repair.cancel:mrp_repair.view_cancel_repair
 msgid "Cancel Repair Order"
-msgstr "取消维修单"
-
-#. module: mrp_repair
-#: selection:mrp.repair,state:0
-#: selection:mrp.repair.line,state:0
+msgstr "取消修理订单"
+
+#. module: mrp_repair
+#: selection:mrp.repair,state:0 selection:mrp.repair.line,state:0
 msgid "Cancelled"
 msgstr "取消"
 
@@ -182,8 +138,7 @@
 
 #. module: mrp_repair
 #: view:mrp.repair:mrp_repair.view_repair_order_form_filter
-#: selection:mrp.repair,state:0
-#: selection:mrp.repair.line,state:0
+#: selection:mrp.repair,state:0 selection:mrp.repair.line,state:0
 msgid "Confirmed"
 msgstr "确认"
 
@@ -193,7 +148,7 @@
 msgid ""
 "Couldn't find a pricelist line matching this product and quantity.\n"
 "You have to change either the product, the quantity or the pricelist."
-msgstr ""
+msgstr "找不到与此产品和数额匹配的价目表。\n你必须修改产品，数量或者价目表。"
 
 #. module: mrp_repair
 #: model:ir.actions.act_window,name:mrp_repair.act_mrp_repair_invoice
@@ -208,22 +163,18 @@
 msgstr "创建发票"
 
 #. module: mrp_repair
-#: field:mrp.repair,create_uid:0
-#: field:mrp.repair.cancel,create_uid:0
-#: field:mrp.repair.fee,create_uid:0
-#: field:mrp.repair.line,create_uid:0
+#: field:mrp.repair,create_uid:0 field:mrp.repair.cancel,create_uid:0
+#: field:mrp.repair.fee,create_uid:0 field:mrp.repair.line,create_uid:0
 #: field:mrp.repair.make_invoice,create_uid:0
 msgid "Created by"
-msgstr ""
-
-#. module: mrp_repair
-#: field:mrp.repair,create_date:0
-#: field:mrp.repair.cancel,create_date:0
-#: field:mrp.repair.fee,create_date:0
-#: field:mrp.repair.line,create_date:0
+msgstr "创建人"
+
+#. module: mrp_repair
+#: field:mrp.repair,create_date:0 field:mrp.repair.cancel,create_date:0
+#: field:mrp.repair.fee,create_date:0 field:mrp.repair.line,create_date:0
 #: field:mrp.repair.make_invoice,create_date:0
 msgid "Created on"
-msgstr ""
+msgstr "创建"
 
 #. module: mrp_repair
 #: field:mrp.repair,location_id:0
@@ -233,7 +184,7 @@
 #. module: mrp_repair
 #: help:mrp.repair,message_last_post:0
 msgid "Date of the last message posted on the record."
-msgstr ""
+msgstr "发布到记录上的最后信息的日期"
 
 #. module: mrp_repair
 #: field:mrp.repair,address_id:0
@@ -246,8 +197,7 @@
 msgstr "送货地点"
 
 #. module: mrp_repair
-#: field:mrp.repair.fee,name:0
-#: field:mrp.repair.line,name:0
+#: field:mrp.repair.fee,name:0 field:mrp.repair.line,name:0
 #: view:website:mrp_repair.report_mrprepairorder
 msgid "Description"
 msgstr "说明"
@@ -255,7 +205,7 @@
 #. module: mrp_repair
 #: field:mrp.repair.line,location_dest_id:0
 msgid "Dest. Location"
-msgstr "目标库位"
+msgstr "目的库位"
 
 #. module: mrp_repair
 #: view:mrp.repair.make_invoice:mrp_repair.view_make_invoice
@@ -299,7 +249,7 @@
 #. module: mrp_repair
 #: view:website:mrp_repair.report_mrprepairorder
 msgid "Fees Line(s)"
-msgstr "收费明细"
+msgstr "费用行"
 
 #. module: mrp_repair
 #: field:mrp.repair,message_follower_ids:0
@@ -309,7 +259,7 @@
 #. module: mrp_repair
 #: view:mrp.repair:mrp_repair.view_repair_order_form_filter
 msgid "Group By"
-msgstr ""
+msgstr "分组"
 
 #. module: mrp_repair
 #: field:mrp.repair.make_invoice,group:0
@@ -319,22 +269,22 @@
 #. module: mrp_repair
 #: view:website:mrp_repair.report_mrprepairorder
 msgid "Guarantee Limit:"
-msgstr ""
+msgstr "保修期："
 
 #. module: mrp_repair
 #: view:mrp.repair:mrp_repair.view_repair_order_form_filter
 msgid "Guarantee limit Month"
-msgstr ""
+msgstr "保修期月份"
 
 #. module: mrp_repair
 #: view:mrp.repair:mrp_repair.view_repair_order_form_filter
 msgid "Guarantee limit by Month"
-msgstr ""
+msgstr "保修期限（月）"
 
 #. module: mrp_repair
 #: view:mrp.repair:mrp_repair.view_repair_order_form
 msgid "History"
-msgstr "日志"
+msgstr "历史"
 
 #. module: mrp_repair
 #: help:mrp.repair,message_summary:0
@@ -344,13 +294,11 @@
 msgstr "保持沟通者汇总（信息数量等...）。为了能在Kanban中浏览，该汇总直接保存为Html格式。"
 
 #. module: mrp_repair
-#: field:mrp.repair,id:0
-#: field:mrp.repair.cancel,id:0
-#: field:mrp.repair.fee,id:0
-#: field:mrp.repair.line,id:0
+#: field:mrp.repair,id:0 field:mrp.repair.cancel,id:0
+#: field:mrp.repair.fee,id:0 field:mrp.repair.line,id:0
 #: field:mrp.repair.make_invoice,id:0
 msgid "ID"
-msgstr ""
+msgstr "ID"
 
 #. module: mrp_repair
 #: help:mrp.repair,message_unread:0
@@ -360,7 +308,7 @@
 #. module: mrp_repair
 #: field:mrp.repair,internal_notes:0
 msgid "Internal Notes"
-msgstr "内部单据"
+msgstr "内部备注"
 
 #. module: mrp_repair
 #: field:mrp.repair.line,move_id:0
@@ -396,17 +344,16 @@
 #. module: mrp_repair
 #: view:website:mrp_repair.report_mrprepairorder
 msgid "Invoice address:"
-msgstr ""
+msgstr "发票地址："
 
 #. module: mrp_repair
 #: view:website:mrp_repair.report_mrprepairorder
 msgid "Invoice and shipping address:"
-msgstr ""
-
-#. module: mrp_repair
-#: view:mrp.repair:mrp_repair.view_repair_order_form_filter
-#: field:mrp.repair,invoiced:0
-#: field:mrp.repair.fee,invoiced:0
+msgstr "发票和收货地址："
+
+#. module: mrp_repair
+#: view:mrp.repair:mrp_repair.view_repair_order_form_filter
+#: field:mrp.repair,invoiced:0 field:mrp.repair.fee,invoiced:0
 #: field:mrp.repair.line,invoiced:0
 msgid "Invoiced"
 msgstr "已开票"
@@ -429,30 +376,26 @@
 #. module: mrp_repair
 #: field:mrp.repair,message_last_post:0
 msgid "Last Message Date"
-msgstr ""
-
-#. module: mrp_repair
-#: field:mrp.repair,write_uid:0
-#: field:mrp.repair.cancel,write_uid:0
-#: field:mrp.repair.fee,write_uid:0
-#: field:mrp.repair.line,write_uid:0
+msgstr "最后信息日期"
+
+#. module: mrp_repair
+#: field:mrp.repair,write_uid:0 field:mrp.repair.cancel,write_uid:0
+#: field:mrp.repair.fee,write_uid:0 field:mrp.repair.line,write_uid:0
 #: field:mrp.repair.make_invoice,write_uid:0
 msgid "Last Updated by"
-msgstr ""
-
-#. module: mrp_repair
-#: field:mrp.repair,write_date:0
-#: field:mrp.repair.cancel,write_date:0
-#: field:mrp.repair.fee,write_date:0
-#: field:mrp.repair.line,write_date:0
+msgstr "最后更新"
+
+#. module: mrp_repair
+#: field:mrp.repair,write_date:0 field:mrp.repair.cancel,write_date:0
+#: field:mrp.repair.fee,write_date:0 field:mrp.repair.line,write_date:0
 #: field:mrp.repair.make_invoice,write_date:0
 msgid "Last Updated on"
-msgstr ""
+msgstr "最后一次更新"
 
 #. module: mrp_repair
 #: field:mrp.repair.line,lot_id:0
 msgid "Lot"
-msgstr ""
+msgstr "批次"
 
 #. module: mrp_repair
 #: view:website:mrp_repair.report_mrprepairorder
@@ -462,7 +405,7 @@
 #. module: mrp_repair
 #: model:ir.model,name:mrp_repair.model_mrp_repair_make_invoice
 msgid "Make Invoice"
-msgstr "创建发票"
+msgstr "生成发票"
 
 #. module: mrp_repair
 #: field:mrp.repair,message_ids:0
@@ -482,7 +425,7 @@
 #. module: mrp_repair
 #: help:mrp.repair,move_id:0
 msgid "Move created by the repair order"
-msgstr ""
+msgstr "根据修理订单创建的库存移动"
 
 #. module: mrp_repair
 #: selection:mrp.repair,invoice_method:0
@@ -493,7 +436,7 @@
 #: code:addons/mrp_repair/mrp_repair.py:528
 #, python-format
 msgid "No Pricelist!"
-msgstr ""
+msgstr "无价格表！"
 
 #. module: mrp_repair
 #: code:addons/mrp_repair/mrp_repair.py:339
@@ -512,7 +455,7 @@
 #: code:addons/mrp_repair/mrp_repair.py:325
 #, python-format
 msgid "No partner!"
-msgstr ""
+msgstr "无业务伙伴!"
 
 #. module: mrp_repair
 #: code:addons/mrp_repair/mrp_repair.py:389
@@ -524,7 +467,7 @@
 #: code:addons/mrp_repair/mrp_repair.py:539
 #, python-format
 msgid "No valid pricelist line found !"
-msgstr ""
+msgstr "无合法的价格表行！"
 
 #. module: mrp_repair
 #: view:mrp.repair:mrp_repair.view_repair_order_form
@@ -570,12 +513,11 @@
 #. module: mrp_repair
 #: view:website:mrp_repair.report_mrprepairorder
 msgid "Printing Date:"
-msgstr ""
-
-#. module: mrp_repair
-#: view:mrp.repair:mrp_repair.view_repair_order_form_filter
-#: field:mrp.repair.fee,product_id:0
-#: field:mrp.repair.line,product_id:0
+msgstr "打印日期："
+
+#. module: mrp_repair
+#: view:mrp.repair:mrp_repair.view_repair_order_form_filter
+#: field:mrp.repair.fee,product_id:0 field:mrp.repair.line,product_id:0
 msgid "Product"
 msgstr "产品"
 
@@ -587,11 +529,10 @@
 #. module: mrp_repair
 #: field:mrp.repair,product_qty:0
 msgid "Product Quantity"
-msgstr ""
-
-#. module: mrp_repair
-#: field:mrp.repair,product_uom:0
-#: field:mrp.repair.fee,product_uom:0
+msgstr "产品数量"
+
+#. module: mrp_repair
+#: field:mrp.repair,product_uom:0 field:mrp.repair.fee,product_uom:0
 #: field:mrp.repair.line,product_uom:0
 msgid "Product Unit of Measure"
 msgstr "产品计量单位"
@@ -599,17 +540,17 @@
 #. module: mrp_repair
 #: field:mrp.repair,product_id:0
 msgid "Product to Repair"
-msgstr "产品修理"
+msgstr "修理产品"
 
 #. module: mrp_repair
 #: view:website:mrp_repair.report_mrprepairorder
 msgid "Product to Repair:"
-msgstr ""
+msgstr "待修理产品："
 
 #. module: mrp_repair
 #: help:mrp.repair,lot_id:0
 msgid "Products repaired are all belonging to this lot"
-msgstr ""
+msgstr "修理的产品全属于此批次"
 
 #. module: mrp_repair
 #: view:mrp.repair:mrp_repair.view_repair_order_form
@@ -622,27 +563,27 @@
 #. module: mrp_repair
 #: selection:mrp.repair,state:0
 msgid "Quotation"
-msgstr "报价单"
+msgstr "报价"
 
 #. module: mrp_repair
 #: model:ir.actions.report.xml,name:mrp_repair.action_report_mrp_repair_order
 msgid "Quotation / Order"
-msgstr "报价单/订单"
+msgstr "报价/订单"
 
 #. module: mrp_repair
 #: field:mrp.repair,quotation_notes:0
 msgid "Quotation Notes"
-msgstr "报价单备注"
+msgstr "报价备注"
 
 #. module: mrp_repair
 #: view:mrp.repair:mrp_repair.view_repair_order_form_filter
 msgid "Quotations"
-msgstr "报价单"
+msgstr "报价"
 
 #. module: mrp_repair
 #: view:mrp.repair:mrp_repair.view_repair_order_form_filter
 msgid "Ready To Repair"
-msgstr "正在维修"
+msgstr "准备修理"
 
 #. module: mrp_repair
 #: selection:mrp.repair,state:0
@@ -657,7 +598,7 @@
 #. module: mrp_repair
 #: view:mrp.repair:mrp_repair.view_repair_order_form
 msgid "Recreate Invoice"
-msgstr "重新生成发票"
+msgstr "重建发票"
 
 #. module: mrp_repair
 #: selection:mrp.repair.line,type:0
@@ -668,7 +609,7 @@
 #. module: mrp_repair
 #: model:ir.model,name:mrp_repair.model_mrp_repair_fee
 msgid "Repair Fees Line"
-msgstr "维修费行"
+msgstr "修理费用行"
 
 #. module: mrp_repair
 #: model:ir.model,name:mrp_repair.model_mrp_repair_line
@@ -680,18 +621,17 @@
 #: model:ir.model,name:mrp_repair.model_mrp_repair
 #: view:mrp.repair:mrp_repair.view_repair_order_form
 msgid "Repair Order"
-msgstr "维修单"
+msgstr "修理订单"
 
 #. module: mrp_repair
 #: view:website:mrp_repair.report_mrprepairorder
 msgid "Repair Order N°:"
-msgstr ""
-
-#. module: mrp_repair
-#: field:mrp.repair.fee,repair_id:0
-#: field:mrp.repair.line,repair_id:0
+msgstr "修理单 N°:"
+
+#. module: mrp_repair
+#: field:mrp.repair.fee,repair_id:0 field:mrp.repair.line,repair_id:0
 msgid "Repair Order Reference"
-msgstr "维修单编号"
+msgstr "修理单编号"
 
 #. module: mrp_repair
 #: model:ir.actions.act_window,name:mrp_repair.action_repair_order_tree
@@ -702,18 +642,18 @@
 #. module: mrp_repair
 #: view:website:mrp_repair.report_mrprepairorder
 msgid "Repair Quotation N°:"
-msgstr ""
+msgstr "修理报价 N°:"
 
 #. module: mrp_repair
 #: field:mrp.repair,name:0
 msgid "Repair Reference"
-msgstr "维修索引"
+msgstr "修理参考"
 
 #. module: mrp_repair
 #: code:addons/mrp_repair/mrp_repair.py:302
 #, python-format
 msgid "Repair order is already invoiced."
-msgstr "维修单已开票。"
+msgstr "修理单早已开票。"
 
 #. module: mrp_repair
 #: code:addons/mrp_repair/wizard/cancel_repair.py:49
@@ -722,15 +662,14 @@
 msgstr "未开发票的维修单"
 
 #. module: mrp_repair
-#: field:mrp.repair,repaired:0
-#: selection:mrp.repair,state:0
+#: field:mrp.repair,repaired:0 selection:mrp.repair,state:0
 msgid "Repaired"
 msgstr "已修理"
 
 #. module: mrp_repair
 #: field:mrp.repair,lot_id:0
 msgid "Repaired Lot"
-msgstr ""
+msgstr "修理批次"
 
 #. module: mrp_repair
 #: view:mrp.repair:mrp_repair.view_repair_order_form
@@ -749,7 +688,7 @@
 "Selecting 'Before Repair' or 'After Repair' will allow you to generate "
 "invoice before or after the repair is done respectively. 'No invoice' means "
 "you don't want to generate invoice for this repair order."
-msgstr "选择“维修前”或“维修后”选项来确定在维修前后生产发票。“无发票”则代表此维修单无需生成发票。"
+msgstr "选择“修理前”或“修理后”选项来确定在修理前后生产发票。“无发票”则代表此修理单无需生成发票。"
 
 #. module: mrp_repair
 #: code:addons/mrp_repair/mrp_repair.py:289
@@ -779,8 +718,7 @@
 
 #. module: mrp_repair
 #: view:mrp.repair:mrp_repair.view_repair_order_form_filter
-#: field:mrp.repair,state:0
-#: field:mrp.repair.line,state:0
+#: field:mrp.repair,state:0 field:mrp.repair.line,state:0
 msgid "Status"
 msgstr "状态"
 
@@ -798,15 +736,14 @@
 #. module: mrp_repair
 #: view:website:mrp_repair.report_mrprepairorder
 msgid "Tax"
-msgstr "税"
-
-#. module: mrp_repair
-#: field:mrp.repair,amount_tax:0
-#: field:mrp.repair.fee,tax_id:0
+msgstr "税金"
+
+#. module: mrp_repair
+#: field:mrp.repair,amount_tax:0 field:mrp.repair.fee,tax_id:0
 #: field:mrp.repair.line,tax_id:0
 #: view:website:mrp_repair.report_mrprepairorder
 msgid "Taxes"
-msgstr "税"
+msgstr "税金"
 
 #. module: mrp_repair
 #: code:addons/mrp_repair/mrp_repair.py:224
@@ -814,33 +751,31 @@
 msgid ""
 "The Product Unit of Measure you chose has a different category than in the "
 "product form."
-msgstr ""
+msgstr "你选择的计量单位跟产品表单的计量单位在不同的类别。"
 
 #. module: mrp_repair
 #: sql_constraint:mrp.repair:0
 msgid "The name of the Repair Order must be unique!"
-msgstr ""
+msgstr "修理订单的名必须唯一！"
 
 #. module: mrp_repair
 #: help:mrp.repair,guarantee_limit:0
 msgid ""
 "The warranty expiration limit is computed as: last move date + warranty "
 "defined on selected product. If the current date is below the warranty "
-"expiration limit, each operation and fee you will add will be set as 'not to "
-"invoiced' by default. Note that you can change manually afterwards."
-msgstr ""
-"保修期限计算方法：上次移库时间 + 该产品保修期。若当前日期早于保修期限，所有维修操作及费用将被默认设定为“不开票”。注意该条款日后可以手工调整。"
+"expiration limit, each operation and fee you will add will be set as 'not to"
+" invoiced' by default. Note that you can change manually afterwards."
+msgstr "保修期限计算方法：上次移库时间 + 该产品保修期。若当前日期早于保修期限，所有维修操作及费用将被默认设定为“不开票”。注意该条款日后可以手工调整。"
 
 #. module: mrp_repair
 #: view:mrp.repair.cancel:mrp_repair.view_cancel_repair
 msgid ""
 "This operation will cancel the Repair process, but will not cancel it's "
 "Invoice. Do you want to continue?"
-msgstr "将作废这张维修单，但对应的发票不会作废，继续么？"
-
-#. module: mrp_repair
-#: field:mrp.repair.fee,to_invoice:0
-#: field:mrp.repair.line,to_invoice:0
+msgstr "将作废这张修理单，但对应的发票不会作废，继续么？"
+
+#. module: mrp_repair
+#: field:mrp.repair.fee,to_invoice:0 field:mrp.repair.line,to_invoice:0
 msgid "To Invoice"
 msgstr "开发票"
 
@@ -858,12 +793,12 @@
 #. module: mrp_repair
 #: view:website:mrp_repair.report_mrprepairorder
 msgid "Total Without Taxes"
-msgstr ""
+msgstr "未税总金额"
 
 #. module: mrp_repair
 #: view:mrp.repair:mrp_repair.view_repair_order_form
 msgid "Total amount"
-msgstr "金额合计"
+msgstr "合计金额"
 
 #. module: mrp_repair
 #: field:mrp.repair.line,type:0
@@ -873,11 +808,10 @@
 #. module: mrp_repair
 #: selection:mrp.repair,state:0
 msgid "Under Repair"
-msgstr "不修理"
-
-#. module: mrp_repair
-#: field:mrp.repair.fee,price_unit:0
-#: field:mrp.repair.line,price_unit:0
+msgstr "修理中"
+
+#. module: mrp_repair
+#: field:mrp.repair.fee,price_unit:0 field:mrp.repair.line,price_unit:0
 #: view:website:mrp_repair.report_mrprepairorder
 msgid "Unit Price"
 msgstr "单价"
@@ -895,17 +829,17 @@
 #. module: mrp_repair
 #: field:mrp.repair,amount_untaxed:0
 msgid "Untaxed Amount"
-msgstr "不含税金额"
+msgstr "未税金额"
 
 #. module: mrp_repair
 #: view:mrp.repair:mrp_repair.view_repair_order_form
 msgid "Untaxed amount"
-msgstr "不含税金额"
+msgstr "未税金额"
 
 #. module: mrp_repair
 #: view:website:mrp_repair.report_mrprepairorder
 msgid "VAT:"
-msgstr ""
+msgstr "增值税："
 
 #. module: mrp_repair
 #: code:addons/mrp_repair/mrp_repair.py:224
@@ -930,12 +864,12 @@
 #. module: mrp_repair
 #: field:mrp.repair,website_message_ids:0
 msgid "Website Messages"
-msgstr ""
+msgstr "网站消息"
 
 #. module: mrp_repair
 #: help:mrp.repair,website_message_ids:0
 msgid "Website communication history"
-msgstr ""
+msgstr "网站沟通记录"
 
 #. module: mrp_repair
 #: view:mrp.repair.cancel:mrp_repair.view_cancel_repair
@@ -946,7 +880,7 @@
 #: code:addons/mrp_repair/mrp_repair.py:325
 #, python-format
 msgid "You have to select a Partner Invoice Address in the repair form!"
-msgstr ""
+msgstr "你必须在修理单上选择业务伙伴的发票地址！"
 
 #. module: mrp_repair
 #: code:addons/mrp_repair/mrp_repair.py:530
@@ -954,7 +888,13 @@
 msgid ""
 "You have to select a pricelist in the Repair form !\n"
 "Please set one before choosing a product."
-msgstr ""
+msgstr "你必须在修理单上选择一个报价单！\n在选择产品前，请先设置一个。"
+
+#. module: mrp_repair
+#: view:mrp.repair.cancel:mrp_repair.view_cancel_repair
+#: view:mrp.repair.make_invoice:mrp_repair.view_make_invoice
+msgid "or"
+msgstr "或者"
 
 #. module: mrp_repair
 #: field:mrp.repair,default_address_id:0
