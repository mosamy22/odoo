# -*- encoding: utf-8 -*-
##############################################################################
#
#    OpenERP, Open Source Management Solution	
#    Copyright (C) 2004-2009 Tiny SPRL (<http://tiny.be>). All Rights Reserved
#    $Id$
#
#    This program is free software: you can redistribute it and/or modify
#    it under the terms of the GNU General Public License as published by
#    the Free Software Foundation, either version 3 of the License, or
#    (at your option) any later version.
#
#    This program is distributed in the hope that it will be useful,
#    but WITHOUT ANY WARRANTY; without even the implied warranty of
#    MERCHANTABILITY or FITNESS FOR A PARTICULAR PURPOSE.  See the
#    GNU General Public License for more details.
#
#    You should have received a copy of the GNU General Public License
#    along with this program.  If not, see <http://www.gnu.org/licenses/>.
#
##############################################################################

import datetime
import time

from openerp.report import report_sxw
from openerp.tools.translate import _
<<<<<<< HEAD
=======
from openerp.tools.safe_eval import safe_eval as eval
>>>>>>> 99c87b62

#
# Use period and Journal for selection or resources
#
class report_assert_account(report_sxw.rml_parse):
    def __init__(self, cr, uid, name, context):
        super(report_assert_account, self).__init__(cr, uid, name, context=context)
        self.localcontext.update( {
            'time': time,
            'datetime': datetime,
            'execute_code': self.execute_code,
        })

    def execute_code(self, code_exec):
        def reconciled_inv():
            """
            returns the list of invoices that are set as reconciled = True
            """
            return self.pool.get('account.invoice').search(self.cr, self.uid, [('reconciled','=',True)])

        def order_columns(item, cols=None):
            """
            This function is used to display a dictionary as a string, with its columns in the order chosen.

            :param item: dict
            :param cols: list of field names
            :returns: a list of tuples (fieldname: value) in a similar way that would dict.items() do except that the
                returned values are following the order given by cols
            :rtype: [(key, value)]
            """
            if cols is None:
                cols = item.keys()
            return [(col, item.get(col)) for col in cols if col in item.keys()]

        localdict = {
            'cr': self.cr,
            'uid': self.uid,
            'reconciled_inv': reconciled_inv, #specific function used in different tests
            'result': None, #used to store the result of the test
            'column_order': None, #used to choose the display order of columns (in case you are returning a list of dict)
        }
        eval(code_exec, localdict, mode="exec", nocopy=True)
        result = localdict['result']
        column_order = localdict.get('column_order', None)

        if not isinstance(result, (tuple, list, set)):
            result = [result]
        if not result:
            result = [_('The test was passed successfully')]
        else:
            def _format(item):
                if isinstance(item, dict):
                    return ', '.join(["%s: %s" % (tup[0], tup[1]) for tup in order_columns(item, column_order)])
                else:
                    return item
            result = [_(_format(rec)) for rec in result]

        return result

report_sxw.report_sxw('report.account.test.assert.print', 'accounting.assert.test', 'addons/account_test/report/account_test.rml', parser=report_assert_account, header=False)

# vim:expandtab:smartindent:tabstop=4:softtabstop=4:shiftwidth=4:<|MERGE_RESOLUTION|>--- conflicted
+++ resolved
@@ -25,10 +25,7 @@
 
 from openerp.report import report_sxw
 from openerp.tools.translate import _
-<<<<<<< HEAD
-=======
 from openerp.tools.safe_eval import safe_eval as eval
->>>>>>> 99c87b62
 
 #
 # Use period and Journal for selection or resources
