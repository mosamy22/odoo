# -*- coding: utf-8 -*-
import logging
import re
import werkzeug

_logger = logging.getLogger(__name__)
try:
    import GeoIP
except ImportError:
    GeoIP = None
    _logger.warn("Please install GeoIP python module to use events localisation.")

from openerp import SUPERUSER_ID
from openerp.addons.web import http
from openerp.addons.web.http import request
from openerp.addons.website.models.website import slug
from openerp.tools.translate import _


class WebsiteCrmPartnerAssign(http.Controller):
    _references_per_page = 40

    def _get_current_country_code(self):
        if not GeoIP:
            return False
        GI = GeoIP.open('/usr/share/GeoIP/GeoIP.dat', 0)
        return GI.country_code_by_addr(request.httprequest.remote_addr)

    @http.route([
        '/partners',
        '/partners/page/<int:page>',

<<<<<<< HEAD
        '/partners/grade/<int:grade_id>',
        '/partners/grade/<int:grade_id>/page/<int:page>',

        '/partners/country/<int:country_id>',
        '/partners/country/<country_name>-<int:country_id>',
        '/partners/country/<int:country_id>/page/<int:page>',
        '/partners/country/<country_name>-<int:country_id>/page/<int:page>',
        
        '/partners/grade/<int:grade_id>/country/<int:country_id>',
        '/partners/grade/<int:grade_id>/country/<country_name>-<int:country_id>',
        '/partners/grade/<int:grade_id>/country/<int:country_id>/page/<int:page>',
        '/partners/grade/<int:grade_id>/country/<country_name>-<int:country_id>/page/<int:page>',
        
    ], type='http', auth="public", website=True)
    def partners(self, country_id=0, grade_id=0, page=0, **post):
        country_obj = request.registry['res.country']
=======
        '/partners/grade/<model("res.partner.grade"):grade>',
        '/partners/grade/<model("res.partner.grade"):grade>/page/<int:page>',

        '/partners/country/<model("res.country"):country>',
        '/partners/country/<model("res.country"):country>/page/<int:page>',

        '/partners/grade/<model("res.partner.grade"):grade>/country/<model("res.country"):country>',
        '/partners/grade/<model("res.partner.grade"):grade>/country/<model("res.country"):country>/page/<int:page>',
    ], type='http', auth="public", website=True, multilang=True)
    def partners(self, country=None, grade=None, page=0, **post):
        country_all = post.pop('country_all', False)
>>>>>>> bb26dea6
        partner_obj = request.registry['res.partner']
        country_obj = request.registry['res.country']
        search = post.get('search', '')

        base_partner_domain = [('is_company', '=', True), ('grade_id.website_published', '=', True), ('website_published', '=', True)]
        if search:
            base_partner_domain += ['|', ('name', 'ilike', search), ('website_description', 'ilike', search)]

        # group by grade
        grade_domain = list(base_partner_domain)
        if not country and not country_all:
            country_code = self._get_current_country_code()
            if country_code:
                country_ids = country_obj.search(request.cr, request.uid, [('code', '=', country_code)], context=request.context)
                if country_ids:
                    country = country_obj.browse(request.cr, request.uid, country_ids[0], context=request.context)
        if country:
            grade_domain += [('country_id', '=', country.id)]
        grades = partner_obj.read_group(
            request.cr, SUPERUSER_ID, grade_domain, ["id", "grade_id"],
            groupby="grade_id", orderby="grade_id DESC", context=request.context)
        grades_partners = partner_obj.search(
            request.cr, SUPERUSER_ID, grade_domain,
            context=request.context, count=True)
        # flag active grade
        for grade_dict in grades:
            grade_dict['active'] = grade and grade_dict['grade_id'][0] == grade.id
        grades.insert(0, {
            'grade_id_count': grades_partners,
            'grade_id': (0, _("All Categories")),
            'active': bool(grade is None),
        })

        # group by country
        country_domain = list(base_partner_domain)
        if grade:
            country_domain += [('grade_id', '=', grade.id)]
        countries = partner_obj.read_group(
            request.cr, SUPERUSER_ID, country_domain, ["id", "country_id"],
            groupby="country_id", orderby="country_id", context=request.context)
        countries_partners = partner_obj.search(
            request.cr, SUPERUSER_ID, country_domain,
            context=request.context, count=True)
        # flag active country
        for country_dict in countries:
            country_dict['active'] = country and country_dict['country_id'] and country_dict['country_id'][0] == country.id
        countries.insert(0, {
            'country_id_count': countries_partners,
            'country_id': (0, _("All Countries")),
            'active': bool(country is None),
        })

        # current search
        if grade:
            base_partner_domain += [('grade_id', '=', grade.id)]
        if country:
            base_partner_domain += [('country_id', '=', country.id)]

        # format pager
        if grade and not country:
            url = '/partners/grade/' + slug(grade)
        elif country and not grade:
            url = '/partners/country/' + slug(country)
        elif country and grade:
            url = '/partners/grade/' + slug(grade) + '/country/' + slug(country)
        else:
            url = '/partners'
        url_args = {}
        if search:
            url_args['search'] = search
        partner_count = partner_obj.search_count(
            request.cr, SUPERUSER_ID, base_partner_domain,
            context=request.context)
        pager = request.website.pager(
            url=url, total=partner_count, page=page, step=self._references_per_page, scope=7,
            url_args=url_args)

        # search partners matching current search parameters
        partner_ids = partner_obj.search(
            request.cr, SUPERUSER_ID, base_partner_domain,
            order="grade_id DESC",
            context=request.context)  # todo in trunk: order="grade_id DESC, implemented_count DESC", offset=pager['offset'], limit=self._references_per_page
        partners = partner_obj.browse(request.cr, SUPERUSER_ID, partner_ids, request.context)
        # remove me in trunk
        partners.sort(key=lambda x: (-1 * (x.grade_id and x.grade_id.id or 0), len(x.implemented_partner_ids)), reverse=True)
        partners = partners[pager['offset']:pager['offset'] + self._references_per_page]

        google_map_partner_ids = ','.join(map(str, [p.id for p in partners]))

        values = {
            'countries': countries,
            'current_country': country,
            'grades': grades,
            'current_grade': grade,
            'partners': partners,
            'google_map_partner_ids': google_map_partner_ids,
            'pager': pager,
            'searches': post,
            'search_path': "%s" % werkzeug.url_encode(post),
        }
        return request.website.render("website_crm_partner_assign.index", values)

    # Do not use semantic controller due to SUPERUSER_ID
<<<<<<< HEAD
    @http.route(['/partners/<int:partner_id>', '/partners/<partner_name>-<int:partner_id>'], type='http', auth="public", website=True)
    def partners_ref(self, partner_id, **post):
        partner = request.registry['res.partner'].browse(request.cr, SUPERUSER_ID, partner_id, context=request.context)
        values = website_partner.get_partner_template_value(partner)
        if not values:
            return self.partners(**post)
        values['main_object'] = values['partner']
        return request.website.render("website_crm_partner_assign.partner", values)
=======
    @http.route(['/partners/<partner_id>'], type='http', auth="public", website=True, multilang=True)
    def partners_detail(self, partner_id, partner_name='', **post):
        mo = re.search('-([-0-9]+)$', str(partner_id))
        current_grade, current_country = None, None
        grade_id = post.get('grade_id')
        country_id = post.get('country_id')
        if grade_id:
            grade_ids = request.registry['res.partner.grade'].exists(request.cr, request.uid, int(grade_id), context=request.context)
            if grade_ids:
                current_grade = request.registry['res.partner.grade'].browse(request.cr, request.uid, grade_ids[0], context=request.context)
        if country_id:
            country_ids = request.registry['res.country'].exists(request.cr, request.uid, int(country_id), context=request.context)
            if country_ids:
                current_country = request.registry['res.country'].browse(request.cr, request.uid, country_ids[0], context=request.context)
        if mo:
            partner_id = int(mo.group(1))
            partner = request.registry['res.partner'].browse(request.cr, SUPERUSER_ID, partner_id, context=request.context)
            if partner.exists() and partner.website_published:
                values = {
                    'main_object': partner,
                    'partner': partner,
                    'current_grade': current_grade,
                    'current_country': current_country
                }
                return request.website.render("website_crm_partner_assign.partner", values)
        return self.partners(**post)
>>>>>>> bb26dea6
<|MERGE_RESOLUTION|>--- conflicted
+++ resolved
@@ -30,24 +30,6 @@
         '/partners',
         '/partners/page/<int:page>',
 
-<<<<<<< HEAD
-        '/partners/grade/<int:grade_id>',
-        '/partners/grade/<int:grade_id>/page/<int:page>',
-
-        '/partners/country/<int:country_id>',
-        '/partners/country/<country_name>-<int:country_id>',
-        '/partners/country/<int:country_id>/page/<int:page>',
-        '/partners/country/<country_name>-<int:country_id>/page/<int:page>',
-        
-        '/partners/grade/<int:grade_id>/country/<int:country_id>',
-        '/partners/grade/<int:grade_id>/country/<country_name>-<int:country_id>',
-        '/partners/grade/<int:grade_id>/country/<int:country_id>/page/<int:page>',
-        '/partners/grade/<int:grade_id>/country/<country_name>-<int:country_id>/page/<int:page>',
-        
-    ], type='http', auth="public", website=True)
-    def partners(self, country_id=0, grade_id=0, page=0, **post):
-        country_obj = request.registry['res.country']
-=======
         '/partners/grade/<model("res.partner.grade"):grade>',
         '/partners/grade/<model("res.partner.grade"):grade>/page/<int:page>',
 
@@ -56,10 +38,9 @@
 
         '/partners/grade/<model("res.partner.grade"):grade>/country/<model("res.country"):country>',
         '/partners/grade/<model("res.partner.grade"):grade>/country/<model("res.country"):country>/page/<int:page>',
-    ], type='http', auth="public", website=True, multilang=True)
+    ], type='http', auth="public", website=True)
     def partners(self, country=None, grade=None, page=0, **post):
         country_all = post.pop('country_all', False)
->>>>>>> bb26dea6
         partner_obj = request.registry['res.partner']
         country_obj = request.registry['res.country']
         search = post.get('search', '')
@@ -163,17 +144,7 @@
         return request.website.render("website_crm_partner_assign.index", values)
 
     # Do not use semantic controller due to SUPERUSER_ID
-<<<<<<< HEAD
-    @http.route(['/partners/<int:partner_id>', '/partners/<partner_name>-<int:partner_id>'], type='http', auth="public", website=True)
-    def partners_ref(self, partner_id, **post):
-        partner = request.registry['res.partner'].browse(request.cr, SUPERUSER_ID, partner_id, context=request.context)
-        values = website_partner.get_partner_template_value(partner)
-        if not values:
-            return self.partners(**post)
-        values['main_object'] = values['partner']
-        return request.website.render("website_crm_partner_assign.partner", values)
-=======
-    @http.route(['/partners/<partner_id>'], type='http', auth="public", website=True, multilang=True)
+    @http.route(['/partners/<partner_id>'], type='http', auth="public", website=True)
     def partners_detail(self, partner_id, partner_name='', **post):
         mo = re.search('-([-0-9]+)$', str(partner_id))
         current_grade, current_country = None, None
@@ -198,5 +169,4 @@
                     'current_country': current_country
                 }
                 return request.website.render("website_crm_partner_assign.partner", values)
-        return self.partners(**post)
->>>>>>> bb26dea6
+        return self.partners(**post)