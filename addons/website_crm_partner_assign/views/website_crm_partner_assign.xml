--- conflicted
+++ resolved
@@ -131,13 +131,8 @@
         <!-- modal end -->
         <h3>World Map<button class="btn btn-link" data-toggle="modal" data-target=".partner_map_modal"><span class="fa fa-external-link" /></button></h3>
         <ul class="nav">
-<<<<<<< HEAD
-            <iframe t-attf-src="/google_map/?width=260&amp;height=240&amp;partner_ids=#{ google_map_partner_ids }&amp;partner_url=/partners/"
-                style="width:260px; height:240px; border:0; padding:0; margin:0;"></iframe>
-=======
             <iframe t-attf-src="/google_map?width=260&amp;height=240&amp;partner_ids=#{ google_map_partner_ids }&amp;partner_url=/partners/"
-                style="width:260px; height:260px; border:0; padding:0; margin:0;" scrolling="no"></iframe>
->>>>>>> 20cc18dc
+                style="width:260px; height:240px; border:0; padding:0; margin:0;" scrolling="no"></iframe>
         </ul>
     </xpath>
 </template>
