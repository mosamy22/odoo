--- conflicted
+++ resolved
@@ -1,11 +1,7 @@
 # -*- coding: utf-8 -*-
 # Part of Odoo. See LICENSE file for full copyright and licensing details.
 
-<<<<<<< HEAD
 from odoo import api, models
-=======
-from openerp import api, models
->>>>>>> 476cb5a0
 
 
 class Issue(models.Model):
