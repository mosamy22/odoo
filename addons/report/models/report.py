--- conflicted
+++ resolved
@@ -576,24 +576,9 @@
         """
         writer = PdfFileWriter()
         streams = []  # We have to close the streams *after* PdfFilWriter's call to write()
-<<<<<<< HEAD
-        for document in documents:
-            pdfreport = open(document, 'rb')
-            streams.append(pdfreport)
-            reader = PdfFileReader(pdfreport)
-            for page in range(0, reader.getNumPages()):
-                writer.addPage(reader.getPage(page))
-
-        merged_file_fd, merged_file_path = tempfile.mkstemp(suffix='.html', prefix='report.merged.tmp.')
-        with closing(os.fdopen(merged_file_fd, 'w')) as merged_file:
-            writer.write(merged_file)
-
-        for stream in streams:
-            stream.close()
-=======
         try:
             for document in documents:
-                pdfreport = file(document, 'rb')
+                pdfreport = open(document, 'rb')
                 streams.append(pdfreport)
                 reader = PdfFileReader(pdfreport)
                 for page in range(0, reader.getNumPages()):
@@ -608,7 +593,6 @@
                     stream.close()
                 except Exception:
                     pass
->>>>>>> 878fbc75
 
         return merged_file_path
 
