# Spanish translation for openobject-addons
# Copyright (c) 2010 Rosetta Contributors and Canonical Ltd 2010
# This file is distributed under the same license as the openobject-addons package.
# FIRST AUTHOR <EMAIL@ADDRESS>, 2010.
#
msgid ""
msgstr ""
<<<<<<< HEAD
"Project-Id-Version: openobject-addons\n"
"Report-Msgid-Bugs-To: FULL NAME <EMAIL@ADDRESS>\n"
"POT-Creation-Date: 2011-01-11 11:14+0000\n"
"PO-Revision-Date: 2011-01-13 04:57+0000\n"
"Last-Translator: Borja López Soilán (NeoPolus) <borjalopezsoilan@gmail.com>\n"
"Language-Team: Spanish <es@li.org>\n"
=======
"Project-Id-Version: Odoo 8.0\n"
"Report-Msgid-Bugs-To: \n"
"POT-Creation-Date: 2015-01-21 14:07+0000\n"
"PO-Revision-Date: 2015-12-09 02:05+0000\n"
"Last-Translator: Martin Trigaux\n"
"Language-Team: Spanish (Mexico) (http://www.transifex.com/odoo/odoo-8/language/es_MX/)\n"
>>>>>>> f9f7669e
"MIME-Version: 1.0\n"
"Content-Type: text/plain; charset=UTF-8\n"
"Content-Transfer-Encoding: 8bit\n"
"X-Launchpad-Export-Date: 2011-09-05 05:47+0000\n"
"X-Generator: Launchpad (build 13830)\n"

#. module: analytic
#: field:account.analytic.account,child_ids:0
msgid "Child Accounts"
msgstr "Cuentas hijas"

#. module: analytic
#: field:account.analytic.account,name:0
msgid "Account Name"
msgstr "Nombre cuenta"

#. module: analytic
#: help:account.analytic.line,unit_amount:0
msgid "Specifies the amount of quantity to count."
msgstr "Especifica el valor de las cantidades a contar."

#. module: analytic
#: model:ir.module.module,description:analytic.module_meta_information
msgid ""
"Module for defining analytic accounting object.\n"
"    "
msgstr ""
"Módulo para definir objetos contables analíticos.\n"
"    "

#. module: analytic
#: field:account.analytic.account,state:0
msgid "State"
msgstr "Estado"

#. module: analytic
#: field:account.analytic.account,user_id:0
msgid "Account Manager"
msgstr "Gestor contable"

#. module: analytic
#: selection:account.analytic.account,state:0
msgid "Draft"
msgstr "Borrador"

#. module: analytic
#: selection:account.analytic.account,state:0
msgid "Closed"
msgstr "Cerrado"

#. module: analytic
#: field:account.analytic.account,debit:0
msgid "Debit"
msgstr "Debe"

#. module: analytic
#: help:account.analytic.account,state:0
msgid ""
"* When an account is created its in 'Draft' state.                           "
"       \n"
"* If any associated partner is there, it can be in 'Open' state.             "
"                     \n"
"* If any pending balance is there it can be in 'Pending'.                    "
"               \n"
"* And finally when all the transactions are over, it can be in 'Close' "
"state.                                   \n"
"* The project can be in either if the states 'Template' and 'Running'.\n"
" If it is template then we can make projects based on the template projects. "
"If its in 'Running' state it is a normal project.                            "
"     \n"
" If it is to be reviewed then the state is 'Pending'.\n"
" When the project is completed the state is set to 'Done'."
msgstr ""
"* Cuando se crea una cuenta, está en estado 'Borrador'.\n"
"* Si se asocia a cualquier empresa, puede estar en estado 'Abierta'.\n"
"* Si existe un saldo pendiente, puede estar en 'Pendiente'.\n"
"* Y finalmente, cuando todas las transacciones están realizadas, puede estar "
"en estado de 'Cerrada'.\n"
"* El proyecto puede estar en los estados 'Plantilla' y 'En proceso.\n"
"Si es una plantilla, podemos hacer proyectos basados en los proyectos "
"plantilla. Si está en estado 'En proceso', es un proyecto normal.\n"
"Si se debe examinar, el estado es 'Pendiente'.\n"
"Cuando el proyecto se ha completado, el estado se establece en 'Realizado'."

#. module: analytic
#: field:account.analytic.account,type:0
msgid "Account Type"
msgstr "Tipo cuenta"

#. module: analytic
#: selection:account.analytic.account,state:0
msgid "Template"
msgstr "Plantilla"

#. module: analytic
#: selection:account.analytic.account,state:0
msgid "Pending"
msgstr "Pendiente"

#. module: analytic
#: model:ir.model,name:analytic.model_account_analytic_line
msgid "Analytic Line"
msgstr "Línea analítica"

#. module: analytic
#: field:account.analytic.account,description:0
#: field:account.analytic.line,name:0
msgid "Description"
msgstr "Descripción"

#. module: analytic
#: selection:account.analytic.account,type:0
msgid "Normal"
msgstr "Normal"

#. module: analytic
#: field:account.analytic.account,company_id:0
#: field:account.analytic.line,company_id:0
msgid "Company"
msgstr "Compañía"

#. module: analytic
#: field:account.analytic.account,quantity_max:0
msgid "Maximum Quantity"
msgstr "Cantidad máxima"

#. module: analytic
#: field:account.analytic.line,user_id:0
msgid "User"
msgstr "Usuario"

#. module: analytic
#: field:account.analytic.account,parent_id:0
msgid "Parent Analytic Account"
msgstr "Cuenta analítica padre"

#. module: analytic
#: field:account.analytic.line,date:0
msgid "Date"
msgstr "Fecha"

#. module: analytic
<<<<<<< HEAD
#: field:account.analytic.account,currency_id:0
msgid "Account currency"
msgstr "Moneda contable"
=======
#: help:account.analytic.account,message_last_post:0
msgid "Date of the last message posted on the record."
msgstr "Fecha de último trabajo realizado en esta cuenta"

#. module: analytic
#: field:account.analytic.account,debit:0
msgid "Debit"
msgstr "Debe"

#. module: analytic
#: field:account.analytic.account,description:0
#: field:account.analytic.line,name:0
msgid "Description"
msgstr "Descripción"

#. module: analytic
#: view:account.analytic.account:analytic.view_account_analytic_account_form
msgid "End Date"
msgstr "Fecha Final"

#. module: analytic
#: code:addons/analytic/analytic.py:160
#, python-format
msgid "Error!"
msgstr "¡Error!"
>>>>>>> f9f7669e

#. module: analytic
#: field:account.analytic.account,quantity:0
#: field:account.analytic.line,unit_amount:0
msgid "Quantity"
msgstr "Cantidad"

#. module: analytic
#: help:account.analytic.line,amount:0
msgid ""
"Calculated by multiplying the quantity and the price given in the Product's "
"cost price. Always expressed in the company main currency."
msgstr ""
"Calculado multiplicando la cantidad y el precio obtenido del precio de coste "
"del producto. Siempre se expresa en la moneda principal de la compañía."

#. module: analytic
#: help:account.analytic.account,quantity_max:0
msgid "Sets the higher limit of quantity of hours."
msgstr "Fija el límite superior de cantidad de horas."

#. module: analytic
#: field:account.analytic.account,credit:0
msgid "Credit"
msgstr "Haber"

#. module: analytic
#: field:account.analytic.line,amount:0
msgid "Amount"
msgstr "Importe"

#. module: analytic
#: field:account.analytic.account,contact_id:0
msgid "Contact"
msgstr "Contacto"

#. module: analytic
#: constraint:account.analytic.account:0
msgid ""
"Error! The currency has to be the same as the currency of the selected "
"company"
msgstr ""
"¡Error! La divisa tiene que ser la misma que la establecida en la compañía "
"seleccionada"

#. module: analytic
#: selection:account.analytic.account,state:0
<<<<<<< HEAD
msgid "Cancelled"
msgstr "Cancelado"
=======
msgid "In Progress"
msgstr "En proceso"

#. module: analytic
#: field:account.analytic.account,message_is_follower:0
msgid "Is a Follower"
msgstr "Es un seguidor."

#. module: analytic
#: field:account.analytic.account,message_last_post:0
msgid "Last Message Date"
msgstr "Fecha de último mensaje"

#. module: analytic
#: field:account.analytic.account,write_uid:0
#: field:account.analytic.line,write_uid:0
msgid "Last Updated by"
msgstr "Ultima actualizacion por"

#. module: analytic
#: field:account.analytic.account,write_date:0
#: field:account.analytic.line,write_date:0
msgid "Last Updated on"
msgstr "Ultima actualización realizada"

#. module: analytic
#: field:account.analytic.account,message_ids:0
msgid "Messages"
msgstr "Mensajes"
>>>>>>> f9f7669e

#. module: analytic
#: field:account.analytic.account,balance:0
msgid "Balance"
msgstr "Balance"

#. module: analytic
#: constraint:account.analytic.account:0
msgid "Error! You can not create recursive analytic accounts."
msgstr "¡Error! No puede crear cuentas analíticas recursivas."

#. module: analytic
#: help:account.analytic.account,type:0
msgid ""
"If you select the View Type, it means you won't allow to create journal "
"entries using that account."
msgstr ""
"Si selecciona el tipo de vista, significa que no permitirá la creación de "
"asientos de diario con esa cuenta."

#. module: analytic
#: field:account.analytic.account,date:0
msgid "Date End"
msgstr "Fecha final"

#. module: analytic
#: field:account.analytic.account,code:0
msgid "Account Code"
msgstr "Código cuenta"

#. module: analytic
#: field:account.analytic.account,complete_name:0
msgid "Full Account Name"
msgstr "Nombre cuenta completo"

#. module: analytic
#: field:account.analytic.line,account_id:0
#: model:ir.model,name:analytic.model_account_analytic_account
#: model:ir.module.module,shortdesc:analytic.module_meta_information
msgid "Analytic Account"
msgstr "Cuenta analítica"

#. module: analytic
#: selection:account.analytic.account,type:0
msgid "View"
msgstr "Vista"

#. module: analytic
#: field:account.analytic.account,partner_id:0
msgid "Partner"
msgstr "Empresa"

#. module: analytic
#: field:account.analytic.account,date_start:0
msgid "Date Start"
msgstr "Fecha inicial"

#. module: analytic
#: selection:account.analytic.account,state:0
msgid "Open"
msgstr "Abrir"

#. module: analytic
#: field:account.analytic.account,line_ids:0
msgid "Analytic Entries"
msgstr "Entradas analíticas"<|MERGE_RESOLUTION|>--- conflicted
+++ resolved
@@ -1,30 +1,93 @@
-# Spanish translation for openobject-addons
-# Copyright (c) 2010 Rosetta Contributors and Canonical Ltd 2010
-# This file is distributed under the same license as the openobject-addons package.
-# FIRST AUTHOR <EMAIL@ADDRESS>, 2010.
-#
-msgid ""
-msgstr ""
-<<<<<<< HEAD
-"Project-Id-Version: openobject-addons\n"
-"Report-Msgid-Bugs-To: FULL NAME <EMAIL@ADDRESS>\n"
-"POT-Creation-Date: 2011-01-11 11:14+0000\n"
-"PO-Revision-Date: 2011-01-13 04:57+0000\n"
-"Last-Translator: Borja López Soilán (NeoPolus) <borjalopezsoilan@gmail.com>\n"
-"Language-Team: Spanish <es@li.org>\n"
-=======
+# Translation of Odoo Server.
+# This file contains the translation of the following modules:
+# * analytic
+# 
+# Translators:
+# FIRST AUTHOR <EMAIL@ADDRESS>, 2010
+msgid ""
+msgstr ""
 "Project-Id-Version: Odoo 8.0\n"
 "Report-Msgid-Bugs-To: \n"
 "POT-Creation-Date: 2015-01-21 14:07+0000\n"
 "PO-Revision-Date: 2015-12-09 02:05+0000\n"
 "Last-Translator: Martin Trigaux\n"
 "Language-Team: Spanish (Mexico) (http://www.transifex.com/odoo/odoo-8/language/es_MX/)\n"
->>>>>>> f9f7669e
 "MIME-Version: 1.0\n"
 "Content-Type: text/plain; charset=UTF-8\n"
-"Content-Transfer-Encoding: 8bit\n"
-"X-Launchpad-Export-Date: 2011-09-05 05:47+0000\n"
-"X-Generator: Launchpad (build 13830)\n"
+"Content-Transfer-Encoding: \n"
+"Language: es_MX\n"
+"Plural-Forms: nplurals=2; plural=(n != 1);\n"
+
+#. module: analytic
+#: code:addons/analytic/analytic.py:278
+#, python-format
+msgid "%s (copy)"
+msgstr "%s (copia)"
+
+#. module: analytic
+#: field:account.analytic.account,child_complete_ids:0
+msgid "Account Hierarchy"
+msgstr ""
+
+#. module: analytic
+#: field:account.analytic.account,manager_id:0
+msgid "Account Manager"
+msgstr "Gestor contable"
+
+#. module: analytic
+#: field:account.analytic.account,name:0
+msgid "Account/Contract Name"
+msgstr ""
+
+#. module: analytic
+#: field:account.analytic.line,amount:0
+msgid "Amount"
+msgstr "Importe"
+
+#. module: analytic
+#: view:account.analytic.account:analytic.view_account_analytic_account_form
+#: selection:account.analytic.account,type:0
+#: field:account.analytic.line,account_id:0
+#: model:ir.model,name:analytic.model_account_analytic_account
+msgid "Analytic Account"
+msgstr "Cuenta analítica"
+
+#. module: analytic
+#: model:res.groups,name:analytic.group_analytic_accounting
+msgid "Analytic Accounting"
+msgstr ""
+
+#. module: analytic
+#: field:account.analytic.account,line_ids:0
+msgid "Analytic Entries"
+msgstr "Entradas analíticas"
+
+#. module: analytic
+#: model:ir.model,name:analytic.model_account_analytic_line
+msgid "Analytic Line"
+msgstr "Línea analítica"
+
+#. module: analytic
+#: selection:account.analytic.account,type:0
+msgid "Analytic View"
+msgstr ""
+
+#. module: analytic
+#: field:account.analytic.account,balance:0
+msgid "Balance"
+msgstr "Balance"
+
+#. module: analytic
+#: help:account.analytic.line,amount:0
+msgid ""
+"Calculated by multiplying the quantity and the price given in the Product's "
+"cost price. Always expressed in the company main currency."
+msgstr "Calculado multiplicando la cantidad y el precio obtenido del precio de coste del producto. Siempre se expresa en la moneda principal de la compañía."
+
+#. module: analytic
+#: selection:account.analytic.account,state:0
+msgid "Cancelled"
+msgstr "Cancelado"
 
 #. module: analytic
 #: field:account.analytic.account,child_ids:0
@@ -32,97 +95,107 @@
 msgstr "Cuentas hijas"
 
 #. module: analytic
-#: field:account.analytic.account,name:0
-msgid "Account Name"
-msgstr "Nombre cuenta"
-
-#. module: analytic
-#: help:account.analytic.line,unit_amount:0
-msgid "Specifies the amount of quantity to count."
-msgstr "Especifica el valor de las cantidades a contar."
-
-#. module: analytic
-#: model:ir.module.module,description:analytic.module_meta_information
-msgid ""
-"Module for defining analytic accounting object.\n"
-"    "
-msgstr ""
-"Módulo para definir objetos contables analíticos.\n"
-"    "
-
-#. module: analytic
-#: field:account.analytic.account,state:0
-msgid "State"
-msgstr "Estado"
-
-#. module: analytic
-#: field:account.analytic.account,user_id:0
-msgid "Account Manager"
-msgstr "Gestor contable"
-
-#. module: analytic
-#: selection:account.analytic.account,state:0
-msgid "Draft"
-msgstr "Borrador"
-
-#. module: analytic
 #: selection:account.analytic.account,state:0
 msgid "Closed"
 msgstr "Cerrado"
+
+#. module: analytic
+#: field:account.analytic.account,company_id:0
+#: field:account.analytic.line,company_id:0
+msgid "Company"
+msgstr "Compañía"
+
+#. module: analytic
+#: model:mail.message.subtype,name:analytic.mt_account_closed
+msgid "Contract Finished"
+msgstr ""
+
+#. module: analytic
+#: view:account.analytic.account:analytic.view_account_analytic_account_form
+msgid "Contract Information"
+msgstr ""
+
+#. module: analytic
+#: model:mail.message.subtype,name:analytic.mt_account_opened
+msgid "Contract Opened"
+msgstr ""
+
+#. module: analytic
+#: model:mail.message.subtype,description:analytic.mt_account_closed
+msgid "Contract closed"
+msgstr ""
+
+#. module: analytic
+#: model:mail.message.subtype,description:analytic.mt_account_opened
+msgid "Contract opened"
+msgstr ""
+
+#. module: analytic
+#: selection:account.analytic.account,type:0
+msgid "Contract or Project"
+msgstr ""
+
+#. module: analytic
+#: model:mail.message.subtype,description:analytic.mt_account_pending
+msgid "Contract pending"
+msgstr ""
+
+#. module: analytic
+#: model:mail.message.subtype,name:analytic.mt_account_pending
+msgid "Contract to Renew"
+msgstr ""
+
+#. module: analytic
+#: code:addons/analytic/analytic.py:238
+#, python-format
+msgid "Contract: "
+msgstr ""
+
+#. module: analytic
+#: field:account.analytic.line,create_date:0
+msgid "Create Date"
+msgstr "Fecha creación"
+
+#. module: analytic
+#: field:account.analytic.account,create_uid:0
+#: field:account.analytic.line,create_uid:0
+msgid "Created by"
+msgstr "Creado por"
+
+#. module: analytic
+#: field:account.analytic.account,create_date:0
+msgid "Created on"
+msgstr "Creado en"
+
+#. module: analytic
+#: field:account.analytic.account,credit:0
+msgid "Credit"
+msgstr "Haber"
+
+#. module: analytic
+#: field:account.analytic.account,currency_id:0
+msgid "Currency"
+msgstr "Moneda"
+
+#. module: analytic
+#: field:account.analytic.account,partner_id:0
+msgid "Customer"
+msgstr "Cliente"
+
+#. module: analytic
+#: field:account.analytic.line,date:0
+msgid "Date"
+msgstr "Fecha"
+
+#. module: analytic
+#: help:account.analytic.account,message_last_post:0
+msgid "Date of the last message posted on the record."
+msgstr "Fecha de último trabajo realizado en esta cuenta"
 
 #. module: analytic
 #: field:account.analytic.account,debit:0
 msgid "Debit"
 msgstr "Debe"
-
-#. module: analytic
-#: help:account.analytic.account,state:0
-msgid ""
-"* When an account is created its in 'Draft' state.                           "
-"       \n"
-"* If any associated partner is there, it can be in 'Open' state.             "
-"                     \n"
-"* If any pending balance is there it can be in 'Pending'.                    "
-"               \n"
-"* And finally when all the transactions are over, it can be in 'Close' "
-"state.                                   \n"
-"* The project can be in either if the states 'Template' and 'Running'.\n"
-" If it is template then we can make projects based on the template projects. "
-"If its in 'Running' state it is a normal project.                            "
-"     \n"
-" If it is to be reviewed then the state is 'Pending'.\n"
-" When the project is completed the state is set to 'Done'."
-msgstr ""
-"* Cuando se crea una cuenta, está en estado 'Borrador'.\n"
-"* Si se asocia a cualquier empresa, puede estar en estado 'Abierta'.\n"
-"* Si existe un saldo pendiente, puede estar en 'Pendiente'.\n"
-"* Y finalmente, cuando todas las transacciones están realizadas, puede estar "
-"en estado de 'Cerrada'.\n"
-"* El proyecto puede estar en los estados 'Plantilla' y 'En proceso.\n"
-"Si es una plantilla, podemos hacer proyectos basados en los proyectos "
-"plantilla. Si está en estado 'En proceso', es un proyecto normal.\n"
-"Si se debe examinar, el estado es 'Pendiente'.\n"
-"Cuando el proyecto se ha completado, el estado se establece en 'Realizado'."
-
-#. module: analytic
-#: field:account.analytic.account,type:0
-msgid "Account Type"
-msgstr "Tipo cuenta"
-
-#. module: analytic
-#: selection:account.analytic.account,state:0
-msgid "Template"
-msgstr "Plantilla"
-
-#. module: analytic
-#: selection:account.analytic.account,state:0
-msgid "Pending"
-msgstr "Pendiente"
-
-#. module: analytic
-#: model:ir.model,name:analytic.model_account_analytic_line
-msgid "Analytic Line"
-msgstr "Línea analítica"
 
 #. module: analytic
 #: field:account.analytic.account,description:0
@@ -131,25 +204,122 @@
 msgstr "Descripción"
 
 #. module: analytic
-#: selection:account.analytic.account,type:0
-msgid "Normal"
-msgstr "Normal"
-
-#. module: analytic
-#: field:account.analytic.account,company_id:0
-#: field:account.analytic.line,company_id:0
-msgid "Company"
-msgstr "Compañía"
-
-#. module: analytic
-#: field:account.analytic.account,quantity_max:0
-msgid "Maximum Quantity"
-msgstr "Cantidad máxima"
-
-#. module: analytic
-#: field:account.analytic.line,user_id:0
-msgid "User"
-msgstr "Usuario"
+#: view:account.analytic.account:analytic.view_account_analytic_account_form
+msgid "End Date"
+msgstr "Fecha Final"
+
+#. module: analytic
+#: code:addons/analytic/analytic.py:160
+#, python-format
+msgid "Error!"
+msgstr "¡Error!"
+
+#. module: analytic
+#: constraint:account.analytic.account:0
+msgid "Error! You cannot create recursive analytic accounts."
+msgstr ""
+
+#. module: analytic
+#: field:account.analytic.account,date:0
+msgid "Expiration Date"
+msgstr ""
+
+#. module: analytic
+#: field:account.analytic.account,message_follower_ids:0
+msgid "Followers"
+msgstr "Seguidores"
+
+#. module: analytic
+#: field:account.analytic.account,complete_name:0
+msgid "Full Name"
+msgstr ""
+
+#. module: analytic
+#: help:account.analytic.account,message_summary:0
+msgid ""
+"Holds the Chatter summary (number of messages, ...). This summary is "
+"directly in html format in order to be inserted in kanban views."
+msgstr "Contiene el resumen del chatter (nº de mensajes, ...). Este resumen viene directamente en formato HTML para poder ser insertado en las vistas kanban."
+
+#. module: analytic
+#: field:account.analytic.account,id:0 field:account.analytic.line,id:0
+msgid "ID"
+msgstr "ID"
+
+#. module: analytic
+#: help:account.analytic.account,message_unread:0
+msgid "If checked new messages require your attention."
+msgstr "Si se marca, los nuevos mensajes requieren su atención"
+
+#. module: analytic
+#: help:account.analytic.account,type:0
+msgid ""
+"If you select the View Type, it means you won't allow to create journal entries using that account.\n"
+"The type 'Analytic account' stands for usual accounts that you only want to use in accounting.\n"
+"If you select Contract or Project, it offers you the possibility to manage the validity and the invoicing options for this account.\n"
+"The special type 'Template of Contract' allows you to define a template with default data that you can reuse easily."
+msgstr ""
+
+#. module: analytic
+#: code:addons/analytic/analytic.py:160
+#, python-format
+msgid ""
+"If you set a company, the currency selected has to be the same as it's currency. \n"
+"You can remove the company belonging, and thus change the currency, only on analytic account of type 'view'. This can be really useful for consolidation purposes of several companies charts with different currencies, for example."
+msgstr ""
+
+#. module: analytic
+#: selection:account.analytic.account,state:0
+msgid "In Progress"
+msgstr "En proceso"
+
+#. module: analytic
+#: field:account.analytic.account,message_is_follower:0
+msgid "Is a Follower"
+msgstr "Es un seguidor."
+
+#. module: analytic
+#: field:account.analytic.account,message_last_post:0
+msgid "Last Message Date"
+msgstr "Fecha de último mensaje"
+
+#. module: analytic
+#: field:account.analytic.account,write_uid:0
+#: field:account.analytic.line,write_uid:0
+msgid "Last Updated by"
+msgstr "Ultima actualizacion por"
+
+#. module: analytic
+#: field:account.analytic.account,write_date:0
+#: field:account.analytic.line,write_date:0
+msgid "Last Updated on"
+msgstr "Ultima actualización realizada"
+
+#. module: analytic
+#: field:account.analytic.account,message_ids:0
+msgid "Messages"
+msgstr "Mensajes"
+
+#. module: analytic
+#: help:account.analytic.account,message_ids:0
+msgid "Messages and communication history"
+msgstr "Mensajes e historial de comunicación"
+
+#. module: analytic
+#: selection:account.analytic.account,state:0
+msgid "New"
+msgstr "Nuevo"
+
+#. module: analytic
+#: view:account.analytic.account:analytic.view_account_analytic_account_form
+msgid ""
+"Once the end date of the contract is\n"
+"                                        passed or the maximum number of service\n"
+"                                        units (e.g. support contract) is\n"
+"                                        reached, the account manager is notified \n"
+"                                        by email to renew the contract with the\n"
+"                                        customer."
+msgstr ""
 
 #. module: analytic
 #: field:account.analytic.account,parent_id:0
@@ -157,42 +327,14 @@
 msgstr "Cuenta analítica padre"
 
 #. module: analytic
-#: field:account.analytic.line,date:0
-msgid "Date"
-msgstr "Fecha"
-
-#. module: analytic
-<<<<<<< HEAD
-#: field:account.analytic.account,currency_id:0
-msgid "Account currency"
-msgstr "Moneda contable"
-=======
-#: help:account.analytic.account,message_last_post:0
-msgid "Date of the last message posted on the record."
-msgstr "Fecha de último trabajo realizado en esta cuenta"
-
-#. module: analytic
-#: field:account.analytic.account,debit:0
-msgid "Debit"
-msgstr "Debe"
-
-#. module: analytic
-#: field:account.analytic.account,description:0
-#: field:account.analytic.line,name:0
-msgid "Description"
-msgstr "Descripción"
-
-#. module: analytic
-#: view:account.analytic.account:analytic.view_account_analytic_account_form
-msgid "End Date"
-msgstr "Fecha Final"
-
-#. module: analytic
-#: code:addons/analytic/analytic.py:160
-#, python-format
-msgid "Error!"
-msgstr "¡Error!"
->>>>>>> f9f7669e
+#: field:account.analytic.account,quantity_max:0
+msgid "Prepaid Service Units"
+msgstr ""
+
+#. module: analytic
+#: field:account.analytic.account,user_id:0
+msgid "Project Manager"
+msgstr "Administrador de Proyecto"
 
 #. module: analytic
 #: field:account.analytic.account,quantity:0
@@ -201,142 +343,91 @@
 msgstr "Cantidad"
 
 #. module: analytic
-#: help:account.analytic.line,amount:0
-msgid ""
-"Calculated by multiplying the quantity and the price given in the Product's "
-"cost price. Always expressed in the company main currency."
-msgstr ""
-"Calculado multiplicando la cantidad y el precio obtenido del precio de coste "
-"del producto. Siempre se expresa en la moneda principal de la compañía."
+#: code:addons/analytic/analytic.py:272
+#, python-format
+msgid "Quick account creation disallowed."
+msgstr ""
+
+#. module: analytic
+#: field:account.analytic.account,code:0
+msgid "Reference"
+msgstr "Referencia"
+
+#. module: analytic
+#: view:account.analytic.account:analytic.view_account_analytic_account_form
+msgid "Renewal"
+msgstr ""
 
 #. module: analytic
 #: help:account.analytic.account,quantity_max:0
-msgid "Sets the higher limit of quantity of hours."
-msgstr "Fija el límite superior de cantidad de horas."
-
-#. module: analytic
-#: field:account.analytic.account,credit:0
-msgid "Credit"
-msgstr "Haber"
-
-#. module: analytic
-#: field:account.analytic.line,amount:0
-msgid "Amount"
-msgstr "Importe"
-
-#. module: analytic
-#: field:account.analytic.account,contact_id:0
-msgid "Contact"
-msgstr "Contacto"
-
-#. module: analytic
-#: constraint:account.analytic.account:0
-msgid ""
-"Error! The currency has to be the same as the currency of the selected "
-"company"
-msgstr ""
-"¡Error! La divisa tiene que ser la misma que la establecida en la compañía "
-"seleccionada"
-
-#. module: analytic
-#: selection:account.analytic.account,state:0
-<<<<<<< HEAD
-msgid "Cancelled"
-msgstr "Cancelado"
-=======
-msgid "In Progress"
-msgstr "En proceso"
-
-#. module: analytic
-#: field:account.analytic.account,message_is_follower:0
-msgid "Is a Follower"
-msgstr "Es un seguidor."
-
-#. module: analytic
-#: field:account.analytic.account,message_last_post:0
-msgid "Last Message Date"
-msgstr "Fecha de último mensaje"
-
-#. module: analytic
-#: field:account.analytic.account,write_uid:0
-#: field:account.analytic.line,write_uid:0
-msgid "Last Updated by"
-msgstr "Ultima actualizacion por"
-
-#. module: analytic
-#: field:account.analytic.account,write_date:0
-#: field:account.analytic.line,write_date:0
-msgid "Last Updated on"
-msgstr "Ultima actualización realizada"
-
-#. module: analytic
-#: field:account.analytic.account,message_ids:0
-msgid "Messages"
-msgstr "Mensajes"
->>>>>>> f9f7669e
-
-#. module: analytic
-#: field:account.analytic.account,balance:0
-msgid "Balance"
-msgstr "Balance"
-
-#. module: analytic
-#: constraint:account.analytic.account:0
-msgid "Error! You can not create recursive analytic accounts."
-msgstr "¡Error! No puede crear cuentas analíticas recursivas."
-
-#. module: analytic
-#: help:account.analytic.account,type:0
-msgid ""
-"If you select the View Type, it means you won't allow to create journal "
-"entries using that account."
-msgstr ""
-"Si selecciona el tipo de vista, significa que no permitirá la creación de "
-"asientos de diario con esa cuenta."
-
-#. module: analytic
-#: field:account.analytic.account,date:0
-msgid "Date End"
-msgstr "Fecha final"
-
-#. module: analytic
-#: field:account.analytic.account,code:0
-msgid "Account Code"
-msgstr "Código cuenta"
-
-#. module: analytic
-#: field:account.analytic.account,complete_name:0
-msgid "Full Account Name"
-msgstr "Nombre cuenta completo"
-
-#. module: analytic
-#: field:account.analytic.line,account_id:0
-#: model:ir.model,name:analytic.model_account_analytic_account
-#: model:ir.module.module,shortdesc:analytic.module_meta_information
-msgid "Analytic Account"
-msgstr "Cuenta analítica"
-
-#. module: analytic
+msgid ""
+"Sets the higher limit of time to work on the contract, based on the "
+"timesheet. (for instance, number of hours in a limited support contract.)"
+msgstr ""
+
+#. module: analytic
+#: help:account.analytic.line,unit_amount:0
+msgid "Specifies the amount of quantity to count."
+msgstr "Especifica el valor de las cantidades a contar."
+
+#. module: analytic
+#: field:account.analytic.account,date_start:0
+msgid "Start Date"
+msgstr "Fecha inicial"
+
+#. module: analytic
+#: field:account.analytic.account,state:0
+msgid "Status"
+msgstr "Estado"
+
+#. module: analytic
+#: field:account.analytic.account,message_summary:0
+msgid "Summary"
+msgstr "Resumen"
+
+#. module: analytic
+#: selection:account.analytic.account,state:0
+msgid "Template"
+msgstr "Plantilla"
+
+#. module: analytic
+#: field:account.analytic.account,template_id:0
 #: selection:account.analytic.account,type:0
-msgid "View"
-msgstr "Vista"
-
-#. module: analytic
-#: field:account.analytic.account,partner_id:0
-msgid "Partner"
-msgstr "Empresa"
-
-#. module: analytic
-#: field:account.analytic.account,date_start:0
-msgid "Date Start"
-msgstr "Fecha inicial"
-
-#. module: analytic
-#: selection:account.analytic.account,state:0
-msgid "Open"
-msgstr "Abrir"
-
-#. module: analytic
-#: field:account.analytic.account,line_ids:0
-msgid "Analytic Entries"
-msgstr "Entradas analíticas"+msgid "Template of Contract"
+msgstr ""
+
+#. module: analytic
+#: view:account.analytic.account:analytic.view_account_analytic_account_form
+msgid "Terms and Conditions"
+msgstr ""
+
+#. module: analytic
+#: selection:account.analytic.account,state:0
+msgid "To Renew"
+msgstr "Para renovar"
+
+#. module: analytic
+#: field:account.analytic.account,type:0
+msgid "Type of Account"
+msgstr ""
+
+#. module: analytic
+#: field:account.analytic.account,message_unread:0
+msgid "Unread Messages"
+msgstr "Mensajes sin leer"
+
+#. module: analytic
+#: field:account.analytic.line,user_id:0
+msgid "User"
+msgstr "Usuario"
+
+#. module: analytic
+#: code:addons/analytic/analytic.py:272
+#, python-format
+msgid "Warning"
+msgstr "Aviso"
+
+#. module: analytic
+#: constraint:account.analytic.line:0
+msgid "You cannot create analytic line on view account."
+msgstr ""