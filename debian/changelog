<<<<<<< HEAD
openerp-server (5.0.3-0-1ubuntu1) intrepid; urgency=low

  [ P. Christeas ]
  * Introduce 'debug2' loglevel, use it for SQL

  [ Christophe Simonis ]
  * [IMP] change version number

  [ P. Christeas ]
  * [IMP]: allow Log level to be changed in runtime.
  * Config: misc options. Logger: option to turn env_info off.
  * Remove base_setup/i18n/el_GR.po, module is moved to addons repo.
  * Merge el_GR translation with template.
  * Update translation template.
  * Fix +x permission of openerp-server.py

 -- Panos Christeas <p_christ@hol.gr>  Fri, 14 Aug 2009 20:40:29 +0300

openerp-server (5.0.2-0-1ubuntu2) intrepid; urgency=critical

  [ P. Christeas ]
  * Security: check_creds is not really needed, use "check"

  [ Christophe Simonis ]
  * [FIX] security issue: avoid access to inactive users
  * [FIX] avoid a bug when look in stack when translate code strings

  [ P. Christeas ]
  * [SEC] [CRITICAL] Forbid RPC calls w/o credentials.

  [ Panos Christeas ]

 -- Panos Christeas <p_christ@hol.gr>  Thu, 13 Aug 2009 15:25:26 +0300

openerp-server (5.0.2-0-1ubuntu1) intrepid; urgency=low

  [ P. Christeas ]
  * [b98f26433c82] Greek translations, shorten terms.
  * [2567b4e8fbc4] [IMP] Partial restrict operator for domains.
  * [a507f9bee128] Shortcuts in RNG view definition.
  * [e8da054afe0a] [IMP] Allow OS to rotate the logs, use
    WatchedFileHandler if needed.

  [ Jay (Open ERP) ]
  * [8174407a30ec] [FIX] Property : Removed old referenced values from
    property

  [ mra (Open ERP) ]
  * [819f9df328fa] [REV] revert chanegs for revision no 1810
  * [70535423260f] [FIX] loading module sequence while creating new
    database

  [ Fabien Pinckaers ]
  * [5aa83e5bb359] [FIX] bug 369947
  * [dcde99cd9c5e] [FIX] bug 371496
  * [8fbad91c586e] [FIX] bug 371768 bad tooltip
  * [f42a9ae9115b] merge
  * [db313489098d] merge

  [ dsh (Open ERP) ]
  * [a86dc3304dde] [IMP] attributes of barcode

  [ Jay (Open ERP) ]
  * [b2dafdb68cce] [FIX] ir_translation : corrected entry insertion when
    adding translation

  [ husen daudi ]
  * [696445ddfb83] [MERGE]
  * [7f9d0d2dd239] [FIX] module:base made name field translatable in
    action.server (ref:mga)

  [ Jay (Open ERP) ]
  * [ed97326339a8] [FIX] Character Truncation problem on updation solved

  [ Christophe Simonis ]
  * [0b6c92ede314] [IMP] ir_model_data: convert assert to sql constraint
    + exception

  [ Jay (Open ERP) ]
  * [f98cc5a0bee6] [FIX] Custom report : sorted X-axis values
  * [0cf0628f3c8a] [FIX] SQL Constraint failure error on particular
    record while importing

  [ husen daudi ]
  * [d56bb59ca02d] [FIX] xml encoding in header for &.<.>
  * [04d765f45692] [Merge] Converted xml reports from xmldom to etree
    and better error message with environment information

  [ Jay (Open ERP) ]
  * [a915dc15dbfd] [FIX] User with blank password(if so) allowed to log
    in.

  [ Fabien Pinckaers ]
  * [19e2f2b84eac] [FIX] avoid required parameters rule (domain_force)
  * [b8d383a666e6] merge
  * [7cdc6778acb1] merge
  * [70c8fcdf67f2] merge
  * [7cd04889bd27] [IMP] better error message

  [ Jay (Open ERP) ]
  * [99f3b0db73f8] [FIX] Fixed oldxml at  python2.6 for Ubuntu
    8.0.4,9.04
  * [14b488955652] [IMP] default_xx in context isuue

  [ Fabien Pinckaers ]
  * [15a617ecbe04] merge
  * [26f02d120db1] [fix] launch signal after action in workflows

  [ Jay (Open ERP) ]
  * [0ff7ddcd394d] [FIX] ORM: Defult_field name in context belongs to
    curent object only, not to its relationals anymore
  * [843604436871] [FIX] ir_attachment preview method corrected

  [ Stephane Wirtel ]
  * [406601019f23] [MERGE]
  * [fa17b9e5f302] [FIX] fields.related (m2o poiting to M2M/O2M should
    be skipped during write.

  [ Jay (Open ERP) ]
  * [7feb86ed7ad4] [IMP] Temporarily commented exception for browse
    record that broke reports from wizard

  [ husen daudi ]
  * [665433813e7f] [FIX] Bad commit
  * [c866dcb38c74] [FIX] Added PageCount tag in report engine

  [ Fabien Pinckaers ]
  * [a79d7777c888] merge
  * [60d6357d3b2b] modifs
  * [9ed525cfcd51] [FIX] bug in report engine

  [ Jay (Open ERP) ]
  * [2a571396d23e] [FIX] GIF image is previewed

  [ Christophe Simonis ]
  * [cee0846dff3c] [MERGE]
  * [d2a31d33e1b1] [FIX] upgrade doesn't try to delete modules
  * [1376272db30b] [MERGE]
  * [bbaad3809f36] [FIX] xml: the tag <delete> delete also the reference
    to the deleted objects into ir_model_data
  * [35d4aa682b36] [FIX] translation export: catch the case when a
    object does not exists in database
  * [1f0cb7576704] [FIX] browse_record: raise a better exception when
    the id doesn't exists

  [ dsh (Open ERP) ]
  * [0c8fe65fe3c0] [FIX] fix &,<,> problem for html2html-url report
  * [71298ebb40b4] [FIX] fix &,<,> problem for html2html report
  * [58b9464b7813] [IMP] added style for the url which are as text

  [ Fabien Pinckaers ]
  * [b934dd73d408] merge
  * [fe33fdc8df19] [FIX] translations resynchro terms
  * [4efe96b4f584] [FIX] Bugfix translations and float/int format in
    reports
  * [688883ce8183] bugfix_lang_notavailabel

  [ Olivier Laurent ]
  * [bee98151efd0] [MERGE]
  * [adf826c7285b] [IMP] base: french translations

  [ Christophe Simonis ]
  * [cf01b2f3ee31] [IMP] maintenance: complete the remarks with the
    database name
  * [34e10ece0768] [FIX] complete rng file
  * [eb179c00941a] [FIX] load the module graph even if it containt only
    "base"

  [ dsh (Open ERP) ]
  * [5f1426c9e322] bug fix(skip text if child nodes are there) for the
    html2html and openoffice reports

  [ Panos Christeas ]

  [ husen daudi ]
  * Revert bad commit

  [ Christophe Simonis ]
  * [REL] 5.0.2
  * [MERGE]
  * [FIX] ensure sys is imported

  [ Jay (Open ERP) ]
  * [FIX] _inherits was misbehaving on search

  [ Christophe Simonis ]
  * [FIX] pass the context to check method of 'ir.model.access'
  * [FIX] disallow the deletion of records set as default properties
  * [MERGE]
  * [FIX] increase size of field "name" of ir.model.data
  * [IMP] update french translations
  * [IMP] update french translations

  [ Jay (Open ERP) ]
  * [REF] Unused argument removed

  [ Christophe Simonis ]
  * [IMP] update po(t) files

  [ Jay (Open ERP) ]
  * [FIX] Login : Login and password accepting accented characters
  * [FIX] Error reporting : library error corrected
  * [FIX] default_xxx in context was passed to relational
    fields,corrected.

  [ P. Christeas ]
  * Fix whitespace merging, that broke logging.

  [ Jay (Open ERP) ]
  * [FIX] Print screen now displays the report as per WYSIWYG
  * [FIX]Importation problem for bool fields corrected

  [ Christophe Simonis ]
  * [IMP] new method that ollow the server to return a message that will
    be display on login page

  [ Jay (Open ERP) ]
  * [FIX] ir_model_data : SQL_Constraint failure covered
  * [FIX] Accented characters are displayed on footer now
  * [FIX] DB operations(backup,restore) process corrected,were blocked
    if db_port was supplied

  [ husen daudi ]
  * Merged

  [ Jay (Open ERP) ]
  * [FIX] Expression calculation for Datetime Corrected
  * [FIX] Logger notification improved
  * [FIX] ir_model : context key deletion
  * [FIX] Translation : Text with prefix '_' from py files included for
    exports.
  * [FIX] Corrected bug of expression calculation in previous commit

  [ Olivier Laurent ]
  * [FIX] sql expression: in search, add the time part to datetime field
    when it's not present

  [ P. Christeas ]
  * email_send: feature to place mails in a maildir, instead of smtp
  * Fix Greek translation of email "subject".

  [ Olivier Laurent ]
  * [FIX] setup.py: py2exe now adds 'zoneinfo' directory in library.zip

  [ Jay (Open ERP) ]
  * [FIX] Importation problem corrected for unicode.
  * [IMP] Environment Information Notification  Improved

  [ husen daudi ]
  * [FIX] place tag

  [ Olivier Laurent ]
  * [MERGE]
  * [FIX] tools.amount_to_text_en: now displays cents

  [ P. Christeas ]
  * Greek translations, shorten terms.

  [ Olivier Laurent ]
  * [MERGE]
  * [FIX] RuntimeError in the cache system

  [ Jay (Open ERP) ]
  * [FIX] Print screen reports will behave acc. to locale for
    date,datetime
  * [FIX] Import : context provided for language translation

  [ dsh (Open ERP) ]
  * [FIX] size miss match for page and frame

  [ husen daudi ]
  * [FIX] removed report etree warning of len
  * [FIX] Added sql_constraint on adding field having size<1

  [ Quentin De Paoli ]
  * [FIX] security on wokflows bugfixed. The security has to be checked
    using the current uid, not the one that created the workflow
    instance!

  [ Harry (Open ERP) ]
  * [FIX] export window : use context for import compatable option in
    pass argument instend of added new argemenent
  * [IMP] import/export : added Database ID, ID

  [ P. Christeas ]
  * [IMP] Partial restrict operator for domains.
  * Shortcuts in RNG view definition.
  * [IMP] Allow OS to rotate the logs, use WatchedFileHandler if needed.

  [ Olivier Laurent ]
  * [MERGE]
  * [FIX] supply password problem with pg_dump, pg_restore on win32
  * [IMP] french translations

  [ Jay (Open ERP) ]
  * [FIX] Certificate in non-digit format will not be accepted
  * [FIX] Certificate in non-digit format will not be accepted

  [ husen daudi ]
  * [IMP] Improved environment information message

  [ Jay (Open ERP) ]
  * [Fix] CSV Import : Accepting 'Value' of selection field
    from[(key,value)]
  * [FIX] Property : Removed old referenced values from property

  [ mra (Open ERP) ]
  * [REV] revert chanegs for revision no 1810
  * [FIX] loading module sequence while creating new database

  [ Fabien Pinckaers ]
  * [FIX] bug 369947
  * [FIX] bug 371496
  * [FIX] bug 371768 bad tooltip
  * merge
  * merge

  [ dsh (Open ERP) ]
  * [IMP] attributes of barcode

  [ Jay (Open ERP) ]
  * [FIX] ir_translation : corrected entry insertion when adding
    translation

  [ husen daudi ]
  * [MERGE]
  * [FIX] module:base made name field translatable in action.server
    (ref:mga)

  [ Jay (Open ERP) ]
  * [FIX] Character Truncation problem on updation solved

  [ Christophe Simonis ]
  * [IMP] ir_model_data: convert assert to sql constraint + exception

  [ Jay (Open ERP) ]
  * [FIX] Custom report : sorted X-axis values
  * [FIX] SQL Constraint failure error on particular record while
    importing

  [ husen daudi ]
  * [FIX] xml encoding in header for &.<.>
  * [Merge] Converted xml reports from xmldom to etree and better error
    message with environment information

  [ Jay (Open ERP) ]
  * [FIX] User with blank password(if so) allowed to log in.

  [ Fabien Pinckaers ]
  * [FIX] avoid required parameters rule (domain_force)
  * merge
  * merge
  * merge
  * [IMP] better error message

  [ Jay (Open ERP) ]
  * [FIX] Fixed oldxml at  python2.6 for Ubuntu 8.0.4,9.04
  * [IMP] default_xx in context isuue

  [ Fabien Pinckaers ]
  * merge
  * [fix] launch signal after action in workflows

  [ Jay (Open ERP) ]
  * [FIX] ORM: Defult_field name in context belongs to curent object
    only, not to its relationals anymore
  * [FIX] ir_attachment preview method corrected

  [ Stephane Wirtel ]
  * [MERGE]
  * [FIX] fields.related (m2o poiting to M2M/O2M should be skipped
    during write.

  [ Jay (Open ERP) ]
  * [IMP] Temporarily commented exception for browse record that broke
    reports from wizard

  [ husen daudi ]
  * [FIX] Bad commit
  * [FIX] Added PageCount tag in report engine

  [ Fabien Pinckaers ]
  * merge
  * modifs
  * [FIX] bug in report engine

  [ Jay (Open ERP) ]
  * [FIX] GIF image is previewed

  [ Christophe Simonis ]
  * [MERGE]
  * [FIX] upgrade doesn't try to delete modules
  * [MERGE]
  * [FIX] xml: the tag <delete> delete also the reference to the deleted
    objects into ir_model_data
  * [FIX] translation export: catch the case when a object does not
    exists in database
  * [FIX] browse_record: raise a better exception when the id doesn't
    exists

  [ dsh (Open ERP) ]
  * [FIX] fix &,<,> problem for html2html-url report
  * [FIX] fix &,<,> problem for html2html report
  * [IMP] added style for the url which are as text

  [ Fabien Pinckaers ]
  * merge
  * [FIX] translations resynchro terms
  * [FIX] Bugfix translations and float/int format in reports
  * bugfix_lang_notavailabel

  [ Olivier Laurent ]
  * [MERGE]
  * [IMP] base: french translations

  [ Christophe Simonis ]
  * [IMP] maintenance: complete the remarks with the database name
  * [FIX] complete rng file
  * [FIX] load the module graph even if it containt only "base"

  [ dsh (Open ERP) ]
  * bug fix(skip text if child nodes are there) for the html2html and
    openoffice reports

  [ Panos Christeas ]

 -- Panos Christeas <p_christ@hol.gr>  Thu, 13 Aug 2009 10:21:28 +0300

openerp-server (5.0.1-0-1ubuntu2) karmic; urgency=low

  * Minor updates

 -- Panagiotis Kranidiotis <panos@anaximandros>  Thu, 18 Jun 2009 19:05:32 +0300

openerp-server (5.0.1-0-1ubuntu1) karmic; urgency=low

  * New greek translations added

 -- Panagiotis Kranidiotis <kranidiotis@vatica.org>  Wed, 17 Jun 2009 18:45:37 +0300

=======
openerp-server (5.0.3-0-1) unstable; urgency=low

  * Merging upstream version 5.0.3-0.
  * Removing xmlrpc.patch, went upstream.
  * Using dedicated storage directory in /var/lib/openerp-server, that
    way the addons directory can stay read-only for the unprivileged
    user.
  * Commenting out db_name in config (Closes: #542391).
  * Commenting out port in config (Closes: #542406).
  * Renaming logfile to openerp-server.log for consistency.
  * Commenting out pidfile in config (Closes: #542427).
  * Removing debconf handling in postrm, not possible to do that.
  * Removing local storage directory on purge.

 -- Daniel Baumann <daniel@debian.org>  Mon, 24 Aug 2009 20:16:55 +0200

openerp-server (5.0.2-0-3) unstable; urgency=low

  * Wrapping and sorting depends.
  * Correcting spelling of Open ERP.
  * Updating maintainer field.
  * Updating vcs fields.
  * Updating to standards version 3.8.3.
  * Dropping old depends on python-xml (Closes: #543127).
  * Adding maintainer homepage field to control.
  * Marking maintainer homepage field to be also included in binary
    packages and changelog.

 -- Daniel Baumann <daniel@debian.org>  Mon, 24 Aug 2009 18:23:54 +0200

openerp-server (5.0.2-0-2) unstable; urgency=high

  * Adding patch from Panos Christeas <p_christ@hol.gr> to forbid RPC
    calls without credentials. All versions of openerp-server affected.

 -- Daniel Baumann <daniel@debian.org>  Thu, 13 Aug 2009 14:45:17 +0200

openerp-server (5.0.2-0-1) unstable; urgency=low

  * Updating standards to 3.8.1.
  * Rediffing autobuild.patch (Closes: #538625).
  * Upgrading package to standards version 3.8.2.
  * Managing setup of unprivileged user account with debconf.
  * Using more common directory name to store local debian additions.
  * Updating README.Debian to reflect that the database has to be
    initialized through the client (Closes: #518675).
  * Removing package leftovers in postrm script.
  * Merging upstream version 5.0.2-0.

 -- Daniel Baumann <daniel@debian.org>  Thu, 13 Aug 2009 11:24:59 +0200
>>>>>>> b8f07363

openerp-server (5.0.1-0-1) unstable; urgency=low

  * Merging upstream version 5.0.1-0.
  * Correcting path of openerp-server in README.Debian (Closes:
    #520890).
  * Correcting user handling in init script and config file (Closes:
    #513263, #516348).
  * Setting port to 8070.
  * Also mentioning debug_mode and price_accuracy in config file
    (Closes: #513264).
  * Using correct rfc-2822 date formats in changelog.
  * Rediffing shebang.patch.

 -- Daniel Baumann <daniel@debian.org>  Sat, 30 May 2009 12:53:39 +0200

openerp-server (5.0.0-3-1) unstable; urgency=low

  * Merging upstream version 5.0.0-3.
  * Improving init call in README.Debian, thanks to David Goodenough
    <david.goodenough@btconnect.com>.
  * Fixed wrapping in README.Debian.

 -- Daniel Baumann <daniel@debian.org>  Sat, 14 Feb 2009 00:51:00 +0100

openerp-server (5.0.0-2-1) unstable; urgency=low

  * Merging upstream version 5.0.0-2 (Closes: #514920).
  * Updating README.Debian.

 -- Daniel Baumann <daniel@debian.org>  Sat, 14 Feb 2009 00:12:00 +0100

openerp-server (5.0.0-1) unstable; urgency=low

  * Merging upstream version 5.0.0.

 -- Daniel Baumann <daniel@debian.org>  Sat, 07 Feb 2009 13:33:00 +0100

openerp-server (5.0.0~rc3-1) unstable; urgency=low

  * Adding note about initializing the database in README.Debian.
  * Adding changelog for debian version 4.2.3.4-3.
  * Merging upstream version 5.0.0~rc3.
  * Using quilt rather than dpatch.
  * Updating year in copyright file.
  * Updating python-openssl depends.
  * Updating lintian overrides.

 -- Daniel Baumann <daniel@debian.org>  Fri, 09 Jan 2009 18:31:00 -0500

openerp-server (5.0.0~rc2-1) unstable; urgency=low

  * Updating python xml depends (Closes: #508911).
  * Merging upstream version 5.0.0~rc2.
  * New upstream no longer uses embedded copies of pydot, pychart and
    reportlab (Closes: #468104).
  * Rediffing shebang.dpatch.

 -- Daniel Baumann <daniel@debian.org>  Thu, 25 Dec 2008 15:13:00 +0100

openerp-server (5.0.0~rc1.1-2) unstable; urgency=low

  * Adjusting sed call to correct path in /usr/bin/openerp-server.

 -- Daniel Baumann <daniel@debian.org>  Wed, 17 Dec 2008 08:32:00 +0100

openerp-server (5.0.0~rc1.1-1) unstable; urgency=low

  * Merging upstream version 5.0.0~rc1.1.

 -- Daniel Baumann <daniel@debian.org>  Tue, 16 Dec 2008 13:08:00 +0100

openerp-server (5.0.0~rc1-1) unstable; urgency=low

  * Merging upstream version 5.0.0~rc1.
  * Removing openerp.dpatch, went upstream.
  * Rediffing shebang.dpatch.
  * Removing workaround for import_xml.rng, not needed anymore.

 -- Daniel Baumann <daniel@debian.org>  Tue, 16 Dec 2008 12:51:00 +0100

openerp-server (5.0.0~alpha-3) unstable; urgency=low

  * Adding ghostscript, python-matplotlib, and python-pyopenssl to recommends.
  * Correcting chown calls in postinst.
  * Prefixing debhelper files with package name.
  * Adding changelog for debian version 4.2.3.4-2.
  * Dropping tinyerp-server transitional package, this allows to have both
    packages available in unstable.

 -- Daniel Baumann <daniel@debian.org>  Sun, 07 Dec 2008 20:13:00 +0100

openerp-server (5.0.0~alpha-2) experimental; urgency=low

  * Renaming tinyerp-server to new upstream openerp-server name.

 -- Daniel Baumann <daniel@debian.org>  Sun, 09 Nov 2008 18:59:00 +0100

tinyerp-server (5.0.0~alpha-1) experimental; urgency=low

  * Merging upstream version 5.0.0~alpha.
  * Rediffing autobuild.dpatch.
  * Removing shebang.dpatch, not needed anymore.
  * Removing python2.5.dpatch, not needed anymore.
  * Rediffing openerp.dpatch.
  * Rediffing migrate.dpatch.
  * Not moving server to sbin anymore for the sake of consistency.
  * Removing unneeded chmod call for tinyerp-server.py.
  * Sorting build-depends, depends and recommends.
  * Dropping /etc/default/tinyerp-server in favour of using
    /etc/tinyerp-server.conf directly.
  * Updating chmod call in rules to also cope with filenames that embedd
    whitespaces.
  * Adding patch to correct shebang in two addon files.
  * Adding workaround for bug in setup.py that puts import_xml.rng into the
    wrong location.
  * Adding symlink for tinyerp_serverrc manpage to tinyerp-server.conf.
  * Renaming everything except the package name itself from tinyerp-server to
    openerp-server.
  * Updating copyright file to current upstream.

 -- Daniel Baumann <daniel@debian.org>  Sun, 09 Nov 2008 15:52:00 +0100

tinyerp-server (4.2.3.4-3) unstable; urgency=high

  * Updating python depends (Closes: #506615).
  * Adding note about initializising the database in README.Debian
    (Closes: #464557).

 -- Daniel Baumann <daniel@debian.org>  Mon, 10 Nov 2008 12:40:00 +0100

tinyerp-server (4.2.3.4-2) unstable; urgency=low

  * Correcting chown calls in postinst.

 -- Daniel Baumann <daniel@debian.org>  Mon, 10 Nov 2008 12:40:00 +0100

tinyerp-server (4.2.3.4-1) unstable; urgency=low

  * Merging upstream version 4.2.3.4.
  * Upgrading package to debhelper 7.
  * Upgrading package to standards 3.8.0.
  * Updating homepage field in control file.
  * Adding vcs fields in control file.
  * Rewriting copyright file in machine-interpretable format.
  * Using lintian debhelper to install lintian overrides.
  * Removing bind-exit.dpatch, went upstream.
  * Updating default database port.
  * Adding logfile handling.
  * Updating postresql recommends.
  * Reordering and splitting out rules file into individual debhelper files.
  * Applying some shell cosmetics to init and maintainer scripts.
  * Adding patch to update homepage location of tinyerp.
  * Setting ownership of addons directory in postinst (Closes: #487112).
  * Adding patch from Brian DeRocher <brian@derocher.org> to fix sql syntax in
    migrate script (Closes: #467517).

 -- Daniel Baumann <daniel@debian.org>  Sun, 09 Nov 2008 09:11:00 +0100

tinyerp-server (4.2.2-2) unstable; urgency=medium

  * Readding depends to python-psycopg (Closes: #463079, #493374).
  * Adding depends to python-tz (Closes: #482359).

 -- Daniel Baumann <daniel@debian.org>  Sun, 03 Aug 2008 00:20:00 +0200

tinyerp-server (4.2.2-1) unstable; urgency=low

  * New upstream release (Closes: #477698).
  * Dropping depends against python-xml (Closes: #468619).

 -- Daniel Baumann <daniel@debian.org>  Sat, 26 Apr 2008 16:15:00 +0200

tinyerp-server (4.2.1-1) unstable; urgency=low

  * Maintainer upload from the Zuerich BSP.
  * New upstream release.
  * Bumping to new policy.
  * Using new homepage field in control.
  * Including documentation for migration and testing (Closes: #445464).
  * Adjusting 04-bind-exit.dpatch to new upstream release.
  * Added lintian overrides.
  * Depending now on python-psycopg2, not python-psycopg anymore
    (Closes: #445464).

 -- Daniel Baumann <daniel@debian.org>  Sat, 12 Jan 2008 15:20:00 +0100

tinyerp-server (4.2.0-1) unstable; urgency=medium

  * New upstream release.

 -- Daniel Baumann <daniel@debian.org>  Wed, 31 Oct 2007 21:31:00 +0100

tinyerp-server (4.0.3-3) unstable; urgency=medium

  * Setting database port to 5433 (Closes: #443626).
  * Applied patch from Aldrin Martoq to make tinyerp-server compatible with
    python 2.5.
  * Applied patch from Luca Falavigna <dktrkranz@ubuntu.com> to fix exception
    raised when address is already in use.

 -- Daniel Baumann <daniel@debian.org>  Sat, 29 Sep 2007 17:07:00 +0200

tinyerp-server (4.0.3-2) unstable; urgency=low

  * Check for existence of deluser in postrm (Closes: #431532).

 -- Daniel Baumann <daniel@debian.org>  Tue, 03 Jul 2007 11:01:00 +0200

tinyerp-server (4.0.3-1) unstable; urgency=low

  * New upstream release.
  * Taking package back, Jean-Marc seems to be MIA.
  * Changed wording of 'listen to all interfaces' paragraph in README.Debian,
    thanks to Gerfried Fuchs <alfie@debian.org>.
  * Added lsb header to init script.

 -- Daniel Baumann <daniel@debian.org>  Fri, 01 Jun 2007 11:59:00 +0200

tinyerp-server (4.0.2-3) unstable; urgency=low

  * Setting maintainer to Jean-Marc, this time really :)

 -- Daniel Baumann <daniel@debian.org>  Wed, 28 Mar 2007 21:48:00 +0100

tinyerp-server (4.0.2-2) unstable; urgency=low

  * Setting maintainer to Jean-Marc.

 -- Daniel Baumann <daniel@debian.org>  Wed, 07 Feb 2007 13:41:00 +0100

tinyerp-server (4.0.2-1) unstable; urgency=low

  * New upstream release.
  * Some minor cleanups.

 -- Daniel Baumann <daniel@debian.org>  Thu, 18 Jan 2007 14:19:00 +0100

tinyerp-server (4.0.1-1) unstable; urgency=low

  * New upstream release.
  * Removed 03-setup.dpatch, went upstream.

 -- Daniel Baumann <daniel@debian.org>  Fri, 29 Dec 2006 01:03:00 +0100

tinyerp-server (4.0.0-1) unstable; urgency=low

  * New upstream release.
  * Added patch to fix a typo in setup.py.

 -- Daniel Baumann <daniel@debian.org>  Tue, 05 Dec 2006 17:43:00 +0100

tinyerp-server (4.0.0~rc1-2) unstable; urgency=low

  * Cleaned up build-depends.

 -- Daniel Baumann <daniel@debian.org>  Tue, 05 Dec 2006 13:19:00 +0100

tinyerp-server (4.0.0~rc1-1) unstable; urgency=low

  * New upstream release.

 -- Daniel Baumann <daniel@debian.org>  Tue, 05 Dec 2006 12:57:00 +0100

tinyerp-server (3.5.0-1) experimental; urgency=low

  * New upstream release.

 -- Daniel Baumann <daniel@debian.org>  Mon, 23 Oct 2006 12:23:00 +0200

tinyerp-server (3.4.2-1) unstable; urgency=low

  * New upstream release.
  * New email address.
  * Complying with new python policy (Closes: #380973).
  * Adjusted postgre depends (Closes: #376614).

 -- Daniel Baumann <daniel@debian.org>  Mon, 16 Oct 2006 14:45:00 +0200

tinyerp-server (3.3.0-1) unstable; urgency=low

  * New upstream release (Closes: #369769):
    - fixed installation script to install all needed files (Closes: #355224)
  * Updated README.Debian (Closes: #352322, #360222, #360223).
  * Set to architecture to all (Closes: #356962).

 -- Daniel Baumann <daniel.baumann@panthera-systems.net>  Sun, 04 Jun 2006 00:50:00 +0100

tinyerp-server (3.2.1-1) unstable; urgency=low

  * New upstream release.

 -- Daniel Baumann <daniel.baumann@panthera-systems.net>  Thu, 02 Feb 2006 09:44:00 +0100

tinyerp-server (3.2.0-1) unstable; urgency=low

  * New upstream release.
  * Adjusted shellbang in bin/addons/base/ir/workflow/pydot/dot_parser.py.

 -- Daniel Baumann <daniel.baumann@panthera-systems.net>  Tue, 24 Jan 2006 07:00:00 +0100

tinyerp-server (3.1.99+3.2.0rc1-1) unstable; urgency=low

  * New upstream release.

 -- Daniel Baumann <daniel.baumann@panthera-systems.net>  Tue, 27 Dec 2005 20:00:00 +0100

tinyerp-server (3.1.1+debian-1) unstable; urgency=low

  * Initial release (Closes: #301510).
  * Rebuild orig.tar.gz to remove unnecessary files in upstreams debian/.
  * Added changelog from website.

 -- Daniel Baumann <daniel.baumann@panthera-systems.net>  Sun, 16 Oct 2005 13:35:00 +0200<|MERGE_RESOLUTION|>--- conflicted
+++ resolved
@@ -1,4 +1,9 @@
-<<<<<<< HEAD
+openerp-server (5.0.3-0-1ubuntu2) intrepid; urgency=low
+
+  * Merge packaging work from Debian official
+
+ -- Panos Christeas <p_christ@hol.gr>  Mon, 24 Aug 2009 22:10:00 +0300
+
 openerp-server (5.0.3-0-1ubuntu1) intrepid; urgency=low
 
   [ P. Christeas ]
@@ -17,429 +22,6 @@
 
  -- Panos Christeas <p_christ@hol.gr>  Fri, 14 Aug 2009 20:40:29 +0300
 
-openerp-server (5.0.2-0-1ubuntu2) intrepid; urgency=critical
-
-  [ P. Christeas ]
-  * Security: check_creds is not really needed, use "check"
-
-  [ Christophe Simonis ]
-  * [FIX] security issue: avoid access to inactive users
-  * [FIX] avoid a bug when look in stack when translate code strings
-
-  [ P. Christeas ]
-  * [SEC] [CRITICAL] Forbid RPC calls w/o credentials.
-
-  [ Panos Christeas ]
-
- -- Panos Christeas <p_christ@hol.gr>  Thu, 13 Aug 2009 15:25:26 +0300
-
-openerp-server (5.0.2-0-1ubuntu1) intrepid; urgency=low
-
-  [ P. Christeas ]
-  * [b98f26433c82] Greek translations, shorten terms.
-  * [2567b4e8fbc4] [IMP] Partial restrict operator for domains.
-  * [a507f9bee128] Shortcuts in RNG view definition.
-  * [e8da054afe0a] [IMP] Allow OS to rotate the logs, use
-    WatchedFileHandler if needed.
-
-  [ Jay (Open ERP) ]
-  * [8174407a30ec] [FIX] Property : Removed old referenced values from
-    property
-
-  [ mra (Open ERP) ]
-  * [819f9df328fa] [REV] revert chanegs for revision no 1810
-  * [70535423260f] [FIX] loading module sequence while creating new
-    database
-
-  [ Fabien Pinckaers ]
-  * [5aa83e5bb359] [FIX] bug 369947
-  * [dcde99cd9c5e] [FIX] bug 371496
-  * [8fbad91c586e] [FIX] bug 371768 bad tooltip
-  * [f42a9ae9115b] merge
-  * [db313489098d] merge
-
-  [ dsh (Open ERP) ]
-  * [a86dc3304dde] [IMP] attributes of barcode
-
-  [ Jay (Open ERP) ]
-  * [b2dafdb68cce] [FIX] ir_translation : corrected entry insertion when
-    adding translation
-
-  [ husen daudi ]
-  * [696445ddfb83] [MERGE]
-  * [7f9d0d2dd239] [FIX] module:base made name field translatable in
-    action.server (ref:mga)
-
-  [ Jay (Open ERP) ]
-  * [ed97326339a8] [FIX] Character Truncation problem on updation solved
-
-  [ Christophe Simonis ]
-  * [0b6c92ede314] [IMP] ir_model_data: convert assert to sql constraint
-    + exception
-
-  [ Jay (Open ERP) ]
-  * [f98cc5a0bee6] [FIX] Custom report : sorted X-axis values
-  * [0cf0628f3c8a] [FIX] SQL Constraint failure error on particular
-    record while importing
-
-  [ husen daudi ]
-  * [d56bb59ca02d] [FIX] xml encoding in header for &.<.>
-  * [04d765f45692] [Merge] Converted xml reports from xmldom to etree
-    and better error message with environment information
-
-  [ Jay (Open ERP) ]
-  * [a915dc15dbfd] [FIX] User with blank password(if so) allowed to log
-    in.
-
-  [ Fabien Pinckaers ]
-  * [19e2f2b84eac] [FIX] avoid required parameters rule (domain_force)
-  * [b8d383a666e6] merge
-  * [7cdc6778acb1] merge
-  * [70c8fcdf67f2] merge
-  * [7cd04889bd27] [IMP] better error message
-
-  [ Jay (Open ERP) ]
-  * [99f3b0db73f8] [FIX] Fixed oldxml at  python2.6 for Ubuntu
-    8.0.4,9.04
-  * [14b488955652] [IMP] default_xx in context isuue
-
-  [ Fabien Pinckaers ]
-  * [15a617ecbe04] merge
-  * [26f02d120db1] [fix] launch signal after action in workflows
-
-  [ Jay (Open ERP) ]
-  * [0ff7ddcd394d] [FIX] ORM: Defult_field name in context belongs to
-    curent object only, not to its relationals anymore
-  * [843604436871] [FIX] ir_attachment preview method corrected
-
-  [ Stephane Wirtel ]
-  * [406601019f23] [MERGE]
-  * [fa17b9e5f302] [FIX] fields.related (m2o poiting to M2M/O2M should
-    be skipped during write.
-
-  [ Jay (Open ERP) ]
-  * [7feb86ed7ad4] [IMP] Temporarily commented exception for browse
-    record that broke reports from wizard
-
-  [ husen daudi ]
-  * [665433813e7f] [FIX] Bad commit
-  * [c866dcb38c74] [FIX] Added PageCount tag in report engine
-
-  [ Fabien Pinckaers ]
-  * [a79d7777c888] merge
-  * [60d6357d3b2b] modifs
-  * [9ed525cfcd51] [FIX] bug in report engine
-
-  [ Jay (Open ERP) ]
-  * [2a571396d23e] [FIX] GIF image is previewed
-
-  [ Christophe Simonis ]
-  * [cee0846dff3c] [MERGE]
-  * [d2a31d33e1b1] [FIX] upgrade doesn't try to delete modules
-  * [1376272db30b] [MERGE]
-  * [bbaad3809f36] [FIX] xml: the tag <delete> delete also the reference
-    to the deleted objects into ir_model_data
-  * [35d4aa682b36] [FIX] translation export: catch the case when a
-    object does not exists in database
-  * [1f0cb7576704] [FIX] browse_record: raise a better exception when
-    the id doesn't exists
-
-  [ dsh (Open ERP) ]
-  * [0c8fe65fe3c0] [FIX] fix &,<,> problem for html2html-url report
-  * [71298ebb40b4] [FIX] fix &,<,> problem for html2html report
-  * [58b9464b7813] [IMP] added style for the url which are as text
-
-  [ Fabien Pinckaers ]
-  * [b934dd73d408] merge
-  * [fe33fdc8df19] [FIX] translations resynchro terms
-  * [4efe96b4f584] [FIX] Bugfix translations and float/int format in
-    reports
-  * [688883ce8183] bugfix_lang_notavailabel
-
-  [ Olivier Laurent ]
-  * [bee98151efd0] [MERGE]
-  * [adf826c7285b] [IMP] base: french translations
-
-  [ Christophe Simonis ]
-  * [cf01b2f3ee31] [IMP] maintenance: complete the remarks with the
-    database name
-  * [34e10ece0768] [FIX] complete rng file
-  * [eb179c00941a] [FIX] load the module graph even if it containt only
-    "base"
-
-  [ dsh (Open ERP) ]
-  * [5f1426c9e322] bug fix(skip text if child nodes are there) for the
-    html2html and openoffice reports
-
-  [ Panos Christeas ]
-
-  [ husen daudi ]
-  * Revert bad commit
-
-  [ Christophe Simonis ]
-  * [REL] 5.0.2
-  * [MERGE]
-  * [FIX] ensure sys is imported
-
-  [ Jay (Open ERP) ]
-  * [FIX] _inherits was misbehaving on search
-
-  [ Christophe Simonis ]
-  * [FIX] pass the context to check method of 'ir.model.access'
-  * [FIX] disallow the deletion of records set as default properties
-  * [MERGE]
-  * [FIX] increase size of field "name" of ir.model.data
-  * [IMP] update french translations
-  * [IMP] update french translations
-
-  [ Jay (Open ERP) ]
-  * [REF] Unused argument removed
-
-  [ Christophe Simonis ]
-  * [IMP] update po(t) files
-
-  [ Jay (Open ERP) ]
-  * [FIX] Login : Login and password accepting accented characters
-  * [FIX] Error reporting : library error corrected
-  * [FIX] default_xxx in context was passed to relational
-    fields,corrected.
-
-  [ P. Christeas ]
-  * Fix whitespace merging, that broke logging.
-
-  [ Jay (Open ERP) ]
-  * [FIX] Print screen now displays the report as per WYSIWYG
-  * [FIX]Importation problem for bool fields corrected
-
-  [ Christophe Simonis ]
-  * [IMP] new method that ollow the server to return a message that will
-    be display on login page
-
-  [ Jay (Open ERP) ]
-  * [FIX] ir_model_data : SQL_Constraint failure covered
-  * [FIX] Accented characters are displayed on footer now
-  * [FIX] DB operations(backup,restore) process corrected,were blocked
-    if db_port was supplied
-
-  [ husen daudi ]
-  * Merged
-
-  [ Jay (Open ERP) ]
-  * [FIX] Expression calculation for Datetime Corrected
-  * [FIX] Logger notification improved
-  * [FIX] ir_model : context key deletion
-  * [FIX] Translation : Text with prefix '_' from py files included for
-    exports.
-  * [FIX] Corrected bug of expression calculation in previous commit
-
-  [ Olivier Laurent ]
-  * [FIX] sql expression: in search, add the time part to datetime field
-    when it's not present
-
-  [ P. Christeas ]
-  * email_send: feature to place mails in a maildir, instead of smtp
-  * Fix Greek translation of email "subject".
-
-  [ Olivier Laurent ]
-  * [FIX] setup.py: py2exe now adds 'zoneinfo' directory in library.zip
-
-  [ Jay (Open ERP) ]
-  * [FIX] Importation problem corrected for unicode.
-  * [IMP] Environment Information Notification  Improved
-
-  [ husen daudi ]
-  * [FIX] place tag
-
-  [ Olivier Laurent ]
-  * [MERGE]
-  * [FIX] tools.amount_to_text_en: now displays cents
-
-  [ P. Christeas ]
-  * Greek translations, shorten terms.
-
-  [ Olivier Laurent ]
-  * [MERGE]
-  * [FIX] RuntimeError in the cache system
-
-  [ Jay (Open ERP) ]
-  * [FIX] Print screen reports will behave acc. to locale for
-    date,datetime
-  * [FIX] Import : context provided for language translation
-
-  [ dsh (Open ERP) ]
-  * [FIX] size miss match for page and frame
-
-  [ husen daudi ]
-  * [FIX] removed report etree warning of len
-  * [FIX] Added sql_constraint on adding field having size<1
-
-  [ Quentin De Paoli ]
-  * [FIX] security on wokflows bugfixed. The security has to be checked
-    using the current uid, not the one that created the workflow
-    instance!
-
-  [ Harry (Open ERP) ]
-  * [FIX] export window : use context for import compatable option in
-    pass argument instend of added new argemenent
-  * [IMP] import/export : added Database ID, ID
-
-  [ P. Christeas ]
-  * [IMP] Partial restrict operator for domains.
-  * Shortcuts in RNG view definition.
-  * [IMP] Allow OS to rotate the logs, use WatchedFileHandler if needed.
-
-  [ Olivier Laurent ]
-  * [MERGE]
-  * [FIX] supply password problem with pg_dump, pg_restore on win32
-  * [IMP] french translations
-
-  [ Jay (Open ERP) ]
-  * [FIX] Certificate in non-digit format will not be accepted
-  * [FIX] Certificate in non-digit format will not be accepted
-
-  [ husen daudi ]
-  * [IMP] Improved environment information message
-
-  [ Jay (Open ERP) ]
-  * [Fix] CSV Import : Accepting 'Value' of selection field
-    from[(key,value)]
-  * [FIX] Property : Removed old referenced values from property
-
-  [ mra (Open ERP) ]
-  * [REV] revert chanegs for revision no 1810
-  * [FIX] loading module sequence while creating new database
-
-  [ Fabien Pinckaers ]
-  * [FIX] bug 369947
-  * [FIX] bug 371496
-  * [FIX] bug 371768 bad tooltip
-  * merge
-  * merge
-
-  [ dsh (Open ERP) ]
-  * [IMP] attributes of barcode
-
-  [ Jay (Open ERP) ]
-  * [FIX] ir_translation : corrected entry insertion when adding
-    translation
-
-  [ husen daudi ]
-  * [MERGE]
-  * [FIX] module:base made name field translatable in action.server
-    (ref:mga)
-
-  [ Jay (Open ERP) ]
-  * [FIX] Character Truncation problem on updation solved
-
-  [ Christophe Simonis ]
-  * [IMP] ir_model_data: convert assert to sql constraint + exception
-
-  [ Jay (Open ERP) ]
-  * [FIX] Custom report : sorted X-axis values
-  * [FIX] SQL Constraint failure error on particular record while
-    importing
-
-  [ husen daudi ]
-  * [FIX] xml encoding in header for &.<.>
-  * [Merge] Converted xml reports from xmldom to etree and better error
-    message with environment information
-
-  [ Jay (Open ERP) ]
-  * [FIX] User with blank password(if so) allowed to log in.
-
-  [ Fabien Pinckaers ]
-  * [FIX] avoid required parameters rule (domain_force)
-  * merge
-  * merge
-  * merge
-  * [IMP] better error message
-
-  [ Jay (Open ERP) ]
-  * [FIX] Fixed oldxml at  python2.6 for Ubuntu 8.0.4,9.04
-  * [IMP] default_xx in context isuue
-
-  [ Fabien Pinckaers ]
-  * merge
-  * [fix] launch signal after action in workflows
-
-  [ Jay (Open ERP) ]
-  * [FIX] ORM: Defult_field name in context belongs to curent object
-    only, not to its relationals anymore
-  * [FIX] ir_attachment preview method corrected
-
-  [ Stephane Wirtel ]
-  * [MERGE]
-  * [FIX] fields.related (m2o poiting to M2M/O2M should be skipped
-    during write.
-
-  [ Jay (Open ERP) ]
-  * [IMP] Temporarily commented exception for browse record that broke
-    reports from wizard
-
-  [ husen daudi ]
-  * [FIX] Bad commit
-  * [FIX] Added PageCount tag in report engine
-
-  [ Fabien Pinckaers ]
-  * merge
-  * modifs
-  * [FIX] bug in report engine
-
-  [ Jay (Open ERP) ]
-  * [FIX] GIF image is previewed
-
-  [ Christophe Simonis ]
-  * [MERGE]
-  * [FIX] upgrade doesn't try to delete modules
-  * [MERGE]
-  * [FIX] xml: the tag <delete> delete also the reference to the deleted
-    objects into ir_model_data
-  * [FIX] translation export: catch the case when a object does not
-    exists in database
-  * [FIX] browse_record: raise a better exception when the id doesn't
-    exists
-
-  [ dsh (Open ERP) ]
-  * [FIX] fix &,<,> problem for html2html-url report
-  * [FIX] fix &,<,> problem for html2html report
-  * [IMP] added style for the url which are as text
-
-  [ Fabien Pinckaers ]
-  * merge
-  * [FIX] translations resynchro terms
-  * [FIX] Bugfix translations and float/int format in reports
-  * bugfix_lang_notavailabel
-
-  [ Olivier Laurent ]
-  * [MERGE]
-  * [IMP] base: french translations
-
-  [ Christophe Simonis ]
-  * [IMP] maintenance: complete the remarks with the database name
-  * [FIX] complete rng file
-  * [FIX] load the module graph even if it containt only "base"
-
-  [ dsh (Open ERP) ]
-  * bug fix(skip text if child nodes are there) for the html2html and
-    openoffice reports
-
-  [ Panos Christeas ]
-
- -- Panos Christeas <p_christ@hol.gr>  Thu, 13 Aug 2009 10:21:28 +0300
-
-openerp-server (5.0.1-0-1ubuntu2) karmic; urgency=low
-
-  * Minor updates
-
- -- Panagiotis Kranidiotis <panos@anaximandros>  Thu, 18 Jun 2009 19:05:32 +0300
-
-openerp-server (5.0.1-0-1ubuntu1) karmic; urgency=low
-
-  * New greek translations added
-
- -- Panagiotis Kranidiotis <kranidiotis@vatica.org>  Wed, 17 Jun 2009 18:45:37 +0300
-
-=======
 openerp-server (5.0.3-0-1) unstable; urgency=low
 
   * Merging upstream version 5.0.3-0.
@@ -477,6 +59,416 @@
 
  -- Daniel Baumann <daniel@debian.org>  Thu, 13 Aug 2009 14:45:17 +0200
 
+openerp-server (5.0.2-0-1ubuntu2) intrepid; urgency=critical
+
+  [ P. Christeas ]
+  * Security: check_creds is not really needed, use "check"
+
+  [ Christophe Simonis ]
+  * [FIX] security issue: avoid access to inactive users
+  * [FIX] avoid a bug when look in stack when translate code strings
+
+  [ P. Christeas ]
+  * [SEC] [CRITICAL] Forbid RPC calls w/o credentials.
+
+  [ Panos Christeas ]
+
+ -- Panos Christeas <p_christ@hol.gr>  Thu, 13 Aug 2009 15:25:26 +0300
+
+openerp-server (5.0.2-0-1ubuntu1) intrepid; urgency=low
+
+  [ P. Christeas ]
+  * [b98f26433c82] Greek translations, shorten terms.
+  * [2567b4e8fbc4] [IMP] Partial restrict operator for domains.
+  * [a507f9bee128] Shortcuts in RNG view definition.
+  * [e8da054afe0a] [IMP] Allow OS to rotate the logs, use
+    WatchedFileHandler if needed.
+
+  [ Jay (Open ERP) ]
+  * [8174407a30ec] [FIX] Property : Removed old referenced values from
+    property
+
+  [ mra (Open ERP) ]
+  * [819f9df328fa] [REV] revert chanegs for revision no 1810
+  * [70535423260f] [FIX] loading module sequence while creating new
+    database
+
+  [ Fabien Pinckaers ]
+  * [5aa83e5bb359] [FIX] bug 369947
+  * [dcde99cd9c5e] [FIX] bug 371496
+  * [8fbad91c586e] [FIX] bug 371768 bad tooltip
+  * [f42a9ae9115b] merge
+  * [db313489098d] merge
+
+  [ dsh (Open ERP) ]
+  * [a86dc3304dde] [IMP] attributes of barcode
+
+  [ Jay (Open ERP) ]
+  * [b2dafdb68cce] [FIX] ir_translation : corrected entry insertion when
+    adding translation
+
+  [ husen daudi ]
+  * [696445ddfb83] [MERGE]
+  * [7f9d0d2dd239] [FIX] module:base made name field translatable in
+    action.server (ref:mga)
+
+  [ Jay (Open ERP) ]
+  * [ed97326339a8] [FIX] Character Truncation problem on updation solved
+
+  [ Christophe Simonis ]
+  * [0b6c92ede314] [IMP] ir_model_data: convert assert to sql constraint
+    + exception
+
+  [ Jay (Open ERP) ]
+  * [f98cc5a0bee6] [FIX] Custom report : sorted X-axis values
+  * [0cf0628f3c8a] [FIX] SQL Constraint failure error on particular
+    record while importing
+
+  [ husen daudi ]
+  * [d56bb59ca02d] [FIX] xml encoding in header for &.<.>
+  * [04d765f45692] [Merge] Converted xml reports from xmldom to etree
+    and better error message with environment information
+
+  [ Jay (Open ERP) ]
+  * [a915dc15dbfd] [FIX] User with blank password(if so) allowed to log
+    in.
+
+  [ Fabien Pinckaers ]
+  * [19e2f2b84eac] [FIX] avoid required parameters rule (domain_force)
+  * [b8d383a666e6] merge
+  * [7cdc6778acb1] merge
+  * [70c8fcdf67f2] merge
+  * [7cd04889bd27] [IMP] better error message
+
+  [ Jay (Open ERP) ]
+  * [99f3b0db73f8] [FIX] Fixed oldxml at  python2.6 for Ubuntu
+    8.0.4,9.04
+  * [14b488955652] [IMP] default_xx in context isuue
+
+  [ Fabien Pinckaers ]
+  * [15a617ecbe04] merge
+  * [26f02d120db1] [fix] launch signal after action in workflows
+
+  [ Jay (Open ERP) ]
+  * [0ff7ddcd394d] [FIX] ORM: Defult_field name in context belongs to
+    curent object only, not to its relationals anymore
+  * [843604436871] [FIX] ir_attachment preview method corrected
+
+  [ Stephane Wirtel ]
+  * [406601019f23] [MERGE]
+  * [fa17b9e5f302] [FIX] fields.related (m2o poiting to M2M/O2M should
+    be skipped during write.
+
+  [ Jay (Open ERP) ]
+  * [7feb86ed7ad4] [IMP] Temporarily commented exception for browse
+    record that broke reports from wizard
+
+  [ husen daudi ]
+  * [665433813e7f] [FIX] Bad commit
+  * [c866dcb38c74] [FIX] Added PageCount tag in report engine
+
+  [ Fabien Pinckaers ]
+  * [a79d7777c888] merge
+  * [60d6357d3b2b] modifs
+  * [9ed525cfcd51] [FIX] bug in report engine
+
+  [ Jay (Open ERP) ]
+  * [2a571396d23e] [FIX] GIF image is previewed
+
+  [ Christophe Simonis ]
+  * [cee0846dff3c] [MERGE]
+  * [d2a31d33e1b1] [FIX] upgrade doesn't try to delete modules
+  * [1376272db30b] [MERGE]
+  * [bbaad3809f36] [FIX] xml: the tag <delete> delete also the reference
+    to the deleted objects into ir_model_data
+  * [35d4aa682b36] [FIX] translation export: catch the case when a
+    object does not exists in database
+  * [1f0cb7576704] [FIX] browse_record: raise a better exception when
+    the id doesn't exists
+
+  [ dsh (Open ERP) ]
+  * [0c8fe65fe3c0] [FIX] fix &,<,> problem for html2html-url report
+  * [71298ebb40b4] [FIX] fix &,<,> problem for html2html report
+  * [58b9464b7813] [IMP] added style for the url which are as text
+
+  [ Fabien Pinckaers ]
+  * [b934dd73d408] merge
+  * [fe33fdc8df19] [FIX] translations resynchro terms
+  * [4efe96b4f584] [FIX] Bugfix translations and float/int format in
+    reports
+  * [688883ce8183] bugfix_lang_notavailabel
+
+  [ Olivier Laurent ]
+  * [bee98151efd0] [MERGE]
+  * [adf826c7285b] [IMP] base: french translations
+
+  [ Christophe Simonis ]
+  * [cf01b2f3ee31] [IMP] maintenance: complete the remarks with the
+    database name
+  * [34e10ece0768] [FIX] complete rng file
+  * [eb179c00941a] [FIX] load the module graph even if it containt only
+    "base"
+
+  [ dsh (Open ERP) ]
+  * [5f1426c9e322] bug fix(skip text if child nodes are there) for the
+    html2html and openoffice reports
+
+  [ Panos Christeas ]
+
+  [ husen daudi ]
+  * Revert bad commit
+
+  [ Christophe Simonis ]
+  * [REL] 5.0.2
+  * [MERGE]
+  * [FIX] ensure sys is imported
+
+  [ Jay (Open ERP) ]
+  * [FIX] _inherits was misbehaving on search
+
+  [ Christophe Simonis ]
+  * [FIX] pass the context to check method of 'ir.model.access'
+  * [FIX] disallow the deletion of records set as default properties
+  * [MERGE]
+  * [FIX] increase size of field "name" of ir.model.data
+  * [IMP] update french translations
+  * [IMP] update french translations
+
+  [ Jay (Open ERP) ]
+  * [REF] Unused argument removed
+
+  [ Christophe Simonis ]
+  * [IMP] update po(t) files
+
+  [ Jay (Open ERP) ]
+  * [FIX] Login : Login and password accepting accented characters
+  * [FIX] Error reporting : library error corrected
+  * [FIX] default_xxx in context was passed to relational
+    fields,corrected.
+
+  [ P. Christeas ]
+  * Fix whitespace merging, that broke logging.
+
+  [ Jay (Open ERP) ]
+  * [FIX] Print screen now displays the report as per WYSIWYG
+  * [FIX]Importation problem for bool fields corrected
+
+  [ Christophe Simonis ]
+  * [IMP] new method that ollow the server to return a message that will
+    be display on login page
+
+  [ Jay (Open ERP) ]
+  * [FIX] ir_model_data : SQL_Constraint failure covered
+  * [FIX] Accented characters are displayed on footer now
+  * [FIX] DB operations(backup,restore) process corrected,were blocked
+    if db_port was supplied
+
+  [ husen daudi ]
+  * Merged
+
+  [ Jay (Open ERP) ]
+  * [FIX] Expression calculation for Datetime Corrected
+  * [FIX] Logger notification improved
+  * [FIX] ir_model : context key deletion
+  * [FIX] Translation : Text with prefix '_' from py files included for
+    exports.
+  * [FIX] Corrected bug of expression calculation in previous commit
+
+  [ Olivier Laurent ]
+  * [FIX] sql expression: in search, add the time part to datetime field
+    when it's not present
+
+  [ P. Christeas ]
+  * email_send: feature to place mails in a maildir, instead of smtp
+  * Fix Greek translation of email "subject".
+
+  [ Olivier Laurent ]
+  * [FIX] setup.py: py2exe now adds 'zoneinfo' directory in library.zip
+
+  [ Jay (Open ERP) ]
+  * [FIX] Importation problem corrected for unicode.
+  * [IMP] Environment Information Notification  Improved
+
+  [ husen daudi ]
+  * [FIX] place tag
+
+  [ Olivier Laurent ]
+  * [MERGE]
+  * [FIX] tools.amount_to_text_en: now displays cents
+
+  [ P. Christeas ]
+  * Greek translations, shorten terms.
+
+  [ Olivier Laurent ]
+  * [MERGE]
+  * [FIX] RuntimeError in the cache system
+
+  [ Jay (Open ERP) ]
+  * [FIX] Print screen reports will behave acc. to locale for
+    date,datetime
+  * [FIX] Import : context provided for language translation
+
+  [ dsh (Open ERP) ]
+  * [FIX] size miss match for page and frame
+
+  [ husen daudi ]
+  * [FIX] removed report etree warning of len
+  * [FIX] Added sql_constraint on adding field having size<1
+
+  [ Quentin De Paoli ]
+  * [FIX] security on wokflows bugfixed. The security has to be checked
+    using the current uid, not the one that created the workflow
+    instance!
+
+  [ Harry (Open ERP) ]
+  * [FIX] export window : use context for import compatable option in
+    pass argument instend of added new argemenent
+  * [IMP] import/export : added Database ID, ID
+
+  [ P. Christeas ]
+  * [IMP] Partial restrict operator for domains.
+  * Shortcuts in RNG view definition.
+  * [IMP] Allow OS to rotate the logs, use WatchedFileHandler if needed.
+
+  [ Olivier Laurent ]
+  * [MERGE]
+  * [FIX] supply password problem with pg_dump, pg_restore on win32
+  * [IMP] french translations
+
+  [ Jay (Open ERP) ]
+  * [FIX] Certificate in non-digit format will not be accepted
+  * [FIX] Certificate in non-digit format will not be accepted
+
+  [ husen daudi ]
+  * [IMP] Improved environment information message
+
+  [ Jay (Open ERP) ]
+  * [Fix] CSV Import : Accepting 'Value' of selection field
+    from[(key,value)]
+  * [FIX] Property : Removed old referenced values from property
+
+  [ mra (Open ERP) ]
+  * [REV] revert chanegs for revision no 1810
+  * [FIX] loading module sequence while creating new database
+
+  [ Fabien Pinckaers ]
+  * [FIX] bug 369947
+  * [FIX] bug 371496
+  * [FIX] bug 371768 bad tooltip
+  * merge
+  * merge
+
+  [ dsh (Open ERP) ]
+  * [IMP] attributes of barcode
+
+  [ Jay (Open ERP) ]
+  * [FIX] ir_translation : corrected entry insertion when adding
+    translation
+
+  [ husen daudi ]
+  * [MERGE]
+  * [FIX] module:base made name field translatable in action.server
+    (ref:mga)
+
+  [ Jay (Open ERP) ]
+  * [FIX] Character Truncation problem on updation solved
+
+  [ Christophe Simonis ]
+  * [IMP] ir_model_data: convert assert to sql constraint + exception
+
+  [ Jay (Open ERP) ]
+  * [FIX] Custom report : sorted X-axis values
+  * [FIX] SQL Constraint failure error on particular record while
+    importing
+
+  [ husen daudi ]
+  * [FIX] xml encoding in header for &.<.>
+  * [Merge] Converted xml reports from xmldom to etree and better error
+    message with environment information
+
+  [ Jay (Open ERP) ]
+  * [FIX] User with blank password(if so) allowed to log in.
+
+  [ Fabien Pinckaers ]
+  * [FIX] avoid required parameters rule (domain_force)
+  * merge
+  * merge
+  * merge
+  * [IMP] better error message
+
+  [ Jay (Open ERP) ]
+  * [FIX] Fixed oldxml at  python2.6 for Ubuntu 8.0.4,9.04
+  * [IMP] default_xx in context isuue
+
+  [ Fabien Pinckaers ]
+  * merge
+  * [fix] launch signal after action in workflows
+
+  [ Jay (Open ERP) ]
+  * [FIX] ORM: Defult_field name in context belongs to curent object
+    only, not to its relationals anymore
+  * [FIX] ir_attachment preview method corrected
+
+  [ Stephane Wirtel ]
+  * [MERGE]
+  * [FIX] fields.related (m2o poiting to M2M/O2M should be skipped
+    during write.
+
+  [ Jay (Open ERP) ]
+  * [IMP] Temporarily commented exception for browse record that broke
+    reports from wizard
+
+  [ husen daudi ]
+  * [FIX] Bad commit
+  * [FIX] Added PageCount tag in report engine
+
+  [ Fabien Pinckaers ]
+  * merge
+  * modifs
+  * [FIX] bug in report engine
+
+  [ Jay (Open ERP) ]
+  * [FIX] GIF image is previewed
+
+  [ Christophe Simonis ]
+  * [MERGE]
+  * [FIX] upgrade doesn't try to delete modules
+  * [MERGE]
+  * [FIX] xml: the tag <delete> delete also the reference to the deleted
+    objects into ir_model_data
+  * [FIX] translation export: catch the case when a object does not
+    exists in database
+  * [FIX] browse_record: raise a better exception when the id doesn't
+    exists
+
+  [ dsh (Open ERP) ]
+  * [FIX] fix &,<,> problem for html2html-url report
+  * [FIX] fix &,<,> problem for html2html report
+  * [IMP] added style for the url which are as text
+
+  [ Fabien Pinckaers ]
+  * merge
+  * [FIX] translations resynchro terms
+  * [FIX] Bugfix translations and float/int format in reports
+  * bugfix_lang_notavailabel
+
+  [ Olivier Laurent ]
+  * [MERGE]
+  * [IMP] base: french translations
+
+  [ Christophe Simonis ]
+  * [IMP] maintenance: complete the remarks with the database name
+  * [FIX] complete rng file
+  * [FIX] load the module graph even if it containt only "base"
+
+  [ dsh (Open ERP) ]
+  * bug fix(skip text if child nodes are there) for the html2html and
+    openoffice reports
+
+  [ Panos Christeas ]
+
+ -- Panos Christeas <p_christ@hol.gr>  Thu, 13 Aug 2009 10:21:28 +0300
+
 openerp-server (5.0.2-0-1) unstable; urgency=low
 
   * Updating standards to 3.8.1.
@@ -490,7 +482,18 @@
   * Merging upstream version 5.0.2-0.
 
  -- Daniel Baumann <daniel@debian.org>  Thu, 13 Aug 2009 11:24:59 +0200
->>>>>>> b8f07363
+
+openerp-server (5.0.1-0-1ubuntu2) karmic; urgency=low
+
+  * Minor updates
+
+ -- Panagiotis Kranidiotis <panos@anaximandros>  Thu, 18 Jun 2009 19:05:32 +0300
+
+openerp-server (5.0.1-0-1ubuntu1) karmic; urgency=low
+
+  * New greek translations added
+
+ -- Panagiotis Kranidiotis <kranidiotis@vatica.org>  Wed, 17 Jun 2009 18:45:37 +0300
 
 openerp-server (5.0.1-0-1) unstable; urgency=low
 
