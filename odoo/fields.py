--- conflicted
+++ resolved
@@ -19,12 +19,7 @@
 import psycopg2
 
 from odoo.sql_db import LazyCursor
-<<<<<<< HEAD
-from odoo.tools import float_precision, float_repr, float_round, frozendict, html_sanitize, human_size, pg_varchar, ustr, OrderedSet, pycompat
-=======
-from odoo.tools import float_repr, float_round, frozendict, \
-                       html_sanitize, human_size, pg_varchar, ustr, OrderedSet
->>>>>>> 970be94f
+from odoo.tools import float_repr, float_round, frozendict, html_sanitize, human_size, pg_varchar, ustr, OrderedSet, pycompat
 from odoo.tools import DEFAULT_SERVER_DATE_FORMAT as DATE_FORMAT
 from odoo.tools import DEFAULT_SERVER_DATETIME_FORMAT as DATETIME_FORMAT
 from odoo.tools.translate import html_translate, _
@@ -1350,7 +1345,6 @@
         return value
 
     def convert_to_read(self, value, record, use_name_get=True):
-        # float_precision values are not supported in pure XMLRPC
         return value
 
     def convert_to_write(self, value, record):
@@ -1452,17 +1446,8 @@
         assert isinstance(self.size, (NoneType, int)), \
             "Char field %s with non-integer size %r" % (self, self.size)
 
-<<<<<<< HEAD
-    def convert_to_column(self, value, record):
+    def convert_to_column(self, value, record, values=None):
         if value is None or value is False:
-=======
-    def convert_to_column(self, value, record, values=None):
-        #TODO:
-        # * we need to remove the "value==False" from the next line BUT
-        #   for now too many things rely on this broken behavior
-        # * the value==None test should be common to all data types
-        if value is None or value == False:
->>>>>>> 970be94f
             return None
         # we need to convert the string to a unicode object to be able
         # to evaluate its length (and possibly truncate it) reliably
