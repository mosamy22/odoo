#
# test cases for new-style fields
#
from datetime import date, datetime

from odoo.exceptions import AccessError, except_orm
from odoo.tests import common
from odoo.tools import mute_logger


class TestFields(common.TransactionCase):

    def test_00_basics(self):
        """ test accessing new fields """
        # find a discussion
        discussion = self.env.ref('test_new_api.discussion_0')

        # read field as a record attribute or as a record item
        self.assertIsInstance(discussion.name, basestring)
        self.assertIsInstance(discussion['name'], basestring)
        self.assertEqual(discussion['name'], discussion.name)

        # read it with method read()
        values = discussion.read(['name'])[0]
        self.assertEqual(values['name'], discussion.name)

    def test_01_basic_get_assertion(self):
        """ test item getter """
        # field access works on single record
        record = self.env.ref('test_new_api.message_0_0')
        self.assertEqual(len(record), 1)
        ok = record.body

        # field access fails on multiple records
        records = self.env['test_new_api.message'].search([])
        assert len(records) > 1
        with self.assertRaises(ValueError):
            faulty = records.body

    def test_01_basic_set_assertion(self):
        """ test item setter """
        # field assignment works on single record
        record = self.env.ref('test_new_api.message_0_0')
        self.assertEqual(len(record), 1)
        record.body = 'OK'

        # field assignment fails on multiple records
        records = self.env['test_new_api.message'].search([])
        assert len(records) > 1
        with self.assertRaises(ValueError):
            records.body = 'Faulty'

    def test_10_computed(self):
        """ check definition of computed fields """
        # by default function fields are not stored and readonly
        field = self.env['test_new_api.message']._fields['size']
        self.assertFalse(field.store)
        self.assertTrue(field.readonly)

        field = self.env['test_new_api.message']._fields['name']
        self.assertTrue(field.store)
        self.assertTrue(field.readonly)

    def test_10_non_stored(self):
        """ test non-stored fields """
        # a field declared with store=False should not have a column
        field = self.env['test_new_api.category']._fields['dummy']
        self.assertFalse(field.store)
        self.assertFalse(field.compute)
        self.assertFalse(field.inverse)

        # find messages
        for message in self.env['test_new_api.message'].search([]):
            # check definition of field
            self.assertEqual(message.size, len(message.body or ''))

            # check recomputation after record is modified
            size = message.size
            message.write({'body': (message.body or '') + "!!!"})
            self.assertEqual(message.size, size + 3)

        # special case: computed field without dependency must be computed
        record = self.env['test_new_api.mixed'].create({})
        self.assertTrue(record.now)

    def test_11_stored(self):
        """ test stored fields """
        def check_stored(disc):
            """ Check the stored computed field on disc.messages """
            for msg in disc.messages:
                self.assertEqual(msg.name, "[%s] %s" % (disc.name, msg.author.name))

        # find the demo discussion, and check messages
        discussion1 = self.env.ref('test_new_api.discussion_0')
        self.assertTrue(discussion1.messages)
        check_stored(discussion1)

        # modify discussion name, and check again messages
        discussion1.name = 'Talking about stuff...'
        check_stored(discussion1)

        # switch message from discussion, and check again
        discussion2 = discussion1.copy({'name': 'Another discussion'})
        message2 = discussion1.messages[0]
        message2.discussion = discussion2
        check_stored(discussion2)

        # create a new discussion with messages, and check their name
        user_root = self.env.ref('base.user_root')
        user_demo = self.env.ref('base.user_demo')
        discussion3 = self.env['test_new_api.discussion'].create({
            'name': 'Stuff',
            'participants': [(4, user_root.id), (4, user_demo.id)],
            'messages': [
                (0, 0, {'author': user_root.id, 'body': 'one'}),
                (0, 0, {'author': user_demo.id, 'body': 'two'}),
                (0, 0, {'author': user_root.id, 'body': 'three'}),
            ],
        })
        check_stored(discussion3)

        # modify the discussion messages: edit the 2nd one, remove the last one
        # (keep modifications in that order, as they reproduce a former bug!)
        discussion3.write({
            'messages': [
                (4, discussion3.messages[0].id),
                (1, discussion3.messages[1].id, {'author': user_root.id}),
                (2, discussion3.messages[2].id),
            ],
        })
        check_stored(discussion3)

    def test_11_computed_access(self):
        """ test computed fields with access right errors """
        User = self.env['res.users']
        user1 = User.create({'name': 'Aaaah', 'login': 'a'})
        user2 = User.create({'name': 'Boooh', 'login': 'b'})
        user3 = User.create({'name': 'Crrrr', 'login': 'c'})
        # add a rule to not give access to user2
        self.env['ir.rule'].create({
            'model_id': self.env['ir.model'].search([('model', '=', 'res.users')]).id,
            'domain_force': "[('id', '!=', %d)]" % user2.id,
        })
        # group users as a recordset, and read them as user demo
        users = (user1 + user2 + user3).sudo(self.env.ref('base.user_demo'))
        user1, user2, user3 = users
        # regression test: a bug invalidated the field's value from cache
        user1.company_type
        with self.assertRaises(AccessError):
            user2.company_type
        user3.company_type

    def test_12_recursive(self):
        """ test recursively dependent fields """
        Category = self.env['test_new_api.category']
        abel = Category.create({'name': 'Abel'})
        beth = Category.create({'name': 'Bethany'})
        cath = Category.create({'name': 'Catherine'})
        dean = Category.create({'name': 'Dean'})
        ewan = Category.create({'name': 'Ewan'})
        finn = Category.create({'name': 'Finnley'})
        gabe = Category.create({'name': 'Gabriel'})

        cath.parent = finn.parent = gabe
        abel.parent = beth.parent = cath
        dean.parent = ewan.parent = finn

        self.assertEqual(abel.display_name, "Gabriel / Catherine / Abel")
        self.assertEqual(beth.display_name, "Gabriel / Catherine / Bethany")
        self.assertEqual(cath.display_name, "Gabriel / Catherine")
        self.assertEqual(dean.display_name, "Gabriel / Finnley / Dean")
        self.assertEqual(ewan.display_name, "Gabriel / Finnley / Ewan")
        self.assertEqual(finn.display_name, "Gabriel / Finnley")
        self.assertEqual(gabe.display_name, "Gabriel")

        ewan.parent = cath
        self.assertEqual(ewan.display_name, "Gabriel / Catherine / Ewan")

        cath.parent = finn
        self.assertEqual(ewan.display_name, "Gabriel / Finnley / Catherine / Ewan")

    def test_12_cascade(self):
        """ test computed field depending on computed field """
        message = self.env.ref('test_new_api.message_0_0')
        message.invalidate_cache()
        double_size = message.double_size
        self.assertEqual(double_size, message.size)

    def test_13_inverse(self):
        """ test inverse computation of fields """
        Category = self.env['test_new_api.category']
        abel = Category.create({'name': 'Abel'})
        beth = Category.create({'name': 'Bethany'})
        cath = Category.create({'name': 'Catherine'})
        dean = Category.create({'name': 'Dean'})
        ewan = Category.create({'name': 'Ewan'})
        finn = Category.create({'name': 'Finnley'})
        gabe = Category.create({'name': 'Gabriel'})
        self.assertEqual(ewan.display_name, "Ewan")

        ewan.display_name = "Abel / Bethany / Catherine / Erwan"

        self.assertEqual(beth.parent, abel)
        self.assertEqual(cath.parent, beth)
        self.assertEqual(ewan.parent, cath)
        self.assertEqual(ewan.name, "Erwan")

        record = self.env['test_new_api.compute.inverse']

        # create/write on 'foo' should only invoke the compute method
        record.counts.update(compute=0, inverse=0)
        record = record.create({'foo': 'Hi'})
        self.assertEqual(record.foo, 'Hi')
        self.assertEqual(record.bar, 'Hi')
        self.assertEqual(record.counts, {'compute': 1, 'inverse': 0})

        record.counts.update(compute=0, inverse=0)
        record.write({'foo': 'Ho'})
        self.assertEqual(record.foo, 'Ho')
        self.assertEqual(record.bar, 'Ho')
        self.assertEqual(record.counts, {'compute': 1, 'inverse': 0})

        # create/write on 'bar' should only invoke the inverse method
        record.counts.update(compute=0, inverse=0)
        record = record.create({'bar': 'Hi'})
        self.assertEqual(record.foo, 'Hi')
        self.assertEqual(record.bar, 'Hi')
        self.assertEqual(record.counts, {'compute': 0, 'inverse': 1})

        record.counts.update(compute=0, inverse=0)
        record.write({'bar': 'Ho'})
        self.assertEqual(record.foo, 'Ho')
        self.assertEqual(record.bar, 'Ho')
        self.assertEqual(record.counts, {'compute': 0, 'inverse': 1})

    def test_14_search(self):
        """ test search on computed fields """
        discussion = self.env.ref('test_new_api.discussion_0')

        # determine message sizes
        sizes = set(message.size for message in discussion.messages)

        # search for messages based on their size
        for size in sizes:
            messages0 = self.env['test_new_api.message'].search(
                [('discussion', '=', discussion.id), ('size', '<=', size)])

            messages1 = self.env['test_new_api.message'].browse()
            for message in discussion.messages:
                if message.size <= size:
                    messages1 += message

            self.assertEqual(messages0, messages1)

    def test_15_constraint(self):
        """ test new-style Python constraints """
        discussion = self.env.ref('test_new_api.discussion_0')

        # remove oneself from discussion participants: we can no longer create
        # messages in discussion
        discussion.participants -= self.env.user
        with self.assertRaises(Exception):
            self.env['test_new_api.message'].create({'discussion': discussion.id, 'body': 'Whatever'})

        # make sure that assertRaises() does not leave fields to recompute
        self.assertFalse(self.env.has_todo())

        # put back oneself into discussion participants: now we can create
        # messages in discussion
        discussion.participants += self.env.user
        self.env['test_new_api.message'].create({'discussion': discussion.id, 'body': 'Whatever'})

    def test_20_float(self):
        """ test float fields """
        record = self.env['test_new_api.mixed'].create({})

        # assign value, and expect rounding
        record.write({'number': 2.4999999999999996})
        self.assertEqual(record.number, 2.50)

        # same with field setter
        record.number = 2.4999999999999996
        self.assertEqual(record.number, 2.50)

    def test_20_monetary(self):
        """ test monetary fields """
        record = self.env['test_new_api.mixed'].create({})
        self.assertTrue(record.currency_id)
        self.assertEqual(record.currency_id.rounding, 0.01)

        # the conversion to cache should round the value to 14.700000000000001
        record.amount = 14.7
        self.assertNotEqual(record.amount, 14.7)
        self.assertEqual(record.amount, 14.700000000000001)

        # however when stored to database, it should be serialized as 14.70
        self.cr.execute('SELECT amount FROM test_new_api_mixed WHERE id=%s', (record.id,))
        (amount,) = self.cr.fetchone()
        self.assertEqual(amount, 14.7)

    def test_21_date(self):
        """ test date fields """
        record = self.env['test_new_api.mixed'].create({})

        # one may assign False or None
        record.date = None
        self.assertFalse(record.date)

        # one may assign date and datetime objects
        record.date = date(2012, 05, 01)
        self.assertEqual(record.date, '2012-05-01')

        record.date = datetime(2012, 05, 01, 10, 45, 00)
        self.assertEqual(record.date, '2012-05-01')

        # one may assign dates in the default format, and it must be checked
        record.date = '2012-05-01'
        self.assertEqual(record.date, '2012-05-01')

        with self.assertRaises(ValueError):
            record.date = '12-5-1'

    def test_22_selection(self):
        """ test selection fields """
        record = self.env['test_new_api.mixed'].create({})

        # one may assign False or None
        record.lang = None
        self.assertFalse(record.lang)

        # one may assign a value, and it must be checked
        for language in self.env['res.lang'].search([]):
            record.lang = language.code
        with self.assertRaises(ValueError):
            record.lang = 'zz_ZZ'

    def test_23_relation(self):
        """ test relation fields """
        demo = self.env.ref('base.user_demo')
        message = self.env.ref('test_new_api.message_0_0')

        # check environment of record and related records
        self.assertEqual(message.env, self.env)
        self.assertEqual(message.discussion.env, self.env)

        demo_env = self.env(user=demo)
        self.assertNotEqual(demo_env, self.env)

        # check environment of record and related records
        self.assertEqual(message.env, self.env)
        self.assertEqual(message.discussion.env, self.env)

        # "migrate" message into demo_env, and check again
        demo_message = message.sudo(demo)
        self.assertEqual(demo_message.env, demo_env)
        self.assertEqual(demo_message.discussion.env, demo_env)

        # assign record's parent to a record in demo_env
        message.discussion = message.discussion.copy({'name': 'Copy'})

        # both message and its parent field must be in self.env
        self.assertEqual(message.env, self.env)
        self.assertEqual(message.discussion.env, self.env)

    def test_24_reference(self):
        """ test reference fields. """
        record = self.env['test_new_api.mixed'].create({})

        # one may assign False or None
        record.reference = None
        self.assertFalse(record.reference)

        # one may assign a user or a partner...
        record.reference = self.env.user
        self.assertEqual(record.reference, self.env.user)
        record.reference = self.env.user.partner_id
        self.assertEqual(record.reference, self.env.user.partner_id)
        # ... but no record from a model that starts with 'ir.'
        with self.assertRaises(ValueError):
            record.reference = self.env['ir.model'].search([], limit=1)

    def test_25_related(self):
        """ test related fields. """
        message = self.env.ref('test_new_api.message_0_0')
        discussion = message.discussion

        # by default related fields are not stored
        field = message._fields['discussion_name']
        self.assertFalse(field.store)
        self.assertFalse(field.readonly)

        # check value of related field
        self.assertEqual(message.discussion_name, discussion.name)

        # change discussion name, and check result
        discussion.name = 'Foo'
        self.assertEqual(message.discussion_name, 'Foo')

        # change discussion name via related field, and check result
        message.discussion_name = 'Bar'
        self.assertEqual(discussion.name, 'Bar')
        self.assertEqual(message.discussion_name, 'Bar')

        # change discussion name via related field on several records
        discussion1 = discussion.create({'name': 'X1'})
        discussion2 = discussion.create({'name': 'X2'})
        discussion1.participants = discussion2.participants = self.env.user
        message1 = message.create({'discussion': discussion1.id})
        message2 = message.create({'discussion': discussion2.id})
        self.assertEqual(message1.discussion_name, 'X1')
        self.assertEqual(message2.discussion_name, 'X2')

        (message1 + message2).write({'discussion_name': 'X3'})
        self.assertEqual(discussion1.name, 'X3')
        self.assertEqual(discussion2.name, 'X3')

        # search on related field, and check result
        search_on_related = self.env['test_new_api.message'].search([('discussion_name', '=', 'Bar')])
        search_on_regular = self.env['test_new_api.message'].search([('discussion.name', '=', 'Bar')])
        self.assertEqual(search_on_related, search_on_regular)

        # check that field attributes are copied
        message_field = message.fields_get(['discussion_name'])['discussion_name']
        discussion_field = discussion.fields_get(['name'])['name']
        self.assertEqual(message_field['help'], discussion_field['help'])

    def test_25_related_single(self):
        """ test related fields with a single field in the path. """
        record = self.env['test_new_api.related'].create({'name': 'A'})
        self.assertEqual(record.related_name, record.name)
        self.assertEqual(record.related_related_name, record.name)

        # check searching on related fields
        records0 = record.search([('name', '=', 'A')])
        self.assertIn(record, records0)
        records1 = record.search([('related_name', '=', 'A')])
        self.assertEqual(records1, records0)
        records2 = record.search([('related_related_name', '=', 'A')])
        self.assertEqual(records2, records0)

        # check writing on related fields
        record.write({'related_name': 'B'})
        self.assertEqual(record.name, 'B')
        record.write({'related_related_name': 'C'})
        self.assertEqual(record.name, 'C')

    def test_25_related_multi(self):
        """ test write() on several related fields based on a common computed field. """
        foo = self.env['test_new_api.foo'].create({'name': 'A', 'value1': 1, 'value2': 2})
        bar = self.env['test_new_api.bar'].create({'name': 'A'})
        self.assertEqual(bar.foo, foo)
        self.assertEqual(bar.value1, 1)
        self.assertEqual(bar.value2, 2)

        foo.invalidate_cache()
        bar.write({'value1': 3, 'value2': 4})
        self.assertEqual(foo.value1, 3)
        self.assertEqual(foo.value2, 4)

    def test_26_inherited(self):
        """ test inherited fields. """
        # a bunch of fields are inherited from res_partner
        for user in self.env['res.users'].search([]):
            partner = user.partner_id
            for field in ('is_company', 'name', 'email', 'country_id'):
                self.assertEqual(getattr(user, field), getattr(partner, field))
                self.assertEqual(user[field], partner[field])

    def test_27_company_dependent(self):
        """ test company-dependent fields. """
        # consider three companies
        company0 = self.env.ref('base.main_company')
        company1 = self.env['res.company'].create({'name': 'A', 'parent_id': company0.id})
        company2 = self.env['res.company'].create({'name': 'B', 'parent_id': company1.id})
        # create one user per company
        user0 = self.env['res.users'].create({'name': 'Foo', 'login': 'foo',
                                              'company_id': company0.id, 'company_ids': []})
        user1 = self.env['res.users'].create({'name': 'Bar', 'login': 'bar',
                                              'company_id': company1.id, 'company_ids': []})
        user2 = self.env['res.users'].create({'name': 'Baz', 'login': 'baz',
                                              'company_id': company2.id, 'company_ids': []})
        # create a default value for the company-dependent field
        field = self.env['ir.model.fields'].search([('model', '=', 'test_new_api.company'),
                                                    ('name', '=', 'foo')])
        self.env['ir.property'].create({'name': 'foo', 'fields_id': field.id,
                                        'value': 'default', 'type': 'char'})

        # create/modify a record, and check the value for each user
        record = self.env['test_new_api.company'].create({'foo': 'main'})
        record.invalidate_cache()
        self.assertEqual(record.sudo(user0).foo, 'main')
        self.assertEqual(record.sudo(user1).foo, 'default')
        self.assertEqual(record.sudo(user2).foo, 'default')

        record.sudo(user1).foo = 'alpha'
        record.invalidate_cache()
        self.assertEqual(record.sudo(user0).foo, 'main')
        self.assertEqual(record.sudo(user1).foo, 'alpha')
        self.assertEqual(record.sudo(user2).foo, 'default')

<<<<<<< HEAD
=======
        # create company record and attribute
        company_record = self.env['test_new_api.company'].create({'foo': 'ABC'})
        attribute_record = self.env['test_new_api.company.attr'].create({
            'company': company_record.id,
            'quantity': 1,
        })
        self.assertEqual(attribute_record.bar, 'ABC')

        # change quantity, 'bar' should recompute to 'ABCABC'
        attribute_record.quantity = 2
        self.assertEqual(attribute_record.bar, 'ABCABC')
        self.assertFalse(self.env.has_todo())

        # change company field 'foo', 'bar' should recompute to 'DEFDEF'
        company_record.foo = 'DEF'
        self.assertEqual(attribute_record.company.foo, 'DEF')
        self.assertEqual(attribute_record.bar, 'DEFDEF')
        self.assertFalse(self.env.has_todo())

    def test_28_sparse(self):
        """ test sparse fields. """
        record = self.env['test_new_api.sparse'].create({})
        self.assertFalse(record.data)

        partner = self.env.ref('base.main_partner')
        values = [
            ('boolean', True),
            ('integer', 42),
            ('float', 3.14),
            ('char', 'John'),
            ('selection', 'two'),
            ('partner', partner.id),
        ]
        for n, (key, val) in enumerate(values):
            record.write({key: val})
            self.assertEqual(record.data, dict(values[:n+1]))

        for key, val in values[:-1]:
            self.assertEqual(record[key], val)
        self.assertEqual(record.partner, partner)

        for n, (key, val) in enumerate(values):
            record.write({key: False})
            self.assertEqual(record.data, dict(values[n+1:]))

        # check reflection of sparse fields in 'ir.model.fields'
        names = [name for name, _ in values]
        domain = [('model', '=', 'test_new_api.sparse'), ('name', 'in', names)]
        fields = self.env['ir.model.fields'].search(domain)
        self.assertEqual(len(fields), len(names))
        for field in fields:
            self.assertEqual(field.serialization_field_id.name, 'data')

>>>>>>> 2f68e9e9
    def test_30_read(self):
        """ test computed fields as returned by read(). """
        discussion = self.env.ref('test_new_api.discussion_0')

        for message in discussion.messages:
            display_name = message.display_name
            size = message.size

            data = message.read(['display_name', 'size'])[0]
            self.assertEqual(data['display_name'], display_name)
            self.assertEqual(data['size'], size)

    def test_31_prefetch(self):
        """ test prefetch of records handle AccessError """
        Category = self.env['test_new_api.category']
        cat1 = Category.create({'name': 'NOACCESS'})
        cat2 = Category.create({'name': 'ACCESS', 'parent': cat1.id})
        cats = cat1 + cat2

        self.env.clear()

        cat1, cat2 = cats
        self.assertEqual(cat2.name, 'ACCESS')
        # both categories should be ready for prefetching
        self.assertItemsEqual(cat2._prefetch[Category._name], cats.ids)
        # but due to our (lame) overwrite of `read`, it should not forbid us to read records we have access to
        self.assertFalse(cat2.discussions)
        self.assertEqual(cat2.parent, cat1)
        with self.assertRaises(AccessError):
            cat1.name

    def test_40_new(self):
        """ test new records. """
        discussion = self.env.ref('test_new_api.discussion_0')

        # create a new message
        message = self.env['test_new_api.message'].new()
        self.assertFalse(message.id)

        # assign some fields; should have no side effect
        message.discussion = discussion
        message.body = BODY = "May the Force be with you."
        self.assertEqual(message.discussion, discussion)
        self.assertEqual(message.body, BODY)
        self.assertFalse(message.author)
        self.assertNotIn(message, discussion.messages)

        # check computed values of fields
        self.assertEqual(message.name, "[%s] %s" % (discussion.name, ''))
        self.assertEqual(message.size, len(BODY))

    @mute_logger('odoo.addons.base.ir.ir_model')
    def test_41_new_related(self):
        """ test the behavior of related fields starting on new records. """
        # make discussions unreadable for demo user
        access = self.env.ref('test_new_api.access_discussion')
        access.write({'perm_read': False})

        # create an environment for demo user
        env = self.env(user=self.env.ref('base.user_demo'))
        self.assertEqual(env.user.login, "demo")

        # create a new message as demo user
        discussion = self.env.ref('test_new_api.discussion_0')
        message = env['test_new_api.message'].new({'discussion': discussion})
        self.assertEqual(message.discussion, discussion)

        # read the related field discussion_name
        self.assertEqual(message.discussion.env, env)
        self.assertEqual(message.discussion_name, discussion.name)
        with self.assertRaises(AccessError):
            message.discussion.name

    @mute_logger('odoo.addons.base.ir.ir_model')
    def test_42_new_related(self):
        """ test the behavior of related fields traversing new records. """
        # make discussions unreadable for demo user
        access = self.env.ref('test_new_api.access_discussion')
        access.write({'perm_read': False})

        # create an environment for demo user
        env = self.env(user=self.env.ref('base.user_demo'))
        self.assertEqual(env.user.login, "demo")

        # create a new discussion and a new message as demo user
        discussion = env['test_new_api.discussion'].new({'name': 'Stuff'})
        message = env['test_new_api.message'].new({'discussion': discussion})
        self.assertEqual(message.discussion, discussion)

        # read the related field discussion_name
        self.assertNotEqual(message.sudo().env, message.env)
        self.assertEqual(message.discussion_name, discussion.name)

    def test_50_defaults(self):
        """ test default values. """
        fields = ['discussion', 'body', 'author', 'size']
        defaults = self.env['test_new_api.message'].default_get(fields)
        self.assertEqual(defaults, {'author': self.env.uid})

        defaults = self.env['test_new_api.mixed'].default_get(['number'])
        self.assertEqual(defaults, {'number': 3.14})

    def test_50_search_many2one(self):
        """ test search through a path of computed fields"""
        messages = self.env['test_new_api.message'].search(
            [('author_partner.name', '=', 'Demo User')])
        self.assertEqual(messages, self.env.ref('test_new_api.message_0_1'))

    def test_60_x2many_domain(self):
        """ test the cache consistency of a x2many field with a domain """
        discussion = self.env.ref('test_new_api.discussion_0')
        message = discussion.messages[0]
        self.assertNotIn(message, discussion.important_messages)

        message.important = True
        self.assertIn(message, discussion.important_messages)

        # writing on very_important_messages should call its domain method
        self.assertIn(message, discussion.very_important_messages)
        discussion.write({'very_important_messages': [(5,)]})
        self.assertFalse(discussion.very_important_messages)
        self.assertFalse(message.exists())


class TestHtmlField(common.TransactionCase):

    def setUp(self):
        super(TestHtmlField, self).setUp()
        self.model = self.env['test_new_api.mixed']

    def test_00_sanitize(self):
        self.assertEqual(self.model._fields['comment1'].sanitize, False)
        self.assertEqual(self.model._fields['comment2'].sanitize_attributes, True)
        self.assertEqual(self.model._fields['comment2'].strip_classes, False)
        self.assertEqual(self.model._fields['comment3'].sanitize_attributes, True)
        self.assertEqual(self.model._fields['comment3'].strip_classes, True)

        some_ugly_html = """<p>Oops this should maybe be sanitized
% if object.some_field and not object.oriented:
<table>
    % if object.other_field:
    <tr style="margin: 0px; border: 10px solid black;">
        ${object.mako_thing}
        <td>
    </tr>
    <tr class="custom_class">
        This is some html.
    </tr>
    % endif
    <tr>
%if object.dummy_field:
        <p>Youpie</p>
%endif"""

        record = self.model.create({
            'comment1': some_ugly_html,
            'comment2': some_ugly_html,
            'comment3': some_ugly_html,
            'comment4': some_ugly_html,
        })

        self.assertEqual(record.comment1, some_ugly_html, 'Error in HTML field: content was sanitized but field has sanitize=False')

        self.assertIn('<tr class="', record.comment2)

        # sanitize should have closed tags left open in the original html
        self.assertIn('</table>', record.comment3, 'Error in HTML field: content does not seem to have been sanitized despise sanitize=True')
        self.assertIn('</td>', record.comment3, 'Error in HTML field: content does not seem to have been sanitized despise sanitize=True')
        self.assertIn('<tr style="', record.comment3, 'Style attr should not have been stripped')
        # sanitize does not keep classes if asked to
        self.assertNotIn('<tr class="', record.comment3)

        self.assertNotIn('<tr style="', record.comment4, 'Style attr should have been stripped')


class TestMagicFields(common.TransactionCase):

    def test_write_date(self):
        record = self.env['test_new_api.discussion'].create({'name': 'Booba'})
        self.assertEqual(record.create_uid, self.env.user)
        self.assertEqual(record.write_uid, self.env.user)<|MERGE_RESOLUTION|>--- conflicted
+++ resolved
@@ -498,8 +498,6 @@
         self.assertEqual(record.sudo(user1).foo, 'alpha')
         self.assertEqual(record.sudo(user2).foo, 'default')
 
-<<<<<<< HEAD
-=======
         # create company record and attribute
         company_record = self.env['test_new_api.company'].create({'foo': 'ABC'})
         attribute_record = self.env['test_new_api.company.attr'].create({
@@ -519,41 +517,6 @@
         self.assertEqual(attribute_record.bar, 'DEFDEF')
         self.assertFalse(self.env.has_todo())
 
-    def test_28_sparse(self):
-        """ test sparse fields. """
-        record = self.env['test_new_api.sparse'].create({})
-        self.assertFalse(record.data)
-
-        partner = self.env.ref('base.main_partner')
-        values = [
-            ('boolean', True),
-            ('integer', 42),
-            ('float', 3.14),
-            ('char', 'John'),
-            ('selection', 'two'),
-            ('partner', partner.id),
-        ]
-        for n, (key, val) in enumerate(values):
-            record.write({key: val})
-            self.assertEqual(record.data, dict(values[:n+1]))
-
-        for key, val in values[:-1]:
-            self.assertEqual(record[key], val)
-        self.assertEqual(record.partner, partner)
-
-        for n, (key, val) in enumerate(values):
-            record.write({key: False})
-            self.assertEqual(record.data, dict(values[n+1:]))
-
-        # check reflection of sparse fields in 'ir.model.fields'
-        names = [name for name, _ in values]
-        domain = [('model', '=', 'test_new_api.sparse'), ('name', 'in', names)]
-        fields = self.env['ir.model.fields'].search(domain)
-        self.assertEqual(len(fields), len(names))
-        for field in fields:
-            self.assertEqual(field.serialization_field_id.name, 'data')
-
->>>>>>> 2f68e9e9
     def test_30_read(self):
         """ test computed fields as returned by read(). """
         discussion = self.env.ref('test_new_api.discussion_0')
