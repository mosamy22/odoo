# -*- coding: utf-8 -*-
# Part of Odoo. See LICENSE file for full copyright and licensing details.
import logging
import threading
import time
import psycopg2
import pytz
from datetime import datetime
from dateutil.relativedelta import relativedelta

import odoo
from odoo import api, fields, models, _
from odoo.exceptions import UserError

_logger = logging.getLogger(__name__)

BASE_VERSION = odoo.modules.load_information_from_description_file('base')['version']


_intervalTypes = {
    'days': lambda interval: relativedelta(days=interval),
    'hours': lambda interval: relativedelta(hours=interval),
    'weeks': lambda interval: relativedelta(days=7*interval),
    'months': lambda interval: relativedelta(months=interval),
    'minutes': lambda interval: relativedelta(minutes=interval),
}


class ir_cron(models.Model):
    """ Model describing cron jobs (also called actions or tasks).
    """

    # TODO: perhaps in the future we could consider a flag on ir.cron jobs
    # that would cause database wake-up even if the database has not been
    # loaded yet or was already unloaded (e.g. 'force_db_wakeup' or something)
    # See also odoo.cron

    _name = "ir.cron"
    _order = 'cron_name'

    ir_actions_server_id = fields.Many2one(
        'ir.actions.server', 'Server action',
        delegate=True, ondelete='restrict', required=True)
    cron_name = fields.Char('Name', related='ir_actions_server_id.name', store=True)
    user_id = fields.Many2one('res.users', string='Cron User', default=lambda self: self.env.user, required=True)
    active = fields.Boolean(default=True)
    interval_number = fields.Integer(default=1, help="Repeat every x.")
    interval_type = fields.Selection([('minutes', 'Minutes'),
                                      ('hours', 'Hours'),
                                      ('days', 'Days'),
                                      ('weeks', 'Weeks'),
                                      ('months', 'Months')], string='Interval Unit', default='months')
    numbercall = fields.Integer(string='Number of Calls', default=1, help='How many times the method is called,\na negative number indicates no limit.')
    doall = fields.Boolean(string='Repeat Missed', help="Specify if missed occurrences should be executed when the server restarts.")
    nextcall = fields.Datetime(string='Next Execution Date', required=True, default=fields.Datetime.now, help="Next planned execution date for this job.")
    priority = fields.Integer(default=5, help='The priority of the job, as an integer: 0 means higher priority, 10 means lower priority.')

    @api.model
    def create(self, values):
        values['usage'] = 'ir_cron'
        return super(ir_cron, self).create(values)

    @api.multi
    def method_direct_trigger(self):
        for cron in self:
            self.sudo(user=cron.user_id.id).ir_actions_server_id.run()
        return True

    @api.model
    def _handle_callback_exception(self, cron_name, server_action_id, job_id, job_exception):
        """ Method called when an exception is raised by a job.

        Simply logs the exception and rollback the transaction. """
        self._cr.rollback()

    @api.model
    def _callback(self, cron_name, server_action_id, job_id):
        """ Run the method associated to a given job. It takes care of logging
        and exception handling. Note that the user running the server action
        is the user calling this method. """
        try:
            if self.pool != self.pool.check_signaling():
                # the registry has changed, reload self in the new registry
                self.env.reset()
                self = self.env()[self._name]

            log_depth = (None if _logger.isEnabledFor(logging.DEBUG) else 1)
            odoo.netsvc.log(_logger, logging.DEBUG, 'cron.object.execute', (self._cr.dbname, self._uid, '*', cron_name, server_action_id), depth=log_depth)
            start_time = False
            if _logger.isEnabledFor(logging.DEBUG):
                start_time = time.time()
            self.env['ir.actions.server'].browse(server_action_id).run()
            if start_time and _logger.isEnabledFor(logging.DEBUG):
                end_time = time.time()
                _logger.debug('%.3fs (cron %s, server action %d with uid %d)', end_time - start_time, cron_name, server_action_id, self.env.uid)
<<<<<<< HEAD
            self.pool.signal_changes()
        except Exception as e:
            self.pool.reset_changes()
=======
            self.pool.signal_caches_change()
        except Exception, e:
            _logger.exception("Call from cron %s for server action #%s failed in Job #%s",
                              cron_name, server_action_id, job_id)
>>>>>>> c0e4ab80
            self._handle_callback_exception(cron_name, server_action_id, job_id, e)

    @classmethod
    def _process_job(cls, job_cr, job, cron_cr):
        """ Run a given job taking care of the repetition.

        :param job_cr: cursor to use to execute the job, safe to commit/rollback
        :param job: job to be run (as a dictionary).
        :param cron_cr: cursor holding lock on the cron job row, to use to update the next exec date,
            must not be committed/rolled back!
        """
        try:
            with api.Environment.manage():
                cron = api.Environment(job_cr, job['user_id'], {})[cls._name]
                # Use the user's timezone to compare and compute datetimes,
                # otherwise unexpected results may appear. For instance, adding
                # 1 month in UTC to July 1st at midnight in GMT+2 gives July 30
                # instead of August 1st!
                now = fields.Datetime.context_timestamp(cron, datetime.now())
                nextcall = fields.Datetime.context_timestamp(cron, fields.Datetime.from_string(job['nextcall']))
                numbercall = job['numbercall']

                ok = False
                while nextcall < now and numbercall:
                    if numbercall > 0:
                        numbercall -= 1
                    if not ok or job['doall']:
                        cron._callback(job['cron_name'], job['ir_actions_server_id'], job['id'])
                    if numbercall:
                        nextcall += _intervalTypes[job['interval_type']](job['interval_number'])
                    ok = True
                addsql = ''
                if not numbercall:
                    addsql = ', active=False'
                cron_cr.execute("UPDATE ir_cron SET nextcall=%s, numbercall=%s"+addsql+" WHERE id=%s",
                                (fields.Datetime.to_string(nextcall.astimezone(pytz.UTC)), numbercall, job['id']))
                cron.invalidate_cache()

        finally:
            job_cr.commit()
            cron_cr.commit()

    @classmethod
    def _acquire_job(cls, db_name):
        # TODO remove 'check' argument from addons/base_automation/base_automation.py
        """ Try to process one cron job.

        This selects in database all the jobs that should be processed. It then
        tries to lock each of them and, if it succeeds, run the cron job (if it
        doesn't succeed, it means the job was already locked to be taken care
        of by another thread) and return.

        If a job was processed, returns True, otherwise returns False.
        """
        db = odoo.sql_db.db_connect(db_name)
        threading.current_thread().dbname = db_name
        jobs = []
        try:
            with db.cursor() as cr:
                # Make sure the database we poll has the same version as the code of base
                cr.execute("SELECT 1 FROM ir_module_module WHERE name=%s AND latest_version=%s", ('base', BASE_VERSION))
                if cr.fetchone():
                    # Careful to compare timestamps with 'UTC' - everything is UTC as of v6.1.
                    cr.execute("""SELECT * FROM ir_cron
                                  WHERE numbercall != 0
                                      AND active AND nextcall <= (now() at time zone 'UTC')
                                  ORDER BY priority""")
                    jobs = cr.dictfetchall()
                else:
                    _logger.warning('Skipping database %s as its base version is not %s.', db_name, BASE_VERSION)
        except psycopg2.ProgrammingError as e:
            if e.pgcode == '42P01':
                # Class 42 — Syntax Error or Access Rule Violation; 42P01: undefined_table
                # The table ir_cron does not exist; this is probably not an OpenERP database.
                _logger.warning('Tried to poll an undefined table on database %s.', db_name)
            else:
                raise
        except Exception:
            _logger.warning('Exception in cron:', exc_info=True)

        for job in jobs:
            lock_cr = db.cursor()
            try:
                # Try to grab an exclusive lock on the job row from within the task transaction
                # Restrict to the same conditions as for the search since the job may have already
                # been run by an other thread when cron is running in multi thread
                lock_cr.execute("""SELECT *
                                   FROM ir_cron
                                   WHERE numbercall != 0
                                      AND active
                                      AND nextcall <= (now() at time zone 'UTC')
                                      AND id=%s
                                   FOR UPDATE NOWAIT""",
                               (job['id'],), log_exceptions=False)

                locked_job = lock_cr.fetchone()
                if not locked_job:
                    _logger.debug("Job `%s` already executed by another process/thread. skipping it", job['cron_name'])
                    continue
                # Got the lock on the job row, run its code
                _logger.debug('Starting job `%s`.', job['cron_name'])
                job_cr = db.cursor()
                try:
                    registry = odoo.registry(db_name)
                    registry[cls._name]._process_job(job_cr, job, lock_cr)
                except Exception:
                    _logger.exception('Unexpected exception while processing cron job %r', job)
                finally:
                    job_cr.close()

            except psycopg2.OperationalError as e:
                if e.pgcode == '55P03':
                    # Class 55: Object not in prerequisite state; 55P03: lock_not_available
                    _logger.debug('Another process/thread is already busy executing job `%s`, skipping it.', job['cron_name'])
                    continue
                else:
                    # Unexpected OperationalError
                    raise
            finally:
                # we're exiting due to an exception while acquiring the lock
                lock_cr.close()

        if hasattr(threading.current_thread(), 'dbname'):  # cron job could have removed it as side-effect
            del threading.current_thread().dbname

    @api.multi
    def _try_lock(self):
        """Try to grab a dummy exclusive write-lock to the rows with the given ids,
           to make sure a following write() or unlink() will not block due
           to a process currently executing those cron tasks"""
        try:
            self._cr.execute("""SELECT id FROM "%s" WHERE id IN %%s FOR UPDATE NOWAIT""" % self._table,
                             [tuple(self.ids)], log_exceptions=False)
        except psycopg2.OperationalError:
            self._cr.rollback()  # early rollback to allow translations to work for the user feedback
            raise UserError(_("Record cannot be modified right now: "
                              "This cron task is currently being executed and may not be modified "
                              "Please try again in a few minutes"))

    @api.multi
    def write(self, vals):
        self._try_lock()
        return super(ir_cron, self).write(vals)

    @api.multi
    def unlink(self):
        self._try_lock()
        return super(ir_cron, self).unlink()

    @api.multi
    def try_write(self, values):
        try:
            with self._cr.savepoint():
                self._cr.execute("""SELECT id FROM "%s" WHERE id IN %%s FOR UPDATE NOWAIT""" % self._table,
                                 [tuple(self.ids)], log_exceptions=False)
        except psycopg2.OperationalError:
            pass
        else:
            return super(ir_cron, self).write(values)
        return False

    @api.model
    def toggle(self, model, domain):
        active = bool(self.env[model].search_count(domain))
        return self.try_write({'active': active})<|MERGE_RESOLUTION|>--- conflicted
+++ resolved
@@ -93,16 +93,11 @@
             if start_time and _logger.isEnabledFor(logging.DEBUG):
                 end_time = time.time()
                 _logger.debug('%.3fs (cron %s, server action %d with uid %d)', end_time - start_time, cron_name, server_action_id, self.env.uid)
-<<<<<<< HEAD
             self.pool.signal_changes()
         except Exception as e:
             self.pool.reset_changes()
-=======
-            self.pool.signal_caches_change()
-        except Exception, e:
             _logger.exception("Call from cron %s for server action #%s failed in Job #%s",
                               cron_name, server_action_id, job_id)
->>>>>>> c0e4ab80
             self._handle_callback_exception(cron_name, server_action_id, job_id, e)
 
     @classmethod
