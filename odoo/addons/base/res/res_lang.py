# -*- coding: utf-8 -*-
# Part of Odoo. See LICENSE file for full copyright and licensing details.

import json
import locale
import logging
import re
from operator import itemgetter

from odoo import api, fields, models, tools, _
from odoo.tools.safe_eval import safe_eval
from odoo.exceptions import UserError, ValidationError

_logger = logging.getLogger(__name__)

DEFAULT_DATE_FORMAT = '%m/%d/%Y'
DEFAULT_TIME_FORMAT = '%H:%M:%S'


class Lang(models.Model):
    _name = "res.lang"
    _description = "Languages"
    _order = "active desc,name"

    _disallowed_datetime_patterns = tools.DATETIME_FORMATS_MAP.keys()
    _disallowed_datetime_patterns.remove('%y') # this one is in fact allowed, just not good practice

    name = fields.Char(required=True)
    code = fields.Char(string='Locale Code', required=True, help='This field is used to set/get locales for user')
    iso_code = fields.Char(string='ISO code', help='This ISO code is the name of po files to use for translations')
    translatable = fields.Boolean()
    active = fields.Boolean()
    direction = fields.Selection([('ltr', 'Left-to-Right'), ('rtl', 'Right-to-Left')], required=True, default='ltr')
    date_format = fields.Char(string='Date Format', required=True, default=DEFAULT_DATE_FORMAT)
    time_format = fields.Char(string='Time Format', required=True, default=DEFAULT_TIME_FORMAT)
    grouping = fields.Char(string='Separator Format', required=True, default='[]',
        help="The Separator Format should be like [,n] where 0 < n :starting from Unit digit. "
             "-1 will end the separation. e.g. [3,2,-1] will represent 106500 to be 1,06,500; "
             "[1,2,-1] will represent it to be 106,50,0;[3] will represent it as 106,500. "
             "Provided ',' as the thousand separator in each case.")
    decimal_point = fields.Char(string='Decimal Separator', required=True, default='.')
    thousands_sep = fields.Char(string='Thousands Separator', default=',')

    _sql_constraints = [
        ('name_uniq', 'unique(name)', 'The name of the language must be unique !'),
        ('code_uniq', 'unique(code)', 'The code of the language must be unique !'),
    ]

    @api.constrains('active')
    def _check_active(self):
        # do not check during installation
        if self.env.registry.ready and not self.search_count([]):
            raise ValidationError(_('At least one language must be active.'))

    @api.constrains('time_format', 'date_format')
    def _check_format(self):
        for lang in self:
            for pattern in lang._disallowed_datetime_patterns:
                if (lang.time_format and pattern in lang.time_format) or \
                        (lang.date_format and pattern in lang.date_format):
                    raise ValidationError(_('Invalid date/time format directive specified. '
                                            'Please refer to the list of allowed directives, '
                                            'displayed when you edit a language.'))

    @api.constrains('grouping')
    def _check_grouping(self):
        warning = _('The Separator Format should be like [,n] where 0 < n :starting from Unit digit. '
                    '-1 will end the separation. e.g. [3,2,-1] will represent 106500 to be 1,06,500;'
                    '[1,2,-1] will represent it to be 106,50,0;[3] will represent it as 106,500. '
                    'Provided as the thousand separator in each case.')
        for lang in self:
            try:
                if not all(isinstance(x, int) for x in json.loads(lang.grouping)):
                    raise ValidationError(warning)
            except Exception:
                raise ValidationError(warning)

    @api.model_cr
    def _register_hook(self):
        # check that there is at least one active language
        if not self.search_count([]):
            _logger.error("No language is active.")

    @api.model
    def load_lang(self, lang, lang_name=None):
        """ Create the given language if necessary, and make it active. """
        # if the language exists, simply make it active
        language = self.with_context(active_test=False).search([('code', '=', lang)], limit=1)
        if language:
            language.write({'active': True})
            return language.id

        # create the language with locale information
        fail = True
        iso_lang = tools.get_iso_codes(lang)
        for ln in tools.get_locales(lang):
            try:
                locale.setlocale(locale.LC_ALL, str(ln))
                fail = False
                break
            except locale.Error:
                continue
        if fail:
            lc = locale.getdefaultlocale()[0]
            msg = 'Unable to get information for locale %s. Information from the default locale (%s) have been used.'
            _logger.warning(msg, lang, lc)

        if not lang_name:
            lang_name = lang

        def fix_xa0(s):
            """Fix badly-encoded non-breaking space Unicode character from locale.localeconv(),
               coercing to utf-8, as some platform seem to output localeconv() in their system
               encoding, e.g. Windows-1252"""
            if s == '\xa0':
                return '\xc2\xa0'
            return s

        def fix_datetime_format(format):
            """Python's strftime supports only the format directives
               that are available on the platform's libc, so in order to
               be 100% cross-platform we map to the directives required by
               the C standard (1989 version), always available on platforms
               with a C standard implementation."""
            # For some locales, nl_langinfo returns a D_FMT/T_FMT that contains
            # unsupported '%-' patterns, e.g. for cs_CZ
            format = format.replace('%-', '%')
            for pattern, replacement in tools.DATETIME_FORMATS_MAP.iteritems():
                format = format.replace(pattern, replacement)
            return str(format)

        conv = locale.localeconv()
        lang_info = {
            'code': lang,
            'iso_code': iso_lang,
            'name': lang_name,
            'active': True,
            'translatable': True,
            'date_format' : fix_datetime_format(locale.nl_langinfo(locale.D_FMT)),
            'time_format' : fix_datetime_format(locale.nl_langinfo(locale.T_FMT)),
            'decimal_point' : fix_xa0(str(conv['decimal_point'])),
            'thousands_sep' : fix_xa0(str(conv['thousands_sep'])),
            'grouping' : str(conv.get('grouping', [])),
        }
        try:
            return self.create(lang_info).id
        finally:
            tools.resetlocale()

    @api.model
    def install_lang(self):
        """

        This method is called from odoo/addons/base/base_data.xml to load
        some language and set it as the default for every partners. The
        language is set via tools.config by the RPC 'create' method on the
        'db' object. This is a fragile solution and something else should be
        found.

        """
        # config['load_language'] is a comma-separated list or None
        lang_code = (tools.config.get('load_language') or 'en_US').split(',')[0]
        lang = self.search([('code', '=', lang_code)])
        if not lang:
            self.load_lang(lang_code)
        IrValues = self.env['ir.values']
        default_value = IrValues.get_defaults('res.partner', condition=False)
        if not default_value:
            IrValues.set_default('res.partner', 'lang', lang_code, condition=False)
            # set language of main company, created directly by db bootstrap SQL
            partner = self.env.user.company_id.partner_id
            if not partner.lang:
                partner.write({'lang': lang_code})
        return True

    @tools.ormcache('code')
    def _lang_get_id(self, code):
        return (self.search([('code', '=', code)]) or
                self.search([('code', '=', 'en_US')]) or
                self.search([], limit=1)).id

    @api.model
    @api.returns('self', lambda value: value.id)
    def _lang_get(self, code):
        return self.browse(self._lang_get_id(code))

    @tools.ormcache('self.code', 'monetary')
    def _data_get(self, monetary=False):
        conv = locale.localeconv()
        thousands_sep = self.thousands_sep or conv[monetary and 'mon_thousands_sep' or 'thousands_sep']
        decimal_point = self.decimal_point
        grouping = self.grouping
        return grouping, thousands_sep, decimal_point

    @api.model
    @tools.ormcache()
    def get_available(self):
        """ Return the available languages as a list of (code, name) sorted by name. """
        langs = self.with_context(active_test=False).search([])
        return sorted([(lang.code, lang.name) for lang in langs], key=itemgetter(1))

    @api.model
    @tools.ormcache()
    def get_installed(self):
        """ Return the installed languages as a list of (code, name) sorted by name. """
        langs = self.with_context(active_test=True).search([])
        return sorted([(lang.code, lang.name) for lang in langs], key=itemgetter(1))

    @api.model
    def create(self, vals):
        self.clear_caches()
        return super(Lang, self).create(vals)

    @api.multi
    def write(self, vals):
        lang_codes = self.mapped('code')
        if 'code' in vals and any(code != vals['code'] for code in lang_codes):
            raise UserError(_("Language code cannot be modified."))
        if vals.get('active') == False:
            if self.env['res.users'].search([('lang', 'in', lang_codes)]):
                raise UserError(_("Cannot unactivate a language that is currently used by users."))
            # delete linked ir.value specifying default partner's language
            self.env['ir.values'].search([
                ('key', '=', 'default'),
                ('name', '=', 'lang'),
<<<<<<< HEAD
                ('model', '=', 'res.partner')])
            if default_lang and default_lang.value_unpickle in lang_codes:
                default_lang.unlink()

        res = super(Lang, self).write(vals)
=======
                ('model', '=', 'res.partner')
            ]).filtered(lambda l: l.value_unpickle in lang_codes).unlink()
>>>>>>> cd31e826
        self.clear_caches()
        return res

    @api.multi
    def unlink(self):
        for language in self:
            if language.code == 'en_US':
                raise UserError(_("Base Language 'en_US' can not be deleted!"))
            ctx_lang = self._context.get('lang')
            if ctx_lang and (language.code == ctx_lang):
                raise UserError(_("You cannot delete the language which is User's Preferred Language!"))
            if language.active:
                raise UserError(_("You cannot delete the language which is Active!\nPlease de-activate the language first."))
            self.env['ir.translation'].search([('lang', '=', language.code)]).unlink()
        self.clear_caches()
        return super(Lang, self).unlink()

    @api.multi
    def format(self, percent, value, grouping=False, monetary=False):
        """ Format() will return the language-specific output for float values"""
        self.ensure_one()
        if percent[0] != '%':
            raise ValueError(_("format() must be given exactly one %char format specifier"))

        formatted = percent % value

        # floats and decimal ints need special action!
        if grouping:
            lang_grouping, thousands_sep, decimal_point = self._data_get(monetary)
            eval_lang_grouping = safe_eval(lang_grouping)

            if percent[-1] in 'eEfFgG':
                parts = formatted.split('.')
                parts[0] = intersperse(parts[0], eval_lang_grouping, thousands_sep)[0]

                formatted = decimal_point.join(parts)

            elif percent[-1] in 'diu':
                formatted = intersperse(formatted, eval_lang_grouping, thousands_sep)[0]

        return formatted


def split(l, counts):
    """

    >>> split("hello world", [])
    ['hello world']
    >>> split("hello world", [1])
    ['h', 'ello world']
    >>> split("hello world", [2])
    ['he', 'llo world']
    >>> split("hello world", [2,3])
    ['he', 'llo', ' world']
    >>> split("hello world", [2,3,0])
    ['he', 'llo', ' wo', 'rld']
    >>> split("hello world", [2,-1,3])
    ['he', 'llo world']

    """
    res = []
    saved_count = len(l) # count to use when encoutering a zero
    for count in counts:
        if not l:
            break
        if count == -1:
            break
        if count == 0:
            while l:
                res.append(l[:saved_count])
                l = l[saved_count:]
            break
        res.append(l[:count])
        l = l[count:]
        saved_count = count
    if l:
        res.append(l)
    return res

intersperse_pat = re.compile('([^0-9]*)([^ ]*)(.*)')

def intersperse(string, counts, separator=''):
    """

    See the asserts below for examples.

    """
    left, rest, right = intersperse_pat.match(string).groups()
    def reverse(s): return s[::-1]
    splits = split(reverse(rest), counts)
    res = separator.join(map(reverse, reverse(splits)))
    return left + res + right, len(splits) > 0 and len(splits) -1 or 0<|MERGE_RESOLUTION|>--- conflicted
+++ resolved
@@ -223,16 +223,10 @@
             self.env['ir.values'].search([
                 ('key', '=', 'default'),
                 ('name', '=', 'lang'),
-<<<<<<< HEAD
-                ('model', '=', 'res.partner')])
-            if default_lang and default_lang.value_unpickle in lang_codes:
-                default_lang.unlink()
-
-        res = super(Lang, self).write(vals)
-=======
                 ('model', '=', 'res.partner')
             ]).filtered(lambda l: l.value_unpickle in lang_codes).unlink()
->>>>>>> cd31e826
+
+        res = super(Lang, self).write(vals)
         self.clear_caches()
         return res
 
