# -*- coding: utf-8 -*-
# Part of Odoo. See LICENSE file for full copyright and licensing details.


"""
    Object Relational Mapping module:
     * Hierarchical structure
     * Constraints consistency and validation
     * Object metadata depends on its status
     * Optimised processing by complex query (multiple actions at once)
     * Default field values
     * Permissions optimisation
     * Persistant object: DB postgresql
     * Data conversion
     * Multi-level caching system
     * Two different inheritance mechanisms
     * Rich set of field types:
          - classical (varchar, integer, boolean, ...)
          - relational (one2many, many2one, many2many)
          - functional

"""

import datetime

import collections
import dateutil
import functools
import itertools
import logging
import operator
import pytz
import re
from collections import defaultdict, MutableMapping, OrderedDict
from contextlib import closing
from inspect import getmembers, currentframe
from operator import attrgetter, itemgetter

import babel.dates
import dateutil.relativedelta
import psycopg2
from lxml import etree
from lxml.builder import E

import odoo
from . import SUPERUSER_ID
from . import api
from . import tools
from .exceptions import AccessError, MissingError, ValidationError, UserError
from .osv.query import Query
from .tools import frozendict, lazy_classproperty, lazy_property, ormcache, \
                   Collector, LastOrderedSet, OrderedSet, pycompat
from .tools.config import config
from .tools.func import frame_codeinfo
from .tools.misc import CountingStream, DEFAULT_SERVER_DATETIME_FORMAT, DEFAULT_SERVER_DATE_FORMAT
from .tools.safe_eval import safe_eval
from .tools.translate import _

_logger = logging.getLogger(__name__)
_schema = logging.getLogger(__name__ + '.schema')
_unlink = logging.getLogger(__name__ + '.unlink')

regex_order = re.compile('^(\s*([a-z0-9:_]+|"[a-z0-9:_]+")(\s+(desc|asc))?\s*(,|$))+(?<!,)$', re.I)
regex_object_name = re.compile(r'^[a-z0-9_.]+$')
regex_pg_name = re.compile(r'^[a-z_][a-z0-9_$]*$', re.I)
onchange_v7 = re.compile(r"^(\w+)\((.*)\)$")

AUTOINIT_RECALCULATE_STORED_FIELDS = 1000

def check_object_name(name):
    """ Check if the given name is a valid model name.

        The _name attribute in osv and osv_memory object is subject to
        some restrictions. This function returns True or False whether
        the given name is allowed or not.

        TODO: this is an approximation. The goal in this approximation
        is to disallow uppercase characters (in some places, we quote
        table/column names and in other not, which leads to this kind
        of errors:

            psycopg2.ProgrammingError: relation "xxx" does not exist).

        The same restriction should apply to both osv and osv_memory
        objects for consistency.

    """
    if regex_object_name.match(name) is None:
        return False
    return True

def raise_on_invalid_object_name(name):
    if not check_object_name(name):
        msg = "The _name attribute %s is not valid." % name
        raise ValueError(msg)

def check_pg_name(name):
    """ Check whether the given name is a valid PostgreSQL identifier name. """
    if not regex_pg_name.match(name):
        raise ValidationError("Invalid characters in table name %r" % name)
    if len(name) > 63:
        raise ValidationError("Table name %r is too long" % name)

# match private methods, to prevent their remote invocation
regex_private = re.compile(r'^(_.*|init)$')

def check_method_name(name):
    """ Raise an ``AccessError`` if ``name`` is a private method name. """
    if regex_private.match(name):
        raise AccessError(_('Private methods (such as %s) cannot be called remotely.') % (name,))

def same_name(f, g):
    """ Test whether functions ``f`` and ``g`` are identical or have the same name """
    return f == g or getattr(f, '__name__', 0) == getattr(g, '__name__', 1)

def fix_import_export_id_paths(fieldname):
    """
    Fixes the id fields in import and exports, and splits field paths
    on '/'.

    :param str fieldname: name of the field to import/export
    :return: split field name
    :rtype: list of str
    """
    fixed_db_id = re.sub(r'([^/])\.id', r'\1/.id', fieldname)
    fixed_external_id = re.sub(r'([^/]):id', r'\1/id', fixed_db_id)
    return fixed_external_id.split('/')


class MetaModel(api.Meta):
    """ The metaclass of all model classes.
        Its main purpose is to register the models per module.
    """

    module_to_models = defaultdict(list)

    def __init__(self, name, bases, attrs):
        if not self._register:
            self._register = True
            super(MetaModel, self).__init__(name, bases, attrs)
            return

        if not hasattr(self, '_module'):
            self._module = self._get_addon_name(self.__module__)

        # Remember which models to instanciate for this module.
        if not self._custom:
            self.module_to_models[self._module].append(self)

        # check for new-api conversion error: leave comma after field definition
        for key, val in attrs.items():
            if type(val) is tuple and len(val) == 1 and isinstance(val[0], Field):
                _logger.error("Trailing comma after field definition: %s.%s", self, key)
            if isinstance(val, Field):
                val.args = dict(val.args, _module=self._module)

    def _get_addon_name(self, full_name):
        # The (OpenERP) module name can be in the ``odoo.addons`` namespace
        # or not. For instance, module ``sale`` can be imported as
        # ``odoo.addons.sale`` (the right way) or ``sale`` (for backward
        # compatibility).
        module_parts = full_name.split('.')
        if len(module_parts) > 2 and module_parts[:2] == ['odoo', 'addons']:
            addon_name = full_name.split('.')[2]
        else:
            addon_name = full_name.split('.')[0]
        return addon_name


class NewId(object):
    """ Pseudo-ids for new records, encapsulating an optional reference. """
    __slots__ = ['ref']

    def __init__(self, ref=None):
        self.ref = ref

    def __bool__(self):
        return False
    __nonzero__ = __bool__

IdType = pycompat.integer_types + pycompat.string_types + (NewId,)


# maximum number of prefetched records
PREFETCH_MAX = 1000

# special columns automatically created by the ORM
LOG_ACCESS_COLUMNS = ['create_uid', 'create_date', 'write_uid', 'write_date']
MAGIC_COLUMNS = ['id'] + LOG_ACCESS_COLUMNS


@pycompat.implements_to_string
class BaseModel(MetaModel('DummyModel', (object,), {'_register': False})):
    """ Base class for Odoo models.

    Odoo models are created by inheriting:

    *   :class:`Model` for regular database-persisted models

    *   :class:`TransientModel` for temporary data, stored in the database but
        automatically vacuumed every so often

    *   :class:`AbstractModel` for abstract super classes meant to be shared by
        multiple inheriting models

    The system automatically instantiates every model once per database. Those
    instances represent the available models on each database, and depend on
    which modules are installed on that database. The actual class of each
    instance is built from the Python classes that create and inherit from the
    corresponding model.

    Every model instance is a "recordset", i.e., an ordered collection of
    records of the model. Recordsets are returned by methods like
    :meth:`~.browse`, :meth:`~.search`, or field accesses. Records have no
    explicit representation: a record is represented as a recordset of one
    record.

    To create a class that should not be instantiated, the _register class
    attribute may be set to False.
    """
    _auto = False               # don't create any database backend
    _register = False           # not visible in ORM registry
    _abstract = True            # whether model is abstract
    _transient = False          # whether model is transient

    _name = None                # the model name
    _description = None         # the model's informal name
    _custom = False             # should be True for custom models only

    _inherit = None             # Python-inherited models ('model' or ['model'])
    _inherits = {}              # inherited models {'parent_model': 'm2o_field'}
    _constraints = []           # Python constraints (old API)

    _table = None               # SQL table name used by model
    _sequence = None            # SQL sequence to use for ID field
    _sql_constraints = []       # SQL constraints [(name, sql_def, message)]

    _rec_name = None            # field to use for labeling records
    _order = 'id'               # default order for searching results
    _parent_name = 'parent_id'  # the many2one field used as parent field
    _parent_store = False       # set to True to compute MPTT (parent_left, parent_right)
    _parent_order = False       # order to use for siblings in MPTT
    _date_name = 'date'         # field to use for default calendar view
    _fold_name = 'fold'         # field to determine folded groups in kanban views

    _needaction = False         # whether the model supports "need actions" (see mail)
    _translate = True           # False disables translations export for this model

    _depends = {}               # dependencies of models backed up by sql views
                                # {model_name: field_names, ...}

    # default values for _transient_vacuum()
    _transient_check_count = 0
    _transient_max_count = lazy_classproperty(lambda _: config.get('osv_memory_count_limit'))
    _transient_max_hours = lazy_classproperty(lambda _: config.get('osv_memory_age_limit'))

    CONCURRENCY_CHECK_FIELD = '__last_update'

    @api.model
    def view_init(self, fields_list):
        """ Override this method to do specific things when a form view is
        opened. This method is invoked by :meth:`~default_get`.
        """
        pass

    @api.model_cr_context
    def _reflect(self):
        """ Reflect the model and its fields in the models 'ir.model' and
        'ir.model.fields'. Also create entries in 'ir.model.data' if the key
        'module' is passed to the context.
        """
        self.env['ir.model']._reflect_model(self)
        self.env['ir.model.fields']._reflect_model(self)
        self.env['ir.model.constraint']._reflect_model(self)
        self.invalidate_cache()

    @api.model
    def _add_field(self, name, field):
        """ Add the given ``field`` under the given ``name`` in the class """
        cls = type(self)
        # add field as an attribute and in cls._fields (for reflection)
        if not isinstance(getattr(cls, name, field), Field):
            _logger.warning("In model %r, field %r overriding existing value", cls._name, name)
        setattr(cls, name, field)
        cls._fields[name] = field

        # basic setup of field
        field.setup_base(self, name)

    @api.model
    def _pop_field(self, name):
        """ Remove the field with the given ``name`` from the model.
            This method should only be used for manual fields.
        """
        cls = type(self)
        field = cls._fields.pop(name, None)
        if hasattr(cls, name):
            delattr(cls, name)
        return field

    @api.model
    def _add_magic_fields(self):
        """ Introduce magic fields on the current class

        * id is a "normal" field (with a specific getter)
        * create_uid, create_date, write_uid and write_date have become
          "normal" fields
        * $CONCURRENCY_CHECK_FIELD is a computed field with its computing
          method defined dynamically. Uses ``str(datetime.datetime.utcnow())``
          to get the same structure as the previous
          ``(now() at time zone 'UTC')::timestamp``::

              # select (now() at time zone 'UTC')::timestamp;
                        timezone
              ----------------------------
               2013-06-18 08:30:37.292809

              >>> str(datetime.datetime.utcnow())
              '2013-06-18 08:31:32.821177'
        """
        def add(name, field):
            """ add ``field`` with the given ``name`` if it does not exist yet """
            if name not in self._fields:
                self._add_field(name, field)

        # cyclic import
        from . import fields

        # this field 'id' must override any other column or field
        self._add_field('id', fields.Id(automatic=True))

        add('display_name', fields.Char(string='Display Name', automatic=True,
            compute='_compute_display_name'))

        if self._log_access:
            add('create_uid', fields.Many2one('res.users', string='Created by', automatic=True))
            add('create_date', fields.Datetime(string='Created on', automatic=True))
            add('write_uid', fields.Many2one('res.users', string='Last Updated by', automatic=True))
            add('write_date', fields.Datetime(string='Last Updated on', automatic=True))
            last_modified_name = 'compute_concurrency_field_with_access'
        else:
            last_modified_name = 'compute_concurrency_field'

        # this field must override any other column or field
        self._add_field(self.CONCURRENCY_CHECK_FIELD, fields.Datetime(
            string='Last Modified on', compute=last_modified_name, automatic=True))

    def compute_concurrency_field(self):
        for record in self:
            record[self.CONCURRENCY_CHECK_FIELD] = odoo.fields.Datetime.now()

    @api.depends('create_date', 'write_date')
    def compute_concurrency_field_with_access(self):
        for record in self:
            record[self.CONCURRENCY_CHECK_FIELD] = \
                record.write_date or record.create_date or odoo.fields.Datetime.now()

    #
    # Goal: try to apply inheritance at the instantiation level and
    #       put objects in the pool var
    #
    @classmethod
    def _build_model(cls, pool, cr):
        """ Instantiate a given model in the registry.

        This method creates or extends a "registry" class for the given model.
        This "registry" class carries inferred model metadata, and inherits (in
        the Python sense) from all classes that define the model, and possibly
        other registry classes.

        """

        # In the simplest case, the model's registry class inherits from cls and
        # the other classes that define the model in a flat hierarchy. The
        # registry contains the instance ``model`` (on the left). Its class,
        # ``ModelClass``, carries inferred metadata that is shared between all
        # the model's instances for this registry only.
        #
        #   class A1(Model):                          Model
        #       _name = 'a'                           / | \
        #                                            A3 A2 A1
        #   class A2(Model):                          \ | /
        #       _inherit = 'a'                      ModelClass
        #                                             /   \
        #   class A3(Model):                      model   recordset
        #       _inherit = 'a'
        #
        # When a model is extended by '_inherit', its base classes are modified
        # to include the current class and the other inherited model classes.
        # Note that we actually inherit from other ``ModelClass``, so that
        # extensions to an inherited model are immediately visible in the
        # current model class, like in the following example:
        #
        #   class A1(Model):
        #       _name = 'a'                           Model
        #                                            / / \ \
        #   class B1(Model):                        / A2 A1 \
        #       _name = 'b'                        /   \ /   \
        #                                         B2  ModelA  B1
        #   class B2(Model):                       \    |    /
        #       _name = 'b'                         \   |   /
        #       _inherit = ['a', 'b']                \  |  /
        #                                             ModelB
        #   class A2(Model):
        #       _inherit = 'a'

        # Keep links to non-inherited constraints in cls; this is useful for
        # instance when exporting translations
        cls._local_constraints = cls.__dict__.get('_constraints', [])
        cls._local_sql_constraints = cls.__dict__.get('_sql_constraints', [])

        # determine inherited models
        parents = cls._inherit
        parents = [parents] if isinstance(parents, pycompat.string_types) else (parents or [])

        # determine the model's name
        name = cls._name or (len(parents) == 1 and parents[0]) or cls.__name__

        # all models except 'base' implicitly inherit from 'base'
        if name != 'base':
            parents = list(parents) + ['base']

        # create or retrieve the model's class
        if name in parents:
            if name not in pool:
                raise TypeError("Model %r does not exist in registry." % name)
            ModelClass = pool[name]
            ModelClass._build_model_check_base(cls)
            check_parent = ModelClass._build_model_check_parent
        else:
            ModelClass = type(name, (BaseModel,), {
                '_name': name,
                '_register': False,
                '_original_module': cls._module,
                '_inherit_children': OrderedSet(),      # names of children models
                '_inherits_children': set(),            # names of children models
                '_fields': OrderedDict(),               # populated in _setup_base()
            })
            check_parent = cls._build_model_check_parent

        # determine all the classes the model should inherit from
        bases = LastOrderedSet([cls])
        for parent in parents:
            if parent not in pool:
                raise TypeError("Model %r inherits from non-existing model %r." % (name, parent))
            parent_class = pool[parent]
            if parent == name:
                for base in parent_class.__bases__:
                    bases.add(base)
            else:
                check_parent(cls, parent_class)
                bases.add(parent_class)
                parent_class._inherit_children.add(name)
        ModelClass.__bases__ = tuple(bases)

        # determine the attributes of the model's class
        ModelClass._build_model_attributes(pool)

        check_pg_name(ModelClass._table)

        # Transience
        if ModelClass._transient:
            assert ModelClass._log_access, \
                "TransientModels must have log_access turned on, " \
                "in order to implement their access rights policy"

        # link the class to the registry, and update the registry
        ModelClass.pool = pool
        pool[name] = ModelClass

        # backward compatibility: instantiate the model, and initialize it
        model = object.__new__(ModelClass)
        model.__init__(pool, cr)

        return ModelClass

    @classmethod
    def _build_model_check_base(model_class, cls):
        """ Check whether ``model_class`` can be extended with ``cls``. """
        if model_class._abstract and not cls._abstract:
            msg = ("%s transforms the abstract model %r into a non-abstract model. "
                   "That class should either inherit from AbstractModel, or set a different '_name'.")
            raise TypeError(msg % (cls, model_class._name))
        if model_class._transient != cls._transient:
            if model_class._transient:
                msg = ("%s transforms the transient model %r into a non-transient model. "
                       "That class should either inherit from TransientModel, or set a different '_name'.")
            else:
                msg = ("%s transforms the model %r into a transient model. "
                       "That class should either inherit from Model, or set a different '_name'.")
            raise TypeError(msg % (cls, model_class._name))

    @classmethod
    def _build_model_check_parent(model_class, cls, parent_class):
        """ Check whether ``model_class`` can inherit from ``parent_class``. """
        if model_class._abstract and not parent_class._abstract:
            msg = ("In %s, the abstract model %r cannot inherit from the non-abstract model %r.")
            raise TypeError(msg % (cls, model_class._name, parent_class._name))

    @classmethod
    def _build_model_attributes(cls, pool):
        """ Initialize base model attributes. """
        cls._description = cls._name
        cls._table = cls._name.replace('.', '_')
        cls._sequence = None
        cls._log_access = cls._auto
        cls._inherits = {}
        cls._depends = {}
        cls._constraints = {}
        cls._sql_constraints = []

        for base in reversed(cls.__bases__):
            if not getattr(base, 'pool', None):
                # the following attributes are not taken from model classes
                cls._description = base._description or cls._description
                cls._table = base._table or cls._table
                cls._sequence = base._sequence or cls._sequence
                cls._log_access = getattr(base, '_log_access', cls._log_access)

            cls._inherits.update(base._inherits)

            for mname, fnames in base._depends.items():
                cls._depends[mname] = cls._depends.get(mname, []) + fnames

            for cons in base._constraints:
                # cons may override a constraint with the same function name
                cls._constraints[getattr(cons[0], '__name__', id(cons[0]))] = cons

            cls._sql_constraints += base._sql_constraints

        cls._sequence = cls._sequence or (cls._table + '_id_seq')
        cls._constraints = list(cls._constraints.values())

        # update _inherits_children of parent models
        for parent_name in cls._inherits:
            pool[parent_name]._inherits_children.add(cls._name)

        # recompute attributes of _inherit_children models
        for child_name in cls._inherit_children:
            child_class = pool[child_name]
            child_class._build_model_attributes(pool)

    @classmethod
    def _init_constraints_onchanges(cls):
        # store sql constraint error messages
        for (key, _, msg) in cls._sql_constraints:
            cls.pool._sql_error[cls._table + '_' + key] = msg

        # reset properties memoized on cls
        cls._constraint_methods = BaseModel._constraint_methods
        cls._onchange_methods = BaseModel._onchange_methods

    @property
    def _constraint_methods(self):
        """ Return a list of methods implementing Python constraints. """
        def is_constraint(func):
            return callable(func) and hasattr(func, '_constrains')

        cls = type(self)
        methods = []
        for attr, func in getmembers(cls, is_constraint):
            for name in func._constrains:
                field = cls._fields.get(name)
                if not field:
                    _logger.warning("method %s.%s: @constrains parameter %r is not a field name", cls._name, attr, name)
                elif not (field.store or field.inverse or field.inherited):
                    _logger.warning("method %s.%s: @constrains parameter %r is not writeable", cls._name, attr, name)
            methods.append(func)

        # optimization: memoize result on cls, it will not be recomputed
        cls._constraint_methods = methods
        return methods

    @property
    def _onchange_methods(self):
        """ Return a dictionary mapping field names to onchange methods. """
        def is_onchange(func):
            return callable(func) and hasattr(func, '_onchange')

        # collect onchange methods on the model's class
        cls = type(self)
        methods = defaultdict(list)
        for attr, func in getmembers(cls, is_onchange):
            for name in func._onchange:
                if name not in cls._fields:
                    _logger.warning("@onchange%r parameters must be field names", func._onchange)
                methods[name].append(func)

        # add onchange methods to implement "change_default" on fields
        def onchange_default(field, self):
            value = field.convert_to_write(self[field.name], self)
            condition = "%s=%s" % (field.name, value)
            defaults = self.env['ir.default'].get_model_defaults(self._name, condition)
            self.update(defaults)

        for name, field in cls._fields.items():
            if field.change_default:
                methods[name].append(functools.partial(onchange_default, field))

        # optimization: memoize result on cls, it will not be recomputed
        cls._onchange_methods = methods
        return methods

    def __new__(cls):
        # In the past, this method was registering the model class in the server.
        # This job is now done entirely by the metaclass MetaModel.
        return None

    def __init__(self, pool, cr):
        """ Deprecated method to initialize the model. """
        pass

    @api.model
    @ormcache()
    def _is_an_ordinary_table(self):
        return tools.table_kind(self.env.cr, self._table) == 'r'

    def __export_xml_id(self):
        """ Return a valid xml_id for the record ``self``. """
        if not self._is_an_ordinary_table():
            raise Exception(
                "You can not export the column ID of model %s, because the "
                "table %s is not an ordinary table."
                % (self._name, self._table))
        ir_model_data = self.sudo().env['ir.model.data']
        data = ir_model_data.search([('model', '=', self._name), ('res_id', '=', self.id)])
        if data:
            if data[0].module:
                return '%s.%s' % (data[0].module, data[0].name)
            else:
                return data[0].name
        else:
            postfix = 0
            name = '%s_%s' % (self._table, self.id)
            while ir_model_data.search([('module', '=', '__export__'), ('name', '=', name)]):
                postfix += 1
                name = '%s_%s_%s' % (self._table, self.id, postfix)
            ir_model_data.create({
                'model': self._name,
                'res_id': self.id,
                'module': '__export__',
                'name': name,
            })
            return '__export__.' + name

    @api.multi
    def _export_rows(self, fields):
        """ Export fields of the records in ``self``.

            :param fields: list of lists of fields to traverse
            :return: list of lists of corresponding values
        """
        import_compatible = self.env.context.get('import_compat', True)
        lines = []

        def splittor(rs):
            """ Splits the self recordset in batches of 1000 (to avoid
            entire-recordset-prefetch-effects) & removes the previous batch
            from the cache after it's been iterated in full
            """
            for idx in range(0, len(rs), 1000):
                sub = rs[idx: idx+1000]
                for rec in sub:
                    yield rec
                rs.invalidate_cache(ids=sub.ids)

        # memory stable but ends up prefetching 275 fields (???)
        for idx, record in enumerate(splittor(self)):
            # main line of record, initially empty
            current = [''] * len(fields)
            lines.append(current)

            # list of primary fields followed by secondary field(s)
            primary_done = []

            # process column by column
            for i, path in enumerate(fields):
                if not path:
                    continue

                name = path[0]
                if name in primary_done:
                    continue

                if name == '.id':
                    current[i] = str(record.id)
                elif name == 'id':
                    current[i] = record.__export_xml_id()
                else:
                    field = record._fields[name]
                    value = record[name]

                    # this part could be simpler, but it has to be done this way
                    # in order to reproduce the former behavior
                    if not isinstance(value, BaseModel):
                        current[i] = field.convert_to_export(value, record)
                    else:
                        primary_done.append(name)

                        # in import_compat mode, m2m should always be exported as
                        # a comma-separated list of xids in a single cell
                        if import_compatible and field.type == 'many2many' and len(path) > 1 and path[1] == 'id':
                            xml_ids = [r.__export_xml_id() for r in value]
                            current[i] = ','.join(xml_ids) or False
                            continue

                        # recursively export the fields that follow name; use
                        # 'display_name' where no subfield is exported
                        fields2 = [(p[1:] or ['display_name'] if p and p[0] == name else [])
                                   for p in fields]
                        lines2 = value._export_rows(fields2)
                        if lines2:
                            # merge first line with record's main line
                            for j, val in enumerate(lines2[0]):
                                if val or isinstance(val, bool):
                                    current[j] = val
                            # append the other lines at the end
                            lines += lines2[1:]
                        else:
                            current[i] = False

        return lines

    # backward compatibility
    __export_rows = _export_rows

    @api.multi
    def export_data(self, fields_to_export, raw_data=False):
        """ Export fields for selected objects

            :param fields_to_export: list of fields
            :param raw_data: True to return value in native Python type
            :rtype: dictionary with a *datas* matrix

            This method is used when exporting data via client menu
        """
        fields_to_export = [fix_import_export_id_paths(f) for f in fields_to_export]
        if raw_data:
            self = self.with_context(export_raw_data=True)
        return {'datas': self._export_rows(fields_to_export)}

    @api.model
    def load(self, fields, data):
        """
        Attempts to load the data matrix, and returns a list of ids (or
        ``False`` if there was an error and no id could be generated) and a
        list of messages.

        The ids are those of the records created and saved (in database), in
        the same order they were extracted from the file. They can be passed
        directly to :meth:`~read`

        :param fields: list of fields to import, at the same index as the corresponding data
        :type fields: list(str)
        :param data: row-major matrix of data to import
        :type data: list(list(str))
        :returns: {ids: list(int)|False, messages: [Message]}
        """
        # determine values of mode, current_module and noupdate
        mode = self._context.get('mode', 'init')
        current_module = self._context.get('module', '')
        noupdate = self._context.get('noupdate', False)

        # add current module in context for the conversion of xml ids
        self = self.with_context(_import_current_module=current_module)

        cr = self._cr
        cr.execute('SAVEPOINT model_load')

        fields = [fix_import_export_id_paths(f) for f in fields]
        fg = self.fields_get()

        ids = []
        messages = []
        ModelData = self.env['ir.model.data']
        ModelData.clear_caches()
        extracted = self._extract_records(fields, data, log=messages.append)
        converted = self._convert_records(extracted, log=messages.append)
        for id, xid, record, info in converted:
            try:
                cr.execute('SAVEPOINT model_load_save')
            except psycopg2.InternalError as e:
                # broken transaction, exit and hope the source error was
                # already logged
                if not any(message['type'] == 'error' for message in messages):
                    messages.append(dict(info, type='error',message=u"Unknown database error: '%s'" % e))
                break
            try:
                ids.append(ModelData._update(self._name, current_module, record, mode=mode,
                                             xml_id=xid, noupdate=noupdate, res_id=id))
                cr.execute('RELEASE SAVEPOINT model_load_save')
            except psycopg2.Warning as e:
                messages.append(dict(info, type='warning', message=str(e)))
                cr.execute('ROLLBACK TO SAVEPOINT model_load_save')
            except psycopg2.Error as e:
                messages.append(dict(info, type='error', **PGERROR_TO_OE[e.pgcode](self, fg, info, e)))
                # Failed to write, log to messages, rollback savepoint (to
                # avoid broken transaction) and keep going
                cr.execute('ROLLBACK TO SAVEPOINT model_load_save')
            except Exception as e:
                message = (_(u'Unknown error during import:') + u' %s: %s' % (type(e), e))
                moreinfo = _('Resolve other errors first')
                messages.append(dict(info, type='error', message=message, moreinfo=moreinfo))
                # Failed for some reason, perhaps due to invalid data supplied,
                # rollback savepoint and keep going
                cr.execute('ROLLBACK TO SAVEPOINT model_load_save')
        if any(message['type'] == 'error' for message in messages):
            cr.execute('ROLLBACK TO SAVEPOINT model_load')
            ids = False

        if ids and self._context.get('defer_parent_store_computation'):
            self._parent_store_compute()

        return {'ids': ids, 'messages': messages}

    def _add_fake_fields(self, fields):
        from odoo.fields import Char, Integer
        fields[None] = Char('rec_name')
        fields['id'] = Char('External ID')
        fields['.id'] = Integer('Database ID')
        return fields

    @api.model
    def _extract_records(self, fields_, data, log=lambda a: None):
        """ Generates record dicts from the data sequence.

        The result is a generator of dicts mapping field names to raw
        (unconverted, unvalidated) values.

        For relational fields, if sub-fields were provided the value will be
        a list of sub-records

        The following sub-fields may be set on the record (by key):
        * None is the name_get for the record (to use with name_create/name_search)
        * "id" is the External ID for the record
        * ".id" is the Database ID for the record
        """
        fields = dict(self._fields)
        # Fake fields to avoid special cases in extractor
        fields = self._add_fake_fields(fields)
        # m2o fields can't be on multiple lines so exclude them from the
        # is_relational field rows filter, but special-case it later on to
        # be handled with relational fields (as it can have subfields)
        is_relational = lambda field: fields[field].relational
        get_o2m_values = itemgetter_tuple([
            index
            for index, fnames in enumerate(fields_)
            if fields[fnames[0]].type == 'one2many'
        ])
        get_nono2m_values = itemgetter_tuple([
            index
            for index, fnames in enumerate(fields_)
            if fields[fnames[0]].type != 'one2many'
        ])
        # Checks if the provided row has any non-empty one2many fields
        def only_o2m_values(row):
            return any(get_o2m_values(row)) and not any(get_nono2m_values(row))

        index = 0
        while index < len(data):
            row = data[index]

            # copy non-relational fields to record dict
            record = {fnames[0]: value
                      for fnames, value in pycompat.izip(fields_, row)
                      if not is_relational(fnames[0])}

            # Get all following rows which have relational values attached to
            # the current record (no non-relational values)
            record_span = itertools.takewhile(
                only_o2m_values, itertools.islice(data, index + 1, None))
            # stitch record row back on for relational fields
            record_span = list(itertools.chain([row], record_span))
            for relfield in set(fnames[0] for fnames in fields_ if is_relational(fnames[0])):
                comodel = self.env[fields[relfield].comodel_name]

                # get only cells for this sub-field, should be strictly
                # non-empty, field path [None] is for name_get field
                indices, subfields = pycompat.izip(*((index, fnames[1:] or [None])
                                           for index, fnames in enumerate(fields_)
                                           if fnames[0] == relfield))

                # return all rows which have at least one value for the
                # subfields of relfield
                relfield_data = [it for it in pycompat.imap(itemgetter_tuple(indices), record_span) if any(it)]
                record[relfield] = [
                    subrecord
                    for subrecord, _subinfo in comodel._extract_records(subfields, relfield_data, log=log)
                ]

            yield record, {'rows': {
                'from': index,
                'to': index + len(record_span) - 1,
            }}
            index += len(record_span)

    @api.model
    def _convert_records(self, records, log=lambda a: None):
        """ Converts records from the source iterable (recursive dicts of
        strings) into forms which can be written to the database (via
        self.create or (ir.model.data)._update)

        :returns: a list of triplets of (id, xid, record)
        :rtype: list((int|None, str|None, dict))
        """
        field_names = {name: field.string for name, field in self._fields.items()}
        if self.env.lang:
            field_names.update(self.env['ir.translation'].get_field_string(self._name))

        convert = self.env['ir.fields.converter'].for_model(self)

        def _log(base, record, field, exception):
            type = 'warning' if isinstance(exception, Warning) else 'error'
            # logs the logical (not human-readable) field name for automated
            # processing of response, but injects human readable in message
            exc_vals = dict(base, record=record, field=field_names[field])
            record = dict(base, type=type, record=record, field=field,
                          message=pycompat.text_type(exception.args[0]) % exc_vals)
            if len(exception.args) > 1 and exception.args[1]:
                record.update(exception.args[1])
            log(record)

        stream = CountingStream(records)
        for record, extras in stream:
            # xid
            xid = record.get('id', False)
            # dbid
            dbid = False
            if '.id' in record:
                try:
                    dbid = int(record['.id'])
                except ValueError:
                    # in case of overridden id column
                    dbid = record['.id']
                if not self.search([('id', '=', dbid)]):
                    log(dict(extras,
                        type='error',
                        record=stream.index,
                        field='.id',
                        message=_(u"Unknown database identifier '%s'") % dbid))
                    dbid = False

            converted = convert(record, functools.partial(_log, extras, stream.index))

            yield dbid, xid, converted, dict(extras, record=stream.index)

    @api.multi
    def _validate_fields(self, field_names):
        field_names = set(field_names)

        # old-style constraint methods
        trans = self.env['ir.translation']
        errors = []
        for func, msg, names in self._constraints:
            try:
                # validation must be context-independent; call ``func`` without context
                valid = names and not (set(names) & field_names)
                valid = valid or func(self)
                extra_error = None
            except Exception as e:
                _logger.debug('Exception while validating constraint', exc_info=True)
                valid = False
                extra_error = tools.ustr(e)
            if not valid:
                if callable(msg):
                    res_msg = msg(self)
                    if isinstance(res_msg, tuple):
                        template, params = res_msg
                        res_msg = template % params
                else:
                    res_msg = trans._get_source(self._name, 'constraint', self.env.lang, msg)
                if extra_error:
                    res_msg += "\n\n%s\n%s" % (_('Error details:'), extra_error)
                errors.append(res_msg)
        if errors:
            raise ValidationError('\n'.join(errors))

        # new-style constraint methods
        for check in self._constraint_methods:
            if set(check._constrains) & field_names:
                try:
                    check(self)
                except ValidationError as e:
                    raise
                except Exception as e:
                    raise ValidationError("%s\n\n%s" % (_("Error while validating constraint"), tools.ustr(e)))

    @api.model
    def default_get(self, fields_list):
        """ default_get(fields) -> default_values

        Return default values for the fields in ``fields_list``. Default
        values are determined by the context, user defaults, and the model
        itself.

        :param fields_list: a list of field names
        :return: a dictionary mapping each field name to its corresponding
            default value, if it has one.

        """
        # trigger view init hook
        self.view_init(fields_list)

        defaults = {}
        parent_fields = defaultdict(list)
        ir_defaults = self.env['ir.default'].get_model_defaults(self._name)

        for name in fields_list:
            # 1. look up context
            key = 'default_' + name
            if key in self._context:
                defaults[name] = self._context[key]
                continue

            # 2. look up ir.default
            if name in ir_defaults:
                defaults[name] = ir_defaults[name]
                continue

            field = self._fields.get(name)

            # 3. look up field.default
            if field and field.default:
                defaults[name] = field.default(self)
                continue

            # 4. delegate to parent model
            if field and field.inherited:
                field = field.related_field
                parent_fields[field.model_name].append(field.name)

        # convert default values to the right format
        defaults = self._convert_to_write(defaults)

        # add default values for inherited fields
        for model, names in parent_fields.items():
            defaults.update(self.env[model].default_get(names))

        return defaults

    @api.model
    def fields_get_keys(self):
        return list(self._fields)

    @api.model
    def _rec_name_fallback(self):
        # if self._rec_name is set, it belongs to self._fields
        return self._rec_name or 'id'

    #
    # Override this method if you need a window title that depends on the context
    #
    @api.model
    def view_header_get(self, view_id=None, view_type='form'):
        return False

    @api.model
    def user_has_groups(self, groups):
        """Return true if the user is member of at least one of the groups in
        ``groups``, and is not a member of any of the groups in ``groups``
        preceded by ``!``. Typically used to resolve ``groups`` attribute in
        view and model definitions.

        :param str groups: comma-separated list of fully-qualified group
            external IDs, e.g., ``base.group_user,base.group_system``,
            optionally preceded by ``!``
        :return: True if the current user is a member of one of the given groups
            not preceded by ``!`` and is not member of any of the groups
            preceded by ``!``
        """
        from odoo.http import request
        user = self.env.user

        has_groups = []
        not_has_groups = []
        for group_ext_id in groups.split(','):
            group_ext_id = group_ext_id.strip()
            if group_ext_id[0] == '!':
                not_has_groups.append(group_ext_id[1:])
            else:
                has_groups.append(group_ext_id)

        for group_ext_id in not_has_groups:
            if group_ext_id == 'base.group_no_one':
                # check: the group_no_one is effective in debug mode only
                if user.has_group(group_ext_id) and request and request.debug:
                    return False
            else:
                if user.has_group(group_ext_id):
                    return False

        for group_ext_id in has_groups:
            if group_ext_id == 'base.group_no_one':
                # check: the group_no_one is effective in debug mode only
                if user.has_group(group_ext_id) and request and request.debug:
                    return True
            else:
                if user.has_group(group_ext_id):
                    return True

        return not has_groups

    @api.model
    def _get_default_form_view(self):
        """ Generates a default single-line form view using all fields
        of the current model.

        :returns: a form view as an lxml document
        :rtype: etree._Element
        """
        group = E.group(col="4")
        for fname, field in self._fields.items():
            if field.automatic:
                continue
            elif field.type in ('one2many', 'many2many', 'text', 'html'):
                group.append(E.newline())
                group.append(E.field(name=fname, colspan="4"))
                group.append(E.newline())
            else:
                group.append(E.field(name=fname))
        group.append(E.separator())
        return E.form(E.sheet(group, string=self._description))

    @api.model
    def _get_default_search_view(self):
        """ Generates a single-field search view, based on _rec_name.

        :returns: a tree view as an lxml document
        :rtype: etree._Element
        """
        element = E.field(name=self._rec_name_fallback())
        return E.search(element, string=self._description)

    @api.model
    def _get_default_tree_view(self):
        """ Generates a single-field tree view, based on _rec_name.

        :returns: a tree view as an lxml document
        :rtype: etree._Element
        """
        element = E.field(name=self._rec_name_fallback())
        return E.tree(element, string=self._description)

    @api.model
    def _get_default_pivot_view(self):
        """ Generates an empty pivot view.

        :returns: a pivot view as an lxml document
        :rtype: etree._Element
        """
        return E.pivot(string=self._description)

    @api.model
    def _get_default_kanban_view(self):
        """ Generates a single-field kanban view, based on _rec_name.

        :returns: a kanban view as an lxml document
        :rtype: etree._Element
        """

        field = E.field(name=self._rec_name_fallback())
        content_div = E.div(field, {'class': "o_kanban_card_content"})
        card_div = E.div(content_div, {'t-attf-class': "oe_kanban_card oe_kanban_global_click"})
        kanban_box = E.t(card_div, {'t-name': "kanban-box"})
        templates = E.templates(kanban_box)
        return E.kanban(templates, string=self._description)

    @api.model
    def _get_default_graph_view(self):
        """ Generates a single-field graph view, based on _rec_name.

        :returns: a graph view as an lxml document
        :rtype: etree._Element
        """
        element = E.field(name=self._rec_name_fallback())
        return E.graph(element, string=self._description)

    @api.model
    def _get_default_calendar_view(self):
        """ Generates a default calendar view by trying to infer
        calendar fields from a number of pre-set attribute names

        :returns: a calendar view
        :rtype: etree._Element
        """
        def set_first_of(seq, in_, to):
            """Sets the first value of ``seq`` also found in ``in_`` to
            the ``to`` attribute of the ``view`` being closed over.

            Returns whether it's found a suitable value (and set it on
            the attribute) or not
            """
            for item in seq:
                if item in in_:
                    view.set(to, item)
                    return True
            return False

        view = E.calendar(string=self._description)
        view.append(E.field(name=self._rec_name_fallback()))

        if self._date_name not in self._fields:
            date_found = False
            for dt in ['date', 'date_start', 'x_date', 'x_date_start']:
                if dt in self._fields:
                    self._date_name = dt
                    break
            else:
                raise UserError(_("Insufficient fields for Calendar View!"))
        view.set('date_start', self._date_name)

        set_first_of(["user_id", "partner_id", "x_user_id", "x_partner_id"],
                     self._fields, 'color')

        if not set_first_of(["date_stop", "date_end", "x_date_stop", "x_date_end"],
                            self._fields, 'date_stop'):
            if not set_first_of(["date_delay", "planned_hours", "x_date_delay", "x_planned_hours"],
                                self._fields, 'date_delay'):
                raise UserError(_("Insufficient fields to generate a Calendar View for %s, missing a date_stop or a date_delay") % self._name)

        return view

    @api.model
    def load_views(self, views, options=None):
        """ Returns the fields_views of given views, along with the fields of
            the current model, and optionally its filters for the given action.

        :param views: list of [view_id, view_type]
        :param options['toolbar']: True to include contextual actions when loading fields_views
        :param options['load_filters']: True to return the model's filters
        :param options['action_id']: id of the action to get the filters
        :return: dictionary with fields_views, fields and optionally filters
        """
        options = options or {}
        result = {}

        toolbar = options.get('toolbar')
        result['fields_views'] = {
            v_type: self.fields_view_get(v_id, v_type if v_type != 'list' else 'tree',
                                         toolbar=toolbar if v_type != 'search' else False)
            for [v_id, v_type] in views
        }
        result['fields'] = self.fields_get()

        if options.get('load_filters'):
            result['filters'] = self.env['ir.filters'].get_filters(self._name, options.get('action_id'))


        return result

    @api.model
    def _fields_view_get(self, view_id=None, view_type='form', toolbar=False, submenu=False):
        View = self.env['ir.ui.view']
        result = {
            'model': self._name,
            'field_parent': False,
        }

        # try to find a view_id if none provided
        if not view_id:
            # <view_type>_view_ref in context can be used to overrride the default view
            view_ref_key = view_type + '_view_ref'
            view_ref = self._context.get(view_ref_key)
            if view_ref:
                if '.' in view_ref:
                    module, view_ref = view_ref.split('.', 1)
                    query = "SELECT res_id FROM ir_model_data WHERE model='ir.ui.view' AND module=%s AND name=%s"
                    self._cr.execute(query, (module, view_ref))
                    view_ref_res = self._cr.fetchone()
                    if view_ref_res:
                        view_id = view_ref_res[0]
                else:
                    _logger.warning('%r requires a fully-qualified external id (got: %r for model %s). '
                        'Please use the complete `module.view_id` form instead.', view_ref_key, view_ref,
                        self._name)

            if not view_id:
                # otherwise try to find the lowest priority matching ir.ui.view
                view_id = View.default_view(self._name, view_type)

        if view_id:
            # read the view with inherited views applied
            root_view = View.browse(view_id).read_combined(['id', 'name', 'field_parent', 'type', 'model', 'arch'])
            result['arch'] = root_view['arch']
            result['name'] = root_view['name']
            result['type'] = root_view['type']
            result['view_id'] = root_view['id']
            result['field_parent'] = root_view['field_parent']
            result['base_model'] = root_view['model']
        else:
            # fallback on default views methods if no ir.ui.view could be found
            try:
                arch_etree = getattr(self, '_get_default_%s_view' % view_type)()
                result['arch'] = etree.tostring(arch_etree, encoding='unicode')
                result['type'] = view_type
                result['name'] = 'default'
            except AttributeError:
                raise UserError(_("No default view of type '%s' could be found !") % view_type)
        return result

    @api.model
    def fields_view_get(self, view_id=None, view_type='form', toolbar=False, submenu=False):
        """ fields_view_get([view_id | view_type='form'])

        Get the detailed composition of the requested view like fields, model, view architecture

        :param view_id: id of the view or None
        :param view_type: type of the view to return if view_id is None ('form', 'tree', ...)
        :param toolbar: true to include contextual actions
        :param submenu: deprecated
        :return: dictionary describing the composition of the requested view (including inherited views and extensions)
        :raise AttributeError:
                            * if the inherited view has unknown position to work with other than 'before', 'after', 'inside', 'replace'
                            * if some tag other than 'position' is found in parent view
        :raise Invalid ArchitectureError: if there is view type other than form, tree, calendar, search etc defined on the structure
        """
        View = self.env['ir.ui.view']

        # Get the view arch and all other attributes describing the composition of the view
        result = self._fields_view_get(view_id=view_id, view_type=view_type, toolbar=toolbar, submenu=submenu)

        # Override context for postprocessing
        if view_id and result.get('base_model', self._name) != self._name:
            View = View.with_context(base_model_name=result['base_model'])

        # Apply post processing, groups and modifiers etc...
        xarch, xfields = View.postprocess_and_fields(self._name, etree.fromstring(result['arch']), view_id)
        result['arch'] = xarch
        result['fields'] = xfields

        # Add related action information if aksed
        if toolbar:
            bindings = self.env['ir.actions.actions'].get_bindings(self._name)
            resreport = [action
                         for action in bindings['report']
                         if view_type == 'tree' or not action.get('multi')]
            resaction = [action
                         for action in bindings['action']
                         if view_type == 'tree' or not action.get('multi')]

            for res in itertools.chain(resreport, resaction):
                res['string'] = res['name']

            result['toolbar'] = {
                'print': resreport,
                'action': resaction,
            }
        return result

    @api.multi
    def get_formview_id(self, access_uid=None):
        """ Return an view id to open the document ``self`` with. This method is
            meant to be overridden in addons that want to give specific view ids
            for example.

            Optional access_uid holds the user that would access the form view
            id different from the current environment user.
        """
        return False

    @api.multi
    def get_formview_action(self, access_uid=None):
        """ Return an action to open the document ``self``. This method is meant
            to be overridden in addons that want to give specific view ids for
            example.

        An optional access_uid holds the user that will access the document
        that could be different from the current user. """
        view_id = self.sudo().get_formview_id(access_uid=access_uid)
        return {
            'type': 'ir.actions.act_window',
            'res_model': self._name,
            'view_type': 'form',
            'view_mode': 'form',
            'views': [(view_id, 'form')],
            'target': 'current',
            'res_id': self.id,
            'context': dict(self._context),
        }

    @api.multi
    def get_access_action(self, access_uid=None):
        """ Return an action to open the document. This method is meant to be
        overridden in addons that want to give specific access to the document.
        By default it opens the formview of the document.

        An optional access_uid holds the user that will access the document
        that could be different from the current user.
        """
        return self[0].get_formview_action(access_uid=access_uid)

    @api.model
    def search_count(self, args):
        """ search_count(args) -> int

        Returns the number of records in the current model matching :ref:`the
        provided domain <reference/orm/domains>`.
        """
        res = self.search(args, count=True)
        return res if isinstance(res, pycompat.integer_types) else len(res)

    @api.model
    @api.returns('self',
        upgrade=lambda self, value, args, offset=0, limit=None, order=None, count=False: value if count else self.browse(value),
        downgrade=lambda self, value, args, offset=0, limit=None, order=None, count=False: value if count else value.ids)
    def search(self, args, offset=0, limit=None, order=None, count=False):
        """ search(args[, offset=0][, limit=None][, order=None][, count=False])

        Searches for records based on the ``args``
        :ref:`search domain <reference/orm/domains>`.

        :param args: :ref:`A search domain <reference/orm/domains>`. Use an empty
                     list to match all records.
        :param int offset: number of results to ignore (default: none)
        :param int limit: maximum number of records to return (default: all)
        :param str order: sort string
        :param bool count: if True, only counts and returns the number of matching records (default: False)
        :returns: at most ``limit`` records matching the search criteria

        :raise AccessError: * if user tries to bypass access rules for read on the requested object.
        """
        res = self._search(args, offset=offset, limit=limit, order=order, count=count)
        return res if count else self.browse(res)

    #
    # display_name, name_get, name_create, name_search
    #

    @api.depends(lambda self: (self._rec_name,) if self._rec_name else ())
    def _compute_display_name(self):
        names = dict(self.name_get())
        for record in self:
            record.display_name = names.get(record.id, False)

    @api.multi
    def name_get(self):
        """ name_get() -> [(id, name), ...]

        Returns a textual representation for the records in ``self``.
        By default this is the value of the ``display_name`` field.

        :return: list of pairs ``(id, text_repr)`` for each records
        :rtype: list(tuple)
        """
        result = []
        name = self._rec_name
        if name in self._fields:
            convert = self._fields[name].convert_to_display_name
            for record in self:
                result.append((record.id, convert(record[name], record)))
        else:
            for record in self:
                result.append((record.id, "%s,%s" % (record._name, record.id)))

        return result

    @api.model
    def name_create(self, name):
        """ name_create(name) -> record

        Create a new record by calling :meth:`~.create` with only one value
        provided: the display name of the new record.

        The new record will be initialized with any default values
        applicable to this model, or provided through the context. The usual
        behavior of :meth:`~.create` applies.

        :param name: display name of the record to create
        :rtype: tuple
        :return: the :meth:`~.name_get` pair value of the created record
        """
        if self._rec_name:
            record = self.create({self._rec_name: name})
            return record.name_get()[0]
        else:
            _logger.warning("Cannot execute name_create, no _rec_name defined on %s", self._name)
            return False

    @api.model
    def name_search(self, name='', args=None, operator='ilike', limit=100):
        """ name_search(name='', args=None, operator='ilike', limit=100) -> records

        Search for records that have a display name matching the given
        ``name`` pattern when compared with the given ``operator``, while also
        matching the optional search domain (``args``).

        This is used for example to provide suggestions based on a partial
        value for a relational field. Sometimes be seen as the inverse
        function of :meth:`~.name_get`, but it is not guaranteed to be.

        This method is equivalent to calling :meth:`~.search` with a search
        domain based on ``display_name`` and then :meth:`~.name_get` on the
        result of the search.

        :param str name: the name pattern to match
        :param list args: optional search domain (see :meth:`~.search` for
                          syntax), specifying further restrictions
        :param str operator: domain operator for matching ``name``, such as
                             ``'like'`` or ``'='``.
        :param int limit: optional max number of records to return
        :rtype: list
        :return: list of pairs ``(id, text_repr)`` for all matching records.
        """
        return self._name_search(name, args, operator, limit=limit)

    @api.model
    def _name_search(self, name='', args=None, operator='ilike', limit=100, name_get_uid=None):
        # private implementation of name_search, allows passing a dedicated user
        # for the name_get part to solve some access rights issues
        args = list(args or [])
        # optimize out the default criterion of ``ilike ''`` that matches everything
        if not self._rec_name:
            _logger.warning("Cannot execute name_search, no _rec_name defined on %s", self._name)
        elif not (name == '' and operator == 'ilike'):
            args += [(self._rec_name, operator, name)]
        access_rights_uid = name_get_uid or self._uid
        ids = self._search(args, limit=limit, access_rights_uid=access_rights_uid)
        recs = self.browse(ids)
        return recs.sudo(access_rights_uid).name_get()

    @api.model
    def _add_missing_default_values(self, values):
        # avoid overriding inherited values when parent is set
        avoid_models = {
            parent_model
            for parent_model, parent_field in self._inherits.items()
            if parent_field in values
        }

        # compute missing fields
        missing_defaults = {
            name
            for name, field in self._fields.items()
            if name not in values
            if self._log_access and name not in MAGIC_COLUMNS
            if not (field.inherited and field.related_field.model_name in avoid_models)
        }

        if not missing_defaults:
            return values

        # override defaults with the provided values, never allow the other way around
        defaults = self.default_get(list(missing_defaults))
        for name, value in defaults.items():
            if self._fields[name].type == 'many2many' and value and isinstance(value[0], pycompat.integer_types):
                # convert a list of ids into a list of commands
                defaults[name] = [(6, 0, value)]
            elif self._fields[name].type == 'one2many' and value and isinstance(value[0], dict):
                # convert a list of dicts into a list of commands
                defaults[name] = [(0, 0, x) for x in value]
        defaults.update(values)
        return defaults

    @classmethod
    def clear_caches(cls):
        """ Clear the caches

        This clears the caches associated to methods decorated with
        ``tools.ormcache`` or ``tools.ormcache_multi``.
        """
        cls.pool._clear_cache()

    @api.model
    def _read_group_fill_results(self, domain, groupby, remaining_groupbys,
                                 aggregated_fields, count_field,
                                 read_group_result, read_group_order=None):
        """Helper method for filling in empty groups for all possible values of
           the field being grouped by"""
        field = self._fields[groupby]
        if not field.group_expand:
            return read_group_result

        # field.group_expand is the name of a method that returns the groups
        # that we want to display for this field, in the form of a recordset or
        # a list of values (depending on the type of the field). This is useful
        # to implement kanban views for instance, where some columns should be
        # displayed even if they don't contain any record.

        # determine all groups that should be returned
        values = [line[groupby] for line in read_group_result if line[groupby]]

        if field.relational:
            # groups is a recordset; determine order on groups's model
            groups = self.env[field.comodel_name].browse([value[0] for value in values])
            order = groups._order
            if read_group_order == groupby + ' desc':
                order = tools.reverse_order(order)
            groups = getattr(self, field.group_expand)(groups, domain, order)
            groups = groups.sudo()
            values = groups.name_get()
            value2key = lambda value: value and value[0]

        else:
            # groups is a list of values
            values = getattr(self, field.group_expand)(values, domain, None)
            if read_group_order == groupby + ' desc':
                values.reverse()
            value2key = lambda value: value

        # Merge the current results (list of dicts) with all groups. Determine
        # the global order of results groups, which is supposed to be in the
        # same order as read_group_result (in the case of a many2one field).
        result = OrderedDict((value2key(value), {}) for value in values)

        # fill in results from read_group_result
        for line in read_group_result:
            key = value2key(line[groupby])
            if not result.get(key):
                result[key] = line
            else:
                result[key][count_field] = line[count_field]

        # fill in missing results from all groups
        for value in values:
            key = value2key(value)
            if not result[key]:
                line = dict.fromkeys(aggregated_fields, False)
                line[groupby] = value
                line[groupby + '_count'] = 0
                line['__domain'] = [(groupby, '=', key)] + domain
                if remaining_groupbys:
                    line['__context'] = {'group_by': remaining_groupbys}
                result[key] = line

        # add folding information if present
        if field.relational and groups._fold_name in groups._fields:
            fold = {group.id: group[groups._fold_name]
                    for group in groups.browse([key for key in result if key])}
            for key, line in result.items():
                line['__fold'] = fold.get(key, False)

        return list(result.values())

    @api.model
    def _read_group_prepare(self, orderby, aggregated_fields, annotated_groupbys, query):
        """
        Prepares the GROUP BY and ORDER BY terms for the read_group method. Adds the missing JOIN clause
        to the query if order should be computed against m2o field. 
        :param orderby: the orderby definition in the form "%(field)s %(order)s"
        :param aggregated_fields: list of aggregated fields in the query
        :param annotated_groupbys: list of dictionaries returned by _read_group_process_groupby
                These dictionaries contains the qualified name of each groupby
                (fully qualified SQL name for the corresponding field),
                and the (non raw) field name.
        :param osv.Query query: the query under construction
        :return: (groupby_terms, orderby_terms)
        """
        orderby_terms = []
        groupby_terms = [gb['qualified_field'] for gb in annotated_groupbys]
        groupby_fields = [gb['groupby'] for gb in annotated_groupbys]
        if not orderby:
            return groupby_terms, orderby_terms

        self._check_qorder(orderby)
        for order_part in orderby.split(','):
            order_split = order_part.split()
            order_field = order_split[0]
            if order_field == 'id' or order_field in groupby_fields:

                if self._fields[order_field.split(':')[0]].type == 'many2one':
                    order_clause = self._generate_order_by(order_part, query).replace('ORDER BY ', '')
                    if order_clause:
                        orderby_terms.append(order_clause)
                        groupby_terms += [order_term.split()[0] for order_term in order_clause.split(',')]
                else:
                    order = '"%s" %s' % (order_field, '' if len(order_split) == 1 else order_split[1])
                    orderby_terms.append(order)
            elif order_field in aggregated_fields:
                order_split[0] = '"' + order_field + '"'
                orderby_terms.append(' '.join(order_split))
            else:
                # Cannot order by a field that will not appear in the results (needs to be grouped or aggregated)
                _logger.warn('%s: read_group order by `%s` ignored, cannot sort on empty columns (not grouped/aggregated)',
                             self._name, order_part)
        return groupby_terms, orderby_terms

    @api.model
    def _read_group_process_groupby(self, gb, query):
        """
            Helper method to collect important information about groupbys: raw
            field name, type, time information, qualified name, ...
        """
        split = gb.split(':')
        field_type = self._fields[split[0]].type
        gb_function = split[1] if len(split) == 2 else None
        temporal = field_type in ('date', 'datetime')
        tz_convert = field_type == 'datetime' and self._context.get('tz') in pytz.all_timezones
        qualified_field = self._inherits_join_calc(self._table, split[0], query)
        if temporal:
            display_formats = {
                # Careful with week/year formats:
                #  - yyyy (lower) must always be used, *except* for week+year formats
                #  - YYYY (upper) must always be used for week+year format
                #         e.g. 2006-01-01 is W52 2005 in some locales (de_DE),
                #                         and W1 2006 for others
                #
                # Mixing both formats, e.g. 'MMM YYYY' would yield wrong results,
                # such as 2006-01-01 being formatted as "January 2005" in some locales.
                # Cfr: http://babel.pocoo.org/docs/dates/#date-fields
                'day': 'dd MMM yyyy', # yyyy = normal year
                'week': "'W'w YYYY",  # w YYYY = ISO week-year
                'month': 'MMMM yyyy',
                'quarter': 'QQQ yyyy',
                'year': 'yyyy',
            }
            time_intervals = {
                'day': dateutil.relativedelta.relativedelta(days=1),
                'week': datetime.timedelta(days=7),
                'month': dateutil.relativedelta.relativedelta(months=1),
                'quarter': dateutil.relativedelta.relativedelta(months=3),
                'year': dateutil.relativedelta.relativedelta(years=1)
            }
            if tz_convert:
                qualified_field = "timezone('%s', timezone('UTC',%s))" % (self._context.get('tz', 'UTC'), qualified_field)
            qualified_field = "date_trunc('%s', %s)" % (gb_function or 'month', qualified_field)
        if field_type == 'boolean':
            qualified_field = "coalesce(%s,false)" % qualified_field
        return {
            'field': split[0],
            'groupby': gb,
            'type': field_type, 
            'display_format': display_formats[gb_function or 'month'] if temporal else None,
            'interval': time_intervals[gb_function or 'month'] if temporal else None,                
            'tz_convert': tz_convert,
            'qualified_field': qualified_field
        }

    @api.model
    def _read_group_prepare_data(self, key, value, groupby_dict):
        """
            Helper method to sanitize the data received by read_group. The None
            values are converted to False, and the date/datetime are formatted,
            and corrected according to the timezones.
        """
        value = False if value is None else value
        gb = groupby_dict.get(key)
        if gb and gb['type'] in ('date', 'datetime') and value:
            if isinstance(value, pycompat.string_types):
                dt_format = DEFAULT_SERVER_DATETIME_FORMAT if gb['type'] == 'datetime' else DEFAULT_SERVER_DATE_FORMAT
                value = datetime.datetime.strptime(value, dt_format)
            if gb['tz_convert']:
                value = pytz.timezone(self._context['tz']).localize(value)
        return value

    @api.model
    def _read_group_format_result(self, data, annotated_groupbys, groupby, domain):
        """
            Helper method to format the data contained in the dictionary data by 
            adding the domain corresponding to its values, the groupbys in the 
            context and by properly formatting the date/datetime values.

        :param data: a single group
        :param annotated_groupbys: expanded grouping metainformation
        :param groupby: original grouping metainformation
        :param domain: original domain for read_group
        """

        sections = []
        for gb in annotated_groupbys:
            ftype = gb['type']
            value = data[gb['groupby']]

            # full domain for this groupby spec
            d = None
            if value:
                if ftype == 'many2one':
                    value = value[0]
                elif ftype in ('date', 'datetime'):
                    locale = self._context.get('lang') or 'en_US'
                    fmt = DEFAULT_SERVER_DATETIME_FORMAT if ftype == 'datetime' else DEFAULT_SERVER_DATE_FORMAT
                    tzinfo = None
                    range_start = value
                    range_end = value + gb['interval']
                    # value from postgres is in local tz (so range is
                    # considered in local tz e.g. "day" is [00:00, 00:00[
                    # local rather than UTC which could be [11:00, 11:00]
                    # local) but domain and raw value should be in UTC
                    if gb['tz_convert']:
                        tzinfo = range_start.tzinfo
                        range_start = range_start.astimezone(pytz.utc)
                        range_end = range_end.astimezone(pytz.utc)

                    range_start = range_start.strftime(fmt)
                    range_end = range_end.strftime(fmt)
                    if ftype == 'datetime':
                        label = babel.dates.format_datetime(
                            value, format=gb['display_format'],
                            tzinfo=tzinfo, locale=locale
                        )
                    else:
                        label = babel.dates.format_date(
                            value, format=gb['display_format'],
                            locale=locale
                        )
                    data[gb['groupby']] = ('%s/%s' % (range_start, range_end), label)
                    d = [
                        '&',
                        (gb['field'], '>=', range_start),
                        (gb['field'], '<', range_end),
                    ]

            if d is None:
                d = [(gb['field'], '=', value)]
            sections.append(d)
        sections.append(domain)

        data['__domain'] = expression.AND(sections)
        if len(groupby) - len(annotated_groupbys) >= 1:
            data['__context'] = { 'group_by': groupby[len(annotated_groupbys):]}
        del data['id']
        return data

    @api.model
    def read_group(self, domain, fields, groupby, offset=0, limit=None, orderby=False, lazy=True):
        """
        Get the list of records in list view grouped by the given ``groupby`` fields

        :param domain: list specifying search criteria [['field_name', 'operator', 'value'], ...]
        :param list fields: list of fields present in the list view specified on the object
        :param list groupby: list of groupby descriptions by which the records will be grouped.  
                A groupby description is either a field (then it will be grouped by that field)
                or a string 'field:groupby_function'.  Right now, the only functions supported
                are 'day', 'week', 'month', 'quarter' or 'year', and they only make sense for 
                date/datetime fields.
        :param int offset: optional number of records to skip
        :param int limit: optional max number of records to return
        :param list orderby: optional ``order by`` specification, for
                             overriding the natural sort ordering of the
                             groups, see also :py:meth:`~osv.osv.osv.search`
                             (supported only for many2one fields currently)
        :param bool lazy: if true, the results are only grouped by the first groupby and the 
                remaining groupbys are put in the __context key.  If false, all the groupbys are
                done in one call.
        :return: list of dictionaries(one dictionary for each record) containing:

                    * the values of fields grouped by the fields in ``groupby`` argument
                    * __domain: list of tuples specifying the search criteria
                    * __context: dictionary with argument like ``groupby``
        :rtype: [{'field_name_1': value, ...]
        :raise AccessError: * if user has no read rights on the requested object
                            * if user tries to bypass access rules for read on the requested object
        """
        result = self._read_group_raw(domain, fields, groupby, offset=offset, limit=limit, orderby=orderby, lazy=lazy)

        groupby = [groupby] if isinstance(groupby, pycompat.string_types) else list(OrderedSet(groupby))
        dt = [
            f for f in groupby
            if self._fields[f.split(':')[0]].type in ('date', 'datetime')
        ]

        # iterate on all results and replace the "full" date/datetime value
        # (range, label) by just the formatted label, in-place
        for group in result:
            for df in dt:
                # could group on a date(time) field which is empty in some
                # records, in which case as with m2o the _raw value will be
                # `False` instead of a (value, label) pair. In that case,
                # leave the `False` value alone
                if group.get(df):
                    group[df] = group[df][1]
        return result

    @api.model
    def _read_group_raw(self, domain, fields, groupby, offset=0, limit=None, orderby=False, lazy=True):
        self.check_access_rights('read')
        query = self._where_calc(domain)
        fields = fields or [f.name for f in self._fields.values() if f.store]

        groupby = [groupby] if isinstance(groupby, pycompat.string_types) else list(OrderedSet(groupby))
        groupby_list = groupby[:1] if lazy else groupby
        annotated_groupbys = [self._read_group_process_groupby(gb, query) for gb in groupby_list]
        groupby_fields = [g['field'] for g in annotated_groupbys]
        order = orderby or ','.join([g for g in groupby_list])
        groupby_dict = {gb['groupby']: gb for gb in annotated_groupbys}

        self._apply_ir_rules(query, 'read')
        for gb in groupby_fields:
            assert gb in fields, "Fields in 'groupby' must appear in the list of fields to read (perhaps it's missing in the list view?)"
            assert gb in self._fields, "Unknown field %r in 'groupby'" % gb
            gb_field = self._fields[gb].base_field
            assert gb_field.store and gb_field.column_type, "Fields in 'groupby' must be regular database-persisted fields (no function or related fields), or function fields with store=True"

        aggregated_fields = [
            f for f in fields
            if f != 'sequence'
            if f not in groupby_fields
            for field in [self._fields.get(f)]
            if field
            if field.group_operator
            if field.base_field.store and field.base_field.column_type
        ]

        field_formatter = lambda f: (
            self._fields[f].group_operator,
            self._inherits_join_calc(self._table, f, query),
            f,
        )
        select_terms = ['%s(%s) AS "%s" ' % field_formatter(f) for f in aggregated_fields]

        for gb in annotated_groupbys:
            select_terms.append('%s as "%s" ' % (gb['qualified_field'], gb['groupby']))

        groupby_terms, orderby_terms = self._read_group_prepare(order, aggregated_fields, annotated_groupbys, query)
        from_clause, where_clause, where_clause_params = query.get_sql()
        if lazy and (len(groupby_fields) >= 2 or not self._context.get('group_by_no_leaf')):
            count_field = groupby_fields[0] if len(groupby_fields) >= 1 else '_'
        else:
            count_field = '_'
        count_field += '_count'

        prefix_terms = lambda prefix, terms: (prefix + " " + ",".join(terms)) if terms else ''
        prefix_term = lambda prefix, term: ('%s %s' % (prefix, term)) if term else ''

        query = """
            SELECT min("%(table)s".id) AS id, count("%(table)s".id) AS "%(count_field)s" %(extra_fields)s
            FROM %(from)s
            %(where)s
            %(groupby)s
            %(orderby)s
            %(limit)s
            %(offset)s
        """ % {
            'table': self._table,
            'count_field': count_field,
            'extra_fields': prefix_terms(',', select_terms),
            'from': from_clause,
            'where': prefix_term('WHERE', where_clause),
            'groupby': prefix_terms('GROUP BY', groupby_terms),
            'orderby': prefix_terms('ORDER BY', orderby_terms),
            'limit': prefix_term('LIMIT', int(limit) if limit else None),
            'offset': prefix_term('OFFSET', int(offset) if limit else None),
        }
        self._cr.execute(query, where_clause_params)
        fetched_data = self._cr.dictfetchall()

        if not groupby_fields:
            return fetched_data

        self._read_group_resolve_many2one_fields(fetched_data, annotated_groupbys)

        data = ({k: self._read_group_prepare_data(k,v, groupby_dict) for k,v in r.items()} for r in fetched_data)
        result = [self._read_group_format_result(d, annotated_groupbys, groupby, domain) for d in data]
        if lazy:
            # Right now, read_group only fill results in lazy mode (by default).
            # If you need to have the empty groups in 'eager' mode, then the
            # method _read_group_fill_results need to be completely reimplemented
            # in a sane way 
            result = self._read_group_fill_results(
                domain, groupby_fields[0], groupby[len(annotated_groupbys):],
                aggregated_fields, count_field, result, read_group_order=order,
            )
        return result

    def _read_group_resolve_many2one_fields(self, data, fields):
        many2onefields = {field['field'] for field in fields if field['type'] == 'many2one'}
        for field in many2onefields:
            ids_set = {d[field] for d in data if d[field]}
            m2o_records = self.env[self._fields[field].comodel_name].browse(ids_set)
            data_dict = dict(m2o_records.name_get())
            for d in data:
                d[field] = (d[field], data_dict[d[field]]) if d[field] else False

    def _inherits_join_add(self, current_model, parent_model_name, query):
        """
        Add missing table SELECT and JOIN clause to ``query`` for reaching the parent table (no duplicates)
        :param current_model: current model object
        :param parent_model_name: name of the parent model for which the clauses should be added
        :param query: query object on which the JOIN should be added
        """
        inherits_field = current_model._inherits[parent_model_name]
        parent_model = self.env[parent_model_name]
        parent_alias, parent_alias_statement = query.add_join((current_model._table, parent_model._table, inherits_field, 'id', inherits_field), implicit=True)
        return parent_alias

    @api.model
    def _inherits_join_calc(self, alias, fname, query, implicit=True, outer=False):
        """
        Adds missing table select and join clause(s) to ``query`` for reaching
        the field coming from an '_inherits' parent table (no duplicates).

        :param alias: name of the initial SQL alias
        :param fname: name of inherited field to reach
        :param query: query object on which the JOIN should be added
        :return: qualified name of field, to be used in SELECT clause
        """
        # INVARIANT: alias is the SQL alias of model._table in query
        model, field = self, self._fields[fname]
        while field.inherited:
            # retrieve the parent model where field is inherited from
            parent_model = self.env[field.related_field.model_name]
            parent_fname = field.related[0]
            # JOIN parent_model._table AS parent_alias ON alias.parent_fname = parent_alias.id
            parent_alias, _ = query.add_join(
                (alias, parent_model._table, parent_fname, 'id', parent_fname),
                implicit=implicit, outer=outer,
            )
            model, alias, field = parent_model, parent_alias, field.related_field
        # handle the case where the field is translated
        if field.translate is True:
            return model._generate_translated_field(alias, fname, query)
        else:
            return '"%s"."%s"' % (alias, fname)

    @api.model_cr
    def _parent_store_compute(self):
        if not self._parent_store:
            return

        _logger.info('Computing parent left and right for table %s...', self._table)
        cr = self._cr
        select = "SELECT id FROM %s WHERE %s=%%s ORDER BY %s" % \
                    (self._table, self._parent_name, self._parent_order)
        update = "UPDATE %s SET parent_left=%%s, parent_right=%%s WHERE id=%%s" % self._table

        def process(root, left):
            """ Set root.parent_left to ``left``, and return root.parent_right + 1 """
            cr.execute(select, (root,))
            right = left + 1
            for (id,) in cr.fetchall():
                right = process(id, right)
            cr.execute(update, (left, right, root))
            return right + 1

        select0 = "SELECT id FROM %s WHERE %s IS NULL ORDER BY %s" % \
                    (self._table, self._parent_name, self._parent_order)
        cr.execute(select0)
        pos = 0
        for (id,) in cr.fetchall():
            pos = process(id, pos)
        self.invalidate_cache(['parent_left', 'parent_right'])
        return True

    @api.model
    def _check_selection_field_value(self, field, value):
        """ Check whether value is among the valid values for the given
            selection/reference field, and raise an exception if not.
        """
        field = self._fields[field]
        field.convert_to_cache(value, self)

    @api.model_cr
    def _check_removed_columns(self, log=False):
        # iterate on the database columns to drop the NOT NULL constraints of
        # fields which were required but have been removed (or will be added by
        # another module)
        cr = self._cr
        cols = [name for name, field in self._fields.items()
                     if field.store and field.column_type]
        cr.execute("SELECT a.attname, a.attnotnull"
                   "  FROM pg_class c, pg_attribute a"
                   " WHERE c.relname=%s"
                   "   AND c.oid=a.attrelid"
                   "   AND a.attisdropped=%s"
                   "   AND pg_catalog.format_type(a.atttypid, a.atttypmod) NOT IN ('cid', 'tid', 'oid', 'xid')"
                   "   AND a.attname NOT IN %s", (self._table, False, tuple(cols))),

        for row in cr.dictfetchall():
            if log:
                _logger.debug("column %s is in the table %s but not in the corresponding object %s",
                              row['attname'], self._table, self._name)
            if row['attnotnull']:
                tools.drop_not_null(cr, self._table, row['attname'])

    @api.model_cr_context
    def _init_column(self, column_name):
        """ Initialize the value of the given column for existing rows. """
        # get the default value; ideally, we should use default_get(), but it
        # fails due to ir.default not being ready
        field = self._fields[column_name]
        if field.default:
            value = field.default(self)
            value = field.convert_to_cache(value, self, validate=False)
            value = field.convert_to_record(value, self)
            value = field.convert_to_write(value, self)
            value = field.convert_to_column(value, self)
        else:
            value = None
        # Write value if non-NULL, except for booleans for which False means
        # the same as NULL - this saves us an expensive query on large tables.
        necessary = (value is not None) if field.type != 'boolean' else value
        if necessary:
            _logger.debug("Table '%s': setting default value of new column %s to %r",
                          self._table, column_name, value)
            query = 'UPDATE "%s" SET "%s"=%s WHERE "%s" IS NULL' % (
                self._table, column_name, field.column_format, column_name)
            self._cr.execute(query, (value,))

    @ormcache()
    def _table_has_rows(self):
        """ Return whether the model's table has rows. This method should only
            be used when updating the database schema (:meth:`~._auto_init`).
        """
        self.env.cr.execute('SELECT 1 FROM "%s" LIMIT 1' % self._table)
        return self.env.cr.rowcount

    @api.model_cr_context
    def _auto_init(self):
        """ Initialize the database schema of ``self``:
            - create the corresponding table,
            - create/update the necessary columns/tables for fields,
            - initialize new columns on existing rows,
            - add the SQL constraints given on the model,
            - add the indexes on indexed fields,

            Also prepare post-init stuff to:
            - add foreign key constraints,
            - reflect models, fields, relations and constraints,
            - mark fields to recompute on existing records.

            Note: you should not override this method. Instead, you can modify
            the model's database schema by overriding method :meth:`~.init`,
            which is called right after this one.
        """
        raise_on_invalid_object_name(self._name)

        # This prevents anything called by this method (in particular default
        # values) from prefetching a field for which the corresponding column
        # has not been added in database yet!
        self = self.with_context(prefetch_fields=False)

        self.pool.post_init(self._reflect)

        cr = self._cr
        parent_store_compute = False
        update_custom_fields = self._context.get('update_custom_fields', False)
        must_create_table = not tools.table_exists(cr, self._table)

        if self._auto:
            if must_create_table:
                tools.create_model_table(cr, self._table, self._description)

            if self._parent_store:
                if not tools.column_exists(cr, self._table, 'parent_left'):
                    self._create_parent_columns()
                    parent_store_compute = True

            self._check_removed_columns(log=False)

            # update the database schema for fields
            columns = tools.table_columns(cr, self._table)

            def recompute(field):
                _logger.info("Storing computed values of %s", field)
                recs = self.with_context(active_test=False).search([])
                recs._recompute_todo(field)

            for field in self._fields.values():
                if not field.store:
                    continue

                if field.manual and not update_custom_fields:
                    continue            # don't update custom fields

                new = field.update_db(self, columns)
                if new and field.compute:
                    self.pool.post_init(recompute, field)

        if self._auto:
            self._add_sql_constraints()

        if must_create_table:
            self._execute_sql()

        if parent_store_compute:
            self._parent_store_compute()

    @api.model_cr
    def init(self):
        """ This method is called after :meth:`~._auto_init`, and may be
            overridden to create or modify a model's database schema.
        """
        pass

    @api.model_cr
    def _create_parent_columns(self):
        tools.create_column(self._cr, self._table, 'parent_left', 'INTEGER')
        tools.create_column(self._cr, self._table, 'parent_right', 'INTEGER')
        if 'parent_left' not in self._fields:
            _logger.error("add a field parent_left on model %s: parent_left = fields.Integer('Left Parent', index=True)", self._name)
        elif not self._fields['parent_left'].index:
            _logger.error('parent_left field on model %s must be indexed! Add index=True to the field definition)', self._name)
        if 'parent_right' not in self._fields:
            _logger.error("add a field parent_right on model %s: parent_right = fields.Integer('Left Parent', index=True)", self._name)
        elif not self._fields['parent_right'].index:
            _logger.error("parent_right field on model %s must be indexed! Add index=True to the field definition)", self._name)
        if self._fields[self._parent_name].ondelete not in ('cascade', 'restrict'):
            _logger.error("The field %s on model %s must be set as ondelete='cascade' or 'restrict'", self._parent_name, self._name)

    @api.model_cr
    def _add_sql_constraints(self):
        """

        Modify this model's database table constraints so they match the one in
        _sql_constraints.

        """
        cr = self._cr
        foreign_key_re = re.compile(r'\s*foreign\s+key\b.*', re.I)

        def cons_text(txt):
            return txt.lower().replace(', ',',').replace(' (','(')

        def process(key, definition):
            conname = '%s_%s' % (self._table, key)
            has_definition = tools.constraint_definition(cr, conname)
            if not has_definition:
                # constraint does not exists
                tools.add_constraint(cr, self._table, conname, definition)
            elif cons_text(definition) != cons_text(has_definition):
                # constraint exists but its definition may have changed
                tools.drop_constraint(cr, self._table, conname)
                tools.add_constraint(cr, self._table, conname, definition)

        for (key, definition, _) in self._sql_constraints:
            if foreign_key_re.match(definition):
                self.pool.post_init(process, key, definition)
            else:
                process(key, definition)

    @api.model_cr
    def _execute_sql(self):
        """ Execute the SQL code from the _sql attribute (if any)."""
        if hasattr(self, "_sql"):
            self._cr.execute(self._sql)

    #
    # Update objects that uses this one to update their _inherits fields
    #

    @api.model
    def _add_inherited_fields(self):
        """ Determine inherited fields. """
        # determine candidate inherited fields
        fields = {}
        for parent_model, parent_field in self._inherits.items():
            parent = self.env[parent_model]
            for name, field in parent._fields.items():
                # inherited fields are implemented as related fields, with the
                # following specific properties:
                #  - reading inherited fields should not bypass access rights
                #  - copy inherited fields iff their original field is copied
                fields[name] = field.new(
                    inherited=True,
                    related=(parent_field, name),
                    related_sudo=False,
                    copy=field.copy,
                )

        # add inherited fields that are not redefined locally
        for name, field in fields.items():
            if name not in self._fields:
                self._add_field(name, field)

    @api.model
    def _inherits_check(self):
        for table, field_name in self._inherits.items():
            field = self._fields.get(field_name)
            if not field:
                _logger.info('Missing many2one field definition for _inherits reference "%s" in "%s", using default one.', field_name, self._name)
                from .fields import Many2one
                field = Many2one(table, string="Automatically created field to link to parent %s" % table, required=True, ondelete="cascade")
                self._add_field(field_name, field)
            elif not field.required or field.ondelete.lower() not in ("cascade", "restrict"):
                _logger.warning('Field definition for _inherits reference "%s" in "%s" must be marked as "required" with ondelete="cascade" or "restrict", forcing it to required + cascade.', field_name, self._name)
                field.required = True
                field.ondelete = "cascade"

        # reflect fields with delegate=True in dictionary self._inherits
        for field in self._fields.values():
            if field.type == 'many2one' and not field.related and field.delegate:
                if not field.required:
                    _logger.warning("Field %s with delegate=True must be required.", field)
                    field.required = True
                if field.ondelete.lower() not in ('cascade', 'restrict'):
                    field.ondelete = 'cascade'
                self._inherits[field.comodel_name] = field.name

    @api.model
    def _prepare_setup(self):
        """ Prepare the setup of the model. """
        cls = type(self)
        cls._setup_done = False
        # a model's base structure depends on its mro (without registry classes)
        cls._model_cache_key = tuple(c for c in cls.mro() if getattr(c, 'pool', None) is None)

    @api.model
    def _setup_base(self):
        """ Determine the inherited and custom fields of the model. """
        cls = type(self)
        if cls._setup_done:
            return

        # 1. determine the proper fields of the model: the fields defined on the
        # class and magic fields, not the inherited or custom ones
        cls0 = cls.pool.model_cache.get(cls._model_cache_key)
        if cls0 and cls0._model_cache_key == cls._model_cache_key:
            # cls0 is either a model class from another registry, or cls itself.
            # The point is that it has the same base classes. We retrieve stuff
            # from cls0 to optimize the setup of cls. cls0 is guaranteed to be
            # properly set up: registries are loaded under a global lock,
            # therefore two registries are never set up at the same time.

            # remove fields that are not proper to cls
            for name in OrderedSet(cls._fields) - cls0._proper_fields:
                delattr(cls, name)
                cls._fields.pop(name, None)
            # collect proper fields on cls0, and add them on cls
            for name in cls0._proper_fields:
                field = cls0._fields[name]
                # regular fields are shared, while related fields are setup from scratch
                if not field.related:
                    self._add_field(name, field)
                else:
                    self._add_field(name, field.new(**field.args))
            cls._proper_fields = OrderedSet(cls._fields)

        else:
            # retrieve fields from parent classes, and duplicate them on cls to
            # avoid clashes with inheritance between different models
            for name in cls._fields:
                delattr(cls, name)
            cls._fields = OrderedDict()
            for name, field in sorted(getmembers(cls, Field.__instancecheck__), key=lambda f: f[1]._sequence):
                # do not retrieve magic, custom and inherited fields
                if not any(field.args.get(k) for k in ('automatic', 'manual', 'inherited')):
                    self._add_field(name, field.new())
            self._add_magic_fields()
            cls._proper_fields = OrderedSet(cls._fields)

        cls.pool.model_cache[cls._model_cache_key] = cls

        # 2. add manual fields
        if self.pool._init_modules:
            self.env['ir.model.fields']._add_manual_fields(self)

        # 3. make sure that parent models determine their own fields, then add
        # inherited fields to cls
        self._inherits_check()
        for parent in self._inherits:
            self.env[parent]._setup_base()
        self._add_inherited_fields()

        # 4. initialize more field metadata
        cls._field_computed = {}            # fields computed with the same method
        cls._field_inverses = Collector()   # inverse fields for related fields
        cls._field_triggers = Collector()   # list of (field, path) to invalidate

        cls._setup_done = True

    @api.model
    def _setup_fields(self):
        """ Setup the fields, except for recomputation triggers. """
        cls = type(self)

        # set up fields
        bad_fields = []
        for name, field in cls._fields.items():
            try:
                field.setup_full(self)
            except Exception:
                if not self.pool.loaded and field.manual:
                    # Something goes wrong when setup a manual field.
                    # This can happen with related fields using another manual many2one field
                    # that hasn't been loaded because the comodel does not exist yet.
                    # This can also be a manual function field depending on not loaded fields yet.
                    bad_fields.append(name)
                    continue
                raise

        for name in bad_fields:
            del cls._fields[name]
            delattr(cls, name)

        # map each field to the fields computed with the same method
        groups = defaultdict(list)
        for field in cls._fields.values():
            if field.compute:
                cls._field_computed[field] = group = groups[field.compute]
                group.append(field)
        for fields in groups.values():
            compute_sudo = fields[0].compute_sudo
            if not all(field.compute_sudo == compute_sudo for field in fields):
                _logger.warning("%s: inconsistent 'compute_sudo' for computed fields: %s",
                                self._name, ", ".join(field.name for field in fields))

    @api.model
    def _setup_complete(self):
        """ Setup recomputation triggers, and complete the model setup. """
        cls = type(self)

        if isinstance(self, Model):
            # set up field triggers (on database-persisted models only)
            for field in cls._fields.values():
                # dependencies of custom fields may not exist; ignore that case
                exceptions = (Exception,) if field.manual else ()
                with tools.ignore(*exceptions):
                    field.setup_triggers(self)

        # register constraints and onchange methods
        cls._init_constraints_onchanges()

        # validate rec_name
        if cls._rec_name:
            assert cls._rec_name in cls._fields, \
                "Invalid rec_name %s for model %s" % (cls._rec_name, cls._name)
        elif 'name' in cls._fields:
            cls._rec_name = 'name'
        elif 'x_name' in cls._fields:
            cls._rec_name = 'x_name'

        # make sure parent_order is set when necessary
        if cls._parent_store and not cls._parent_order:
            cls._parent_order = cls._order

    @api.model
    def fields_get(self, allfields=None, attributes=None):
        """ fields_get([fields][, attributes])

        Return the definition of each field.

        The returned value is a dictionary (indiced by field name) of
        dictionaries. The _inherits'd fields are included. The string, help,
        and selection (if present) attributes are translated.

        :param allfields: list of fields to document, all if empty or not provided
        :param attributes: list of description attributes to return for each field, all if empty or not provided
        """
        has_access = functools.partial(self.check_access_rights, raise_exception=False)
        readonly = not (has_access('write') or has_access('create'))

        res = {}
        for fname, field in self._fields.items():
            if allfields and fname not in allfields:
                continue
            if field.groups and not self.user_has_groups(field.groups):
                continue

            description = field.get_description(self.env)
            if readonly:
                description['readonly'] = True
                description['states'] = {}
            if attributes:
                description = {key: val
                               for key, val in description.items()
                               if key in attributes}
            res[fname] = description

        return res

    @api.model
    def get_empty_list_help(self, help):
        """ Generic method giving the help message displayed when having
            no result to display in a list or kanban view. By default it returns
            the help given in parameter that is generally the help message
            defined in the action.
        """
        return help

    @api.model
    def check_field_access_rights(self, operation, fields):
        """
        Check the user access rights on the given fields. This raises Access
        Denied if the user does not have the rights. Otherwise it returns the
        fields (as is if the fields is not falsy, or the readable/writable
        fields if fields is falsy).
        """
        if self._uid == SUPERUSER_ID:
            return fields or list(self._fields)

        def valid(fname):
            """ determine whether user has access to field ``fname`` """
            field = self._fields.get(fname)
            if field and field.groups:
                return self.user_has_groups(field.groups)
            else:
                return True

        if not fields:
            fields = [name for name in self._fields if valid(name)]
        else:
            invalid_fields = {name for name in fields if not valid(name)}
            if invalid_fields:
                _logger.info('Access Denied by ACLs for operation: %s, uid: %s, model: %s, fields: %s',
                    operation, self._uid, self._name, ', '.join(invalid_fields))
                raise AccessError(_('The requested operation cannot be completed due to security restrictions. '
                                    'Please contact your system administrator.\n\n(Document type: %s, Operation: %s)') % \
                                  (self._description, operation))

        return fields

    @api.multi
    def read(self, fields=None, load='_classic_read'):
        """ read([fields])

        Reads the requested fields for the records in ``self``, low-level/RPC
        method. In Python code, prefer :meth:`~.browse`.

        :param fields: list of field names to return (default is all fields)
        :return: a list of dictionaries mapping field names to their values,
                 with one dictionary per record
        :raise AccessError: if user has no read rights on some of the given
                records
        """
        # check access rights
        self.check_access_rights('read')
        fields = self.check_field_access_rights('read', fields)

        # split fields into stored and computed fields
        stored, inherited, computed = [], [], []
        for name in fields:
            field = self._fields.get(name)
            if field:
                if field.store:
                    stored.append(name)
                elif field.base_field.store:
                    inherited.append(name)
                else:
                    computed.append(name)
            else:
                _logger.warning("%s.read() with unknown field '%s'", self._name, name)

        # fetch stored fields from the database to the cache; this should feed
        # the prefetching of secondary records
        self._read_from_database(stored, inherited)

        # retrieve results from records; this takes values from the cache and
        # computes remaining fields
        result = []
        name_fields = [(name, self._fields[name]) for name in (stored + inherited + computed)]
        use_name_get = (load == '_classic_read')
        for record in self:
            try:
                values = {'id': record.id}
                for name, field in name_fields:
                    values[name] = field.convert_to_read(record[name], record, use_name_get)
                result.append(values)
            except MissingError:
                pass

        return result

    @api.multi
    def _prefetch_field(self, field):
        """ Read from the database in order to fetch ``field`` (:class:`Field`
            instance) for ``self`` in cache.
        """
        # fetch the records of this model without field_name in their cache
        records = self._in_cache_without(field)

        # determine which fields can be prefetched
        fs = {field}
        if self._context.get('prefetch_fields', True) and field.prefetch:
            fs.update(
                f
                for f in self._fields.values()
                # select fields that can be prefetched
                if f.prefetch
                # discard fields with groups that the user may not access
                if not (f.groups and not self.user_has_groups(f.groups))
                # discard fields that must be recomputed
                if not (f.compute and self.env.field_todo(f))
            )

        # special case: discard records to recompute for field
        records -= self.env.field_todo(field)

        # in onchange mode, discard computed fields and fields in cache
        if self.env.in_onchange:
            for f in list(fs):
                if f.compute or self.env.cache.contains(self, f):
                    fs.discard(f)
                else:
                    records &= self._in_cache_without(f)

        # fetch records with read()
        assert self in records and field in fs
        records = records.with_prefetch(self._prefetch)
        result = []
        try:
            result = records.read([f.name for f in fs], load='_classic_write')
        except AccessError:
            # not all records may be accessible, try with only current record
            result = self.read([f.name for f in fs], load='_classic_write')

        # check the cache, and update it if necessary
        if not self.env.cache.contains_value(self, field):
            for values in result:
                record = self.browse(values.pop('id'), self._prefetch)
                record._cache.update(record._convert_to_cache(values, validate=False))
            if not self.env.cache.contains(self, field):
                exc = AccessError("No value found for %s.%s" % (self, field.name))
                self.env.cache.set_failed(self, field, exc)

    @api.multi
    def _read_from_database(self, field_names, inherited_field_names=[]):
        """ Read the given fields of the records in ``self`` from the database,
            and store them in cache. Access errors are also stored in cache.

            :param field_names: list of column names of model ``self``; all those
                fields are guaranteed to be read
            :param inherited_field_names: list of column names from parent
                models; some of those fields may not be read
        """
        if not self:
            return

        env = self.env
        cr, user, context = env.args

        # make a query object for selecting ids, and apply security rules to it
        param_ids = object()
        query = Query(['"%s"' % self._table], ['"%s".id IN %%s' % self._table], [param_ids])
        self._apply_ir_rules(query, 'read')

        # determine the fields that are stored as columns in tables; ignore 'id'
        fields_pre = [
            field
            for field in (self._fields[name] for name in field_names + inherited_field_names)
            if field.name != 'id'
            if field.base_field.store and field.base_field.column_type
            if not (field.inherited and callable(field.base_field.translate))
        ]

        # the query may involve several tables: we need fully-qualified names
        def qualify(field):
            col = field.name
            res = self._inherits_join_calc(self._table, field.name, query)
            if field.type == 'binary' and (context.get('bin_size') or context.get('bin_size_' + col)):
                # PG 9.2 introduces conflicting pg_size_pretty(numeric) -> need ::cast
                res = 'pg_size_pretty(length(%s)::bigint)' % res
            return '%s as "%s"' % (res, col)

        qual_names = [qualify(name) for name in [self._fields['id']] + fields_pre]

        # determine the actual query to execute
        from_clause, where_clause, params = query.get_sql()
        query_str = "SELECT %s FROM %s WHERE %s" % (",".join(qual_names), from_clause, where_clause)

        result = []
        param_pos = params.index(param_ids)
        for sub_ids in cr.split_for_in_conditions(self.ids):
            params[param_pos] = tuple(sub_ids)
            cr.execute(query_str, params)
            result.extend(cr.dictfetchall())

        ids = [vals['id'] for vals in result]
        fetched = self.browse(ids)

        if ids:
            # translate the fields if necessary
            if context.get('lang'):
                for field in fields_pre:
                    if not field.inherited and callable(field.translate):
                        name = field.name
                        translate = field.get_trans_func(fetched)
                        for vals in result:
                            vals[name] = translate(vals['id'], vals[name])

            # store result in cache
            for vals in result:
                record = self.browse(vals.pop('id'), self._prefetch)
                record._cache.update(record._convert_to_cache(vals, validate=False))

            # determine the fields that must be processed now;
            # for the sake of simplicity, we ignore inherited fields
            for name in field_names:
                field = self._fields[name]
                if not field.column_type:
                    field.read(fetched)

        # Warn about deprecated fields now that fields_pre and fields_post are computed
        for name in field_names:
            field = self._fields[name]
            if field.deprecated:
                _logger.warning('Field %s is deprecated: %s', field, field.deprecated)

        # store failed values in cache for the records that could not be read
        missing = self - fetched
        if missing:
            extras = fetched - self
            if extras:
                raise AccessError(
                    _("Database fetch misses ids ({}) and has extra ids ({}), may be caused by a type incoherence in a previous request").format(
                        missing._ids, extras._ids,
                    ))
            # mark non-existing records in missing
            forbidden = missing.exists()
            if forbidden:
                _logger.info(
                    _('The requested operation cannot be completed due to record rules: Document type: %s, Operation: %s, Records: %s, User: %s') % \
                    (self._name, 'read', ','.join([str(r.id) for r in self][:6]), self._uid))
                # store an access error exception in existing records
                exc = AccessError(
                    _('The requested operation cannot be completed due to security restrictions. Please contact your system administrator.\n\n(Document type: %s, Operation: %s)') % \
                    (self._name, 'read')
                )
                self.env.cache.set_failed(forbidden, self._fields.values(), exc)

    @api.multi
    def get_metadata(self):
        """
        Returns some metadata about the given records.

        :return: list of ownership dictionaries for each requested record
        :rtype: list of dictionaries with the following keys:

                    * id: object id
                    * create_uid: user who created the record
                    * create_date: date when the record was created
                    * write_uid: last user who changed the record
                    * write_date: date of the last change to the record
                    * xmlid: XML ID to use to refer to this record (if there is one), in format ``module.name``
                    * noupdate: A boolean telling if the record will be updated or not
        """
        fields = ['id']
        if self._log_access:
            fields += LOG_ACCESS_COLUMNS
        quoted_table = '"%s"' % self._table
        fields_str = ",".join('%s.%s' % (quoted_table, field) for field in fields)
        query = '''SELECT %s, __imd.noupdate, __imd.module, __imd.name
                   FROM %s LEFT JOIN ir_model_data __imd
                       ON (__imd.model = %%s and __imd.res_id = %s.id)
                   WHERE %s.id IN %%s''' % (fields_str, quoted_table, quoted_table, quoted_table)
        self._cr.execute(query, (self._name, tuple(self.ids)))
        res = self._cr.dictfetchall()

        uids = set(r[k] for r in res for k in ['write_uid', 'create_uid'] if r.get(k))
        names = dict(self.env['res.users'].browse(uids).name_get())

        for r in res:
            for key in r:
                value = r[key] = r[key] or False
                if key in ('write_uid', 'create_uid') and value in names:
                    r[key] = (value, names[value])
            r['xmlid'] = ("%(module)s.%(name)s" % r) if r['name'] else False
            del r['name'], r['module']
        return res

    @api.multi
    def _check_concurrency(self):
        if not (self._log_access and self._context.get(self.CONCURRENCY_CHECK_FIELD)):
            return
        check_clause = "(id = %s AND %s < COALESCE(write_date, create_date, (now() at time zone 'UTC'))::timestamp)"
        for sub_ids in self._cr.split_for_in_conditions(self.ids):
            nclauses = 0
            params = []
            for id in sub_ids:
                id_ref = "%s,%s" % (self._name, id)
                update_date = self._context[self.CONCURRENCY_CHECK_FIELD].pop(id_ref, None)
                if update_date:
                    nclauses += 1
                    params.extend([id, update_date])
            if not nclauses:
                continue
            query = "SELECT id FROM %s WHERE %s" % (self._table, " OR ".join([check_clause] * nclauses))
            self._cr.execute(query, tuple(params))
            res = self._cr.fetchone()
            if res:
                # mention the first one only to keep the error message readable
                raise ValidationError(_('A document was modified since you last viewed it (%s:%d)') % (self._description, res[0]))

    @api.multi
    def _check_record_rules_result_count(self, result_ids, operation):
        """ Verify the returned rows after applying record rules matches the
            length of ``self``, and raise an appropriate exception if it does not.
        """
        ids, result_ids = set(self.ids), set(result_ids)
        missing_ids = ids - result_ids
        if missing_ids:
            # Attempt to distinguish record rule restriction vs deleted records,
            # to provide a more specific error message
            self._cr.execute('SELECT id FROM %s WHERE id IN %%s' % self._table, (tuple(missing_ids),))
            forbidden_ids = [x[0] for x in self._cr.fetchall()]
            if forbidden_ids:
                # the missing ids are (at least partially) hidden by access rules
                if self._uid == SUPERUSER_ID:
                    return
                _logger.info('Access Denied by record rules for operation: %s on record ids: %r, uid: %s, model: %s', operation, forbidden_ids, self._uid, self._name)
                raise AccessError(_('The requested operation cannot be completed due to security restrictions. Please contact your system administrator.\n\n(Document type: %s, Operation: %s)') % \
                                    (self._description, operation))
            else:
                # If we get here, the missing_ids are not in the database
                if operation in ('read','unlink'):
                    # No need to warn about deleting an already deleted record.
                    # And no error when reading a record that was deleted, to prevent spurious
                    # errors for non-transactional search/read sequences coming from clients
                    return
                _logger.info('Failed operation on deleted record(s): %s, uid: %s, model: %s', operation, self._uid, self._name)
                raise MissingError(_('Missing document(s)') + ':' + _('One of the documents you are trying to access has been deleted, please try again after refreshing.'))

    @api.model
    def check_access_rights(self, operation, raise_exception=True):
        """ Verifies that the operation given by ``operation`` is allowed for
            the current user according to the access rights.
        """
        return self.env['ir.model.access'].check(self._name, operation, raise_exception)

    @api.multi
    def check_access_rule(self, operation):
        """ Verifies that the operation given by ``operation`` is allowed for
            the current user according to ir.rules.

           :param operation: one of ``write``, ``unlink``
           :raise UserError: * if current ir.rules do not permit this operation.
           :return: None if the operation is allowed
        """
        if self._uid == SUPERUSER_ID:
            return

        if self.is_transient():
            # Only one single implicit access rule for transient models: owner only!
            # This is ok to hardcode because we assert that TransientModels always
            # have log_access enabled so that the create_uid column is always there.
            # And even with _inherits, these fields are always present in the local
            # table too, so no need for JOINs.
            query = "SELECT DISTINCT create_uid FROM %s WHERE id IN %%s" % self._table
            self._cr.execute(query, (tuple(self.ids),))
            uids = [x[0] for x in self._cr.fetchall()]
            if len(uids) != 1 or uids[0] != self._uid:
                raise AccessError(_('For this kind of document, you may only access records you created yourself.\n\n(Document type: %s)') % (self._description,))
        else:
            where_clause, where_params, tables = self.env['ir.rule'].domain_get(self._name, operation)
            if where_clause:
                query = "SELECT %s.id FROM %s WHERE %s.id IN %%s AND " % (self._table, ",".join(tables), self._table)
                query = query + " AND ".join(where_clause)
                for sub_ids in self._cr.split_for_in_conditions(self.ids):
                    self._cr.execute(query, [sub_ids] + where_params)
                    returned_ids = [x[0] for x in self._cr.fetchall()]
                    self.browse(sub_ids)._check_record_rules_result_count(returned_ids, operation)

    @api.multi
    def unlink(self):
        """ unlink()

        Deletes the records of the current set

        :raise AccessError: * if user has no unlink rights on the requested object
                            * if user tries to bypass access rules for unlink on the requested object
        :raise UserError: if the record is default property for other records

        """
        if not self:
            return True

        # for recomputing fields
        self.modified(self._fields)

        self._check_concurrency()

        self.check_access_rights('unlink')

        # Check if the records are used as default properties.
        refs = ['%s,%s' % (self._name, i) for i in self.ids]
        if self.env['ir.property'].search([('res_id', '=', False), ('value_reference', 'in', refs)]):
            raise UserError(_('Unable to delete this document because it is used as a default property'))

        # Delete the records' properties.
        with self.env.norecompute():
            self.env['ir.property'].search([('res_id', 'in', refs)]).unlink()

            self.check_access_rule('unlink')

<<<<<<< HEAD
        cr = self._cr
        Data = self.env['ir.model.data'].sudo().with_context({})
        Defaults = self.env['ir.default'].sudo()
        Attachment = self.env['ir.attachment']
=======
            cr = self._cr
            Data = self.env['ir.model.data'].sudo().with_context({})
            Values = self.env['ir.values']
            Attachment = self.env['ir.attachment']
>>>>>>> 98d01e46

            for sub_ids in cr.split_for_in_conditions(self.ids):
                query = "DELETE FROM %s WHERE id IN %%s" % self._table
                cr.execute(query, (sub_ids,))

<<<<<<< HEAD
            # Removing the ir_model_data reference if the record being deleted
            # is a record created by xml/csv file, as these are not connected
            # with real database foreign keys, and would be dangling references.
            #
            # Note: the following steps are performed as superuser to avoid
            # access rights restrictions, and with no context to avoid possible
            # side-effects during admin calls.
            data = Data.search([('model', '=', self._name), ('res_id', 'in', sub_ids)])
            if data:
                data.unlink()

            # For the same reason, remove the defaults having some of the
            # records as value
            Defaults.discard_records(self.browse(sub_ids))

            # For the same reason, remove the relevant records in ir_attachment
            # (the search is performed with sql as the search method of
            # ir_attachment is overridden to hide attachments of deleted
            # records)
            query = 'SELECT id FROM ir_attachment WHERE res_model=%s AND res_id IN %s'
            cr.execute(query, (self._name, sub_ids))
            attachments = Attachment.browse([row[0] for row in cr.fetchall()])
            if attachments:
                attachments.unlink()

        # invalidate the *whole* cache, since the orm does not handle all
        # changes made in the database, like cascading delete!
        self.invalidate_cache()
=======
                # Removing the ir_model_data reference if the record being deleted
                # is a record created by xml/csv file, as these are not connected
                # with real database foreign keys, and would be dangling references.
                #
                # Note: the following steps are performed as superuser to avoid
                # access rights restrictions, and with no context to avoid possible
                # side-effects during admin calls.
                data = Data.search([('model', '=', self._name), ('res_id', 'in', sub_ids)])
                if data:
                    data.unlink()

                # For the same reason, remove the relevant records in ir_values
                refs = ['%s,%s' % (self._name, i) for i in sub_ids]
                values = Values.search(['|', ('value', 'in', refs),
                                             '&', ('model', '=', self._name),
                                                  ('res_id', 'in', sub_ids)])
                if values:
                    values.unlink()

                # For the same reason, remove the relevant records in ir_attachment
                # (the search is performed with sql as the search method of
                # ir_attachment is overridden to hide attachments of deleted
                # records)
                query = 'SELECT id FROM ir_attachment WHERE res_model=%s AND res_id IN %s'
                cr.execute(query, (self._name, sub_ids))
                attachments = Attachment.browse([row[0] for row in cr.fetchall()])
                if attachments:
                    attachments.unlink()

            # invalidate the *whole* cache, since the orm does not handle all
            # changes made in the database, like cascading delete!
            self.invalidate_cache()
>>>>>>> 98d01e46

        # recompute new-style fields
        if self.env.recompute and self._context.get('recompute', True):
            self.recompute()

        # auditing: deletions are infrequent and leave no trace in the database
        _unlink.info('User #%s deleted %s records with IDs: %r', self._uid, self._name, self.ids)

        return True

    #
    # TODO: Validate
    #
    @api.multi
    def write(self, vals):
        """ write(vals)

        Updates all records in the current set with the provided values.

        :param dict vals: fields to update and the value to set on them e.g::

                {'foo': 1, 'bar': "Qux"}

            will set the field ``foo`` to ``1`` and the field ``bar`` to
            ``"Qux"`` if those are valid (otherwise it will trigger an error).

        :raise AccessError: * if user has no write rights on the requested object
                            * if user tries to bypass access rules for write on the requested object
        :raise ValidateError: if user tries to enter invalid value for a field that is not in selection
        :raise UserError: if a loop would be created in a hierarchy of objects a result of the operation (such as setting an object as its own parent)

        * For numeric fields (:class:`~odoo.fields.Integer`,
          :class:`~odoo.fields.Float`) the value should be of the
          corresponding type
        * For :class:`~odoo.fields.Boolean`, the value should be a
          :class:`python:bool`
        * For :class:`~odoo.fields.Selection`, the value should match the
          selection values (generally :class:`python:str`, sometimes
          :class:`python:int`)
        * For :class:`~odoo.fields.Many2one`, the value should be the
          database identifier of the record to set
        * Other non-relational fields use a string for value

          .. danger::

              for historical and compatibility reasons,
              :class:`~odoo.fields.Date` and
              :class:`~odoo.fields.Datetime` fields use strings as values
              (written and read) rather than :class:`~python:datetime.date` or
              :class:`~python:datetime.datetime`. These date strings are
              UTC-only and formatted according to
              :const:`odoo.tools.misc.DEFAULT_SERVER_DATE_FORMAT` and
              :const:`odoo.tools.misc.DEFAULT_SERVER_DATETIME_FORMAT`
        * .. _openerp/models/relationals/format:

          :class:`~odoo.fields.One2many` and
          :class:`~odoo.fields.Many2many` use a special "commands" format to
          manipulate the set of records stored in/associated with the field.

          This format is a list of triplets executed sequentially, where each
          triplet is a command to execute on the set of records. Not all
          commands apply in all situations. Possible commands are:

          ``(0, _, values)``
              adds a new record created from the provided ``value`` dict.
          ``(1, id, values)``
              updates an existing record of id ``id`` with the values in
              ``values``. Can not be used in :meth:`~.create`.
          ``(2, id, _)``
              removes the record of id ``id`` from the set, then deletes it
              (from the database). Can not be used in :meth:`~.create`.
          ``(3, id, _)``
              removes the record of id ``id`` from the set, but does not
              delete it. Can not be used on
              :class:`~odoo.fields.One2many`. Can not be used in
              :meth:`~.create`.
          ``(4, id, _)``
              adds an existing record of id ``id`` to the set. Can not be
              used on :class:`~odoo.fields.One2many`.
          ``(5, _, _)``
              removes all records from the set, equivalent to using the
              command ``3`` on every record explicitly. Can not be used on
              :class:`~odoo.fields.One2many`. Can not be used in
              :meth:`~.create`.
          ``(6, _, ids)``
              replaces all existing records in the set by the ``ids`` list,
              equivalent to using the command ``5`` followed by a command
              ``4`` for each ``id`` in ``ids``.

          .. note:: Values marked as ``_`` in the list above are ignored and
                    can be anything, generally ``0`` or ``False``.
        """
        if not self:
            return True

        self._check_concurrency()
        self.check_access_rights('write')

        # No user-driven update of these columns
        pop_fields = ['parent_left', 'parent_right']
        if self._log_access:
            pop_fields.extend(MAGIC_COLUMNS)
        for field in pop_fields:
            vals.pop(field, None)

        # split up fields into old-style and pure new-style ones
        old_vals, new_vals, unknown = {}, {}, []
        for key, val in vals.items():
            field = self._fields.get(key)
            if field:
                if field.store or field.inherited:
                    old_vals[key] = val
                if field.inverse and not field.inherited:
                    new_vals[key] = val
            else:
                unknown.append(key)

        if unknown:
            _logger.warning("%s.write() with unknown fields: %s", self._name, ', '.join(sorted(unknown)))

        protected_fields = [self._fields[n] for n in new_vals]
        with self.env.protecting(protected_fields, self):
            # write old-style fields with (low-level) method _write
            if old_vals:
                self._write(old_vals)

            if new_vals:
                # put the values of pure new-style fields into cache, and inverse them
                self.modified(set(new_vals) - set(old_vals))
                for record in self:
                    record._cache.update(record._convert_to_cache(new_vals, update=True))
                for key in new_vals:
                    self._fields[key].determine_inverse(self)
                self.modified(set(new_vals) - set(old_vals))
                # check Python constraints for inversed fields
                self._validate_fields(set(new_vals) - set(old_vals))
                # recompute new-style fields
                if self.env.recompute and self._context.get('recompute', True):
                    self.recompute()

        return True

    @api.multi
    def _write(self, vals):
        # low-level implementation of write()
        if not self:
            return True
        self.check_field_access_rights('write', list(vals))

        cr = self._cr

        # for recomputing new-style fields
        extra_fields = ['write_date', 'write_uid'] if self._log_access else []
        self.modified(list(vals) + extra_fields)

        # for updating parent_left, parent_right
        parents_changed = []
        if self._parent_store and (self._parent_name in vals) and \
                not self._context.get('defer_parent_store_computation'):
            # The parent_left/right computation may take up to 5 seconds. No
            # need to recompute the values if the parent is the same.
            #
            # Note: to respect parent_order, nodes must be processed in
            # order, so ``parents_changed`` must be ordered properly.
            parent_val = vals[self._parent_name]
            if parent_val:
                query = "SELECT id FROM %s WHERE id IN %%s AND (%s != %%s OR %s IS NULL) ORDER BY %s" % \
                                (self._table, self._parent_name, self._parent_name, self._parent_order)
                cr.execute(query, (tuple(self.ids), parent_val))
            else:
                query = "SELECT id FROM %s WHERE id IN %%s AND (%s IS NOT NULL) ORDER BY %s" % \
                                (self._table, self._parent_name, self._parent_order)
                cr.execute(query, (tuple(self.ids),))
            parents_changed = [x[0] for x in cr.fetchall()]

        updates = []            # list of (column, expr) or (column, pattern, value)
        upd_todo = []           # list of column names to set explicitly
        updend = []             # list of possibly inherited field names
        direct = []             # list of direcly updated columns
        has_trans = self.env.lang and self.env.lang != 'en_US'
        single_lang = len(self.env['res.lang'].get_installed()) <= 1
        for name, val in vals.items():
            field = self._fields[name]
            if field and field.deprecated:
                _logger.warning('Field %s.%s is deprecated: %s', self._name, name, field.deprecated)
            if field.store:
                if hasattr(field, 'selection') and val:
                    self._check_selection_field_value(name, val)
                if field.column_type:
                    if single_lang or not (has_trans and field.translate is True):
                        # val is not a translation: update the table
                        val = field.convert_to_column(val, self, vals)
                        updates.append((name, field.column_format, val))
                    direct.append(name)
                else:
                    upd_todo.append(name)
            else:
                updend.append(name)

        if self._log_access:
            updates.append(('write_uid', '%s', self._uid))
            updates.append(('write_date', "(now() at time zone 'UTC')"))
            direct.append('write_uid')
            direct.append('write_date')

        if updates:
            self.check_access_rule('write')
            query = 'UPDATE "%s" SET %s WHERE id IN %%s' % (
                self._table, ','.join('"%s"=%s' % (u[0], u[1]) for u in updates),
            )
            params = tuple(u[2] for u in updates if len(u) > 2)
            for sub_ids in cr.split_for_in_conditions(set(self.ids)):
                cr.execute(query, params + (sub_ids,))
                if cr.rowcount != len(sub_ids):
                    raise MissingError(_('One of the records you are trying to modify has already been deleted (Document type: %s).') % self._description)

            # TODO: optimize
            for name in direct:
                field = self._fields[name]
                if callable(field.translate):
                    # The source value of a field has been modified,
                    # synchronize translated terms when possible.
                    self.env['ir.translation']._sync_terms_translations(self._fields[name], self)

                elif has_trans and field.translate:
                    # The translated value of a field has been modified.
                    src_trans = self.read([name])[0][name]
                    if not src_trans:
                        # Insert value to DB
                        src_trans = vals[name]
                        self.with_context(lang=None).write({name: src_trans})
                    val = field.convert_to_column(vals[name], self, vals)
                    tname = "%s,%s" % (self._name, name)
                    self.env['ir.translation']._set_ids(
                        tname, 'model', self.env.lang, self.ids, val, src_trans)

        # invalidate and mark new-style fields to recompute; do this before
        # setting other fields, because it can require the value of computed
        # fields, e.g., a one2many checking constraints on records
        self.modified(direct)

        # defaults in context must be removed when call a one2many or many2many
        rel_context = {key: val
                       for key, val in self._context.items()
                       if not key.startswith('default_')}

        # call the 'write' method of fields which are not columns
        for name in upd_todo:
            field = self._fields[name]
            field.write(self.with_context(rel_context), vals[name])

        # for recomputing new-style fields
        self.modified(upd_todo)

        # write inherited fields on the corresponding parent records
        unknown_fields = set(updend)
        for parent_model, parent_field in self._inherits.items():
            parent_ids = []
            for sub_ids in cr.split_for_in_conditions(self.ids):
                query = "SELECT DISTINCT %s FROM %s WHERE id IN %%s" % (parent_field, self._table)
                cr.execute(query, (sub_ids,))
                parent_ids.extend([row[0] for row in cr.fetchall()])

            parent_vals = {}
            for name in updend:
                field = self._fields[name]
                if field.inherited and field.related[0] == parent_field:
                    parent_vals[name] = vals[name]
                    unknown_fields.discard(name)

            if parent_vals:
                self.env[parent_model].browse(parent_ids).write(parent_vals)

        if unknown_fields:
            _logger.warning('No such field(s) in model %s: %s.', self._name, ', '.join(unknown_fields))

        # check Python constraints
        self._validate_fields(vals)

        # TODO: use _order to set dest at the right position and not first node of parent
        # We can't defer parent_store computation because the stored function
        # fields that are computer may refer (directly or indirectly) to
        # parent_left/right (via a child_of domain)
        if parents_changed:
            if self.pool._init:
                self.pool._init_parent[self._name] = True
            else:
                parent_val = vals[self._parent_name]
                if parent_val:
                    clause, params = '%s=%%s' % self._parent_name, (parent_val,)
                else:
                    clause, params = '%s IS NULL' % self._parent_name, ()

                for id in parents_changed:
                    # determine old parent_left, parent_right of current record
                    cr.execute('SELECT parent_left, parent_right FROM %s WHERE id=%%s' % self._table, (id,))
                    pleft0, pright0 = cr.fetchone()
                    width = pright0 - pleft0 + 1

                    # determine new parent_left of current record; it comes
                    # right after the parent_right of its closest left sibling
                    # (this CANNOT be fetched outside the loop, as it needs to
                    # be refreshed after each update, in case several nodes are
                    # sequentially inserted one next to the other)
                    pleft1 = None
                    cr.execute('SELECT id, parent_right FROM %s WHERE %s ORDER BY %s' % \
                               (self._table, clause, self._parent_order), params)
                    for (sibling_id, sibling_parent_right) in cr.fetchall():
                        if sibling_id == id:
                            break
                        pleft1 = (sibling_parent_right or 0) + 1
                    if not pleft1:
                        # the current record is the first node of the parent
                        if not parent_val:
                            pleft1 = 0          # the first node starts at 0
                        else:
                            cr.execute('SELECT parent_left FROM %s WHERE id=%%s' % self._table, (parent_val,))
                            pleft1 = cr.fetchone()[0] + 1

                    if pleft0 < pleft1 <= pright0:
                        raise UserError(_('Recursivity Detected.'))

                    # make some room for parent_left and parent_right at the new position
                    cr.execute('UPDATE %s SET parent_left=parent_left+%%s WHERE %%s<=parent_left' % self._table, (width, pleft1))
                    cr.execute('UPDATE %s SET parent_right=parent_right+%%s WHERE %%s<=parent_right' % self._table, (width, pleft1))
                    # slide the subtree of the current record to its new position
                    if pleft0 < pleft1:
                        cr.execute('''UPDATE %s SET parent_left=parent_left+%%s, parent_right=parent_right+%%s
                                      WHERE %%s<=parent_left AND parent_left<%%s''' % self._table,
                                   (pleft1 - pleft0, pleft1 - pleft0, pleft0, pright0))
                    else:
                        cr.execute('''UPDATE %s SET parent_left=parent_left-%%s, parent_right=parent_right-%%s
                                      WHERE %%s<=parent_left AND parent_left<%%s''' % self._table,
                                   (pleft0 - pleft1 + width, pleft0 - pleft1 + width, pleft0 + width, pright0 + width))

                self.invalidate_cache(['parent_left', 'parent_right'])

        # recompute new-style fields
        if self.env.recompute and self._context.get('recompute', True):
            self.recompute()

        return True

    #
    # TODO: Should set perm to user.xxx
    #
    @api.model
    @api.returns('self', lambda value: value.id)
    def create(self, vals):
        """ create(vals) -> record

        Creates a new record for the model.

        The new record is initialized using the values from ``vals`` and
        if necessary those from :meth:`~.default_get`.

        :param dict vals:
            values for the model's fields, as a dictionary::

                {'field_name': field_value, ...}

            see :meth:`~.write` for details
        :return: new record created
        :raise AccessError: * if user has no create rights on the requested object
                            * if user tries to bypass access rules for create on the requested object
        :raise ValidateError: if user tries to enter invalid value for a field that is not in selection
        :raise UserError: if a loop would be created in a hierarchy of objects a result of the operation (such as setting an object as its own parent)
        """
        self.check_access_rights('create')

        # add missing defaults, and drop fields that may not be set by user
        vals = self._add_missing_default_values(vals)
        pop_fields = ['parent_left', 'parent_right']
        if self._log_access:
            pop_fields.extend(MAGIC_COLUMNS)
        for field in pop_fields:
            vals.pop(field, None)

        # split up fields into old-style and pure new-style ones
        old_vals, new_vals, unknown = {}, {}, []
        for key, val in vals.items():
            field = self._fields.get(key)
            if field:
                if field.store or field.inherited:
                    old_vals[key] = val
                if field.inverse and not field.inherited:
                    new_vals[key] = val
            else:
                unknown.append(key)

        if unknown:
            _logger.warning("%s.create() includes unknown fields: %s", self._name, ', '.join(sorted(unknown)))

        # create record with old-style fields
        record = self.browse(self._create(old_vals))

        protected_fields = [self._fields[n] for n in new_vals]
        with self.env.protecting(protected_fields, record):
            # put the values of pure new-style fields into cache, and inverse them
            record.modified(set(new_vals) - set(old_vals))
            record._cache.update(record._convert_to_cache(new_vals))
            for key in new_vals:
                self._fields[key].determine_inverse(record)
            record.modified(set(new_vals) - set(old_vals))
            # check Python constraints for inversed fields
            record._validate_fields(set(new_vals) - set(old_vals))
            # recompute new-style fields
            if self.env.recompute and self._context.get('recompute', True):
                self.recompute()

        return record

    @api.model
    def _create(self, vals):
        # data of parent records to create or update, by model
        tocreate = {
            parent_model: {'id': vals.pop(parent_field, None)}
            for parent_model, parent_field in self._inherits.items()
        }

        # list of column assignments defined as tuples like:
        #   (column_name, format_string, column_value)
        #   (column_name, sql_formula)
        # Those tuples will be used by the string formatting for the INSERT
        # statement below.
        updates = [
            ('id', "nextval('%s')" % self._sequence),
        ]

        upd_todo = []
        unknown_fields = []
        protected_fields = []
        for name, val in list(vals.items()):
            field = self._fields.get(name)
            if not field:
                unknown_fields.append(name)
                del vals[name]
            elif field.inherited:
                tocreate[field.related_field.model_name][name] = val
                del vals[name]
            elif not field.store:
                del vals[name]
            elif field.inverse:
                protected_fields.append(field)
        if unknown_fields:
            _logger.warning('No such field(s) in model %s: %s.', self._name, ', '.join(unknown_fields))

        # create or update parent records
        for parent_model, parent_vals in tocreate.items():
            parent_id = parent_vals.pop('id')
            if not parent_id:
                parent_id = self.env[parent_model].create(parent_vals).id
            else:
                self.env[parent_model].browse(parent_id).write(parent_vals)
            vals[self._inherits[parent_model]] = parent_id

        # set boolean fields to False by default (to make search more powerful)
        for name, field in self._fields.items():
            if field.type == 'boolean' and field.store and name not in vals:
                vals[name] = False

        # determine SQL values
        self = self.browse()
        for name, val in vals.items():
            field = self._fields[name]
            if field.store and field.column_type:
                column_val = field.convert_to_column(val, self, vals)
                updates.append((name, field.column_format, column_val))
            else:
                upd_todo.append(name)

            if hasattr(field, 'selection') and val:
                self._check_selection_field_value(name, val)

        if self._log_access:
            updates.append(('create_uid', '%s', self._uid))
            updates.append(('write_uid', '%s', self._uid))
            updates.append(('create_date', "(now() at time zone 'UTC')"))
            updates.append(('write_date', "(now() at time zone 'UTC')"))

        # insert a row for this record
        cr = self._cr
        query = """INSERT INTO "%s" (%s) VALUES(%s) RETURNING id""" % (
                self._table,
                ', '.join('"%s"' % u[0] for u in updates),
                ', '.join(u[1] for u in updates),
            )
        cr.execute(query, tuple(u[2] for u in updates if len(u) > 2))

        # from now on, self is the new record
        id_new, = cr.fetchone()
        self = self.browse(id_new)

        if self._parent_store and not self._context.get('defer_parent_store_computation'):
            if self.pool._init:
                self.pool._init_parent[self._name] = True
            else:
                parent_val = vals.get(self._parent_name)
                if parent_val:
                    # determine parent_left: it comes right after the
                    # parent_right of its closest left sibling
                    pleft = None
                    cr.execute("SELECT parent_right FROM %s WHERE %s=%%s ORDER BY %s" % \
                                    (self._table, self._parent_name, self._parent_order),
                               (parent_val,))
                    for (pright,) in cr.fetchall():
                        if not pright:
                            break
                        pleft = pright + 1
                    if not pleft:
                        # this is the leftmost child of its parent
                        cr.execute("SELECT parent_left FROM %s WHERE id=%%s" % self._table, (parent_val,))
                        pleft = cr.fetchone()[0] + 1
                else:
                    # determine parent_left: it comes after all top-level parent_right
                    cr.execute("SELECT MAX(parent_right) FROM %s" % self._table)
                    pleft = (cr.fetchone()[0] or 0) + 1

                # make some room for the new node, and insert it in the MPTT
                cr.execute("UPDATE %s SET parent_left=parent_left+2 WHERE parent_left>=%%s" % self._table,
                           (pleft,))
                cr.execute("UPDATE %s SET parent_right=parent_right+2 WHERE parent_right>=%%s" % self._table,
                           (pleft,))
                cr.execute("UPDATE %s SET parent_left=%%s, parent_right=%%s WHERE id=%%s" % self._table,
                           (pleft, pleft + 1, id_new))
                self.invalidate_cache(['parent_left', 'parent_right'])

        with self.env.protecting(protected_fields, self):
            # invalidate and mark new-style fields to recompute; do this before
            # setting other fields, because it can require the value of computed
            # fields, e.g., a one2many checking constraints on records
            self.modified(self._fields)

            # defaults in context must be removed when call a one2many or many2many
            rel_context = {key: val
                           for key, val in self._context.items()
                           if not key.startswith('default_')}

            # call the 'write' method of fields which are not columns
            for name in sorted(upd_todo, key=lambda name: self._fields[name]._sequence):
                field = self._fields[name]
                field.write(self.with_context(rel_context), vals[name], create=True)

            # for recomputing new-style fields
            self.modified(upd_todo)

            # check Python constraints
            self._validate_fields(vals)

            if self.env.recompute and self._context.get('recompute', True):
                # recompute new-style fields
                self.recompute()

        self.check_access_rule('create')

        if self.env.lang and self.env.lang != 'en_US':
            # add translations for self.env.lang
            for name, val in vals.items():
                field = self._fields[name]
                if field.store and field.column_type and field.translate is True:
                    tname = "%s,%s" % (self._name, name)
                    self.env['ir.translation']._set_ids(tname, 'model', self.env.lang, self.ids, val, val)

        return id_new

    # TODO: ameliorer avec NULL
    @api.model
    def _where_calc(self, domain, active_test=True):
        """Computes the WHERE clause needed to implement an OpenERP domain.
        :param domain: the domain to compute
        :type domain: list
        :param active_test: whether the default filtering of records with ``active``
                            field set to ``False`` should be applied.
        :return: the query expressing the given domain as provided in domain
        :rtype: osv.query.Query
        """
        # if the object has a field named 'active', filter out all inactive
        # records unless they were explicitely asked for
        if 'active' in self._fields and active_test and self._context.get('active_test', True):
            # the item[0] trick below works for domain items and '&'/'|'/'!'
            # operators too
            if not any(item[0] == 'active' for item in domain):
                domain = [('active', '=', 1)] + domain

        if domain:
            e = expression.expression(domain, self)
            tables = e.get_tables()
            where_clause, where_params = e.to_sql()
            where_clause = [where_clause] if where_clause else []
        else:
            where_clause, where_params, tables = [], [], ['"%s"' % self._table]

        return Query(tables, where_clause, where_params)

    def _check_qorder(self, word):
        if not regex_order.match(word):
            raise UserError(_('Invalid "order" specified. A valid "order" specification is a comma-separated list of valid field names (optionally followed by asc/desc for the direction)'))
        return True

    @api.model
    def _apply_ir_rules(self, query, mode='read'):
        """Add what's missing in ``query`` to implement all appropriate ir.rules
          (using the ``model_name``'s rules or the current model's rules if ``model_name`` is None)

           :param query: the current query object
        """
        if self._uid == SUPERUSER_ID:
            return

        def apply_rule(clauses, params, tables, parent_model=None):
            """ :param parent_model: name of the parent model, if the added
                    clause comes from a parent model
            """
            if clauses:
                if parent_model:
                    # as inherited rules are being applied, we need to add the
                    # missing JOIN to reach the parent table (if not JOINed yet)
                    parent_table = '"%s"' % self.env[parent_model]._table
                    parent_alias = '"%s"' % self._inherits_join_add(self, parent_model, query)
                    # inherited rules are applied on the external table, replace
                    # parent_table by parent_alias
                    clauses = [clause.replace(parent_table, parent_alias) for clause in clauses]
                    # replace parent_table by parent_alias, and introduce
                    # parent_alias if needed
                    tables = [
                        (parent_table + ' as ' + parent_alias) if table == parent_table \
                            else table.replace(parent_table, parent_alias)
                        for table in tables
                    ]
                query.where_clause += clauses
                query.where_clause_params += params
                for table in tables:
                    if table not in query.tables:
                        query.tables.append(table)

        # apply main rules on the object
        Rule = self.env['ir.rule']
        where_clause, where_params, tables = Rule.domain_get(self._name, mode)
        apply_rule(where_clause, where_params, tables)

        # apply ir.rules from the parents (through _inherits)
        for parent_model in self._inherits:
            where_clause, where_params, tables = Rule.domain_get(parent_model, mode)
            apply_rule(where_clause, where_params, tables, parent_model)

    @api.model
    def _generate_translated_field(self, table_alias, field, query):
        """
        Add possibly missing JOIN with translations table to ``query`` and
        generate the expression for the translated field.

        :return: the qualified field name (or expression) to use for ``field``
        """
        if self.env.lang:
            # Sub-select to return at most one translation per record.
            # Even if it shoud probably not be the case,
            # this is possible to have multiple translations for a same record in the same language.
            # The parenthesis surrounding the select are important, as this is a sub-select.
            # The quotes surrounding `ir_translation` are important as well.
            unique_translation_subselect = """
                (SELECT DISTINCT ON (res_id) res_id, value
                 FROM "ir_translation"
                 WHERE name=%s AND lang=%s AND value!=%s
                 ORDER BY res_id, id DESC)
            """
            alias, alias_statement = query.add_join(
                (table_alias, unique_translation_subselect, 'id', 'res_id', field),
                implicit=False,
                outer=True,
                extra_params=["%s,%s" % (self._name, field), self.env.lang, ""],
            )
            return 'COALESCE("%s"."%s", "%s"."%s")' % (alias, 'value', table_alias, field)
        else:
            return '"%s"."%s"' % (table_alias, field)

    @api.model
    def _generate_m2o_order_by(self, alias, order_field, query, reverse_direction, seen):
        """
        Add possibly missing JOIN to ``query`` and generate the ORDER BY clause for m2o fields,
        either native m2o fields or function/related fields that are stored, including
        intermediate JOINs for inheritance if required.

        :return: the qualified field name to use in an ORDER BY clause to sort by ``order_field``
        """
        field = self._fields[order_field]
        if field.inherited:
            # also add missing joins for reaching the table containing the m2o field
            qualified_field = self._inherits_join_calc(alias, order_field, query)
            alias, order_field = qualified_field.replace('"', '').split('.', 1)
            field = field.base_field

        assert field.type == 'many2one', 'Invalid field passed to _generate_m2o_order_by()'
        if not field.store:
            _logger.debug("Many2one function/related fields must be stored "
                          "to be used as ordering fields! Ignoring sorting for %s.%s",
                          self._name, order_field)
            return []

        # figure out the applicable order_by for the m2o
        dest_model = self.env[field.comodel_name]
        m2o_order = dest_model._order
        if not regex_order.match(m2o_order):
            # _order is complex, can't use it here, so we default to _rec_name
            m2o_order = dest_model._rec_name

        # Join the dest m2o table if it's not joined yet. We use [LEFT] OUTER join here
        # as we don't want to exclude results that have NULL values for the m2o
        join = (alias, dest_model._table, order_field, 'id', order_field)
        dest_alias, _ = query.add_join(join, implicit=False, outer=True)
        return dest_model._generate_order_by_inner(dest_alias, m2o_order, query,
                                                   reverse_direction, seen)

    @api.model
    def _generate_order_by_inner(self, alias, order_spec, query, reverse_direction=False, seen=None):
        if seen is None:
            seen = set()
        self._check_qorder(order_spec)

        order_by_elements = []
        for order_part in order_spec.split(','):
            order_split = order_part.strip().split(' ')
            order_field = order_split[0].strip()
            order_direction = order_split[1].strip().upper() if len(order_split) == 2 else ''
            if reverse_direction:
                order_direction = 'ASC' if order_direction == 'DESC' else 'DESC'
            do_reverse = order_direction == 'DESC'

            field = self._fields.get(order_field)
            if not field:
                raise ValueError(_("Sorting field %s not found on model %s") % (order_field, self._name))

            if order_field == 'id':
                order_by_elements.append('"%s"."%s" %s' % (alias, order_field, order_direction))
            else:
                if field.inherited:
                    field = field.base_field
                if field.store and field.type == 'many2one':
                    key = (field.model_name, field.comodel_name, order_field)
                    if key not in seen:
                        seen.add(key)
                        order_by_elements += self._generate_m2o_order_by(alias, order_field, query, do_reverse, seen)
                elif field.store and field.column_type:
                    qualifield_name = self._inherits_join_calc(alias, order_field, query, implicit=False, outer=True)
                    if field.type == 'boolean':
                        qualifield_name = "COALESCE(%s, false)" % qualifield_name
                    order_by_elements.append("%s %s" % (qualifield_name, order_direction))
                else:
                    continue  # ignore non-readable or "non-joinable" fields

        return order_by_elements

    @api.model
    def _generate_order_by(self, order_spec, query):
        """
        Attempt to construct an appropriate ORDER BY clause based on order_spec, which must be
        a comma-separated list of valid field names, optionally followed by an ASC or DESC direction.

        :raise ValueError in case order_spec is malformed
        """
        order_by_clause = ''
        order_spec = order_spec or self._order
        if order_spec:
            order_by_elements = self._generate_order_by_inner(self._table, order_spec, query)
            if order_by_elements:
                order_by_clause = ",".join(order_by_elements)

        return order_by_clause and (' ORDER BY %s ' % order_by_clause) or ''

    @api.model
    def _search(self, args, offset=0, limit=None, order=None, count=False, access_rights_uid=None):
        """
        Private implementation of search() method, allowing specifying the uid to use for the access right check.
        This is useful for example when filling in the selection list for a drop-down and avoiding access rights errors,
        by specifying ``access_rights_uid=1`` to bypass access rights check, but not ir.rules!
        This is ok at the security level because this method is private and not callable through XML-RPC.

        :param access_rights_uid: optional user ID to use when checking access rights
                                  (not for ir.rules, this is only for ir.model.access)
        :return: a list of record ids or an integer (if count is True)
        """
        self.sudo(access_rights_uid or self._uid).check_access_rights('read')

        # For transient models, restrict access to the current user, except for the super-user
        if self.is_transient() and self._log_access and self._uid != SUPERUSER_ID:
            args = expression.AND(([('create_uid', '=', self._uid)], args or []))

        if expression.is_false(self, args):
            # optimization: no need to query, as no record satisfies the domain
            return 0 if count else []

        query = self._where_calc(args)
        self._apply_ir_rules(query, 'read')
        order_by = self._generate_order_by(order, query)
        from_clause, where_clause, where_clause_params = query.get_sql()

        where_str = where_clause and (" WHERE %s" % where_clause) or ''

        if count:
            # Ignore order, limit and offset when just counting, they don't make sense and could
            # hurt performance
            query_str = 'SELECT count(1) FROM ' + from_clause + where_str
            self._cr.execute(query_str, where_clause_params)
            res = self._cr.fetchone()
            return res[0]

        limit_str = limit and ' limit %d' % limit or ''
        offset_str = offset and ' offset %d' % offset or ''
        query_str = 'SELECT "%s".id FROM ' % self._table + from_clause + where_str + order_by + limit_str + offset_str
        self._cr.execute(query_str, where_clause_params)
        res = self._cr.fetchall()

        # TDE note: with auto_join, we could have several lines about the same result
        # i.e. a lead with several unread messages; we uniquify the result using
        # a fast way to do it while preserving order (http://www.peterbe.com/plog/uniqifiers-benchmark)
        def _uniquify_list(seq):
            seen = set()
            return [x for x in seq if x not in seen and not seen.add(x)]

        return _uniquify_list([x[0] for x in res])

    @api.multi
    @api.returns(None, lambda value: value[0])
    def copy_data(self, default=None):
        """
        Copy given record's data with all its fields values

        :param default: field values to override in the original values of the copied record
        :return: list with a dictionary containing all the field values
        """
        # In the old API, this method took a single id and return a dict. When
        # invoked with the new API, it returned a list of dicts.
        self.ensure_one()

        # avoid recursion through already copied records in case of circular relationship
        if '__copy_data_seen' not in self._context:
            self = self.with_context(__copy_data_seen=defaultdict(set))
        seen_map = self._context['__copy_data_seen']
        if self.id in seen_map[self._name]:
            return
        seen_map[self._name].add(self.id)

        default = dict(default or [])
        if 'state' not in default and 'state' in self._fields:
            field = self._fields['state']
            if field.default:
                value = field.default(self)
                value = field.convert_to_cache(value, self)
                value = field.convert_to_record(value, self)
                value = field.convert_to_write(value, self)
                default['state'] = value

        # build a black list of fields that should not be copied
        blacklist = set(MAGIC_COLUMNS + ['parent_left', 'parent_right'])
        whitelist = set(name for name, field in self._fields.items() if not field.inherited)

        def blacklist_given_fields(model):
            # blacklist the fields that are given by inheritance
            for parent_model, parent_field in model._inherits.items():
                blacklist.add(parent_field)
                if parent_field in default:
                    # all the fields of 'parent_model' are given by the record:
                    # default[parent_field], except the ones redefined in self
                    blacklist.update(set(self.env[parent_model]._fields) - whitelist)
                else:
                    blacklist_given_fields(self.env[parent_model])
            # blacklist deprecated fields
            for name, field in model._fields.items():
                if field.deprecated:
                    blacklist.add(name)

        blacklist_given_fields(self)

        fields_to_copy = {name: field
                          for name, field in self._fields.items()
                          if field.copy and name not in default and name not in blacklist}

        for name, field in fields_to_copy.items():
            if field.type == 'one2many':
                # duplicate following the order of the ids because we'll rely on
                # it later for copying translations in copy_translation()!
                lines = [rec.copy_data()[0] for rec in self[name].sorted(key='id')]
                # the lines are duplicated using the wrong (old) parent, but then
                # are reassigned to the correct one thanks to the (0, 0, ...)
                default[name] = [(0, 0, line) for line in lines if line]
            elif field.type == 'many2many':
                default[name] = [(6, 0, self[name].ids)]
            else:
                default[name] = field.convert_to_write(self[name], self)

        return [default]

    @api.multi
    def copy_translations(old, new):
        # avoid recursion through already copied records in case of circular relationship
        if '__copy_translations_seen' not in old._context:
            old = old.with_context(__copy_translations_seen=defaultdict(set))
        seen_map = old._context['__copy_translations_seen']
        if old.id in seen_map[old._name]:
            return
        seen_map[old._name].add(old.id)

        def get_trans(field, old, new):
            """ Return the 'name' of the translations to search for, together
                with the record ids corresponding to ``old`` and ``new``.
            """
            if field.inherited:
                pname = field.related[0]
                return get_trans(field.related_field, old[pname], new[pname])
            return "%s,%s" % (field.model_name, field.name), old.id, new.id

        # removing the lang to compare untranslated values
        old_wo_lang, new_wo_lang = (old + new).with_context(lang=None)
        Translation = old.env['ir.translation']

        for name, field in old._fields.items():
            if not field.copy:
                continue

            if field.type == 'one2many':
                # we must recursively copy the translations for o2m; here we
                # rely on the order of the ids to match the translations as
                # foreseen in copy_data()
                old_lines = old[name].sorted(key='id')
                new_lines = new[name].sorted(key='id')
                for (old_line, new_line) in pycompat.izip(old_lines, new_lines):
                    old_line.copy_translations(new_line)

            elif field.translate:
                # for translatable fields we copy their translations
                trans_name, source_id, target_id = get_trans(field, old, new)
                domain = [('name', '=', trans_name), ('res_id', '=', source_id)]
                new_val = new_wo_lang[name]
                if old.env.lang and callable(field.translate):
                    # the new value *without lang* must be the old value without lang
                    new_wo_lang[name] = old_wo_lang[name]
                for vals in Translation.search_read(domain):
                    del vals['id']
                    del vals['source']      # remove source to avoid triggering _set_src
                    del vals['module']      # duplicated vals is not linked to any module
                    vals['res_id'] = target_id
                    if vals['lang'] == old.env.lang and field.translate is True:
                        # force a source if the new_val was not changed by copy override
                        if new_val == old[name]:
                            vals['source'] = old_wo_lang[name]
                        # the value should be the new value (given by copy())
                        vals['value'] = new_val
                    Translation.create(vals)

    @api.multi
    @api.returns('self', lambda value: value.id)
    def copy(self, default=None):
        """ copy(default=None)

        Duplicate record ``self`` updating it with default values

        :param dict default: dictionary of field values to override in the
               original values of the copied record, e.g: ``{'field_name': overridden_value, ...}``
        :returns: new record

        """
        self.ensure_one()
        vals = self.copy_data(default)[0]
        # To avoid to create a translation in the lang of the user, copy_translation will do it
        new = self.with_context(lang=None).create(vals)
        self.copy_translations(new)
        return new

    @api.multi
    @api.returns('self')
    def exists(self):
        """  exists() -> records

        Returns the subset of records in ``self`` that exist, and marks deleted
        records as such in cache. It can be used as a test on records::

            if record.exists():
                ...

        By convention, new records are returned as existing.
        """
        ids, new_ids = [], []
        for i in self._ids:
            (ids if isinstance(i, pycompat.integer_types) else new_ids).append(i)
        if not ids:
            return self
        query = """SELECT id FROM "%s" WHERE id IN %%s""" % self._table
        self._cr.execute(query, [tuple(ids)])
        ids = [r[0] for r in self._cr.fetchall()]
        existing = self.browse(ids + new_ids)
        if len(existing) < len(self):
            # mark missing records in cache with a failed value
            exc = MissingError(_("Record does not exist or has been deleted."))
            self.env.cache.set_failed(self - existing, self._fields.values(), exc)
        return existing

    @api.multi
    def _check_recursion(self, parent=None):
        """
        Verifies that there is no loop in a hierarchical structure of records,
        by following the parent relationship using the **parent** field until a
        loop is detected or until a top-level record is found.

        :param parent: optional parent field name (default: ``self._parent_name``)
        :return: **True** if no loop was found, **False** otherwise.
        """
        if not parent:
            parent = self._parent_name

        # must ignore 'active' flag, ir.rules, etc. => direct SQL query
        cr = self._cr
        query = 'SELECT "%s" FROM "%s" WHERE id = %%s' % (parent, self._table)
        for id in self.ids:
            current_id = id
            while current_id:
                cr.execute(query, (current_id,))
                result = cr.fetchone()
                current_id = result[0] if result else None
                if current_id == id:
                    return False
        return True

    @api.multi
    def _check_m2m_recursion(self, field_name):
        """
        Verifies that there is no loop in a directed graph of records, by
        following a many2many relationship with the given field name.

        :param field_name: field to check
        :return: **True** if no loop was found, **False** otherwise.
        """
        field = self._fields.get(field_name)
        if not (field and field.type == 'many2many' and
                field.comodel_name == self._name and field.store):
            # field must be a many2many on itself
            raise ValueError('invalid field_name: %r' % (field_name,))

        cr = self._cr
        query = 'SELECT "%s", "%s" FROM "%s" WHERE "%s" IN %%s AND "%s" IS NOT NULL' % \
                    (field.column1, field.column2, field.relation, field.column1, field.column2)

        succs = defaultdict(set)        # transitive closure of successors
        preds = defaultdict(set)        # transitive closure of predecessors
        todo, done = set(self.ids), set()
        while todo:
            # retrieve the respective successors of the nodes in 'todo'
            cr.execute(query, [tuple(todo)])
            done.update(todo)
            todo.clear()
            for id1, id2 in cr.fetchall():
                # connect id1 and its predecessors to id2 and its successors
                for x, y in itertools.product([id1] + list(preds[id1]),
                                              [id2] + list(succs[id2])):
                    if x == y:
                        return False    # we found a cycle here!
                    succs[x].add(y)
                    preds[y].add(x)
                if id2 not in done:
                    todo.add(id2)
        return True

    @api.multi
    def _get_external_ids(self):
        """Retrieve the External ID(s) of any database record.

        **Synopsis**: ``_get_xml_ids() -> { 'id': ['module.xml_id'] }``

        :return: map of ids to the list of their fully qualified External IDs
                 in the form ``module.key``, or an empty list when there's no External
                 ID for a record, e.g.::

                     { 'id': ['module.ext_id', 'module.ext_id_bis'],
                       'id2': [] }
        """
        result = {record.id: [] for record in self}
        domain = [('model', '=', self._name), ('res_id', 'in', self.ids)]
        for data in self.env['ir.model.data'].sudo().search_read(domain, ['module', 'name', 'res_id']):
            result[data['res_id']].append('%(module)s.%(name)s' % data)
        return result

    @api.multi
    def get_external_id(self):
        """Retrieve the External ID of any database record, if there
        is one. This method works as a possible implementation
        for a function field, to be able to add it to any
        model object easily, referencing it as ``Model.get_external_id``.

        When multiple External IDs exist for a record, only one
        of them is returned (randomly).

        :return: map of ids to their fully qualified XML ID,
                 defaulting to an empty string when there's none
                 (to be usable as a function field),
                 e.g.::

                     { 'id': 'module.ext_id',
                       'id2': '' }
        """
        results = self._get_external_ids()
        return {key: val[0] if val else ''
                for key, val in results.items()}

    # backwards compatibility
    get_xml_id = get_external_id
    _get_xml_ids = _get_external_ids

    # Transience
    @classmethod
    def is_transient(cls):
        """ Return whether the model is transient.

        See :class:`TransientModel`.

        """
        return cls._transient

    @api.model_cr
    def _transient_clean_rows_older_than(self, seconds):
        assert self._transient, "Model %s is not transient, it cannot be vacuumed!" % self._name
        # Never delete rows used in last 5 minutes
        seconds = max(seconds, 300)
        query = ("SELECT id FROM " + self._table + " WHERE"
            " COALESCE(write_date, create_date, (now() at time zone 'UTC'))::timestamp"
            " < ((now() at time zone 'UTC') - interval %s)")
        self._cr.execute(query, ("%s seconds" % seconds,))
        ids = [x[0] for x in self._cr.fetchall()]
        self.sudo().browse(ids).unlink()

    @api.model_cr
    def _transient_clean_old_rows(self, max_count):
        # Check how many rows we have in the table
        self._cr.execute("SELECT count(*) AS row_count FROM " + self._table)
        res = self._cr.fetchall()
        if res[0][0] <= max_count:
            return  # max not reached, nothing to do
        self._transient_clean_rows_older_than(300)

    @api.model
    def _transient_vacuum(self, force=False):
        """Clean the transient records.

        This unlinks old records from the transient model tables whenever the
        "_transient_max_count" or "_max_age" conditions (if any) are reached.
        Actual cleaning will happen only once every "_transient_check_time" calls.
        This means this method can be called frequently called (e.g. whenever
        a new record is created).
        Example with both max_hours and max_count active:
        Suppose max_hours = 0.2 (e.g. 12 minutes), max_count = 20, there are 55 rows in the
        table, 10 created/changed in the last 5 minutes, an additional 12 created/changed between
        5 and 10 minutes ago, the rest created/changed more then 12 minutes ago.
        - age based vacuum will leave the 22 rows created/changed in the last 12 minutes
        - count based vacuum will wipe out another 12 rows. Not just 2, otherwise each addition
          would immediately cause the maximum to be reached again.
        - the 10 rows that have been created/changed the last 5 minutes will NOT be deleted
        """
        assert self._transient, "Model %s is not transient, it cannot be vacuumed!" % self._name
        _transient_check_time = 20          # arbitrary limit on vacuum executions
        cls = type(self)
        cls._transient_check_count += 1
        if not force and (cls._transient_check_count < _transient_check_time):
            return True  # no vacuum cleaning this time
        cls._transient_check_count = 0

        # Age-based expiration
        if self._transient_max_hours:
            self._transient_clean_rows_older_than(self._transient_max_hours * 60 * 60)

        # Count-based expiration
        if self._transient_max_count:
            self._transient_clean_old_rows(self._transient_max_count)

        return True

    @api.model
    def resolve_2many_commands(self, field_name, commands, fields=None):
        """ Serializes one2many and many2many commands into record dictionaries
            (as if all the records came from the database via a read()).  This
            method is aimed at onchange methods on one2many and many2many fields.

            Because commands might be creation commands, not all record dicts
            will contain an ``id`` field.  Commands matching an existing record
            will have an ``id``.

            :param field_name: name of the one2many or many2many field matching the commands
            :type field_name: str
            :param commands: one2many or many2many commands to execute on ``field_name``
            :type commands: list((int|False, int|False, dict|False))
            :param fields: list of fields to read from the database, when applicable
            :type fields: list(str)
            :returns: records in a shape similar to that returned by ``read()``
                (except records may be missing the ``id`` field if they don't exist in db)
            :rtype: list(dict)
        """
        result = []                     # result (list of dict)
        record_ids = []                 # ids of records to read
        updates = defaultdict(dict)     # {id: vals} of updates on records

        for command in commands or []:
            if not isinstance(command, (list, tuple)):
                record_ids.append(command)
            elif command[0] == 0:
                result.append(command[2])
            elif command[0] == 1:
                record_ids.append(command[1])
                updates[command[1]].update(command[2])
            elif command[0] in (2, 3):
                record_ids = [id for id in record_ids if id != command[1]]
            elif command[0] == 4:
                record_ids.append(command[1])
            elif command[0] == 5:
                result, record_ids = [], []
            elif command[0] == 6:
                result, record_ids = [], list(command[2])

        # read the records and apply the updates
        field = self._fields[field_name]
        records = self.env[field.comodel_name].browse(record_ids)
        for data in records.read(fields):
            data.update(updates.get(data['id'], {}))
            result.append(data)

        return result

    # for backward compatibility
    resolve_o2m_commands_to_record_dicts = resolve_2many_commands

    @api.model
    def search_read(self, domain=None, fields=None, offset=0, limit=None, order=None):
        """
        Performs a ``search()`` followed by a ``read()``.

        :param domain: Search domain, see ``args`` parameter in ``search()``. Defaults to an empty domain that will match all records.
        :param fields: List of fields to read, see ``fields`` parameter in ``read()``. Defaults to all fields.
        :param offset: Number of records to skip, see ``offset`` parameter in ``search()``. Defaults to 0.
        :param limit: Maximum number of records to return, see ``limit`` parameter in ``search()``. Defaults to no limit.
        :param order: Columns to sort result, see ``order`` parameter in ``search()``. Defaults to no sort.
        :return: List of dictionaries containing the asked fields.
        :rtype: List of dictionaries.

        """
        records = self.search(domain or [], offset=offset, limit=limit, order=order)
        if not records:
            return []

        if fields and fields == ['id']:
            # shortcut read if we only want the ids
            return [{'id': record.id} for record in records]

        # read() ignores active_test, but it would forward it to any downstream search call
        # (e.g. for x2m or function fields), and this is not the desired behavior, the flag
        # was presumably only meant for the main search().
        # TODO: Move this to read() directly?
        if 'active_test' in self._context:
            context = dict(self._context)
            del context['active_test']
            records = records.with_context(context)

        result = records.read(fields)
        if len(result) <= 1:
            return result

        # reorder read
        index = {vals['id']: vals for vals in result}
        return [index[record.id] for record in records if record.id in index]

    @api.multi
    def toggle_active(self):
        """ Inverse the value of the field ``active`` on the records in ``self``. """
        for record in self:
            record.active = not record.active

    @api.model_cr
    def _register_hook(self):
        """ stuff to do right after the registry is built """
        pass

    @classmethod
    def _patch_method(cls, name, method):
        """ Monkey-patch a method for all instances of this model. This replaces
            the method called ``name`` by ``method`` in the given class.
            The original method is then accessible via ``method.origin``, and it
            can be restored with :meth:`~._revert_method`.

            Example::

                @api.multi
                def do_write(self, values):
                    # do stuff, and call the original method
                    return do_write.origin(self, values)

                # patch method write of model
                model._patch_method('write', do_write)

                # this will call do_write
                records = model.search([...])
                records.write(...)

                # restore the original method
                model._revert_method('write')
        """
        origin = getattr(cls, name)
        method.origin = origin
        # propagate decorators from origin to method, and apply api decorator
        wrapped = api.guess(api.propagate(origin, method))
        wrapped.origin = origin
        setattr(cls, name, wrapped)

    @classmethod
    def _revert_method(cls, name):
        """ Revert the original method called ``name`` in the given class.
            See :meth:`~._patch_method`.
        """
        method = getattr(cls, name)
        setattr(cls, name, method.origin)

    #
    # Instance creation
    #
    # An instance represents an ordered collection of records in a given
    # execution environment. The instance object refers to the environment, and
    # the records themselves are represented by their cache dictionary. The 'id'
    # of each record is found in its corresponding cache dictionary.
    #
    # This design has the following advantages:
    #  - cache access is direct and thus fast;
    #  - one can consider records without an 'id' (see new records);
    #  - the global cache is only an index to "resolve" a record 'id'.
    #

    @classmethod
    def _browse(cls, ids, env, prefetch=None):
        """ Create a recordset instance.

        :param ids: a tuple of record ids
        :param env: an environment
        :param prefetch: an optional prefetch object
        """
        records = object.__new__(cls)
        records.env = env
        records._ids = ids
        if prefetch is None:
            prefetch = defaultdict(set)         # {model_name: set(ids)}
        records._prefetch = prefetch
        prefetch[cls._name].update(ids)
        return records

    def browse(self, arg=None, prefetch=None):
        """ browse([ids]) -> records

        Returns a recordset for the ids provided as parameter in the current
        environment.

        Can take no ids, a single id or a sequence of ids.
        """
        ids = _normalize_ids(arg)
        #assert all(isinstance(id, IdType) for id in ids), "Browsing invalid ids: %s" % ids
        return self._browse(ids, self.env, prefetch)

    #
    # Internal properties, for manipulating the instance's implementation
    #

    @property
    def ids(self):
        """ List of actual record ids in this recordset (ignores placeholder
        ids for records to create)
        """
        return [it for it in self._ids if it]

    # backward-compatibility with former browse records
    _cr = property(lambda self: self.env.cr)
    _uid = property(lambda self: self.env.uid)
    _context = property(lambda self: self.env.context)

    #
    # Conversion methods
    #

    def ensure_one(self):
        """ Verifies that the current recorset holds a single record. Raises
        an exception otherwise.
        """
        if len(self) == 1:
            return self
        raise ValueError("Expected singleton: %s" % self)

    def with_env(self, env):
        """ Returns a new version of this recordset attached to the provided
        environment

        .. warning::
            The new environment will not benefit from the current
            environment's data cache, so later data access may incur extra
            delays while re-fetching from the database.
            The returned recordset has the same prefetch object as ``self``.

        :type env: :class:`~odoo.api.Environment`
        """
        return self._browse(self._ids, env, self._prefetch)

    def sudo(self, user=SUPERUSER_ID):
        """ sudo([user=SUPERUSER])

        Returns a new version of this recordset attached to the provided
        user.

        By default this returns a ``SUPERUSER`` recordset, where access
        control and record rules are bypassed.

        .. note::

            Using ``sudo`` could cause data access to cross the
            boundaries of record rules, possibly mixing records that
            are meant to be isolated (e.g. records from different
            companies in multi-company environments).

            It may lead to un-intuitive results in methods which select one
            record among many - for example getting the default company, or
            selecting a Bill of Materials.

        .. note::

            Because the record rules and access control will have to be
            re-evaluated, the new recordset will not benefit from the current
            environment's data cache, so later data access may incur extra
            delays while re-fetching from the database.
            The returned recordset has the same prefetch object as ``self``.

        """
        return self.with_env(self.env(user=user))

    def with_context(self, *args, **kwargs):
        """ with_context([context][, **overrides]) -> records

        Returns a new version of this recordset attached to an extended
        context.

        The extended context is either the provided ``context`` in which
        ``overrides`` are merged or the *current* context in which
        ``overrides`` are merged e.g.::

            # current context is {'key1': True}
            r2 = records.with_context({}, key2=True)
            # -> r2._context is {'key2': True}
            r2 = records.with_context(key2=True)
            # -> r2._context is {'key1': True, 'key2': True}

        .. note:

            The returned recordset has the same prefetch object as ``self``.
        """
        context = dict(args[0] if args else self._context, **kwargs)
        return self.with_env(self.env(context=context))

    def with_prefetch(self, prefetch=None):
        """ with_prefetch([prefetch]) -> records

        Return a new version of this recordset that uses the given prefetch
        object, or a new prefetch object if not given.
        """
        return self._browse(self._ids, self.env, prefetch)

    def _convert_to_cache(self, values, update=False, validate=True):
        """ Convert the ``values`` dictionary into cached values.

            :param update: whether the conversion is made for updating ``self``;
                this is necessary for interpreting the commands of *2many fields
            :param validate: whether values must be checked
        """
        fields = self._fields
        target = self if update else self.browse([], self._prefetch)
        return {
            name: fields[name].convert_to_cache(value, target, validate=validate)
            for name, value in values.items()
            if name in fields
        }

    def _convert_to_record(self, values):
        """ Convert the ``values`` dictionary from the cache format to the
        record format.
        """
        return {
            name: self._fields[name].convert_to_record(value, self)
            for name, value in values.items()
        }

    def _convert_to_write(self, values):
        """ Convert the ``values`` dictionary into the format of :meth:`write`. """
        fields = self._fields
        result = {}
        for name, value in values.items():
            if name in fields:
                field = fields[name]
                value = field.convert_to_cache(value, self, validate=False)
                value = field.convert_to_record(value, self)
                value = field.convert_to_write(value, self)
                if not isinstance(value, NewId):
                    result[name] = value
        return result

    #
    # Record traversal and update
    #

    def _mapped_func(self, func):
        """ Apply function ``func`` on all records in ``self``, and return the
            result as a list or a recordset (if ``func`` returns recordsets).
        """
        if self:
            vals = [func(rec) for rec in self]
            if isinstance(vals[0], BaseModel):
                return vals[0].union(*vals)         # union of all recordsets
            return vals
        else:
            vals = func(self)
            return vals if isinstance(vals, BaseModel) else []

    def mapped(self, func):
        """ Apply ``func`` on all records in ``self``, and return the result as a
            list or a recordset (if ``func`` return recordsets). In the latter
            case, the order of the returned recordset is arbitrary.

            :param func: a function or a dot-separated sequence of field names
                (string); any falsy value simply returns the recordset ``self``
        """
        if not func:
            return self                 # support for an empty path of fields
        if isinstance(func, pycompat.string_types):
            recs = self
            for name in func.split('.'):
                recs = recs._mapped_func(operator.itemgetter(name))
            return recs
        else:
            return self._mapped_func(func)

    def _mapped_cache(self, name_seq):
        """ Same as `~.mapped`, but ``name_seq`` is a dot-separated sequence of
            field names, and only cached values are used.
        """
        recs = self
        for name in name_seq.split('.'):
            field = recs._fields[name]
            null = field.convert_to_cache(False, self, validate=False)
            if recs:
                recs = recs.mapped(lambda rec: field.convert_to_record(rec._cache.get_value(name, null), rec))
            else:
                recs = field.convert_to_record(null, recs)
        return recs

    def filtered(self, func):
        """ Select the records in ``self`` such that ``func(rec)`` is true, and
            return them as a recordset.

            :param func: a function or a dot-separated sequence of field names
        """
        if isinstance(func, pycompat.string_types):
            name = func
            func = lambda rec: any(rec.mapped(name))
        return self.browse([rec.id for rec in self if func(rec)])

    def sorted(self, key=None, reverse=False):
        """ Return the recordset ``self`` ordered by ``key``.

            :param key: either a function of one argument that returns a
                comparison key for each record, or a field name, or ``None``, in
                which case records are ordered according the default model's order

            :param reverse: if ``True``, return the result in reverse order
        """
        if key is None:
            recs = self.search([('id', 'in', self.ids)])
            return self.browse(reversed(recs._ids)) if reverse else recs
        if isinstance(key, pycompat.string_types):
            key = itemgetter(key)
        return self.browse(item.id for item in sorted(self, key=key, reverse=reverse))

    @api.multi
    def update(self, values):
        """ Update the records in ``self`` with ``values``. """
        for record in self:
            for name, value in values.items():
                record[name] = value

    #
    # New records - represent records that do not exist in the database yet;
    # they are used to perform onchanges.
    #

    @api.model
    def new(self, values={}, ref=None):
        """ new([values]) -> record

        Return a new record instance attached to the current environment and
        initialized with the provided ``value``. The record is *not* created
        in database, it only exists in memory.

        One can pass a reference value to identify the record among other new
        records. The reference is encapsulated in the ``id`` of the record.
        """
        record = self.browse([NewId(ref)])
        record._cache.update(record._convert_to_cache(values, update=True))

        if record.env.in_onchange:
            # The cache update does not set inverse fields, so do it manually.
            # This is useful for computing a function field on secondary
            # records, if that field depends on the main record.
            for name in values:
                field = self._fields.get(name)
                if field:
                    for invf in self._field_inverses[field]:
                        invf._update(record[name], record)

        return record

    #
    # Dirty flags, to mark record fields modified (in draft mode)
    #

    def _is_dirty(self):
        """ Return whether any record in ``self`` is dirty. """
        dirty = self.env.dirty
        return any(record in dirty for record in self)

    def _get_dirty(self):
        """ Return the list of field names for which ``self`` is dirty. """
        dirty = self.env.dirty
        return list(dirty.get(self, ()))

    def _set_dirty(self, field_name):
        """ Mark the records in ``self`` as dirty for the given ``field_name``. """
        dirty = self.env.dirty
        for record in self:
            dirty[record].add(field_name)

    #
    # "Dunder" methods
    #

    def __bool__(self):
        """ Test whether ``self`` is nonempty. """
        return bool(getattr(self, '_ids', True))
    __nonzero__ = __bool__

    def __len__(self):
        """ Return the size of ``self``. """
        return len(self._ids)

    def __iter__(self):
        """ Return an iterator over ``self``. """
        for id in self._ids:
            yield self._browse((id,), self.env, self._prefetch)

    def __contains__(self, item):
        """ Test whether ``item`` (record or field name) is an element of ``self``.
            In the first case, the test is fully equivalent to::

                any(item == record for record in self)
        """
        if isinstance(item, BaseModel) and self._name == item._name:
            return len(item) == 1 and item.id in self._ids
        elif isinstance(item, pycompat.string_types):
            return item in self._fields
        else:
            raise TypeError("Mixing apples and oranges: %s in %s" % (item, self))

    def __add__(self, other):
        """ Return the concatenation of two recordsets. """
        return self.concat(other)

    def concat(self, *args):
        """ Return the concatenation of ``self`` with all the arguments (in
            linear time complexity).
        """
        ids = list(self._ids)
        for arg in args:
            if not (isinstance(arg, BaseModel) and arg._name == self._name):
                raise TypeError("Mixing apples and oranges: %s.concat(%s)" % (self, arg))
            ids.extend(arg._ids)
        return self.browse(ids)

    def __sub__(self, other):
        """ Return the recordset of all the records in ``self`` that are not in
            ``other``. Note that recordset order is preserved.
        """
        if not isinstance(other, BaseModel) or self._name != other._name:
            raise TypeError("Mixing apples and oranges: %s - %s" % (self, other))
        other_ids = set(other._ids)
        return self.browse([id for id in self._ids if id not in other_ids])

    def __and__(self, other):
        """ Return the intersection of two recordsets.
            Note that first occurrence order is preserved.
        """
        if not isinstance(other, BaseModel) or self._name != other._name:
            raise TypeError("Mixing apples and oranges: %s & %s" % (self, other))
        other_ids = set(other._ids)
        return self.browse(OrderedSet(id for id in self._ids if id in other_ids))

    def __or__(self, other):
        """ Return the union of two recordsets.
            Note that first occurrence order is preserved.
        """
        return self.union(other)

    def union(self, *args):
        """ Return the union of ``self`` with all the arguments (in linear time
            complexity, with first occurrence order preserved).
        """
        ids = list(self._ids)
        for arg in args:
            if not (isinstance(arg, BaseModel) and arg._name == self._name):
                raise TypeError("Mixing apples and oranges: %s.union(%s)" % (self, arg))
            ids.extend(arg._ids)
        return self.browse(OrderedSet(ids))

    def __eq__(self, other):
        """ Test whether two recordsets are equivalent (up to reordering). """
        if not isinstance(other, BaseModel):
            if other:
                filename, lineno = frame_codeinfo(currentframe(), 1)
                _logger.warning("Comparing apples and oranges: %r == %r (%s:%s)",
                                self, other, filename, lineno)
            return False
        return self._name == other._name and set(self._ids) == set(other._ids)

    def __ne__(self, other):
        return not self == other

    def __lt__(self, other):
        if not isinstance(other, BaseModel) or self._name != other._name:
            raise TypeError("Mixing apples and oranges: %s < %s" % (self, other))
        return set(self._ids) < set(other._ids)

    def __le__(self, other):
        if not isinstance(other, BaseModel) or self._name != other._name:
            raise TypeError("Mixing apples and oranges: %s <= %s" % (self, other))
        return set(self._ids) <= set(other._ids)

    def __gt__(self, other):
        if not isinstance(other, BaseModel) or self._name != other._name:
            raise TypeError("Mixing apples and oranges: %s > %s" % (self, other))
        return set(self._ids) > set(other._ids)

    def __ge__(self, other):
        if not isinstance(other, BaseModel) or self._name != other._name:
            raise TypeError("Mixing apples and oranges: %s >= %s" % (self, other))
        return set(self._ids) >= set(other._ids)

    def __int__(self):
        return self.id

    def __str__(self):
        return "%s%s" % (self._name, getattr(self, '_ids', ""))
    def __repr__(self):
        return str(self)

    def __hash__(self):
        if hasattr(self, '_ids'):
            return hash((self._name, frozenset(self._ids)))
        else:
            return hash(self._name)

    def __getitem__(self, key):
        """ If ``key`` is an integer or a slice, return the corresponding record
            selection as an instance (attached to ``self.env``).
            Otherwise read the field ``key`` of the first record in ``self``.

            Examples::

                inst = model.search(dom)    # inst is a recordset
                r4 = inst[3]                # fourth record in inst
                rs = inst[10:20]            # subset of inst
                nm = rs['name']             # name of first record in inst
        """
        if isinstance(key, pycompat.string_types):
            # important: one must call the field's getter
            return self._fields[key].__get__(self, type(self))
        elif isinstance(key, slice):
            return self._browse(self._ids[key], self.env)
        else:
            return self._browse((self._ids[key],), self.env)

    def __setitem__(self, key, value):
        """ Assign the field ``key`` to ``value`` in record ``self``. """
        # important: one must call the field's setter
        return self._fields[key].__set__(self, value)

    #
    # Cache and recomputation management
    #

    @lazy_property
    def _cache(self):
        """ Return the cache of ``self``, mapping field names to values. """
        return RecordCache(self)

    @api.model
    def _in_cache_without(self, field, limit=PREFETCH_MAX):
        """ Return records to prefetch that have no value in cache for ``field``
            (:class:`Field` instance), including ``self``.
            Return at most ``limit`` records.
        """
        ids0 = self._prefetch[self._name]
        ids1 = set(self.env.cache.get_records(self, field)._ids)
        recs = self.browse([it for it in ids0 if it and it not in ids1])
        if limit and len(recs) > limit:
            recs = self + (recs - self)[:(limit - len(self))]
        return recs

    @api.model
    def refresh(self):
        """ Clear the records cache.

            .. deprecated:: 8.0
                The record cache is automatically invalidated.
        """
        self.invalidate_cache()

    @api.model
    def invalidate_cache(self, fnames=None, ids=None):
        """ Invalidate the record caches after some records have been modified.
            If both ``fnames`` and ``ids`` are ``None``, the whole cache is cleared.

            :param fnames: the list of modified fields, or ``None`` for all fields
            :param ids: the list of modified record ids, or ``None`` for all
        """
        if fnames is None:
            if ids is None:
                return self.env.cache.invalidate()
            fields = list(self._fields.values())
        else:
            fields = [self._fields[n] for n in fnames]

        # invalidate fields and inverse fields, too
        spec = [(f, ids) for f in fields] + \
               [(invf, None) for f in fields for invf in self._field_inverses[f]]
        self.env.cache.invalidate(spec)

    @api.multi
    def modified(self, fnames):
        """ Notify that fields have been modified on ``self``. This invalidates
            the cache, and prepares the recomputation of stored function fields
            (new-style fields only).

            :param fnames: iterable of field names that have been modified on
                records ``self``
        """
        # group triggers by (model, path) to minimize the calls to search()
        invalids = []
        triggers = defaultdict(set)
        for fname in fnames:
            mfield = self._fields[fname]
            # invalidate mfield on self, and its inverses fields
            invalids.append((mfield, self._ids))
            for field in self._field_inverses[mfield]:
                invalids.append((field, None))
            # group triggers by model and path to reduce the number of search()
            for field, path in self._field_triggers[mfield]:
                triggers[(field.model_name, path)].add(field)

        # process triggers, mark fields to be invalidated/recomputed
        for model_path, fields in triggers.items():
            model_name, path = model_path
            stored = {field for field in fields if field.compute and field.store}
            # process stored fields
            if path and stored:
                # determine records of model_name linked by path to self
                if path == 'id':
                    target0 = self
                else:
                    env = self.env(user=SUPERUSER_ID, context={'active_test': False})
                    target0 = env[model_name].search([(path, 'in', self.ids)])
                    target0 = target0.with_env(self.env)
                # prepare recomputation for each field on linked records
                for field in stored:
                    # discard records to not recompute for field
                    target = target0 - self.env.protected(field)
                    if not target:
                        continue
                    invalids.append((field, target._ids))
                    # mark field to be recomputed on target
                    if field.compute_sudo:
                        target = target.sudo()
                    target._recompute_todo(field)
            # process non-stored fields
            for field in (fields - stored):
                invalids.append((field, None))

        self.env.cache.invalidate(invalids)

    def _recompute_check(self, field):
        """ If ``field`` must be recomputed on some record in ``self``, return the
            corresponding records that must be recomputed.
        """
        return self.env.check_todo(field, self)

    def _recompute_todo(self, field):
        """ Mark ``field`` to be recomputed. """
        self.env.add_todo(field, self)

    def _recompute_done(self, field):
        """ Mark ``field`` as recomputed. """
        self.env.remove_todo(field, self)

    @api.model
    def recompute(self):
        """ Recompute stored function fields. The fields and records to
            recompute have been determined by method :meth:`modified`.
        """
        while self.env.has_todo():
            field, recs = self.env.get_todo()
            # determine the fields to recompute
            fs = self.env[field.model_name]._field_computed[field]
            ns = [f.name for f in fs if f.store]
            # evaluate fields, and group record ids by update
            updates = defaultdict(set)
            for rec in recs:
                try:
                    vals = {n: rec[n] for n in ns}
                except MissingError:
                    continue
                vals = rec._convert_to_write(vals)
                updates[frozendict(vals)].add(rec.id)
            # update records in batch when possible
            with recs.env.norecompute():
                for vals, ids in updates.items():
                    target = recs.browse(ids)
                    try:
                        target._write(dict(vals))
                    except MissingError:
                        # retry without missing records
                        target.exists()._write(dict(vals))

            # mark computed fields as done
            for f in fs:
                recs._recompute_done(f)

    #
    # Generic onchange method
    #

    def _has_onchange(self, field, other_fields):
        """ Return whether ``field`` should trigger an onchange event in the
            presence of ``other_fields``.
        """
        # test whether self has an onchange method for field, or field is a
        # dependency of any field in other_fields
        return field.name in self._onchange_methods or \
            any(dep in other_fields for dep, _ in self._field_triggers[field])

    @api.model
    def _onchange_spec(self, view_info=None):
        """ Return the onchange spec from a view description; if not given, the
            result of ``self.fields_view_get()`` is used.
        """
        result = {}

        # for traversing the XML arch and populating result
        def process(node, info, prefix):
            if node.tag == 'field':
                name = node.attrib['name']
                names = "%s.%s" % (prefix, name) if prefix else name
                if not result.get(names):
                    result[names] = node.attrib.get('on_change')
                # traverse the subviews included in relational fields
                for subinfo in info['fields'][name].get('views', {}).values():
                    process(etree.fromstring(subinfo['arch']), subinfo, names)
            else:
                for child in node:
                    process(child, info, prefix)

        if view_info is None:
            view_info = self.fields_view_get()
        process(etree.fromstring(view_info['arch']), view_info, '')
        return result

    def _onchange_eval(self, field_name, onchange, result):
        """ Apply onchange method(s) for field ``field_name`` with spec ``onchange``
            on record ``self``. Value assignments are applied on ``self``, while
            domain and warning messages are put in dictionary ``result``.
        """
        onchange = onchange.strip()

        def process(res):
            if not res:
                return
            if res.get('value'):
                res['value'].pop('id', None)
                self.update({key: val for key, val in res['value'].items() if key in self._fields})
            if res.get('domain'):
                result.setdefault('domain', {}).update(res['domain'])
            if res.get('warning'):
                if result.get('warning'):
                    # Concatenate multiple warnings
                    warning = result['warning']
                    warning['message'] = '\n\n'.join(s for s in [
                        warning.get('title'),
                        warning.get('message'),
                        res['warning'].get('title'),
                        res['warning'].get('message'),
                    ] if s)
                    warning['title'] = _('Warnings')
                else:
                    result['warning'] = res['warning']

        # onchange V8
        if onchange in ("1", "true"):
            for method in self._onchange_methods.get(field_name, ()):
                method_res = method(self)
                process(method_res)
            return

        # onchange V7
        match = onchange_v7.match(onchange)
        if match:
            method, params = match.groups()

            class RawRecord(object):
                def __init__(self, record):
                    self._record = record
                def __getitem__(self, name):
                    record = self._record
                    field = record._fields[name]
                    return field.convert_to_write(record[name], record)
                def __getattr__(self, name):
                    return self[name]

            # evaluate params -> tuple
            global_vars = {'context': self._context, 'uid': self._uid}
            if self._context.get('field_parent'):
                record = self[self._context['field_parent']]
                global_vars['parent'] = RawRecord(record)
            field_vars = RawRecord(self)
            params = safe_eval("[%s]" % params, global_vars, field_vars, nocopy=True)

            # invoke onchange method
            method_res = getattr(self._origin, method)(*params)
            process(method_res)

    @api.multi
    def onchange(self, values, field_name, field_onchange):
        """ Perform an onchange on the given field.

            :param values: dictionary mapping field names to values, giving the
                current state of modification
            :param field_name: name of the modified field, or list of field
                names (in view order), or False
            :param field_onchange: dictionary mapping field names to their
                on_change attribute
        """
        env = self.env
        if isinstance(field_name, list):
            names = field_name
        elif field_name:
            names = [field_name]
        else:
            names = []

        if not all(name in self._fields for name in names):
            return {}

        # filter out keys in field_onchange that do not refer to actual fields
        dotnames = []
        for dotname in field_onchange:
            try:
                model = self.browse()
                for name in dotname.split('.'):
                    model = model[name]
                dotnames.append(dotname)
            except Exception:
                pass

        # create a new record with values, and attach ``self`` to it
        with env.do_in_onchange():
            record = self.new(values)
            values = {name: record[name] for name in record._cache}
            # attach ``self`` with a different context (for cache consistency)
            record._origin = self.with_context(__onchange=True)

        # load fields on secondary records, to avoid false changes
        with env.do_in_onchange():
            for dotname in dotnames:
                record.mapped(dotname)

        # determine which field(s) should be triggered an onchange
        todo = list(names) or list(values)
        done = set()

        # dummy assignment: trigger invalidations on the record
        for name in todo:
            if name == 'id':
                continue
            value = record[name]
            field = self._fields[name]
            if field.type == 'many2one' and field.delegate and not value:
                # do not nullify all fields of parent record for new records
                continue
            record[name] = value

        result = {}
        dirty = set()

        # process names in order (or the keys of values if no name given)
        while todo:
            name = todo.pop(0)
            if name in done:
                continue
            done.add(name)

            with env.do_in_onchange():
                # apply field-specific onchange methods
                if field_onchange.get(name):
                    record._onchange_eval(name, field_onchange[name], result)

                # force re-evaluation of function fields on secondary records
                for dotname in dotnames:
                    record.mapped(dotname)

                # determine which fields have been modified
                for name, oldval in values.items():
                    field = self._fields[name]
                    newval = record[name]
                    if newval != oldval or (
                        field.type in ('one2many', 'many2many') and newval._is_dirty()
                    ):
                        todo.append(name)
                        dirty.add(name)

        # determine subfields for field.convert_to_onchange() below
        Tree = lambda: defaultdict(Tree)
        subnames = Tree()
        for dotname in dotnames:
            subtree = subnames
            for name in dotname.split('.'):
                subtree = subtree[name]

        # collect values from dirty fields
        result['value'] = {
            name: self._fields[name].convert_to_onchange(record[name], record, subnames[name])
            for name in dirty
        }

        return result

collections.Set.register(BaseModel)
# not exactly true as BaseModel doesn't have __reversed__, index or count
collections.Sequence.register(BaseModel)

class RecordCache(MutableMapping):
    """ A mapping from field names to values, to read and update the cache of a record. """
    def __init__(self, record):
        assert len(record) == 1, "Unexpected RecordCache(%s)" % record
        self._record = record

    def __contains__(self, name):
        """ Return whether `record` has a cached value for field ``name``. """
        field = self._record._fields[name]
        return self._record.env.cache.contains(self._record, field)

    def __getitem__(self, name):
        """ Return the cached value of field ``name`` for `record`. """
        field = self._record._fields[name]
        return self._record.env.cache.get(self._record, field)

    def __setitem__(self, name, value):
        """ Assign the cached value of field ``name`` for ``record``. """
        field = self._record._fields[name]
        self._record.env.cache.set(self._record, field, value)

    def __delitem__(self, name):
        """ Remove the cached value of field ``name`` for ``record``. """
        field = self._record._fields[name]
        self._record.env.cache.remove(self._record, field)

    def __iter__(self):
        """ Iterate over the field names with a cached value. """
        for field in self._record.env.cache.get_fields(self._record):
            yield field.name

    def __len__(self):
        """ Return the number of fields with a cached value. """
        return sum(1 for name in self)

    def has_value(self, name):
        """ Return whether `record` has a cached, regular value for field ``name``. """
        field = self._record._fields[name]
        return self._record.env.cache.contains_value(self._record, field)

    def get_value(self, name, default=None):
        """ Return the cached, regular value of field ``name`` for `record`, or ``default``. """
        field = self._record._fields[name]
        return self._record.env.cache.get_value(self._record, field, default)

    def set_special(self, name, getter):
        """ Use the given getter to get the cached value of field ``name``. """
        field = self._record._fields[name]
        self._record.env.cache.set_special(self._record, field, getter)

    def set_failed(self, names, exception):
        """ Mark the given fields with the given exception. """
        fields = [self._record._fields[name] for name in names]
        self._record.env.cache.set_failed(self._record, fields, exception)


AbstractModel = BaseModel

class Model(AbstractModel):
    """ Main super-class for regular database-persisted Odoo models.

    Odoo models are created by inheriting from this class::

        class user(Model):
            ...

    The system will later instantiate the class once per database (on
    which the class' module is installed).
    """
    _auto = True                # automatically create database backend
    _register = False           # not visible in ORM registry, meant to be python-inherited only
    _abstract = False           # not abstract
    _transient = False          # not transient

class TransientModel(Model):
    """ Model super-class for transient records, meant to be temporarily
    persisted, and regularly vacuum-cleaned.

    A TransientModel has a simplified access rights management, all users can
    create new records, and may only access the records they created. The super-
    user has unrestricted access to all TransientModel records.
    """
    _auto = True                # automatically create database backend
    _register = False           # not visible in ORM registry, meant to be python-inherited only
    _abstract = False           # not abstract
    _transient = True           # transient

def itemgetter_tuple(items):
    """ Fixes itemgetter inconsistency (useful in some cases) of not returning
    a tuple if len(items) == 1: always returns an n-tuple where n = len(items)
    """
    if len(items) == 0:
        return lambda a: ()
    if len(items) == 1:
        return lambda gettable: (gettable[items[0]],)
    return operator.itemgetter(*items)

def convert_pgerror_not_null(model, fields, info, e):
    if e.diag.table_name != model._table:
        return {'message': tools.ustr(e)}

    field_name = e.diag.column_name
    field = fields[field_name]
    message = _(u"Missing required value for the field '%s' (%s)") % (field['string'], field_name)
    return {
        'message': message,
        'field': field_name,
    }

def convert_pgerror_unique(model, fields, info, e):
    # new cursor since we're probably in an error handler in a blown
    # transaction which may not have been rollbacked/cleaned yet
    with closing(model.env.registry.cursor()) as cr:
        cr.execute("""
            SELECT
                conname AS "constraint name",
                t.relname AS "table name",
                ARRAY(
                    SELECT attname FROM pg_attribute
                    WHERE attrelid = conrelid
                      AND attnum = ANY(conkey)
                ) as "columns"
            FROM pg_constraint
            JOIN pg_class t ON t.oid = conrelid
            WHERE conname = %s
        """, [e.diag.constraint_name])
        constraint, table, ufields = cr.fetchone() or (None, None, None)
    # if the unique constraint is on an expression or on an other table
    if not ufields or model._table != table:
        return {'message': tools.ustr(e)}

    # TODO: add stuff from e.diag.message_hint? provides details about the constraint & duplication values but may be localized...
    if len(ufields) == 1:
        field_name = ufields[0]
        field = fields[field_name]
        message = _(u"The value for the field '%s' already exists (this is probably '%s' in the current model).") % (field_name, field['string'])
        return {
            'message': message,
            'field': field_name,
        }
    field_strings = [fields[fname]['string'] for fname in ufields]
    message = _(u"The values for the fields '%s' already exist (they are probably '%s' in the current model).") % (', '.join(ufields), ', '.join(field_strings))
    return {
        'message': message,
        # no field, unclear which one we should pick and they could be in any order
    }

PGERROR_TO_OE = defaultdict(
    # shape of mapped converters
    lambda: (lambda model, fvg, info, pgerror: {'message': tools.ustr(pgerror)}), {
    '23502': convert_pgerror_not_null,
    '23505': convert_pgerror_unique,
})

def _normalize_ids(arg, atoms=set(IdType)):
    """ Normalizes the ids argument for ``browse`` (v7 and v8) to a tuple.

    Various implementations were tested on the corpus of all browse() calls
    performed during a full crawler run (after having installed all website_*
    modules) and this one was the most efficient overall.

    A possible bit of correctness was sacrificed by not doing any test on
    Iterable and just assuming that any non-atomic type was an iterable of
    some kind.

    :rtype: tuple
    """
    # much of the corpus is falsy objects (empty list, tuple or set, None)
    if not arg:
        return ()

    # `type in set` is significantly faster (because more restrictive) than
    # isinstance(arg, set) or issubclass(type, set); and for new-style classes
    # obj.__class__ is equivalent to but faster than type(obj). Not relevant
    # (and looks much worse) in most cases, but over millions of calls it
    # does have a very minor effect.
    if arg.__class__ in atoms:
        return arg,

    return tuple(arg)

# keep those imports here to avoid dependency cycle errors
from .osv import expression
from .fields import Field<|MERGE_RESOLUTION|>--- conflicted
+++ resolved
@@ -2860,52 +2860,15 @@
 
             self.check_access_rule('unlink')
 
-<<<<<<< HEAD
-        cr = self._cr
-        Data = self.env['ir.model.data'].sudo().with_context({})
-        Defaults = self.env['ir.default'].sudo()
-        Attachment = self.env['ir.attachment']
-=======
             cr = self._cr
             Data = self.env['ir.model.data'].sudo().with_context({})
-            Values = self.env['ir.values']
+            Defaults = self.env['ir.default'].sudo()
             Attachment = self.env['ir.attachment']
->>>>>>> 98d01e46
 
             for sub_ids in cr.split_for_in_conditions(self.ids):
                 query = "DELETE FROM %s WHERE id IN %%s" % self._table
                 cr.execute(query, (sub_ids,))
 
-<<<<<<< HEAD
-            # Removing the ir_model_data reference if the record being deleted
-            # is a record created by xml/csv file, as these are not connected
-            # with real database foreign keys, and would be dangling references.
-            #
-            # Note: the following steps are performed as superuser to avoid
-            # access rights restrictions, and with no context to avoid possible
-            # side-effects during admin calls.
-            data = Data.search([('model', '=', self._name), ('res_id', 'in', sub_ids)])
-            if data:
-                data.unlink()
-
-            # For the same reason, remove the defaults having some of the
-            # records as value
-            Defaults.discard_records(self.browse(sub_ids))
-
-            # For the same reason, remove the relevant records in ir_attachment
-            # (the search is performed with sql as the search method of
-            # ir_attachment is overridden to hide attachments of deleted
-            # records)
-            query = 'SELECT id FROM ir_attachment WHERE res_model=%s AND res_id IN %s'
-            cr.execute(query, (self._name, sub_ids))
-            attachments = Attachment.browse([row[0] for row in cr.fetchall()])
-            if attachments:
-                attachments.unlink()
-
-        # invalidate the *whole* cache, since the orm does not handle all
-        # changes made in the database, like cascading delete!
-        self.invalidate_cache()
-=======
                 # Removing the ir_model_data reference if the record being deleted
                 # is a record created by xml/csv file, as these are not connected
                 # with real database foreign keys, and would be dangling references.
@@ -2917,13 +2880,9 @@
                 if data:
                     data.unlink()
 
-                # For the same reason, remove the relevant records in ir_values
-                refs = ['%s,%s' % (self._name, i) for i in sub_ids]
-                values = Values.search(['|', ('value', 'in', refs),
-                                             '&', ('model', '=', self._name),
-                                                  ('res_id', 'in', sub_ids)])
-                if values:
-                    values.unlink()
+                # For the same reason, remove the defaults having some of the
+                # records as value
+                Defaults.discard_records(self.browse(sub_ids))
 
                 # For the same reason, remove the relevant records in ir_attachment
                 # (the search is performed with sql as the search method of
@@ -2938,7 +2897,6 @@
             # invalidate the *whole* cache, since the orm does not handle all
             # changes made in the database, like cascading delete!
             self.invalidate_cache()
->>>>>>> 98d01e46
 
         # recompute new-style fields
         if self.env.recompute and self._context.get('recompute', True):
