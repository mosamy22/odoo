# -*- coding: utf-8 -*-
##############################################################################
#
#    OpenERP, Open Source Management Solution
#    Copyright (C) 2004-2009 Tiny SPRL (<http://tiny.be>).
#
#    This program is free software: you can redistribute it and/or modify
#    it under the terms of the GNU Affero General Public License as
#    published by the Free Software Foundation, either version 3 of the
#    License, or (at your option) any later version.
#
#    This program is distributed in the hope that it will be useful,
#    but WITHOUT ANY WARRANTY; without even the implied warranty of
#    MERCHANTABILITY or FITNESS FOR A PARTICULAR PURPOSE.  See the
#    GNU Affero General Public License for more details.
#
#    You should have received a copy of the GNU Affero General Public License
#    along with this program.  If not, see <http://www.gnu.org/licenses/>.
#
##############################################################################

""" Fields:
      - simple
      - relations (one2many, many2one, many2many)
      - function

    Fields Attributes:
        * _classic_read: is a classic sql fields
        * _type   : field type
        * readonly
        * required
        * size
"""

import base64
import datetime as DT
import logging
import re
<<<<<<< HEAD
import warnings
=======
import string
import sys
>>>>>>> 301afd4b
import xmlrpclib
from psycopg2 import Binary

import openerp
import openerp.tools as tools
from openerp.tools.translate import _
from openerp.tools import float_round, float_repr
import simplejson

_logger = logging.getLogger(__name__)

def _symbol_set(symb):
    if symb == None or symb == False:
        return None
    elif isinstance(symb, unicode):
        return symb.encode('utf-8')
    return str(symb)


class _column(object):
    """ Base of all fields, a database column

        An instance of this object is a *description* of a database column. It will
        not hold any data, but only provide the methods to manipulate data of an
        ORM record or even prepare/update the database to hold such a field of data.
    """
    _classic_read = True
    _classic_write = True
    _prefetch = True
    _properties = False
    _type = 'unknown'
    _obj = None
    _multi = False
    _symbol_c = '%s'
    _symbol_f = _symbol_set
    _symbol_set = (_symbol_c, _symbol_f)
    _symbol_get = None

    # used to hide a certain field type in the list of field types
    _deprecated = False

    def __init__(self, string='unknown', required=False, readonly=False, domain=None, context=None, states=None, priority=0, change_default=False, size=None, ondelete=None, translate=False, select=False, manual=False, **args):
        """

        The 'manual' keyword argument specifies if the field is a custom one.
        It corresponds to the 'state' column in ir_model_fields.

        """
        if domain is None:
            domain = []
        if context is None:
            context = {}
        self.states = states or {}
        self.string = string
        self.readonly = readonly
        self.required = required
        self.size = size
        self.help = args.get('help', '')
        self.priority = priority
        self.change_default = change_default
        self.ondelete = ondelete.lower() if ondelete else None # defaults to 'set null' in ORM
        self.translate = translate
        self._domain = domain
        self._context = context
        self.write = False
        self.read = False
        self.view_load = 0
        self.select = select
        self.manual = manual
        self.selectable = True
        self.group_operator = args.get('group_operator', False)
        for a in args:
            if args[a]:
                setattr(self, a, args[a])

    def restart(self):
        pass

    def set(self, cr, obj, id, name, value, user=None, context=None):
        cr.execute('update '+obj._table+' set '+name+'='+self._symbol_set[0]+' where id=%s', (self._symbol_set[1](value), id))

    def get(self, cr, obj, ids, name, user=None, offset=0, context=None, values=None):
        raise Exception(_('undefined get method !'))

    def search(self, cr, obj, args, name, value, offset=0, limit=None, uid=None, context=None):
        ids = obj.search(cr, uid, args+self._domain+[(name, 'ilike', value)], offset, limit, context=context)
        res = obj.read(cr, uid, ids, [name], context=context)
        return [x[name] for x in res]


# ---------------------------------------------------------
# Simple fields
# ---------------------------------------------------------
class boolean(_column):
    _type = 'boolean'
    _symbol_c = '%s'
    _symbol_f = lambda x: x and 'True' or 'False'
    _symbol_set = (_symbol_c, _symbol_f)

    def __init__(self, string='unknown', required=False, **args):
        super(boolean, self).__init__(string=string, required=required, **args)
        if required:
            _logger.warning(
                "required=True is deprecated: making a boolean field"
                " `required` has no effect, as NULL values are "
                "automatically turned into False.")

class integer(_column):
    _type = 'integer'
    _symbol_c = '%s'
    _symbol_f = lambda x: int(x or 0)
    _symbol_set = (_symbol_c, _symbol_f)
    _symbol_get = lambda self,x: x or 0

    def __init__(self, string='unknown', required=False, **args):
        super(integer, self).__init__(string=string, required=required, **args)
        if required:
            _logger.warning(
                "required=True is deprecated: making an integer field"
                " `required` has no effect, as NULL values are "
                "automatically turned into 0.")

class integer_big(_column):
    """Experimental 64 bit integer column type, currently unused.

       TODO: this field should work fine for values up
             to 32 bits, but greater values will not fit
             in the XML-RPC int type, so a specific
             get() method is needed to pass them as floats,
             like what we do for integer functional fields.
    """
    _type = 'integer_big'
    # do not reference the _symbol_* of integer class, as that would possibly
    # unbind the lambda functions
    _symbol_c = '%s'
    _symbol_f = lambda x: int(x or 0)
    _symbol_set = (_symbol_c, _symbol_f)
    _symbol_get = lambda self,x: x or 0
    _deprecated = True

    def __init__(self, string='unknown', required=False, **args):
        super(integer_big, self).__init__(string=string, required=required, **args)
        if required:
            _logger.warning(
                "required=True is deprecated: making an integer_big field"
                " `required` has no effect, as NULL values are "
                "automatically turned into 0.")

class reference(_column):
    _type = 'reference'
    _classic_read = False # post-process to handle missing target

    def __init__(self, string, selection, size, **args):
        _column.__init__(self, string=string, size=size, selection=selection, **args)

    def get(self, cr, obj, ids, name, uid=None, context=None, values=None):
        result = {}
        # copy initial values fetched previously.
        for value in values:
            result[value['id']] = value[name]
            if value[name]:
                model, res_id = value[name].split(',')
                if not obj.pool.get(model).exists(cr, uid, [int(res_id)], context=context):
                    result[value['id']] = False
        return result

class char(_column):
    _type = 'char'

    def __init__(self, string, size, **args):
        _column.__init__(self, string=string, size=size, **args)
        self._symbol_set = (self._symbol_c, self._symbol_set_char)

    # takes a string (encoded in utf8) and returns a string (encoded in utf8)
    def _symbol_set_char(self, symb):
        #TODO:
        # * we need to remove the "symb==False" from the next line BUT
        #   for now too many things rely on this broken behavior
        # * the symb==None test should be common to all data types
        if symb == None or symb == False:
            return None

        # we need to convert the string to a unicode object to be able
        # to evaluate its length (and possibly truncate it) reliably
        u_symb = tools.ustr(symb)

        return u_symb[:self.size].encode('utf8')


class text(_column):
    _type = 'text'

import __builtin__

class float(_column):
    _type = 'float'
    _symbol_c = '%s'
    _symbol_f = lambda x: __builtin__.float(x or 0.0)
    _symbol_set = (_symbol_c, _symbol_f)
    _symbol_get = lambda self,x: x or 0.0

    def __init__(self, string='unknown', digits=None, digits_compute=None, required=False, **args):
        _column.__init__(self, string=string, required=required, **args)
        self.digits = digits
        # synopsis: digits_compute(cr) ->  (precision, scale)
        self.digits_compute = digits_compute
        if required:
            _logger.warning(
                "required=True is deprecated: making a float field"
                " `required` has no effect, as NULL values are "
                "automatically turned into 0.0.")

    def digits_change(self, cr):
        if self.digits_compute:
            self.digits = self.digits_compute(cr)
        if self.digits:
            precision, scale = self.digits
            self._symbol_set = ('%s', lambda x: float_repr(float_round(__builtin__.float(x or 0.0),
                                                                       precision_digits=scale),
                                                           precision_digits=scale))

class date(_column):
    _type = 'date'
    @staticmethod
    def today(*args):
        """ Returns the current date in a format fit for being a
        default value to a ``date`` field.

        This method should be provided as is to the _defaults dict, it
        should not be called.
        """
        return DT.date.today().strftime(
            tools.DEFAULT_SERVER_DATE_FORMAT)

class datetime(_column):
    _type = 'datetime'
    @staticmethod
    def now(*args):
        """ Returns the current datetime in a format fit for being a
        default value to a ``datetime`` field.

        This method should be provided as is to the _defaults dict, it
        should not be called.
        """
        return DT.datetime.now().strftime(
            tools.DEFAULT_SERVER_DATETIME_FORMAT)

class time(_column):
    _type = 'time'
    _deprecated = True
    @staticmethod
    def now( *args):
        """ Returns the current time in a format fit for being a
        default value to a ``time`` field.

        This method should be proivided as is to the _defaults dict,
        it should not be called.
        """
        return DT.datetime.now().strftime(
            tools.DEFAULT_SERVER_TIME_FORMAT)

class binary(_column):
    _type = 'binary'
    _symbol_c = '%s'
    _symbol_f = lambda symb: symb and Binary(symb) or None
    _symbol_set = (_symbol_c, _symbol_f)
    _symbol_get = lambda self, x: x and str(x)

    _classic_read = False
    _prefetch = False

    def __init__(self, string='unknown', filters=None, **args):
        _column.__init__(self, string=string, **args)
        self.filters = filters

    def get(self, cr, obj, ids, name, user=None, context=None, values=None):
        if not context:
            context = {}
        if not values:
            values = []
        res = {}
        for i in ids:
            val = None
            for v in values:
                if v['id'] == i:
                    val = v[name]
                    break

            # If client is requesting only the size of the field, we return it instead
            # of the content. Presumably a separate request will be done to read the actual
            # content if it's needed at some point.
            # TODO: after 6.0 we should consider returning a dict with size and content instead of
            #       having an implicit convention for the value
            if val and context.get('bin_size_%s' % name, context.get('bin_size')):
                res[i] = tools.human_size(long(val))
            else:
                res[i] = val
        return res

class selection(_column):
    _type = 'selection'

    def __init__(self, selection, string='unknown', **args):
        _column.__init__(self, string=string, **args)
        self.selection = selection

# ---------------------------------------------------------
# Relationals fields
# ---------------------------------------------------------

#
# Values: (0, 0,  { fields })    create
#         (1, ID, { fields })    update
#         (2, ID)                remove (delete)
#         (3, ID)                unlink one (target id or target of relation)
#         (4, ID)                link
#         (5)                    unlink all (only valid for one2many)
#
#CHECKME: dans la pratique c'est quoi la syntaxe utilisee pour le 5? (5) ou (5, 0)?
class one2one(_column):
    _classic_read = False
    _classic_write = True
    _type = 'one2one'
    _deprecated = True

    def __init__(self, obj, string='unknown', **args):
        _logger.warning("The one2one field is deprecated and doesn't work anymore.")
        _column.__init__(self, string=string, **args)
        self._obj = obj

    def set(self, cr, obj_src, id, field, act, user=None, context=None):
        if not context:
            context = {}
        obj = obj_src.pool.get(self._obj)
        self._table = obj_src.pool.get(self._obj)._table
        if act[0] == 0:
            id_new = obj.create(cr, user, act[1])
            cr.execute('update '+obj_src._table+' set '+field+'=%s where id=%s', (id_new, id))
        else:
            cr.execute('select '+field+' from '+obj_src._table+' where id=%s', (act[0],))
            id = cr.fetchone()[0]
            obj.write(cr, user, [id], act[1], context=context)

    def search(self, cr, obj, args, name, value, offset=0, limit=None, uid=None, context=None):
        return obj.pool.get(self._obj).search(cr, uid, args+self._domain+[('name', 'like', value)], offset, limit, context=context)


class many2one(_column):
    _classic_read = False
    _classic_write = True
    _type = 'many2one'
    _symbol_c = '%s'
    _symbol_f = lambda x: x or None
    _symbol_set = (_symbol_c, _symbol_f)

    def __init__(self, obj, string='unknown', **args):
        _column.__init__(self, string=string, **args)
        self._obj = obj

    def get(self, cr, obj, ids, name, user=None, context=None, values=None):
        if context is None:
            context = {}
        if values is None:
            values = {}

        res = {}
        for r in values:
            res[r['id']] = r[name]
        for id in ids:
            res.setdefault(id, '')
        obj = obj.pool.get(self._obj)

        # build a dictionary of the form {'id_of_distant_resource': name_of_distant_resource}
        # we use uid=1 because the visibility of a many2one field value (just id and name)
        # must be the access right of the parent form and not the linked object itself.
        records = dict(obj.name_get(cr, 1,
                                    list(set([x for x in res.values() if isinstance(x, (int,long))])),
                                    context=context))
        for id in res:
            if res[id] in records:
                res[id] = (res[id], records[res[id]])
            else:
                res[id] = False
        return res

    def set(self, cr, obj_src, id, field, values, user=None, context=None):
        if not context:
            context = {}
        obj = obj_src.pool.get(self._obj)
        self._table = obj_src.pool.get(self._obj)._table
        if type(values) == type([]):
            for act in values:
                if act[0] == 0:
                    id_new = obj.create(cr, act[2])
                    cr.execute('update '+obj_src._table+' set '+field+'=%s where id=%s', (id_new, id))
                elif act[0] == 1:
                    obj.write(cr, [act[1]], act[2], context=context)
                elif act[0] == 2:
                    cr.execute('delete from '+self._table+' where id=%s', (act[1],))
                elif act[0] == 3 or act[0] == 5:
                    cr.execute('update '+obj_src._table+' set '+field+'=null where id=%s', (id,))
                elif act[0] == 4:
                    cr.execute('update '+obj_src._table+' set '+field+'=%s where id=%s', (act[1], id))
        else:
            if values:
                cr.execute('update '+obj_src._table+' set '+field+'=%s where id=%s', (values, id))
            else:
                cr.execute('update '+obj_src._table+' set '+field+'=null where id=%s', (id,))

    def search(self, cr, obj, args, name, value, offset=0, limit=None, uid=None, context=None):
        return obj.pool.get(self._obj).search(cr, uid, args+self._domain+[('name', 'like', value)], offset, limit, context=context)


class one2many(_column):
    _classic_read = False
    _classic_write = False
    _prefetch = False
    _type = 'one2many'

    def __init__(self, obj, fields_id, string='unknown', limit=None, **args):
        _column.__init__(self, string=string, **args)
        self._obj = obj
        self._fields_id = fields_id
        self._limit = limit
        #one2many can't be used as condition for defaults
        assert(self.change_default != True)

    def get(self, cr, obj, ids, name, user=None, offset=0, context=None, values=None):
        if context is None:
            context = {}
        if self._context:
            context = context.copy()
        context.update(self._context)
        if values is None:
            values = {}

        res = {}
        for id in ids:
            res[id] = []

        ids2 = obj.pool.get(self._obj).search(cr, user, self._domain + [(self._fields_id, 'in', ids)], limit=self._limit, context=context)
        for r in obj.pool.get(self._obj)._read_flat(cr, user, ids2, [self._fields_id], context=context, load='_classic_write'):
            if r[self._fields_id] in res:
                res[r[self._fields_id]].append(r['id'])
        return res

    def set(self, cr, obj, id, field, values, user=None, context=None):
        result = []
        if not context:
            context = {}
        if self._context:
            context = context.copy()
        context.update(self._context)
        context['no_store_function'] = True
        if not values:
            return
        _table = obj.pool.get(self._obj)._table
        obj = obj.pool.get(self._obj)
        for act in values:
            if act[0] == 0:
                act[2][self._fields_id] = id
                id_new = obj.create(cr, user, act[2], context=context)
                result += obj._store_get_values(cr, user, [id_new], act[2].keys(), context)
            elif act[0] == 1:
                obj.write(cr, user, [act[1]], act[2], context=context)
            elif act[0] == 2:
                obj.unlink(cr, user, [act[1]], context=context)
            elif act[0] == 3:
                reverse_rel = obj._all_columns.get(self._fields_id)
                assert reverse_rel, 'Trying to unlink the content of a o2m but the pointed model does not have a m2o'
                # if the model has on delete cascade, just delete the row
                if reverse_rel.column.ondelete == "cascade":
                    obj.unlink(cr, user, [act[1]], context=context)
                else:
                    cr.execute('update '+_table+' set '+self._fields_id+'=null where id=%s', (act[1],))
            elif act[0] == 4:
                # Must use write() to recompute parent_store structure if needed
                obj.write(cr, user, [act[1]], {self._fields_id:id}, context=context or {})
            elif act[0] == 5:
                reverse_rel = obj._all_columns.get(self._fields_id)
                assert reverse_rel, 'Trying to unlink the content of a o2m but the pointed model does not have a m2o'
                # if the o2m has a static domain we must respect it when unlinking
                extra_domain = self._domain if isinstance(getattr(self, '_domain', None), list) else [] 
                ids_to_unlink = obj.search(cr, user, [(self._fields_id,'=',id)] + extra_domain, context=context)
                # If the model has cascade deletion, we delete the rows because it is the intended behavior,
                # otherwise we only nullify the reverse foreign key column.
                if reverse_rel.column.ondelete == "cascade":
                    obj.unlink(cr, user, ids_to_unlink, context=context)
                else:
                    obj.write(cr, user, ids_to_unlink, {self._fields_id: False}, context=context)
            elif act[0] == 6:
                # Must use write() to recompute parent_store structure if needed
                obj.write(cr, user, act[2], {self._fields_id:id}, context=context or {})
                ids2 = act[2] or [0]
                cr.execute('select id from '+_table+' where '+self._fields_id+'=%s and id <> ALL (%s)', (id,ids2))
                ids3 = map(lambda x:x[0], cr.fetchall())
                obj.write(cr, user, ids3, {self._fields_id:False}, context=context or {})
        return result

    def search(self, cr, obj, args, name, value, offset=0, limit=None, uid=None, operator='like', context=None):
        return obj.pool.get(self._obj).name_search(cr, uid, value, self._domain, operator, context=context,limit=limit)


#
# Values: (0, 0,  { fields })    create
#         (1, ID, { fields })    update (write fields to ID)
#         (2, ID)                remove (calls unlink on ID, that will also delete the relationship because of the ondelete)
#         (3, ID)                unlink (delete the relationship between the two objects but does not delete ID)
#         (4, ID)                link (add a relationship)
#         (5, ID)                unlink all
#         (6, ?, ids)            set a list of links
#
class many2many(_column):
    """Encapsulates the logic of a many-to-many bidirectional relationship, handling the
       low-level details of the intermediary relationship table transparently.
       A many-to-many relationship is always symmetrical, and can be declared and accessed
       from either endpoint model.
       If ``rel`` (relationship table name), ``id1`` (source foreign key column name)
       or id2 (destination foreign key column name) are not specified, the system will
       provide default values. This will by default only allow one single symmetrical
       many-to-many relationship between the source and destination model.
       For multiple many-to-many relationship between the same models and for
       relationships where source and destination models are the same, ``rel``, ``id1``
       and ``id2`` should be specified explicitly.

       :param str obj: destination model
       :param str rel: optional name of the intermediary relationship table. If not specified,
                       a canonical name will be derived based on the alphabetically-ordered
                       model names of the source and destination (in the form: ``amodel_bmodel_rel``).
                       Automatic naming is not possible when the source and destination are
                       the same, for obvious ambiguity reasons.
       :param str id1: optional name for the column holding the foreign key to the current
                       model in the relationship table. If not specified, a canonical name
                       will be derived based on the model name (in the form: `src_model_id`).
       :param str id2: optional name for the column holding the foreign key to the destination
                       model in the relationship table. If not specified, a canonical name
                       will be derived based on the model name (in the form: `dest_model_id`)
       :param str string: field label
    """
    _classic_read = False
    _classic_write = False
    _prefetch = False
    _type = 'many2many'

    def __init__(self, obj, rel=None, id1=None, id2=None, string='unknown', limit=None, **args):
        """
        """
        _column.__init__(self, string=string, **args)
        self._obj = obj
        if rel and '.' in rel:
            raise Exception(_('The second argument of the many2many field %s must be a SQL table !'\
                'You used %s, which is not a valid SQL table name.')% (string,rel))
        self._rel = rel
        self._id1 = id1
        self._id2 = id2
        self._limit = limit

    def _sql_names(self, source_model):
        """Return the SQL names defining the structure of the m2m relationship table

            :return: (m2m_table, local_col, dest_col) where m2m_table is the table name,
                     local_col is the name of the column holding the current model's FK, and
                     dest_col is the name of the column holding the destination model's FK, and
        """
        tbl, col1, col2 = self._rel, self._id1, self._id2
        if not all((tbl, col1, col2)):
            # the default table name is based on the stable alphabetical order of tables
            dest_model = source_model.pool.get(self._obj)
            tables = tuple(sorted([source_model._table, dest_model._table]))
            if not tbl:
                assert tables[0] != tables[1], 'Implicit/Canonical naming of m2m relationship table '\
                                               'is not possible when source and destination models are '\
                                               'the same'
                tbl = '%s_%s_rel' % tables
            if not col1:
                col1 = '%s_id' % source_model._table
            if not col2:
                col2 = '%s_id' % dest_model._table
        return (tbl, col1, col2)

    def get(self, cr, model, ids, name, user=None, offset=0, context=None, values=None):
        if not context:
            context = {}
        if not values:
            values = {}
        res = {}
        if not ids:
            return res
        for id in ids:
            res[id] = []
        if offset:
            _logger.warning(
                "Specifying offset at a many2many.get() is deprecated and may"
                " produce unpredictable results.")
        obj = model.pool.get(self._obj)
        rel, id1, id2 = self._sql_names(model)

        # static domains are lists, and are evaluated both here and on client-side, while string
        # domains supposed by dynamic and evaluated on client-side only (thus ignored here)
        # FIXME: make this distinction explicit in API!
        domain = isinstance(self._domain, list) and self._domain or []

        wquery = obj._where_calc(cr, user, domain, context=context)
        obj._apply_ir_rules(cr, user, wquery, 'read', context=context)
        from_c, where_c, where_params = wquery.get_sql()
        if where_c:
            where_c = ' AND ' + where_c

        if offset or self._limit:
            order_by = ' ORDER BY "%s".%s' %(obj._table, obj._order.split(',')[0])
        else:
            order_by = ''

        limit_str = ''
        if self._limit is not None:
            limit_str = ' LIMIT %d' % self._limit

        query = 'SELECT %(rel)s.%(id2)s, %(rel)s.%(id1)s \
                   FROM %(rel)s, %(from_c)s \
                  WHERE %(rel)s.%(id1)s IN %%s \
                    AND %(rel)s.%(id2)s = %(tbl)s.id \
                 %(where_c)s  \
                 %(order_by)s \
                 %(limit)s \
                 OFFSET %(offset)d' \
            % {'rel': rel,
               'from_c': from_c,
               'tbl': obj._table,
               'id1': id1,
               'id2': id2,
               'where_c': where_c,
               'limit': limit_str,
               'order_by': order_by,
               'offset': offset,
              }
        cr.execute(query, [tuple(ids),] + where_params)
        for r in cr.fetchall():
            res[r[1]].append(r[0])
        return res

    def set(self, cr, model, id, name, values, user=None, context=None):
        if not context:
            context = {}
        if not values:
            return
        rel, id1, id2 = self._sql_names(model)
        obj = model.pool.get(self._obj)
        for act in values:
            if not (isinstance(act, list) or isinstance(act, tuple)) or not act:
                continue
            if act[0] == 0:
                idnew = obj.create(cr, user, act[2], context=context)
                cr.execute('insert into '+rel+' ('+id1+','+id2+') values (%s,%s)', (id, idnew))
            elif act[0] == 1:
                obj.write(cr, user, [act[1]], act[2], context=context)
            elif act[0] == 2:
                obj.unlink(cr, user, [act[1]], context=context)
            elif act[0] == 3:
                cr.execute('delete from '+rel+' where ' + id1 + '=%s and '+ id2 + '=%s', (id, act[1]))
            elif act[0] == 4:
                # following queries are in the same transaction - so should be relatively safe
                cr.execute('SELECT 1 FROM '+rel+' WHERE '+id1+' = %s and '+id2+' = %s', (id, act[1]))
                if not cr.fetchone():
                    cr.execute('insert into '+rel+' ('+id1+','+id2+') values (%s,%s)', (id, act[1]))
            elif act[0] == 5:
                cr.execute('delete from '+rel+' where ' + id1 + ' = %s', (id,))
            elif act[0] == 6:

                d1, d2,tables = obj.pool.get('ir.rule').domain_get(cr, user, obj._name, context=context)
                if d1:
                    d1 = ' and ' + ' and '.join(d1)
                else:
                    d1 = ''
                cr.execute('delete from '+rel+' where '+id1+'=%s AND '+id2+' IN (SELECT '+rel+'.'+id2+' FROM '+rel+', '+','.join(tables)+' WHERE '+rel+'.'+id1+'=%s AND '+rel+'.'+id2+' = '+obj._table+'.id '+ d1 +')', [id, id]+d2)

                for act_nbr in act[2]:
                    cr.execute('insert into '+rel+' ('+id1+','+id2+') values (%s, %s)', (id, act_nbr))

    #
    # TODO: use a name_search
    #
    def search(self, cr, obj, args, name, value, offset=0, limit=None, uid=None, operator='like', context=None):
        return obj.pool.get(self._obj).search(cr, uid, args+self._domain+[('name', operator, value)], offset, limit, context=context)


def get_nice_size(value):
    size = 0
    if isinstance(value, (int,long)):
        size = value
    elif value: # this is supposed to be a string
        size = len(value)
    return tools.human_size(size)

# See http://www.w3.org/TR/2000/REC-xml-20001006#NT-Char
# and http://bugs.python.org/issue10066
invalid_xml_low_bytes = re.compile(r'[\x00-\x08\x0b-\x0c\x0e-\x1f]')

def sanitize_binary_value(value):
    # binary fields should be 7-bit ASCII base64-encoded data,
    # but we do additional sanity checks to make sure the values
    # are not something else that won't pass via XML-RPC
    if isinstance(value, (xmlrpclib.Binary, tuple, list, dict)):
        # these builtin types are meant to pass untouched
        return value

    # Handle invalid bytes values that will cause problems
    # for XML-RPC. See for more info:
    #  - http://bugs.python.org/issue10066
    #  - http://www.w3.org/TR/2000/REC-xml-20001006#NT-Char

    # Coercing to unicode would normally allow it to properly pass via
    # XML-RPC, transparently encoded as UTF-8 by xmlrpclib.
    # (this works for _any_ byte values, thanks to the fallback
    #  to latin-1 passthrough encoding when decoding to unicode)
    value = tools.ustr(value)

    # Due to Python bug #10066 this could still yield invalid XML
    # bytes, specifically in the low byte range, that will crash
    # the decoding side: [\x00-\x08\x0b-\x0c\x0e-\x1f]
    # So check for low bytes values, and if any, perform
    # base64 encoding - not very smart or useful, but this is
    # our last resort to avoid crashing the request.
    if invalid_xml_low_bytes.search(value):
        # b64-encode after restoring the pure bytes with latin-1
        # passthrough encoding
        value = base64.b64encode(value.encode('latin-1'))

    return value


# ---------------------------------------------------------
# Function fields
# ---------------------------------------------------------
class function(_column):
    """
    A field whose value is computed by a function (rather
    than being read from the database).

    :param fnct: the callable that will compute the field value.
    :param arg: arbitrary value to be passed to ``fnct`` when computing the value.
    :param fnct_inv: the callable that will allow writing values in that field
                     (if not provided, the field is read-only).
    :param fnct_inv_arg: arbitrary value to be passed to ``fnct_inv`` when
                         writing a value.
    :param str type: type of the field simulated by the function field
    :param fnct_search: the callable that allows searching on the field
                        (if not provided, search will not return any result).
    :param store: store computed value in database
                  (see :ref:`The *store* parameter <field-function-store>`).
    :type store: True or dict specifying triggers for field computation
    :param multi: name of batch for batch computation of function fields.
                  All fields with the same batch name will be computed by
                  a single function call. This changes the signature of the
                  ``fnct`` callable.

    .. _field-function-fnct: The ``fnct`` parameter

    .. rubric:: The ``fnct`` parameter

    The callable implementing the function field must have the following signature:

    .. function:: fnct(model, cr, uid, ids, field_name(s), arg, context)

        Implements the function field.

        :param orm model: model to which the field belongs (should be ``self`` for
                          a model method)
        :param field_name(s): name of the field to compute, or if ``multi`` is provided,
                              list of field names to compute.
        :type field_name(s): str | [str]
        :param arg: arbitrary value passed when declaring the function field
        :rtype: dict
        :return: mapping of ``ids`` to computed values, or if multi is provided,
                 to a map of field_names to computed values

    The values in the returned dictionary must be of the type specified by the type
    argument in the field declaration.

    Here is an example with a simple function ``char`` function field::

        # declarations
        def compute(self, cr, uid, ids, field_name, arg, context):
            result = {}
            # ...
            return result
        _columns['my_char'] = fields.function(compute, type='char', size=50)

        # when called with ``ids=[1,2,3]``, ``compute`` could return:
        {
            1: 'foo',
            2: 'bar',
            3: False # null values should be returned explicitly too
        }

    If ``multi`` is set, then ``field_name`` is replaced by ``field_names``: a list
    of the field names that should be computed. Each value in the returned
    dictionary must then be a dictionary mapping field names to values.

    Here is an example where two function fields (``name`` and ``age``)
    are both computed by a single function field::

        # declarations
        def compute(self, cr, uid, ids, field_names, arg, context):
            result = {}
            # ...
            return result
        _columns['name'] = fields.function(compute_person_data, type='char',\
                                           size=50, multi='person_data')
        _columns[''age'] = fields.function(compute_person_data, type='integer',\
                                           multi='person_data')

        # when called with ``ids=[1,2,3]``, ``compute_person_data`` could return:
        {
            1: {'name': 'Bob', 'age': 23},
            2: {'name': 'Sally', 'age': 19},
            3: {'name': 'unknown', 'age': False}
        }

    .. _field-function-fnct-inv:

    .. rubric:: The ``fnct_inv`` parameter

    This callable implements the write operation for the function field
    and must have the following signature:

    .. function:: fnct_inv(model, cr, uid, id, field_name, field_value, fnct_inv_arg, context)

        Callable that implements the ``write`` operation for the function field.

        :param orm model: model to which the field belongs (should be ``self`` for
                          a model method)
        :param int id: the identifier of the object to write on
        :param str field_name: name of the field to set
        :param fnct_inv_arg: arbitrary value passed when declaring the function field
        :return: True

    When writing values for a function field, the ``multi`` parameter is ignored.

    .. _field-function-fnct-search:

    .. rubric:: The ``fnct_search`` parameter

    This callable implements the search operation for the function field
    and must have the following signature:

    .. function:: fnct_search(model, cr, uid, model_again, field_name, criterion, context)

        Callable that implements the ``search`` operation for the function field by expanding
        a search criterion based on the function field into a new domain based only on
        columns that are stored in the database.

        :param orm model: model to which the field belongs (should be ``self`` for
                          a model method)
        :param orm model_again: same value as ``model`` (seriously! this is for backwards
                                compatibility)
        :param str field_name: name of the field to search on
        :param list criterion: domain component specifying the search criterion on the field.
        :rtype: list
        :return: domain to use instead of ``criterion`` when performing the search.
                 This new domain must be based only on columns stored in the database, as it
                 will be used directly without any translation.

        The returned value must be a domain, that is, a list of the form [(field_name, operator, operand)].
        The most generic way to implement ``fnct_search`` is to directly search for the records that
        match the given ``criterion``, and return their ``ids`` wrapped in a domain, such as
        ``[('id','in',[1,3,5])]``.

    .. _field-function-store:

    .. rubric:: The ``store`` parameter

    The ``store`` parameter allows caching the result of the field computation in the
    database, and defining the triggers that will invalidate that cache and force a
    recomputation of the function field.
    When not provided, the field is computed every time its value is read.
    The value of ``store`` may be either ``True`` (to recompute the field value whenever
    any field in the same record is modified), or a dictionary specifying a more
    flexible set of recomputation triggers.

    A trigger specification is a dictionary that maps the names of the models that
    will trigger the computation, to a tuple describing the trigger rule, in the
    following form::

        store = {
            'trigger_model': (mapping_function,
                              ['trigger_field1', 'trigger_field2'],
                              priority),
        }

    A trigger rule is defined by a 3-item tuple where:

        * The ``mapping_function`` is defined as follows:

            .. function:: mapping_function(trigger_model, cr, uid, trigger_ids, context)

                Callable that maps record ids of a trigger model to ids of the
                corresponding records in the source model (whose field values
                need to be recomputed).

                :param orm model: trigger_model
                :param list trigger_ids: ids of the records of trigger_model that were
                                         modified
                :rtype: list
                :return: list of ids of the source model whose function field values
                         need to be recomputed

        * The second item is a list of the fields who should act as triggers for
          the computation. If an empty list is given, all fields will act as triggers.
        * The last item is the priority, used to order the triggers when processing them
          after any write operation on a model that has function field triggers. The
          default priority is 10.

    In fact, setting store = True is the same as using the following trigger dict::

        store = {
              'model_itself': (lambda self, cr, uid, ids, context: ids,
                               [],
                               10)
        }

    """
    _classic_read = False
    _classic_write = False
    _prefetch = False
    _type = 'function'
    _properties = True

#
# multi: compute several fields in one call
#
    def __init__(self, fnct, arg=None, fnct_inv=None, fnct_inv_arg=None, type='float', fnct_search=None, obj=None, store=False, multi=False, **args):
        _column.__init__(self, **args)
        self._obj = obj
        self._fnct = fnct
        self._fnct_inv = fnct_inv
        self._arg = arg
        self._multi = multi
        if 'relation' in args:
            self._obj = args['relation']

        self.digits = args.get('digits', (16,2))
        self.digits_compute = args.get('digits_compute', None)

        self._fnct_inv_arg = fnct_inv_arg
        if not fnct_inv:
            self.readonly = 1
        self._type = type
        self._fnct_search = fnct_search
        self.store = store

        if not fnct_search and not store:
            self.selectable = False

        if store:
            if self._type != 'many2one':
                # m2o fields need to return tuples with name_get, not just foreign keys
                self._classic_read = True
            self._classic_write = True
            if type=='binary':
                self._symbol_get=lambda x:x and str(x)

        if type == 'float':
            self._symbol_c = float._symbol_c
            self._symbol_f = float._symbol_f
            self._symbol_set = float._symbol_set

        if type == 'boolean':
            self._symbol_c = boolean._symbol_c
            self._symbol_f = boolean._symbol_f
            self._symbol_set = boolean._symbol_set

        if type in ['integer','integer_big']:
            self._symbol_c = integer._symbol_c
            self._symbol_f = integer._symbol_f
            self._symbol_set = integer._symbol_set

    def digits_change(self, cr):
        if self._type == 'float':
            if self.digits_compute:
                self.digits = self.digits_compute(cr)
            if self.digits:
                precision, scale = self.digits
                self._symbol_set = ('%s', lambda x: float_repr(float_round(__builtin__.float(x or 0.0),
                                                                           precision_digits=scale),
                                                               precision_digits=scale))

    def search(self, cr, uid, obj, name, args, context=None):
        if not self._fnct_search:
            #CHECKME: should raise an exception
            return []
        return self._fnct_search(obj, cr, uid, obj, name, args, context=context)

    def postprocess(self, cr, uid, obj, field, value=None, context=None):
        if context is None:
            context = {}
        result = value
        field_type = obj._columns[field]._type
        if field_type == "many2one":
            # make the result a tuple if it is not already one
            if isinstance(value, (int,long)) and hasattr(obj._columns[field], 'relation'):
                obj_model = obj.pool.get(obj._columns[field].relation)
                dict_names = dict(obj_model.name_get(cr, uid, [value], context))
                result = (value, dict_names[value])

        if field_type == 'binary':
            if context.get('bin_size'):
                # client requests only the size of binary fields
                result = get_nice_size(value)
            elif not context.get('bin_raw'):
                result = sanitize_binary_value(value)

        if field_type in ("integer","integer_big") and value > xmlrpclib.MAXINT:
            # integer/long values greater than 2^31-1 are not supported
            # in pure XMLRPC, so we have to pass them as floats :-(
            # This is not needed for stored fields and non-functional integer
            # fields, as their values are constrained by the database backend
            # to the same 32bits signed int limit.
            result = float(value)
        return result

    def get(self, cr, obj, ids, name, uid=False, context=None, values=None):
        result = self._fnct(obj, cr, uid, ids, name, self._arg, context)
        for id in ids:
            if self._multi and id in result:
                for field, value in result[id].iteritems():
                    if value:
                        result[id][field] = self.postprocess(cr, uid, obj, field, value, context)
            elif result.get(id):
                result[id] = self.postprocess(cr, uid, obj, name, result[id], context)
        return result

    def set(self, cr, obj, id, name, value, user=None, context=None):
        if not context:
            context = {}
        if self._fnct_inv:
            self._fnct_inv(obj, cr, user, id, name, value, self._fnct_inv_arg, context)

# ---------------------------------------------------------
# Related fields
# ---------------------------------------------------------

class related(function):
    """Field that points to some data inside another field of the current record.

    Example::

       _columns = {
           'foo_id': fields.many2one('my.foo', 'Foo'),
           'bar': fields.related('foo_id', 'frol', type='char', string='Frol of Foo'),
        }
    """

    def _fnct_search(self, tobj, cr, uid, obj=None, name=None, domain=None, context=None):
        self._field_get2(cr, uid, obj, context)
        i = len(self._arg)-1
        sarg = name
        while i>0:
            if type(sarg) in [type([]), type( (1,) )]:
                where = [(self._arg[i], 'in', sarg)]
            else:
                where = [(self._arg[i], '=', sarg)]
            if domain:
                where = map(lambda x: (self._arg[i],x[1], x[2]), domain)
                domain = []
            sarg = obj.pool.get(self._relations[i]['object']).search(cr, uid, where, context=context)
            i -= 1
        return [(self._arg[0], 'in', sarg)]

    def _fnct_write(self,obj,cr, uid, ids, field_name, values, args, context=None):
        self._field_get2(cr, uid, obj, context=context)
        if type(ids) != type([]):
            ids=[ids]
        objlst = obj.browse(cr, uid, ids)
        for data in objlst:
            t_id = data.id
            t_data = data
            for i in range(len(self.arg)):
                if not t_data: break
                field_detail = self._relations[i]
                if not t_data[self.arg[i]]:
                    if self._type not in ('one2many', 'many2many'):
                        t_id = t_data['id']
                    t_data = False
                elif field_detail['type'] in ('one2many', 'many2many'):
                    if self._type != "many2one":
                        t_id = t_data.id
                        t_data = t_data[self.arg[i]][0]
                    else:
                        t_data = False
                else:
                    t_id = t_data['id']
                    t_data = t_data[self.arg[i]]
            else:
                model = obj.pool.get(self._relations[-1]['object'])
                model.write(cr, uid, [t_id], {args[-1]: values}, context=context)

    def _fnct_read(self, obj, cr, uid, ids, field_name, args, context=None):
        self._field_get2(cr, uid, obj, context)
        if not ids: return {}
        relation = obj._name
        if self._type in ('one2many', 'many2many'):
            res = dict([(i, []) for i in ids])
        else:
            res = {}.fromkeys(ids, False)

        objlst = obj.browse(cr, 1, ids, context=context)
        for data in objlst:
            if not data:
                continue
            t_data = data
            relation = obj._name
            for i in range(len(self.arg)):
                field_detail = self._relations[i]
                relation = field_detail['object']
                try:
                    if not t_data[self.arg[i]]:
                        t_data = False
                        break
                except:
                    t_data = False
                    break
                if field_detail['type'] in ('one2many', 'many2many') and i != len(self.arg) - 1:
                    t_data = t_data[self.arg[i]][0]
                elif t_data:
                    t_data = t_data[self.arg[i]]
            if type(t_data) == type(objlst[0]):
                res[data.id] = t_data.id
            elif t_data:
                res[data.id] = t_data
        if self._type=='many2one':
            ids = filter(None, res.values())
            if ids:
                # name_get as root, as seeing the name of a related
                # object depends on access right of source document,
                # not target, so user may not have access.
                ng = dict(obj.pool.get(self._obj).name_get(cr, 1, ids, context=context))
                for r in res:
                    if res[r]:
                        res[r] = (res[r], ng[res[r]])
        elif self._type in ('one2many', 'many2many'):
            for r in res:
                if res[r]:
                    res[r] = [x.id for x in res[r]]
        return res

    def __init__(self, *arg, **args):
        self.arg = arg
        self._relations = []
        super(related, self).__init__(self._fnct_read, arg, self._fnct_write, fnct_inv_arg=arg, fnct_search=self._fnct_search, **args)
        if self.store is True:
            # TODO: improve here to change self.store = {...} according to related objects
            pass

    def _field_get2(self, cr, uid, obj, context=None):
        if self._relations:
            return
        result = []
        obj_name = obj._name
        for i in range(len(self._arg)):
            f = obj.pool.get(obj_name).fields_get(cr, uid, [self._arg[i]], context=context)[self._arg[i]]
            result.append({
                'object': obj_name,
                'type': f['type']

            })
            if f.get('relation',False):
                obj_name = f['relation']
                result[-1]['relation'] = f['relation']
        self._relations = result


class sparse(function):   

    def convert_value(self, obj, cr, uid, record, value, read_value, context=None):        
        """
            + For a many2many field, a list of tuples is expected.
              Here is the list of tuple that are accepted, with the corresponding semantics ::

                 (0, 0,  { values })    link to a new record that needs to be created with the given values dictionary
                 (1, ID, { values })    update the linked record with id = ID (write *values* on it)
                 (2, ID)                remove and delete the linked record with id = ID (calls unlink on ID, that will delete the object completely, and the link to it as well)
                 (3, ID)                cut the link to the linked record with id = ID (delete the relationship between the two objects but does not delete the target object itself)
                 (4, ID)                link to existing record with id = ID (adds a relationship)
                 (5)                    unlink all (like using (3,ID) for all linked records)
                 (6, 0, [IDs])          replace the list of linked IDs (like using (5) then (4,ID) for each ID in the list of IDs)

                 Example:
                    [(6, 0, [8, 5, 6, 4])] sets the many2many to ids [8, 5, 6, 4]

            + For a one2many field, a lits of tuples is expected.
              Here is the list of tuple that are accepted, with the corresponding semantics ::

                 (0, 0,  { values })    link to a new record that needs to be created with the given values dictionary
                 (1, ID, { values })    update the linked record with id = ID (write *values* on it)
                 (2, ID)                remove and delete the linked record with id = ID (calls unlink on ID, that will delete the object completely, and the link to it as well)

                 Example:
                    [(0, 0, {'field_name':field_value_record1, ...}), (0, 0, {'field_name':field_value_record2, ...})]
        """

        if self._type == 'many2many':
            assert value[0][0] == 6, 'Unsupported m2m value for sparse field: %s' % value
            return value[0][2]

        elif self._type == 'one2many':
            if not read_value:
                read_value = []
            relation_obj = obj.pool.get(self.relation)
            for vals in value:
                assert vals[0] in (0,1,2), 'Unsupported o2m value for sparse field: %s' % vals
                if vals[0] == 0:
                    read_value.append(relation_obj.create(cr, uid, vals[2], context=context))
                elif vals[0] == 1:
                    relation_obj.write(cr, uid, vals[1], vals[2], context=context)
                elif vals[0] == 2:
                    relation_obj.unlink(cr, uid, vals[1], context=context)
                    read_value.remove(vals[1])
            return read_value
        return value


    def _fnct_write(self,obj,cr, uid, ids, field_name, value, args, context=None):
        if not type(ids) == list:
            ids = [ids]
        records = obj.browse(cr, uid, ids, context=context)
        for record in records:
            # grab serialized value as object - already deserialized
            serialized = getattr(record, self.serialization_field)
            if value is None:
                # simply delete the key to unset it.
                serialized.pop(field_name, None)
            else: 
                serialized[field_name] = self.convert_value(obj, cr, uid, record, value, serialized.get(field_name), context=context)
            obj.write(cr, uid, ids, {self.serialization_field: serialized}, context=context)
        return True

    def _fnct_read(self, obj, cr, uid, ids, field_names, args, context=None):
        results = {}
        records = obj.browse(cr, uid, ids, context=context)
        for record in records:
            # grab serialized value as object - already deserialized
            serialized = getattr(record, self.serialization_field)
            results[record.id] = {}
            for field_name in field_names:
                field_type = obj._columns[field_name]._type
                value = serialized.get(field_name, False)
                if field_type in ('one2many','many2many'):
                    value = value or []
                    if value:
                        # filter out deleted records as superuser
                        relation_obj = obj.pool.get(self.relation)
                        value = relation_obj.exists(cr, openerp.SUPERUSER_ID, value)
                if type(value) in (int,long) and field_type == 'many2one':
                    relation_obj = obj.pool.get(self.relation)
                    # check for deleted record as superuser
                    if not relation_obj.exists(cr, openerp.SUPERUSER_ID, [value]):
                        value = False
                results[record.id][field_name] = value
        return results

    def __init__(self, serialization_field, **kwargs):
        self.serialization_field = serialization_field
        return super(sparse, self).__init__(self._fnct_read, fnct_inv=self._fnct_write, multi='__sparse_multi', **kwargs)
     


# ---------------------------------------------------------
# Dummy fields
# ---------------------------------------------------------

class dummy(function):
    def _fnct_search(self, tobj, cr, uid, obj=None, name=None, domain=None, context=None):
        return []

    def _fnct_write(self, obj, cr, uid, ids, field_name, values, args, context=None):
        return False

    def _fnct_read(self, obj, cr, uid, ids, field_name, args, context=None):
        return {}

    def __init__(self, *arg, **args):
        self.arg = arg
        self._relations = []
        super(dummy, self).__init__(self._fnct_read, arg, self._fnct_write, fnct_inv_arg=arg, fnct_search=None, **args)

# ---------------------------------------------------------
# Serialized fields
# ---------------------------------------------------------

class serialized(_column):
    """ A field able to store an arbitrary python data structure.
    
        Note: only plain components allowed.
    """
    
    def _symbol_set_struct(val):
        return simplejson.dumps(val)

    def _symbol_get_struct(self, val):
        return simplejson.loads(val or '{}')
    
    _prefetch = False
    _type = 'serialized'

    _symbol_c = '%s'
    _symbol_f = _symbol_set_struct
    _symbol_set = (_symbol_c, _symbol_f)
    _symbol_get = _symbol_get_struct

# TODO: review completly this class for speed improvement
class property(function):

    def _get_default(self, obj, cr, uid, prop_name, context=None):
        return self._get_defaults(obj, cr, uid, [prop_name], context=None)[prop_name]

    def _get_defaults(self, obj, cr, uid, prop_names, context=None):
        """Get the default values for ``prop_names´´ property fields (result of ir.property.get() function for res_id = False).

           :param list of string prop_names: list of name of property fields for those we want the default value
           :return: map of property field names to their default value
           :rtype: dict
        """
        prop = obj.pool.get('ir.property')
        res = {}
        for prop_name in prop_names:
            res[prop_name] = prop.get(cr, uid, prop_name, obj._name, context=context)
        return res

    def _get_by_id(self, obj, cr, uid, prop_name, ids, context=None):
        prop = obj.pool.get('ir.property')
        vids = [obj._name + ',' + str(oid) for oid in  ids]

        domain = [('fields_id.model', '=', obj._name), ('fields_id.name', 'in', prop_name)]
        #domain = prop._get_domain(cr, uid, prop_name, obj._name, context)
        if vids:
            domain = [('res_id', 'in', vids)] + domain
        return prop.search(cr, uid, domain, context=context)

    # TODO: to rewrite more clean
    def _fnct_write(self, obj, cr, uid, id, prop_name, id_val, obj_dest, context=None):
        if context is None:
            context = {}

        nids = self._get_by_id(obj, cr, uid, [prop_name], [id], context)
        if nids:
            cr.execute('DELETE FROM ir_property WHERE id IN %s', (tuple(nids),))

        default_val = self._get_default(obj, cr, uid, prop_name, context)

        property_create = False
        if isinstance(default_val, openerp.osv.orm.browse_record):
            if default_val.id != id_val:
                property_create = True
        elif default_val != id_val:
            property_create = True

        if property_create:
            def_id = self._field_get(cr, uid, obj._name, prop_name)
            company = obj.pool.get('res.company')
            cid = company._company_default_get(cr, uid, obj._name, def_id,
                                               context=context)
            propdef = obj.pool.get('ir.model.fields').browse(cr, uid, def_id,
                                                             context=context)
            prop = obj.pool.get('ir.property')
            return prop.create(cr, uid, {
                'name': propdef.name,
                'value': id_val,
                'res_id': obj._name+','+str(id),
                'company_id': cid,
                'fields_id': def_id,
                'type': self._type,
            }, context=context)
        return False

    def _fnct_read(self, obj, cr, uid, ids, prop_names, obj_dest, context=None):
        prop = obj.pool.get('ir.property')
        # get the default values (for res_id = False) for the property fields
        default_val = self._get_defaults(obj, cr, uid, prop_names, context)

        # build the dictionary that will be returned
        res = {}
        for id in ids:
            res[id] = default_val.copy()

        for prop_name in prop_names:
            property_field = obj._all_columns.get(prop_name).column
            property_destination_obj = property_field._obj if property_field._type == 'many2one' else False
            # If the property field is a m2o field, we will append the id of the value to name_get_ids
            # in order to make a name_get in batch for all the ids needed.
            name_get_ids = {}
            for id in ids:
                # get the result of ir.property.get() for this res_id and save it in res if it's existing
                obj_reference = obj._name + ',' + str(id)
                value = prop.get(cr, uid, prop_name, obj._name, res_id=obj_reference, context=context)
                if value:
                    res[id][prop_name] = value
                # Check existence as root (as seeing the name of a related
                # object depends on access right of source document,
                # not target, so user may not have access) in order to avoid
                # pointing on an unexisting record.
                if property_destination_obj:
                    if res[id][prop_name] and obj.pool.get(property_destination_obj).exists(cr, 1, res[id][prop_name].id):
                        name_get_ids[id] = res[id][prop_name].id
                    else:
                        res[id][prop_name] = False
            if property_destination_obj:
                # name_get as root (as seeing the name of a related
                # object depends on access right of source document,
                # not target, so user may not have access.)
                name_get_values = dict(obj.pool.get(property_destination_obj).name_get(cr, 1, name_get_ids.values(), context=context))
                # the property field is a m2o, we need to return a tuple with (id, name)
                for k, v in name_get_ids.iteritems():
                    if res[k][prop_name]:
                        res[k][prop_name] = (v , name_get_values.get(v))
        return res

    def _field_get(self, cr, uid, model_name, prop):
        if not self.field_id.get(cr.dbname):
            cr.execute('SELECT id \
                    FROM ir_model_fields \
                    WHERE name=%s AND model=%s', (prop, model_name))
            res = cr.fetchone()
            self.field_id[cr.dbname] = res and res[0]
        return self.field_id[cr.dbname]

    def __init__(self, obj_prop, **args):
        # TODO remove obj_prop parameter (use many2one type)
        self.field_id = {}
        function.__init__(self, self._fnct_read, False, self._fnct_write,
                          obj_prop, multi='properties', **args)

    def restart(self):
        self.field_id = {}


def field_to_dict(model, cr, user, field, context=None):
    """ Return a dictionary representation of a field.

    The string, help, and selection attributes (if any) are untranslated.  This
    representation is the one returned by fields_get() (fields_get() will do
    the translation).

    """

    res = {'type': field._type}
    # This additional attributes for M2M and function field is added
    # because we need to display tooltip with this additional information
    # when client is started in debug mode.
    if isinstance(field, function):
        res['function'] = field._fnct and field._fnct.func_name or False
        res['store'] = field.store
        if isinstance(field.store, dict):
            res['store'] = str(field.store)
        res['fnct_search'] = field._fnct_search and field._fnct_search.func_name or False
        res['fnct_inv'] = field._fnct_inv and field._fnct_inv.func_name or False
        res['fnct_inv_arg'] = field._fnct_inv_arg or False
        res['func_obj'] = field._obj or False
    if isinstance(field, many2many):
        (table, col1, col2) = field._sql_names(model)
        res['related_columns'] = [col1, col2]
        res['third_table'] = table
    for arg in ('string', 'readonly', 'states', 'size', 'required', 'group_operator',
            'change_default', 'translate', 'help', 'select', 'selectable'):
        if getattr(field, arg):
            res[arg] = getattr(field, arg)
    for arg in ('digits', 'invisible', 'filters'):
        if getattr(field, arg, None):
            res[arg] = getattr(field, arg)

    if field.string:
        res['string'] = field.string
    if field.help:
        res['help'] = field.help

    if hasattr(field, 'selection'):
        if isinstance(field.selection, (tuple, list)):
            res['selection'] = field.selection
        else:
            # call the 'dynamic selection' function
            res['selection'] = field.selection(model, cr, user, context)
    if res['type'] in ('one2many', 'many2many', 'many2one', 'one2one'):
        res['relation'] = field._obj
        res['domain'] = field._domain
        res['context'] = field._context

    if isinstance(field, one2many):
        res['relation_field'] = field._fields_id

    return res


class column_info(object):
    """Struct containing details about an osv column, either one local to
       its model, or one inherited via _inherits.

       :attr name: name of the column
       :attr column: column instance, subclass of osv.fields._column
       :attr parent_model: if the column is inherited, name of the model
                           that contains it, None for local columns.
       :attr parent_column: the name of the column containing the m2o
                            relationship to the parent model that contains
                            this column, None for local columns.
       :attr original_parent: if the column is inherited, name of the original
                            parent model that contains it i.e in case of multilevel
                            inheritence, None for local columns.
    """
    def __init__(self, name, column, parent_model=None, parent_column=None, original_parent=None):
        self.name = name
        self.column = column
        self.parent_model = parent_model
        self.parent_column = parent_column
        self.original_parent = original_parent

# vim:expandtab:smartindent:tabstop=4:softtabstop=4:shiftwidth=4:
<|MERGE_RESOLUTION|>--- conflicted
+++ resolved
@@ -36,12 +36,6 @@
 import datetime as DT
 import logging
 import re
-<<<<<<< HEAD
-import warnings
-=======
-import string
-import sys
->>>>>>> 301afd4b
 import xmlrpclib
 from psycopg2 import Binary
 
