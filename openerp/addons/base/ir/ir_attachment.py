--- conflicted
+++ resolved
@@ -186,26 +186,13 @@
             mimetype = guess_mimetype(values['datas'].decode('base64'))
         return mimetype or 'application/octet-stream'
 
-<<<<<<< HEAD
     def _check_contents(self, values):
         mimetype = values['mimetype'] = self._compute_mimetype(values)
-        needs_escape = 'htm' in mimetype or '/ht' in mimetype # hta, html, xhtml, etc.
-        if needs_escape and not self.env.user._is_admin():
-            if 'datas' in values:
-                values['datas'] = html_escape(values['datas'].decode('base64')).encode('base64')
-            else:
-                values['mimetype'] = 'text/plain'
-=======
-    def _check_contents(self, cr, uid, values, context=None):
-        if context is None:
-            context = {}
-        mimetype = values['mimetype'] = self._compute_mimetype(values)
         xml_like = 'ht' in mimetype or 'xml' in mimetype # hta, html, xhtml, etc.
-        force_text = (xml_like and (not self.pool['res.users']._is_admin(cr, uid, [uid]) or
-            context.get('attachments_mime_plainxml')))
+        force_text = (xml_like and (not self.env.user._is_admin() or
+            self.env.context.get('attachments_mime_plainxml')))
         if force_text:
             values['mimetype'] = 'text/plain'
->>>>>>> fc0f0230
         return values
 
     @api.model
