# -*- coding: utf-8 -*-
##############################################################################
#
#    OpenERP, Open Source Management Solution
#    Copyright (C) 2004-2014 OpenERP S.A. <http://www.openerp.com>
#
#    This program is free software: you can redistribute it and/or modify
#    it under the terms of the GNU Affero General Public License as
#    published by the Free Software Foundation, either version 3 of the
#    License, or (at your option) any later version.
#
#    This program is distributed in the hope that it will be useful,
#    but WITHOUT ANY WARRANTY; without even the implied warranty of
#    MERCHANTABILITY or FITNESS FOR A PARTICULAR PURPOSE.  See the
#    GNU Affero General Public License for more details.
#
#    You should have received a copy of the GNU Affero General Public License
#    along with this program.  If not, see <http://www.gnu.org/licenses/>.
#
##############################################################################

from functools import partial
import logging
import operator
import os
import time
import datetime
import dateutil

import openerp
from openerp import SUPERUSER_ID
from openerp import tools
from openerp import workflow
from openerp.osv import fields, osv
from openerp.osv.orm import browse_record
import openerp.report.interface
from openerp.report.report_sxw import report_sxw, report_rml
from openerp.tools.safe_eval import safe_eval as eval
from openerp.tools.translate import _
import openerp.workflow

_logger = logging.getLogger(__name__)

class actions(osv.osv):
    _name = 'ir.actions.actions'
    _table = 'ir_actions'
    _order = 'name'
    _columns = {
        'name': fields.char('Name', size=64, required=True),
        'type': fields.char('Action Type', required=True, size=32),
        'usage': fields.char('Action Usage', size=32),
        'help': fields.text('Action description',
            help='Optional help text for the users with a description of the target view, such as its usage and purpose.',
            translate=True),
    }
    _defaults = {
        'usage': lambda *a: False,
    }


class ir_actions_report_xml(osv.osv):

    def _report_content(self, cursor, user, ids, name, arg, context=None):
        res = {}
        for report in self.browse(cursor, user, ids, context=context):
            data = report[name + '_data']
            if not data and report[name[:-8]]:
                fp = None
                try:
                    fp = tools.file_open(report[name[:-8]], mode='rb')
                    data = fp.read()
                except:
                    data = False
                finally:
                    if fp:
                        fp.close()
            res[report.id] = data
        return res

    def _report_content_inv(self, cursor, user, id, name, value, arg, context=None):
        self.write(cursor, user, id, {name+'_data': value}, context=context)

    def _report_sxw(self, cursor, user, ids, name, arg, context=None):
        res = {}
        for report in self.browse(cursor, user, ids, context=context):
            if report.report_rml:
                res[report.id] = report.report_rml.replace('.rml', '.sxw')
            else:
                res[report.id] = False
        return res

    def _lookup_report(self, cr, name):
        """
        Look up a report definition.
        """
        opj = os.path.join

        # First lookup in the deprecated place, because if the report definition
        # has not been updated, it is more likely the correct definition is there.
        # Only reports with custom parser sepcified in Python are still there.
        if 'report.' + name in openerp.report.interface.report_int._reports:
            new_report = openerp.report.interface.report_int._reports['report.' + name]
        else:
            cr.execute("SELECT * FROM ir_act_report_xml WHERE report_name=%s", (name,))
            r = cr.dictfetchone()
            if r:
                if r['report_rml'] or r['report_rml_content_data']:
                    if r['parser']:
                        kwargs = { 'parser': operator.attrgetter(r['parser'])(openerp.addons) }
                    else:
                        kwargs = {}
                    new_report = report_sxw('report.'+r['report_name'], r['model'],
                            opj('addons',r['report_rml'] or '/'), header=r['header'], register=False, **kwargs)
                elif r['report_xsl'] and r['report_xml']:
                    new_report = report_rml('report.'+r['report_name'], r['model'],
                            opj('addons',r['report_xml']),
                            r['report_xsl'] and opj('addons',r['report_xsl']), register=False)
                else:
                    raise Exception, "Unhandled report type: %s" % r
            else:
                raise Exception, "Required report does not exist: %s" % r

        return new_report

    def render_report(self, cr, uid, res_ids, name, data, context=None):
        """
        Look up a report definition and render the report for the provided IDs.
        """
        new_report = self._lookup_report(cr, name)
        return new_report.create(cr, uid, res_ids, data, context)

    _name = 'ir.actions.report.xml'
    _inherit = 'ir.actions.actions'
    _table = 'ir_act_report_xml'
    _sequence = 'ir_actions_id_seq'
    _order = 'name'
    _columns = {
        'type': fields.char('Action Type', size=32, required=True),
        'name': fields.char('Name', size=64, required=True, translate=True),

        'model': fields.char('Model', required=True),
        'report_type': fields.selection([('qweb-pdf', 'PDF'),
                    ('qweb-html', 'HTML'),
                    ('controller', 'Controller'),
                    ('pdf', 'RML pdf (deprecated)'),
                    ('sxw', 'RML sxw (deprecated)'),
                    ('webkit', 'Webkit (deprecated)'),
                    ], 'Report Type', required=True, help="HTML will open the report directly in your browser, PDF will use wkhtmltopdf to render the HTML into a PDF file and let you download it, Controller allows you to define the url of a custom controller outputting any kind of report."),
        'report_name': fields.char('Template Name', required=True, help="For QWeb reports, name of the template used in the rendering. The method 'render_html' of the model 'report.template_name' will be called (if any) to give the html. For RML reports, this is the LocalService name."),
        'groups_id': fields.many2many('res.groups', 'res_groups_report_rel', 'uid', 'gid', 'Groups'),

        # options
        'multi': fields.boolean('On Multiple Doc.', help="If set to true, the action will not be displayed on the right toolbar of a form view."),
        'attachment_use': fields.boolean('Reload from Attachment', help='If you check this, then the second time the user prints with same attachment name, it returns the previous report.'),
        'attachment': fields.char('Save as Attachment Prefix', size=128, help='This is the filename of the attachment used to store the printing result. Keep empty to not save the printed reports. You can use a python expression with the object and time variables.'),

        # Deprecated rml stuff
        'usage': fields.char('Action Usage', size=32),
        'header': fields.boolean('Add RML Header', help="Add or not the corporate RML header"),
        'parser': fields.char('Parser Class'),
        'auto': fields.boolean('Custom Python Parser'),

        'report_xsl': fields.char('XSL Path'),
        'report_xml': fields.char('XML Path'),

        'report_rml': fields.char('Main Report File Path/controller', help="The path to the main report file/controller (depending on Report Type) or NULL if the content is in another data field"),
        'report_file': fields.related('report_rml', type="char", required=False, readonly=False, string='Report File', help="The path to the main report file (depending on Report Type) or NULL if the content is in another field", store=True),

        'report_sxw': fields.function(_report_sxw, type='char', string='SXW Path'),
        'report_sxw_content_data': fields.binary('SXW Content'),
        'report_rml_content_data': fields.binary('RML Content'),
        'report_sxw_content': fields.function(_report_content, fnct_inv=_report_content_inv, type='binary', string='SXW Content',),
        'report_rml_content': fields.function(_report_content, fnct_inv=_report_content_inv, type='binary', string='RML Content'),
    }
    _defaults = {
        'type': 'ir.actions.report.xml',
        'multi': False,
        'auto': True,
        'header': True,
        'report_sxw_content': False,
        'report_type': 'pdf',
        'attachment': False,
    }


class ir_actions_act_window(osv.osv):
    _name = 'ir.actions.act_window'
    _table = 'ir_act_window'
    _inherit = 'ir.actions.actions'
    _sequence = 'ir_actions_id_seq'
    _order = 'name'

    def _check_model(self, cr, uid, ids, context=None):
        for action in self.browse(cr, uid, ids, context):
            if action.res_model not in self.pool:
                return False
            if action.src_model and action.src_model not in self.pool:
                return False
        return True

    def _invalid_model_msg(self, cr, uid, ids, context=None):
        return _('Invalid model name in the action definition.')

    _constraints = [
        (_check_model, _invalid_model_msg, ['res_model','src_model'])
    ]

    def _views_get_fnc(self, cr, uid, ids, name, arg, context=None):
        """Returns an ordered list of the specific view modes that should be
           enabled when displaying the result of this action, along with the
           ID of the specific view to use for each mode, if any were required.

           This function hides the logic of determining the precedence between
           the view_modes string, the view_ids o2m, and the view_id m2o that can
           be set on the action.

           :rtype: dict in the form { action_id: list of pairs (tuples) }
           :return: { action_id: [(view_id, view_mode), ...], ... }, where view_mode
                    is one of the possible values for ir.ui.view.type and view_id
                    is the ID of a specific view to use for this mode, or False for
                    the default one.
        """
        res = {}
        for act in self.browse(cr, uid, ids):
            res[act.id] = [(view.view_id.id, view.view_mode) for view in act.view_ids]
            view_ids_modes = [view.view_mode for view in act.view_ids]
            modes = act.view_mode.split(',')
            missing_modes = [mode for mode in modes if mode not in view_ids_modes]
            if missing_modes:
                if act.view_id and act.view_id.type in missing_modes:
                    # reorder missing modes to put view_id first if present
                    missing_modes.remove(act.view_id.type)
                    res[act.id].append((act.view_id.id, act.view_id.type))
                res[act.id].extend([(False, mode) for mode in missing_modes])
        return res

    def _search_view(self, cr, uid, ids, name, arg, context=None):
        res = {}
        for act in self.browse(cr, uid, ids, context=context):
            field_get = self.pool[act.res_model].fields_view_get(cr, uid,
                act.search_view_id and act.search_view_id.id or False,
                'search', context=context)
            res[act.id] = str(field_get)
        return res

    _columns = {
        'name': fields.char('Action Name', size=64, translate=True),
        'type': fields.char('Action Type', size=32, required=True),
        'view_id': fields.many2one('ir.ui.view', 'View Ref.', ondelete='cascade'),
        'domain': fields.char('Domain Value',
            help="Optional domain filtering of the destination data, as a Python expression"),
        'context': fields.char('Context Value', required=True,
            help="Context dictionary as Python expression, empty by default (Default: {})"),
        'res_id': fields.integer('Record ID', help="Database ID of record to open in form view, when ``view_mode`` is set to 'form' only"),
        'res_model': fields.char('Destination Model', size=64, required=True,
            help="Model name of the object to open in the view window"),
        'src_model': fields.char('Source Model', size=64,
            help="Optional model name of the objects on which this action should be visible"),
        'target': fields.selection([('current','Current Window'),('new','New Window'),('inline','Inline Edit'),('inlineview','Inline View')], 'Target Window'),
        'view_mode': fields.char('View Mode', size=250, required=True,
            help="Comma-separated list of allowed view modes, such as 'form', 'tree', 'calendar', etc. (Default: tree,form)"),
        'view_type': fields.selection((('tree','Tree'),('form','Form')), string='View Type', required=True,
            help="View type: Tree type to use for the tree view, set to 'tree' for a hierarchical tree view, or 'form' for a regular list view"),
        'usage': fields.char('Action Usage', size=32,
            help="Used to filter menu and home actions from the user form."),
        'view_ids': fields.one2many('ir.actions.act_window.view', 'act_window_id', 'Views'),
        'views': fields.function(_views_get_fnc, type='binary', string='Views',
               help="This function field computes the ordered list of views that should be enabled " \
                    "when displaying the result of an action, federating view mode, views and " \
                    "reference view. The result is returned as an ordered list of pairs (view_id,view_mode)."),
        'limit': fields.integer('Limit', help='Default limit for the list view'),
        'auto_refresh': fields.integer('Auto-Refresh',
            help='Add an auto-refresh on the view'),
        'groups_id': fields.many2many('res.groups', 'ir_act_window_group_rel',
            'act_id', 'gid', 'Groups'),
        'search_view_id': fields.many2one('ir.ui.view', 'Search View Ref.'),
        'filter': fields.boolean('Filter'),
        'auto_search':fields.boolean('Auto Search'),
        'search_view' : fields.function(_search_view, type='text', string='Search View'),
        'multi': fields.boolean('Restrict to lists', help="If checked and the action is bound to a model, it will only appear in the More menu on list views"),
    }

    _defaults = {
        'type': 'ir.actions.act_window',
        'view_type': 'form',
        'view_mode': 'tree,form',
        'context': '{}',
        'limit': 80,
        'target': 'current',
        'auto_refresh': 0,
        'auto_search':True,
        'multi': False,
    }

    def read(self, cr, uid, ids, fields=None, context=None, load='_classic_read'):
        """ call the method get_empty_list_help of the model and set the window action help message
        """
        ids_int = isinstance(ids, (int, long))
        if ids_int:
            ids = [ids]
        results = super(ir_actions_act_window, self).read(cr, uid, ids, fields=fields, context=context, load=load)

        if not fields or 'help' in fields:
            context = dict(context or {})
            eval_dict = {
                'active_model': context.get('active_model'),
                'active_id': context.get('active_id'),
                'active_ids': context.get('active_ids'),
                'uid': uid,
            }
            for res in results:
                model = res.get('res_model')
                if model and self.pool.get(model):
                    try:
                        with tools.mute_logger("openerp.tools.safe_eval"):
                            eval_context = eval(res['context'] or "{}", eval_dict) or {}
                    except Exception:
                        continue
                    custom_context = dict(context, **eval_context)
                    res['help'] = self.pool.get(model).get_empty_list_help(cr, uid, res.get('help', ""), context=custom_context)
        if ids_int:
            return results[0]
        return results

    def for_xml_id(self, cr, uid, module, xml_id, context=None):
        """ Returns the act_window object created for the provided xml_id

        :param module: the module the act_window originates in
        :param xml_id: the namespace-less id of the action (the @id
                       attribute from the XML file)
        :return: A read() view of the ir.actions.act_window
        """
        dataobj = self.pool.get('ir.model.data')
        data_id = dataobj._get_id (cr, SUPERUSER_ID, module, xml_id)
        res_id = dataobj.browse(cr, uid, data_id, context).res_id
        return self.read(cr, uid, res_id, [], context)

VIEW_TYPES = [
    ('tree', 'Tree'),
    ('form', 'Form'),
    ('graph', 'Graph'),
    ('calendar', 'Calendar'),
    ('gantt', 'Gantt'),
    ('kanban', 'Kanban')]
class ir_actions_act_window_view(osv.osv):
    _name = 'ir.actions.act_window.view'
    _table = 'ir_act_window_view'
    _rec_name = 'view_id'
    _order = 'sequence'
    _columns = {
        'sequence': fields.integer('Sequence'),
        'view_id': fields.many2one('ir.ui.view', 'View'),
        'view_mode': fields.selection(VIEW_TYPES, string='View Type', required=True),
        'act_window_id': fields.many2one('ir.actions.act_window', 'Action', ondelete='cascade'),
        'multi': fields.boolean('On Multiple Doc.',
            help="If set to true, the action will not be displayed on the right toolbar of a form view."),
    }
    _defaults = {
        'multi': False,
    }
    def _auto_init(self, cr, context=None):
        super(ir_actions_act_window_view, self)._auto_init(cr, context)
        cr.execute('SELECT indexname FROM pg_indexes WHERE indexname = \'act_window_view_unique_mode_per_action\'')
        if not cr.fetchone():
            cr.execute('CREATE UNIQUE INDEX act_window_view_unique_mode_per_action ON ir_act_window_view (act_window_id, view_mode)')


class ir_actions_act_window_close(osv.osv):
    _name = 'ir.actions.act_window_close'
    _inherit = 'ir.actions.actions'
    _table = 'ir_actions'
    _defaults = {
        'type': 'ir.actions.act_window_close',
    }


class ir_actions_act_url(osv.osv):
    _name = 'ir.actions.act_url'
    _table = 'ir_act_url'
    _inherit = 'ir.actions.actions'
    _sequence = 'ir_actions_id_seq'
    _order = 'name'
    _columns = {
        'name': fields.char('Action Name', size=64, translate=True),
        'type': fields.char('Action Type', size=32, required=True),
        'url': fields.text('Action URL',required=True),
        'target': fields.selection((
            ('new', 'New Window'),
            ('self', 'This Window')),
            'Action Target', required=True
        )
    }
    _defaults = {
        'type': 'ir.actions.act_url',
        'target': 'new'
    }


class ir_actions_server(osv.osv):
    """ Server actions model. Server action work on a base model and offer various
    type of actions that can be executed automatically, for example using base
    action rules, of manually, by adding the action in the 'More' contextual
    menu.

    Since OpenERP 8.0 a button 'Create Menu Action' button is available on the
    action form view. It creates an entry in the More menu of the base model.
    This allows to create server actions and run them in mass mode easily through
    the interface.

    The available actions are :

    - 'Execute Python Code': a block of python code that will be executed
    - 'Trigger a Workflow Signal': send a signal to a workflow
    - 'Run a Client Action': choose a client action to launch
    - 'Create or Copy a new Record': create a new record with new values, or
      copy an existing record in your database
    - 'Write on a Record': update the values of a record
    - 'Execute several actions': define an action that triggers several other
      server actions
    """
    _name = 'ir.actions.server'
    _table = 'ir_act_server'
    _inherit = 'ir.actions.actions'
    _sequence = 'ir_actions_id_seq'
    _order = 'sequence,name'

    def _select_objects(self, cr, uid, context=None):
        model_pool = self.pool.get('ir.model')
        ids = model_pool.search(cr, uid, [], limit=None)
        res = model_pool.read(cr, uid, ids, ['model', 'name'])
        return [(r['model'], r['name']) for r in res] + [('', '')]

    def _get_states(self, cr, uid, context=None):
        """ Override me in order to add new states in the server action. Please
        note that the added key length should not be higher than already-existing
        ones. """
        return [('code', 'Execute Python Code'),
                ('trigger', 'Trigger a Workflow Signal'),
                ('client_action', 'Run a Client Action'),
                ('object_create', 'Create or Copy a new Record'),
                ('object_write', 'Write on a Record'),
                ('multi', 'Execute several actions')]

    def _get_states_wrapper(self, cr, uid, context=None):
        return self._get_states(cr, uid, context)

    _columns = {
        'name': fields.char('Action Name', required=True, size=64, translate=True),
        'condition': fields.char('Condition',
                                 help="Condition verified before executing the server action. If it "
                                 "is not verified, the action will not be executed. The condition is "
                                 "a Python expression, like 'object.list_price > 5000'. A void "
                                 "condition is considered as always True. Help about python expression "
                                 "is given in the help tab."),
        'state': fields.selection(_get_states_wrapper, 'Action To Do', required=True,
                                  help="Type of server action. The following values are available:\n"
                                  "- 'Execute Python Code': a block of python code that will be executed\n"
                                  "- 'Trigger a Workflow Signal': send a signal to a workflow\n"
                                  "- 'Run a Client Action': choose a client action to launch\n"
                                  "- 'Create or Copy a new Record': create a new record with new values, or copy an existing record in your database\n"
                                  "- 'Write on a Record': update the values of a record\n"
                                  "- 'Execute several actions': define an action that triggers several other server actions\n"
                                  "- 'Send Email': automatically send an email (available in email_template)"),
        'usage': fields.char('Action Usage', size=32),
        'type': fields.char('Action Type', size=32, required=True),
        # Generic
        'sequence': fields.integer('Sequence',
                                   help="When dealing with multiple actions, the execution order is "
                                   "based on the sequence. Low number means high priority."),
        'model_id': fields.many2one('ir.model', 'Base Model', required=True, ondelete='cascade',
                                    help="Base model on which the server action runs."),
        'menu_ir_values_id': fields.many2one('ir.values', 'More Menu entry', readonly=True,
                                             help='More menu entry.'),
        # Client Action
        'action_id': fields.many2one('ir.actions.actions', 'Client Action',
                                     help="Select the client action that has to be executed."),
        # Python code
        'code': fields.text('Python Code',
                            help="Write Python code that the action will execute. Some variables are "
                            "available for use; help about pyhon expression is given in the help tab."),
        # Workflow signal
        'use_relational_model': fields.selection([('base', 'Use the base model of the action'),
                                                  ('relational', 'Use a relation field on the base model')],
                                                 string='Target Model', required=True),
        'wkf_transition_id': fields.many2one('workflow.transition', string='Signal to Trigger',
                                             help="Select the workflow signal to trigger."),
        'wkf_model_id': fields.many2one('ir.model', 'Target Model',
                                        help="The model that will receive the workflow signal. Note that it should have a workflow associated with it."),
        'wkf_model_name': fields.related('wkf_model_id', 'model', type='char', string='Target Model Name', store=True, readonly=True),
        'wkf_field_id': fields.many2one('ir.model.fields', string='Relation Field',
                                        oldname='trigger_obj_id',
                                        help="The field on the current object that links to the target object record (must be a many2one, or an integer field with the record ID)"),
        # Multi
        'child_ids': fields.many2many('ir.actions.server', 'rel_server_actions',
                                      'server_id', 'action_id',
                                      string='Child Actions',
                                      help='Child server actions that will be executed. Note that the last return returned action value will be used as global return value.'),
        # Create/Copy/Write
        'use_create': fields.selection([('new', 'Create a new record in the Base Model'),
                                        ('new_other', 'Create a new record in another model'),
                                        ('copy_current', 'Copy the current record'),
                                        ('copy_other', 'Choose and copy a record in the database')],
                                       string="Creation Policy", required=True,
                                       help=""),
        'crud_model_id': fields.many2one('ir.model', 'Target Model',
                                         oldname='srcmodel_id',
                                         help="Model for record creation / update. Set this field only to specify a different model than the base model."),
        'crud_model_name': fields.related('crud_model_id', 'model', type='char',
                                          string='Create/Write Target Model Name',
                                          store=True, readonly=True),
        'ref_object': fields.reference('Reference record', selection=_select_objects, size=128,
                                       oldname='copy_object'),
        'link_new_record': fields.boolean('Attach the new record',
                                          help="Check this if you want to link the newly-created record "
                                          "to the current record on which the server action runs."),
        'link_field_id': fields.many2one('ir.model.fields', 'Link using field',
                                         oldname='record_id',
                                         help="Provide the field where the record id is stored after the operations."),
        'use_write': fields.selection([('current', 'Update the current record'),
                                       ('expression', 'Update a record linked to the current record using python'),
                                       ('other', 'Choose and Update a record in the database')],
                                      string='Update Policy', required=True,
                                      help=""),
        'write_expression': fields.char('Expression',
                                        oldname='write_id',
                                        help="Provide an expression that, applied on the current record, gives the field to update."),
        'fields_lines': fields.one2many('ir.server.object.lines', 'server_id',
                                        string='Value Mapping',
                                        help=""),

        # Fake fields used to implement the placeholder assistant
        'model_object_field': fields.many2one('ir.model.fields', string="Field",
                                              help="Select target field from the related document model.\n"
                                                   "If it is a relationship field you will be able to select "
                                                   "a target field at the destination of the relationship."),
        'sub_object': fields.many2one('ir.model', 'Sub-model', readonly=True,
                                      help="When a relationship field is selected as first field, "
                                           "this field shows the document model the relationship goes to."),
        'sub_model_object_field': fields.many2one('ir.model.fields', 'Sub-field',
                                                  help="When a relationship field is selected as first field, "
                                                       "this field lets you select the target field within the "
                                                       "destination document model (sub-model)."),
        'copyvalue': fields.char('Placeholder Expression', help="Final placeholder expression, to be copy-pasted in the desired template field."),
        # Fake fields used to implement the ID finding assistant
        'id_object': fields.reference('Record', selection=_select_objects, size=128),
        'id_value': fields.char('Record ID'),
    }

    _defaults = {
        'state': 'code',
        'condition': 'True',
        'type': 'ir.actions.server',
        'sequence': 5,
        'code': """# You can use the following variables:
#  - self: ORM model of the record on which the action is triggered
#  - object: browse_record of the record on which the action is triggered if there is one, otherwise None
#  - pool: ORM model pool (i.e. self.pool)
#  - cr: database cursor
#  - uid: current user id
#  - context: current context
#  - time: Python time module
#  - workflow: Workflow engine
# If you plan to return an action, assign: action = {...}""",
        'use_relational_model': 'base',
        'use_create': 'new',
        'use_write': 'current',
    }

    def _check_expression(self, cr, uid, expression, model_id, context):
        """ Check python expression (condition, write_expression). Each step of
        the path must be a valid many2one field, or an integer field for the last
        step.

        :param str expression: a python expression, beginning by 'obj' or 'object'
        :param int model_id: the base model of the server action
        :returns tuple: (is_valid, target_model_name, error_msg)
        """
        if not model_id:
            return (False, None, 'Your expression cannot be validated because the Base Model is not set.')
        # fetch current model
        current_model_name = self.pool.get('ir.model').browse(cr, uid, model_id, context).model
        # transform expression into a path that should look like 'object.many2onefield.many2onefield'
        path = expression.split('.')
        initial = path.pop(0)
        if initial not in ['obj', 'object']:
            return (False, None, 'Your expression should begin with obj or object.\nAn expression builder is available in the help tab.')
        # analyze path
        while path:
            step = path.pop(0)
            column_info = self.pool[current_model_name]._all_columns.get(step)
            if not column_info:
                return (False, None, 'Part of the expression (%s) is not recognized as a column in the model %s.' % (step, current_model_name))
            column_type = column_info.column._type
            if column_type not in ['many2one', 'int']:
                return (False, None, 'Part of the expression (%s) is not a valid column type (is %s, should be a many2one or an int)' % (step, column_type))
            if column_type == 'int' and path:
                return (False, None, 'Part of the expression (%s) is an integer field that is only allowed at the end of an expression' % (step))
            if column_type == 'many2one':
                current_model_name = column_info.column._obj
        return (True, current_model_name, None)

    def _check_write_expression(self, cr, uid, ids, context=None):
        for record in self.browse(cr, uid, ids, context=context):
            if record.write_expression and record.model_id:
                correct, model_name, message = self._check_expression(cr, uid, record.write_expression, record.model_id.id, context=context)
                if not correct:
                    _logger.warning('Invalid expression: %s' % message)
                    return False
        return True

    _constraints = [
        (_check_write_expression,
            'Incorrect Write Record Expression',
            ['write_expression']),
        (partial(osv.Model._check_m2m_recursion, field_name='child_ids'),
            'Recursion found in child server actions',
            ['child_ids']),
    ]

    def on_change_model_id(self, cr, uid, ids, model_id, wkf_model_id, crud_model_id, context=None):
        """ When changing the action base model, reset workflow and crud config
        to ease value coherence. """
        values = {
            'use_create': 'new',
            'use_write': 'current',
            'use_relational_model': 'base',
            'wkf_model_id': model_id,
            'wkf_field_id': False,
            'crud_model_id': model_id,
        }
        return {'value': values}

    def on_change_wkf_wonfig(self, cr, uid, ids, use_relational_model, wkf_field_id, wkf_model_id, model_id, context=None):
        """ Update workflow type configuration

         - update the workflow model (for base (model_id) /relational (field.relation))
         - update wkf_transition_id to False if workflow model changes, to force
           the user to choose a new one
        """
        values = {}
        if use_relational_model == 'relational' and wkf_field_id:
            field = self.pool['ir.model.fields'].browse(cr, uid, wkf_field_id, context=context)
            new_wkf_model_id = self.pool.get('ir.model').search(cr, uid, [('model', '=', field.relation)], context=context)[0]
            values['wkf_model_id'] = new_wkf_model_id
        else:
            values['wkf_model_id'] = model_id
        return {'value': values}

    def on_change_wkf_model_id(self, cr, uid, ids, wkf_model_id, context=None):
        """ When changing the workflow model, update its stored name also """
        wkf_model_name = False
        if wkf_model_id:
            wkf_model_name = self.pool.get('ir.model').browse(cr, uid, wkf_model_id, context).model
        values = {'wkf_transition_id': False, 'wkf_model_name': wkf_model_name}
        return {'value': values}

    def on_change_crud_config(self, cr, uid, ids, state, use_create, use_write, ref_object, crud_model_id, model_id, context=None):
        """ Wrapper on CRUD-type (create or write) on_change """
        if state == 'object_create':
            return self.on_change_create_config(cr, uid, ids, use_create, ref_object, crud_model_id, model_id, context=context)
        elif state == 'object_write':
            return self.on_change_write_config(cr, uid, ids, use_write, ref_object, crud_model_id, model_id, context=context)
        else:
            return {}

    def on_change_create_config(self, cr, uid, ids, use_create, ref_object, crud_model_id, model_id, context=None):
        """ When changing the object_create type configuration:

         - `new` and `copy_current`: crud_model_id is the same as base model
         - `new_other`: user choose crud_model_id
         - `copy_other`: disassemble the reference object to have its model
         - if the target model has changed, then reset the link field that is
           probably not correct anymore
        """
        values = {}
        if use_create == 'new':
            values['crud_model_id'] = model_id
        elif use_create == 'new_other':
            pass
        elif use_create == 'copy_current':
            values['crud_model_id'] = model_id
        elif use_create == 'copy_other' and ref_object:
            ref_model, ref_id = ref_object.split(',')
            ref_model_id = self.pool['ir.model'].search(cr, uid, [('model', '=', ref_model)], context=context)[0]
            values['crud_model_id'] = ref_model_id

        if values.get('crud_model_id') != crud_model_id:
            values['link_field_id'] = False
        return {'value': values}

    def on_change_write_config(self, cr, uid, ids, use_write, ref_object, crud_model_id, model_id, context=None):
        """ When changing the object_write type configuration:

         - `current`: crud_model_id is the same as base model
         - `other`: disassemble the reference object to have its model
         - `expression`: has its own on_change, nothing special here
        """
        values = {}
        if use_write == 'current':
            values['crud_model_id'] = model_id
        elif use_write == 'other' and ref_object:
            ref_model, ref_id = ref_object.split(',')
            ref_model_id = self.pool['ir.model'].search(cr, uid, [('model', '=', ref_model)], context=context)[0]
            values['crud_model_id'] = ref_model_id
        elif use_write == 'expression':
            pass

        if values.get('crud_model_id') != crud_model_id:
            values['link_field_id'] = False
        return {'value': values}

    def on_change_write_expression(self, cr, uid, ids, write_expression, model_id, context=None):
        """ Check the write_expression and update crud_model_id accordingly """
        values = {}
        valid, model_name, message = self._check_expression(cr, uid, write_expression, model_id, context=context)
        if valid:
            ref_model_id = self.pool['ir.model'].search(cr, uid, [('model', '=', model_name)], context=context)[0]
            values['crud_model_id'] = ref_model_id
            return {'value': values}
        if not message:
            message = 'Invalid expression'
        return {
            'warning': {
                'title': 'Incorrect expression',
                'message': message,
            }
        }

    def on_change_crud_model_id(self, cr, uid, ids, crud_model_id, context=None):
        """ When changing the CRUD model, update its stored name also """
        crud_model_name = False
        if crud_model_id:
            crud_model_name = self.pool.get('ir.model').browse(cr, uid, crud_model_id, context).model
        values = {'link_field_id': False, 'crud_model_name': crud_model_name}
        return {'value': values}

    def _build_expression(self, field_name, sub_field_name):
        """ Returns a placeholder expression for use in a template field,
        based on the values provided in the placeholder assistant.

        :param field_name: main field name
        :param sub_field_name: sub field name (M2O)
        :return: final placeholder expression
        """
        expression = ''
        if field_name:
            expression = "object." + field_name
            if sub_field_name:
                expression += "." + sub_field_name
        return expression

    def onchange_sub_model_object_value_field(self, cr, uid, ids, model_object_field, sub_model_object_field=False, context=None):
        result = {
            'sub_object': False,
            'copyvalue': False,
            'sub_model_object_field': False,
        }
        if model_object_field:
            fields_obj = self.pool.get('ir.model.fields')
            field_value = fields_obj.browse(cr, uid, model_object_field, context)
            if field_value.ttype in ['many2one', 'one2many', 'many2many']:
                res_ids = self.pool.get('ir.model').search(cr, uid, [('model', '=', field_value.relation)], context=context)
                sub_field_value = False
                if sub_model_object_field:
                    sub_field_value = fields_obj.browse(cr, uid, sub_model_object_field, context)
                if res_ids:
                    result.update({
                        'sub_object': res_ids[0],
                        'copyvalue': self._build_expression(field_value.name, sub_field_value and sub_field_value.name or False),
                        'sub_model_object_field': sub_model_object_field or False,
                    })
            else:
                result.update({
                    'copyvalue': self._build_expression(field_value.name, False),
                })
        return {'value': result}

    def onchange_id_object(self, cr, uid, ids, id_object, context=None):
        if id_object:
            ref_model, ref_id = id_object.split(',')
            return {'value': {'id_value': ref_id}}
        return {'value': {'id_value': False}}

    def create_action(self, cr, uid, ids, context=None):
        """ Create a contextual action for each of the server actions. """
        for action in self.browse(cr, uid, ids, context=context):
            ir_values_id = self.pool.get('ir.values').create(cr, SUPERUSER_ID, {
                'name': _('Run %s') % action.name,
                'model': action.model_id.model,
                'key2': 'client_action_multi',
                'value': "ir.actions.server,%s" % action.id,
            }, context)
            action.write({
                'menu_ir_values_id': ir_values_id,
            })

        return True

    def unlink_action(self, cr, uid, ids, context=None):
        """ Remove the contextual actions created for the server actions. """
        for action in self.browse(cr, uid, ids, context=context):
            if action.menu_ir_values_id:
                try:
                    self.pool.get('ir.values').unlink(cr, SUPERUSER_ID, action.menu_ir_values_id.id, context)
                except Exception:
                    raise osv.except_osv(_('Warning'), _('Deletion of the action record failed.'))
        return True

    def run_action_client_action(self, cr, uid, action, eval_context=None, context=None):
        if not action.action_id:
            raise osv.except_osv(_('Error'), _("Please specify an action to launch!"))
        return self.pool[action.action_id.type].read(cr, uid, action.action_id.id, context=context)

    def run_action_code_multi(self, cr, uid, action, eval_context=None, context=None):
        eval(action.code.strip(), eval_context, mode="exec", nocopy=True)  # nocopy allows to return 'action'
        if 'action' in eval_context:
            return eval_context['action']

    def run_action_trigger(self, cr, uid, action, eval_context=None, context=None):
        """ Trigger a workflow signal, depending on the use_relational_model:

         - `base`: base_model_pool.signal_<TRIGGER_NAME>(cr, uid, context.get('active_id'))
         - `relational`: find the related model and object, using the relational
           field, then target_model_pool.signal_<TRIGGER_NAME>(cr, uid, target_id)
        """
        obj_pool = self.pool[action.model_id.model]
        if action.use_relational_model == 'base':
            target_id = context.get('active_id')
            target_pool = obj_pool
        else:
            value = getattr(obj_pool.browse(cr, uid, context.get('active_id'), context=context), action.wkf_field_id.name)
            if action.wkf_field_id.ttype == 'many2one':
                target_id = value.id
            else:
                target_id = value
            target_pool = self.pool[action.wkf_model_id.model]

        trigger_name = action.wkf_transition_id.signal

        workflow.trg_validate(uid, target_pool._name, target_id, trigger_name, cr)

    def run_action_multi(self, cr, uid, action, eval_context=None, context=None):
        res = []
        for act in action.child_ids:
            result = self.run(cr, uid, [act.id], context)
            if result:
                res.append(result)
        return res and res[0] or False

    def run_action_object_write(self, cr, uid, action, eval_context=None, context=None):
        """ Write server action.

         - 1. evaluate the value mapping
         - 2. depending on the write configuration:

          - `current`: id = active_id
          - `other`: id = from reference object
          - `expression`: id = from expression evaluation
        """
        res = {}
        for exp in action.fields_lines:
            if exp.type == 'equation':
                expr = eval(exp.value, eval_context)
            else:
                expr = exp.value
            res[exp.col1.name] = expr

        if action.use_write == 'current':
            model = action.model_id.model
            ref_id = context.get('active_id')
        elif action.use_write == 'other':
            model = action.crud_model_id.model
            ref_id = action.ref_object.id
        elif action.use_write == 'expression':
            model = action.crud_model_id.model
            ref = eval(action.write_expression, eval_context)
            if isinstance(ref, browse_record):
                ref_id = getattr(ref, 'id')
            else:
                ref_id = int(ref)

        obj_pool = self.pool[model]
        obj_pool.write(cr, uid, [ref_id], res, context=context)

    def run_action_object_create(self, cr, uid, action, eval_context=None, context=None):
        """ Create and Copy server action.

         - 1. evaluate the value mapping
         - 2. depending on the write configuration:

          - `new`: new record in the base model
          - `copy_current`: copy the current record (id = active_id) + gives custom values
          - `new_other`: new record in target model
          - `copy_other`: copy the current record (id from reference object)
            + gives custom values
        """
        res = {}
        for exp in action.fields_lines:
            if exp.type == 'equation':
                expr = eval(exp.value, eval_context)
            else:
                expr = exp.value
            res[exp.col1.name] = expr

        if action.use_create in ['new', 'copy_current']:
            model = action.model_id.model
        elif action.use_create in ['new_other', 'copy_other']:
            model = action.crud_model_id.model

        obj_pool = self.pool[model]
        if action.use_create == 'copy_current':
            ref_id = context.get('active_id')
            res_id = obj_pool.copy(cr, uid, ref_id, res, context=context)
        elif action.use_create == 'copy_other':
            ref_id = action.ref_object.id
            res_id = obj_pool.copy(cr, uid, ref_id, res, context=context)
        else:
            res_id = obj_pool.create(cr, uid, res, context=context)

        if action.link_new_record and action.link_field_id:
            self.pool[action.model_id.model].write(cr, uid, [context.get('active_id')], {action.link_field_id.name: res_id})

    def _get_eval_context(self, cr, uid, action, context=None):
        """ Prepare the context used when evaluating python code, like the
        condition or code server actions.

        :param action: the current server action
        :type action: browse record
        :returns: dict -- evaluation context given to (safe_)eval """
        user = self.pool.get('res.users').browse(cr, uid, uid, context=context)
        obj_pool = self.pool[action.model_id.model]
        obj = None
        if context.get('active_model') == action.model_id.model and context.get('active_id'):
            obj = obj_pool.browse(cr, uid, context['active_id'], context=context)
        return {
            'self': obj_pool,
            'object': obj,
            'obj': obj,
            'pool': self.pool,
            'time': time,
            'datetime': datetime,
            'dateutil': dateutil,
            'cr': cr,
            'uid': uid,
            'user': user,
            'context': context,
<<<<<<< HEAD
            'workflow': workflow
=======
            'Warning': openerp.exceptions.Warning,
>>>>>>> 1e9ed7ba
        }

    def run(self, cr, uid, ids, context=None):
        """ Runs the server action. For each server action, the condition is
        checked. Note that a void (``False``) condition is considered as always
        valid. If it is verified, the run_action_<STATE> method is called. This
        allows easy overriding of the server actions.

        :param dict context: context should contain following keys

                             - active_id: id of the current object (single mode)
                             - active_model: current model that should equal the action's model

                             The following keys are optional:

                             - active_ids: ids of the current records (mass mode). If active_ids
                               and active_id are present, active_ids is given precedence.

        :return: an action_id to be executed, or False is finished correctly without
                 return action
        """
        if context is None:
            context = {}
        res = False
        for action in self.browse(cr, uid, ids, context):
            eval_context = self._get_eval_context(cr, uid, action, context=context)
            condition = action.condition
            if condition is False:
                # Void (aka False) conditions are considered as True
                condition = True
            if hasattr(self, 'run_action_%s_multi' % action.state):
                run_context = eval_context['context']
                expr = eval(str(condition), eval_context)
                if not expr:
                    continue
                # call the multi method
                func = getattr(self, 'run_action_%s_multi' % action.state)
                res = func(cr, uid, action, eval_context=eval_context, context=run_context)

            elif hasattr(self, 'run_action_%s' % action.state):
                func = getattr(self, 'run_action_%s' % action.state)
                active_id = context.get('active_id')
                active_ids = context.get('active_ids', [active_id] if active_id else [])
                for active_id in active_ids:
                    # run context dedicated to a particular active_id
                    run_context = dict(context, active_ids=[active_id], active_id=active_id)
                    eval_context["context"] = run_context
                    expr = eval(str(condition), eval_context)
                    if not expr:
                        continue
                    # call the single method related to the action: run_action_<STATE>
                    res = func(cr, uid, action, eval_context=eval_context, context=run_context)
        return res


class ir_server_object_lines(osv.osv):
    _name = 'ir.server.object.lines'
    _sequence = 'ir_actions_id_seq'
    _columns = {
        'server_id': fields.many2one('ir.actions.server', 'Related Server Action'),
        'col1': fields.many2one('ir.model.fields', 'Field', required=True),
        'value': fields.text('Value', required=True, help="Expression containing a value specification. \n"
                                                          "When Formula type is selected, this field may be a Python expression "
                                                          " that can use the same values as for the condition field on the server action.\n"
                                                          "If Value type is selected, the value will be used directly without evaluation."),
        'type': fields.selection([
            ('value', 'Value'),
            ('equation', 'Python expression')
        ], 'Evaluation Type', required=True, change_default=True),
    }
    _defaults = {
        'type': 'value',
    }


TODO_STATES = [('open', 'To Do'),
               ('done', 'Done')]
TODO_TYPES = [('manual', 'Launch Manually'),('once', 'Launch Manually Once'),
              ('automatic', 'Launch Automatically')]
class ir_actions_todo(osv.osv):
    """
    Configuration Wizards
    """
    _name = 'ir.actions.todo'
    _description = "Configuration Wizards"
    _columns={
        'action_id': fields.many2one(
            'ir.actions.actions', 'Action', select=True, required=True),
        'sequence': fields.integer('Sequence'),
        'state': fields.selection(TODO_STATES, string='Status', required=True),
        'name': fields.char('Name', size=64),
        'type': fields.selection(TODO_TYPES, 'Type', required=True,
            help="""Manual: Launched manually.
Automatic: Runs whenever the system is reconfigured.
Launch Manually Once: after having been launched manually, it sets automatically to Done."""),
        'groups_id': fields.many2many('res.groups', 'res_groups_action_rel', 'uid', 'gid', 'Groups'),
        'note': fields.text('Text', translate=True),
    }
    _defaults={
        'state': 'open',
        'sequence': 10,
        'type': 'manual',
    }
    _order="sequence,id"

    def action_launch(self, cr, uid, ids, context=None):
        """ Launch Action of Wizard"""
        wizard_id = ids and ids[0] or False
        wizard = self.browse(cr, uid, wizard_id, context=context)
        if wizard.type in ('automatic', 'once'):
            wizard.write({'state': 'done'})

        # Load action
        act_type = self.pool.get('ir.actions.actions').read(cr, uid, wizard.action_id.id, ['type'], context=context)

        res = self.pool[act_type['type']].read(cr, uid, wizard.action_id.id, [], context=context)
        if act_type['type'] != 'ir.actions.act_window':
            return res
        res.setdefault('context','{}')
        res['nodestroy'] = True

        # Open a specific record when res_id is provided in the context
        user = self.pool.get('res.users').browse(cr, uid, uid, context=context)
        ctx = eval(res['context'], {'user': user})
        if ctx.get('res_id'):
            res.update({'res_id': ctx.pop('res_id')})

        # disable log for automatic wizards
        if wizard.type == 'automatic':
            ctx.update({'disable_log': True})
        res.update({'context': ctx})

        return res

    def action_open(self, cr, uid, ids, context=None):
        """ Sets configuration wizard in TODO state"""
        return self.write(cr, uid, ids, {'state': 'open'}, context=context)

    def progress(self, cr, uid, context=None):
        """ Returns a dict with 3 keys {todo, done, total}.

        These keys all map to integers and provide the number of todos
        marked as open, the total number of todos and the number of
        todos not open (which is basically a shortcut to total-todo)

        :rtype: dict
        """
        user_groups = set(map(
            lambda x: x.id,
            self.pool['res.users'].browse(cr, uid, [uid], context=context)[0].groups_id))
        def groups_match(todo):
            """ Checks if the todo's groups match those of the current user
            """
            return not todo.groups_id \
                   or bool(user_groups.intersection((
                        group.id for group in todo.groups_id)))

        done = filter(
            groups_match,
            self.browse(cr, uid,
                self.search(cr, uid, [('state', '!=', 'open')], context=context),
                        context=context))

        total = filter(
            groups_match,
            self.browse(cr, uid,
                self.search(cr, uid, [], context=context),
                        context=context))

        return {
            'done': len(done),
            'total': len(total),
            'todo': len(total) - len(done)
        }


class ir_actions_act_client(osv.osv):
    _name = 'ir.actions.client'
    _inherit = 'ir.actions.actions'
    _table = 'ir_act_client'
    _sequence = 'ir_actions_id_seq'
    _order = 'name'

    def _get_params(self, cr, uid, ids, field_name, arg, context):
        result = {}
        for record in self.browse(cr, uid, ids, context=context):
            result[record.id] = record.params_store and eval(record.params_store, {'uid': uid}) or False
        return result

    def _set_params(self, cr, uid, id, field_name, field_value, arg, context):
        if isinstance(field_value, dict):
            self.write(cr, uid, id, {'params_store': repr(field_value)}, context=context)
        else:
            self.write(cr, uid, id, {'params_store': field_value}, context=context)

    _columns = {
        'name': fields.char('Action Name', required=True, size=64, translate=True),
        'tag': fields.char('Client action tag', size=64, required=True,
                           help="An arbitrary string, interpreted by the client"
                                " according to its own needs and wishes. There "
                                "is no central tag repository across clients."),
        'res_model': fields.char('Destination Model', size=64, 
            help="Optional model, mostly used for needactions."),
        'context': fields.char('Context Value', size=250, required=True,
            help="Context dictionary as Python expression, empty by default (Default: {})"),
        'params': fields.function(_get_params, fnct_inv=_set_params,
                                  type='binary', 
                                  string="Supplementary arguments",
                                  help="Arguments sent to the client along with"
                                       "the view tag"),
        'params_store': fields.binary("Params storage", readonly=True)
    }
    _defaults = {
        'type': 'ir.actions.client',
        'context': '{}',

    }



# vim:expandtab:smartindent:tabstop=4:softtabstop=4:shiftwidth=4:
<|MERGE_RESOLUTION|>--- conflicted
+++ resolved
@@ -944,11 +944,8 @@
             'uid': uid,
             'user': user,
             'context': context,
-<<<<<<< HEAD
             'workflow': workflow
-=======
             'Warning': openerp.exceptions.Warning,
->>>>>>> 1e9ed7ba
         }
 
     def run(self, cr, uid, ids, context=None):
