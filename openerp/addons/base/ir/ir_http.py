--- conflicted
+++ resolved
@@ -63,15 +63,6 @@
     def _auth_method_user(self):
         request.uid = request.session.uid
         if not request.uid:
-<<<<<<< HEAD
-            if not request.params.get('noredirect'):
-                query = werkzeug.urls.url_encode({
-                    'redirect': request.httprequest.url,
-                })
-                response = werkzeug.utils.redirect('/web/login?%s' % query)
-                werkzeug.exceptions.abort(response)
-=======
->>>>>>> 9ce08b78
             raise http.SessionExpiredException("Session expired")
 
     def _auth_method_none(self):
