# -*- coding: utf-8 -*-
##############################################################################
#
#    OpenERP, Open Source Management Solution
#    Copyright (C) 2004-2009 Tiny SPRL (<http://tiny.be>).
#
#    This program is free software: you can redistribute it and/or modify
#    it under the terms of the GNU Affero General Public License as
#    published by the Free Software Foundation, either version 3 of the
#    License, or (at your option) any later version.
#
#    This program is distributed in the hope that it will be useful,
#    but WITHOUT ANY WARRANTY; without even the implied warranty of
#    MERCHANTABILITY or FITNESS FOR A PARTICULAR PURPOSE.  See the
#    GNU Affero General Public License for more details.
#
#    You should have received a copy of the GNU Affero General Public License
#    along with this program.  If not, see <http://www.gnu.org/licenses/>.
#
##############################################################################
import logging
from operator import attrgetter
import re

import openerp
from openerp import SUPERUSER_ID
from openerp.osv import osv, fields
from openerp.tools import ustr
from openerp.tools.translate import _
<<<<<<< HEAD
from openerp import exceptions
=======
from lxml import etree
>>>>>>> 7e85786b

_logger = logging.getLogger(__name__)


class res_config_module_installation_mixin(object):
    def _install_modules(self, cr, uid, modules, context):
        """Install the requested modules.
            return the next action to execute

          modules is a list of tuples
            (mod_name, browse_record | None)
        """
        ir_module = self.pool.get('ir.module.module')
        to_install_ids = []
        to_install_missing_names = []

        for name, module in modules:
            if not module:
                to_install_missing_names.append(name)
            elif module.state == 'uninstalled':
                to_install_ids.append(module.id)
        result = None
        if to_install_ids:
            result = ir_module.button_immediate_install(cr, uid, to_install_ids, context=context)
        #FIXME: if result is not none, the corresponding todo will be skipped because it was just marked done
        if to_install_missing_names:
            return {
                'type': 'ir.actions.client',
                'tag': 'apps',
                'params': {'modules': to_install_missing_names},
            }

        return result

class res_config_configurable(osv.osv_memory):
    ''' Base classes for new-style configuration items

    Configuration items should inherit from this class, implement
    the execute method (and optionally the cancel one) and have
    their view inherit from the related res_config_view_base view.
    '''
    _name = 'res.config'

    def _next_action(self, cr, uid, context=None):
        Todos = self.pool['ir.actions.todo']
        _logger.info('getting next %s', Todos)

        active_todos = Todos.browse(cr, uid,
            Todos.search(cr, uid, ['&', ('type', '=', 'automatic'), ('state','=','open')]),
                                    context=context)

        user_groups = set(map(
            lambda g: g.id,
            self.pool['res.users'].browse(cr, uid, [uid], context=context)[0].groups_id))

        valid_todos_for_user = [
            todo for todo in active_todos
            if not todo.groups_id or bool(user_groups.intersection((
                group.id for group in todo.groups_id)))
        ]

        if valid_todos_for_user:
            return valid_todos_for_user[0]

        return None

    def _next(self, cr, uid, context=None):
        _logger.info('getting next operation')
        next = self._next_action(cr, uid, context=context)
        _logger.info('next action is %s', next)
        if next:
            res = next.action_launch(context=context)
            res['nodestroy'] = False
            return res

        return {
            'type': 'ir.actions.client',
            'tag': 'reload',
        }

    def start(self, cr, uid, ids, context=None):
        return self.next(cr, uid, ids, context)

    def next(self, cr, uid, ids, context=None):
        """ Returns the next todo action to execute (using the default
        sort order)
        """
        return self._next(cr, uid, context=context)

    def execute(self, cr, uid, ids, context=None):
        """ Method called when the user clicks on the ``Next`` button.

        Execute *must* be overloaded unless ``action_next`` is overloaded
        (which is something you generally don't need to do).

        If ``execute`` returns an action dictionary, that action is executed
        rather than just going to the next configuration item.
        """
        raise NotImplementedError(
            'Configuration items need to implement execute')

    def cancel(self, cr, uid, ids, context=None):
        """ Method called when the user click on the ``Skip`` button.

        ``cancel`` should be overloaded instead of ``action_skip``. As with
        ``execute``, if it returns an action dictionary that action is
        executed in stead of the default (going to the next configuration item)

        The default implementation is a NOOP.

        ``cancel`` is also called by the default implementation of
        ``action_cancel``.
        """
        pass

    def action_next(self, cr, uid, ids, context=None):
        """ Action handler for the ``next`` event.

        Sets the status of the todo the event was sent from to
        ``done``, calls ``execute`` and -- unless ``execute`` returned
        an action dictionary -- executes the action provided by calling
        ``next``.
        """
        next = self.execute(cr, uid, ids, context=context)
        if next: return next
        return self.next(cr, uid, ids, context=context)

    def action_skip(self, cr, uid, ids, context=None):
        """ Action handler for the ``skip`` event.

        Sets the status of the todo the event was sent from to
        ``skip``, calls ``cancel`` and -- unless ``cancel`` returned
        an action dictionary -- executes the action provided by calling
        ``next``.
        """
        next = self.cancel(cr, uid, ids, context=context)
        if next: return next
        return self.next(cr, uid, ids, context=context)

    def action_cancel(self, cr, uid, ids, context=None):
        """ Action handler for the ``cancel`` event. That event isn't
        generated by the res.config.view.base inheritable view, the
        inherited view has to overload one of the buttons (or add one
        more).

        Sets the status of the todo the event was sent from to
        ``cancel``, calls ``cancel`` and -- unless ``cancel`` returned
        an action dictionary -- executes the action provided by calling
        ``next``.
        """
        next = self.cancel(cr, uid, ids, context=context)
        if next: return next
        return self.next(cr, uid, ids, context=context)

class res_config_installer(osv.osv_memory, res_config_module_installation_mixin):
    """ New-style configuration base specialized for addons selection
    and installation.

    Basic usage
    -----------

    Subclasses can simply define a number of _columns as
    fields.boolean objects. The keys (column names) should be the
    names of the addons to install (when selected). Upon action
    execution, selected boolean fields (and those only) will be
    interpreted as addons to install, and batch-installed.

    Additional addons
    -----------------

    It is also possible to require the installation of an additional
    addon set when a specific preset of addons has been marked for
    installation (in the basic usage only, additionals can't depend on
    one another).

    These additionals are defined through the ``_install_if``
    property. This property is a mapping of a collection of addons (by
    name) to a collection of addons (by name) [#]_, and if all the *key*
    addons are selected for installation, then the *value* ones will
    be selected as well. For example::

        _install_if = {
            ('sale','crm'): ['sale_crm'],
        }

    This will install the ``sale_crm`` addon if and only if both the
    ``sale`` and ``crm`` addons are selected for installation.

    You can define as many additionals as you wish, and additionals
    can overlap in key and value. For instance::

        _install_if = {
            ('sale','crm'): ['sale_crm'],
            ('sale','project'): ['project_mrp'],
        }

    will install both ``sale_crm`` and ``project_mrp`` if all of
    ``sale``, ``crm`` and ``project`` are selected for installation.

    Hook methods
    ------------

    Subclasses might also need to express dependencies more complex
    than that provided by additionals. In this case, it's possible to
    define methods of the form ``_if_%(name)s`` where ``name`` is the
    name of a boolean field. If the field is selected, then the
    corresponding module will be marked for installation *and* the
    hook method will be executed.

    Hook methods take the usual set of parameters (cr, uid, ids,
    context) and can return a collection of additional addons to
    install (if they return anything, otherwise they should not return
    anything, though returning any "falsy" value such as None or an
    empty collection will have the same effect).

    Complete control
    ----------------

    The last hook is to simply overload the ``modules_to_install``
    method, which implements all the mechanisms above. This method
    takes the usual set of parameters (cr, uid, ids, context) and
    returns a ``set`` of addons to install (addons selected by the
    above methods minus addons from the *basic* set which are already
    installed) [#]_ so an overloader can simply manipulate the ``set``
    returned by ``res_config_installer.modules_to_install`` to add or
    remove addons.

    Skipping the installer
    ----------------------

    Unless it is removed from the view, installers have a *skip*
    button which invokes ``action_skip`` (and the ``cancel`` hook from
    ``res.config``). Hooks and additionals *are not run* when skipping
    installation, even for already installed addons.

    Again, setup your hooks accordingly.

    .. [#] note that since a mapping key needs to be hashable, it's
           possible to use a tuple or a frozenset, but not a list or a
           regular set

    .. [#] because the already-installed modules are only pruned at
           the very end of ``modules_to_install``, additionals and
           hooks depending on them *are guaranteed to execute*. Setup
           your hooks accordingly.
    """
    _name = 'res.config.installer'
    _inherit = 'res.config'

    _install_if = {}

    def already_installed(self, cr, uid, context=None):
        """ For each module, check if it's already installed and if it
        is return its name

        :returns: a list of the already installed modules in this
                  installer
        :rtype: [str]
        """
        return map(attrgetter('name'),
                   self._already_installed(cr, uid, context=context))

    def _already_installed(self, cr, uid, context=None):
        """ For each module (boolean fields in a res.config.installer),
        check if it's already installed (either 'to install', 'to upgrade'
        or 'installed') and if it is return the module's browse_record

        :returns: a list of all installed modules in this installer
        :rtype: [browse_record]
        """
        modules = self.pool['ir.module.module']

        selectable = [field for field in self._columns
                      if type(self._columns[field]) is fields.boolean]
        return modules.browse(
            cr, uid,
            modules.search(cr, uid,
                           [('name','in',selectable),
                            ('state','in',['to install', 'installed', 'to upgrade'])],
                           context=context),
            context=context)

    def modules_to_install(self, cr, uid, ids, context=None):
        """ selects all modules to install:

        * checked boolean fields
        * return values of hook methods. Hook methods are of the form
          ``_if_%(addon_name)s``, and are called if the corresponding
          addon is marked for installation. They take the arguments
          cr, uid, ids and context, and return an iterable of addon
          names
        * additionals, additionals are setup through the ``_install_if``
          class variable. ``_install_if`` is a dict of {iterable:iterable}
          where key and value are iterables of addon names.

          If all the addons in the key are selected for installation
          (warning: addons added through hooks don't count), then the
          addons in the value are added to the set of modules to install
        * not already installed
        """
        base = set(module_name
                   for installer in self.read(cr, uid, ids, context=context)
                   for module_name, to_install in installer.iteritems()
                   if module_name != 'id'
                   if type(self._columns[module_name]) is fields.boolean
                   if to_install)

        hooks_results = set()
        for module in base:
            hook = getattr(self, '_if_%s'% module, None)
            if hook:
                hooks_results.update(hook(cr, uid, ids, context=None) or set())

        additionals = set(
            module for requirements, consequences \
                       in self._install_if.iteritems()
                   if base.issuperset(requirements)
                   for module in consequences)

        return (base | hooks_results | additionals).difference(
                    self.already_installed(cr, uid, context))

    def default_get(self, cr, uid, fields_list, context=None):
        ''' If an addon is already installed, check it by default
        '''
        defaults = super(res_config_installer, self).default_get(
            cr, uid, fields_list, context=context)

        return dict(defaults,
                    **dict.fromkeys(
                        self.already_installed(cr, uid, context=context),
                        True))

    def fields_get(self, cr, uid, fields=None, context=None, write_access=True):
        """ If an addon is already installed, set it to readonly as
        res.config.installer doesn't handle uninstallations of already
        installed addons
        """
        fields = super(res_config_installer, self).fields_get(
            cr, uid, fields, context, write_access)

        for name in self.already_installed(cr, uid, context=context):
            if name not in fields:
                continue
            fields[name].update(
                readonly=True,
                help= ustr(fields[name].get('help', '')) +
                     _('\n\nThis addon is already installed on your system'))
        return fields

    def execute(self, cr, uid, ids, context=None):
        to_install = list(self.modules_to_install(
            cr, uid, ids, context=context))
        _logger.info('Selecting addons %s to install', to_install)

        ir_module = self.pool.get('ir.module.module')
        modules = []
        for name in to_install:
            mod_ids = ir_module.search(cr, uid, [('name', '=', name)])
            record = ir_module.browse(cr, uid, mod_ids[0], context) if mod_ids else None
            modules.append((name, record))

        return self._install_modules(cr, uid, modules, context=context)

class res_config_settings(osv.osv_memory, res_config_module_installation_mixin):
    """ Base configuration wizard for application settings.  It provides support for setting
        default values, assigning groups to employee users, and installing modules.
        To make such a 'settings' wizard, define a model like::

            class my_config_wizard(osv.osv_memory):
                _name = 'my.settings'
                _inherit = 'res.config.settings'
                _columns = {
                    'default_foo': fields.type(..., default_model='my.model'),
                    'group_bar': fields.boolean(..., group='base.group_user', implied_group='my.group'),
                    'module_baz': fields.boolean(...),
                    'other_field': fields.type(...),
                }

        The method ``execute`` provides some support based on a naming convention:

        *   For a field like 'default_XXX', ``execute`` sets the (global) default value of
            the field 'XXX' in the model named by ``default_model`` to the field's value.

        *   For a boolean field like 'group_XXX', ``execute`` adds/removes 'implied_group'
            to/from the implied groups of 'group', depending on the field's value.
            By default 'group' is the group Employee.  Groups are given by their xml id.
            The attribute 'group' may contain several xml ids, separated by commas.

        *   For a boolean field like 'module_XXX', ``execute`` triggers the immediate
            installation of the module named 'XXX' if the field has value ``True``.

        *   For the other fields, the method ``execute`` invokes all methods with a name
            that starts with 'set_'; such methods can be defined to implement the effect
            of those fields.

        The method ``default_get`` retrieves values that reflect the current status of the
        fields like 'default_XXX', 'group_XXX' and 'module_XXX'.  It also invokes all methods
        with a name that starts with 'get_default_'; such methods can be defined to provide
        current values for other fields.
    """
    _name = 'res.config.settings'

    def copy(self, cr, uid, id, values, context=None):
        raise osv.except_osv(_("Cannot duplicate configuration!"), "")

    def fields_view_get(self, cr, user, view_id=None, view_type='form',
                        context=None, toolbar=False, submenu=False):
        ret_val = super(res_config_settings, self).fields_view_get(
            cr, user, view_id=view_id, view_type=view_type, context=context,
            toolbar=toolbar, submenu=submenu)

        doc = etree.XML(ret_val['arch'])

        for field in ret_val['fields']:
            if not field.startswith("module_"):
                continue
            for node in doc.xpath("//field[@name='%s']" % field):
                if 'on_change' not in node.attrib:
                    node.set("on_change",
                    "onchange_module(%s, '%s')" % (field, field))

        ret_val['arch'] = etree.tostring(doc)
        return ret_val

    def onchange_module(self, cr, uid, ids, field_value, module_name, context={}):
        module_pool = self.pool.get('ir.module.module')
        module_ids = module_pool.search(
            cr, uid, [('name', '=', module_name.replace("module_", '')),
            ('state','in', ['to install', 'installed', 'to upgrade'])],
            context=context)

        if module_ids and not field_value:
            dep_ids = module_pool.downstream_dependencies(cr, uid, module_ids, context=context)
            dep_name = [x.shortdesc for x  in module_pool.browse(
                cr, uid, dep_ids + module_ids, context=context)]
            message = '\n'.join(dep_name)
            return {'warning': {'title': _('Warning!'),
                    'message':
                    _('Disabling this option will also uninstall the following modules \n%s' % message)
                   }}
        return {}

    def _get_classified_fields(self, cr, uid, context=None):
        """ return a dictionary with the fields classified by category::

                {   'default': [('default_foo', 'model', 'foo'), ...],
                    'group':   [('group_bar', [browse_group], browse_implied_group), ...],
                    'module':  [('module_baz', browse_module), ...],
                    'other':   ['other_field', ...],
                }
        """
        ir_model_data = self.pool['ir.model.data']
        ir_module = self.pool['ir.module.module']
        def ref(xml_id):
            mod, xml = xml_id.split('.', 1)
            return ir_model_data.get_object(cr, uid, mod, xml, context=context)

        defaults, groups, modules, others = [], [], [], []
        for name, field in self._columns.items():
            if name.startswith('default_') and hasattr(field, 'default_model'):
                defaults.append((name, field.default_model, name[8:]))
            elif name.startswith('group_') and isinstance(field, fields.boolean) and hasattr(field, 'implied_group'):
                field_groups = getattr(field, 'group', 'base.group_user').split(',')
                groups.append((name, map(ref, field_groups), ref(field.implied_group)))
            elif name.startswith('module_') and isinstance(field, fields.boolean):
                mod_ids = ir_module.search(cr, uid, [('name', '=', name[7:])])
                record = ir_module.browse(cr, uid, mod_ids[0], context) if mod_ids else None
                modules.append((name, record))
            else:
                others.append(name)

        return {'default': defaults, 'group': groups, 'module': modules, 'other': others}

    def default_get(self, cr, uid, fields, context=None):
        ir_values = self.pool['ir.values']
        classified = self._get_classified_fields(cr, uid, context)

        res = super(res_config_settings, self).default_get(cr, uid, fields, context)

        # defaults: take the corresponding default value they set
        for name, model, field in classified['default']:
            value = ir_values.get_default(cr, uid, model, field)
            if value is not None:
                res[name] = value

        # groups: which groups are implied by the group Employee
        for name, groups, implied_group in classified['group']:
            res[name] = all(implied_group in group.implied_ids for group in groups)

        # modules: which modules are installed/to install
        for name, module in classified['module']:
            res[name] = module and module.state in ('installed', 'to install', 'to upgrade')

        # other fields: call all methods that start with 'get_default_'
        for method in dir(self):
            if method.startswith('get_default_'):
                res.update(getattr(self, method)(cr, uid, fields, context))

        return res

    def execute(self, cr, uid, ids, context=None):
        if uid != SUPERUSER_ID and not self.pool['res.users'].has_group(cr, uid, 'base.group_erp_manager'):
            raise openerp.exceptions.AccessError(_("Only administrators can change the settings"))

        ir_values = self.pool['ir.values']
        ir_module = self.pool['ir.module.module']
        res_groups = self.pool['res.groups']

        classified = self._get_classified_fields(cr, uid, context)

        config = self.browse(cr, uid, ids[0], context)

        # default values fields
        for name, model, field in classified['default']:
            ir_values.set_default(cr, SUPERUSER_ID, model, field, config[name])

        # group fields: modify group / implied groups
        for name, groups, implied_group in classified['group']:
            gids = map(int, groups)
            if config[name]:
                res_groups.write(cr, uid, gids, {'implied_ids': [(4, implied_group.id)]}, context=context)
            else:
                res_groups.write(cr, uid, gids, {'implied_ids': [(3, implied_group.id)]}, context=context)
                uids = set()
                for group in groups:
                    uids.update(map(int, group.users))
                implied_group.write({'users': [(3, u) for u in uids]})

        # other fields: execute all methods that start with 'set_'
        for method in dir(self):
            if method.startswith('set_'):
                getattr(self, method)(cr, uid, ids, context)

        # module fields: install/uninstall the selected modules
        to_install = []
        to_uninstall_ids = []
        lm = len('module_')
        for name, module in classified['module']:
            if config[name]:
                to_install.append((name[lm:], module))
            else:
                if module and module.state in ('installed', 'to upgrade'):
                    to_uninstall_ids.append(module.id)

        if to_uninstall_ids:
            ir_module.button_immediate_uninstall(cr, uid, to_uninstall_ids, context=context)

        action = self._install_modules(cr, uid, to_install, context=context)
        if action:
            return action

        # After the uninstall/install calls, the self.pool is no longer valid.
        # So we reach into the RegistryManager directly.
        res_config = openerp.modules.registry.RegistryManager.get(cr.dbname)['res.config']
        config = res_config.next(cr, uid, [], context=context) or {}
        if config.get('type') not in ('ir.actions.act_window_close',):
            return config

        # force client-side reload (update user menu and current view)
        return {
            'type': 'ir.actions.client',
            'tag': 'reload',
        }

    def cancel(self, cr, uid, ids, context=None):
        # ignore the current record, and send the action to reopen the view
        act_window = self.pool['ir.actions.act_window']
        action_ids = act_window.search(cr, uid, [('res_model', '=', self._name)])
        if action_ids:
            return act_window.read(cr, uid, action_ids[0], [], context=context)
        return {}

    def name_get(self, cr, uid, ids, context=None):
        """ Override name_get method to return an appropriate configuration wizard
        name, and not the generated name."""

        if not ids:
            return []
        # name_get may receive int id instead of an id list
        if isinstance(ids, (int, long)):
            ids = [ids]

        act_window = self.pool['ir.actions.act_window']
        action_ids = act_window.search(cr, uid, [('res_model', '=', self._name)], context=context)
        name = self._name
        if action_ids:
            name = act_window.read(cr, uid, action_ids[0], ['name'], context=context)['name']
        return [(record.id, name) for record in self.browse(cr, uid , ids, context=context)]

    def get_option_path(self, cr, uid, menu_xml_id, context=None):
        """
        Fetch the path to a specified configuration view and the action id to access it.

        :param string menu_xml_id: the xml id of the menuitem where the view is located,
            structured as follows: module_name.menuitem_xml_id (e.g.: "base.menu_sale_config")
        :return tuple:
            - t[0]: string: full path to the menuitem (e.g.: "Settings/Configuration/Sales")
            - t[1]: int or long: id of the menuitem's action
        """
        module_name, menu_xml_id = menu_xml_id.split('.')
        dummy, menu_id = self.pool['ir.model.data'].get_object_reference(cr, uid, module_name, menu_xml_id)
        ir_ui_menu = self.pool['ir.ui.menu'].browse(cr, uid, menu_id, context=context)

        return (ir_ui_menu.complete_name, ir_ui_menu.action.id)

    def get_option_name(self, cr, uid, full_field_name, context=None):
        """
        Fetch the human readable name of a specified configuration option.

        :param string full_field_name: the full name of the field, structured as follows:
            model_name.field_name (e.g.: "sale.config.settings.fetchmail_lead")
        :return string: human readable name of the field (e.g.: "Create leads from incoming mails")
        """
        model_name, field_name = full_field_name.rsplit('.', 1)

        return self.pool[model_name].fields_get(cr, uid, allfields=[field_name], context=context)[field_name]['string']

    def get_config_warning(self, cr, msg, context=None):
        """
        Helper: return a Warning exception with the given message where the %(field:xxx)s
        and/or %(menu:yyy)s are replaced by the human readable field's name and/or menuitem's
        full path.

        Usage:
        ------
        Just include in your error message %(field:model_name.field_name)s to obtain the human
        readable field's name, and/or %(menu:module_name.menuitem_xml_id)s to obtain the menuitem's
        full path.

        Example of use:
        ---------------
        from openerp.addons.base.res.res_config import get_warning_config
        raise get_warning_config(cr, _("Error: this action is prohibited. You should check the field %(field:sale.config.settings.fetchmail_lead)s in %(menu:base.menu_sale_config)s."), context=context)

        This will return an exception containing the following message:
            Error: this action is prohibited. You should check the field Create leads from incoming mails in Settings/Configuration/Sales.

        What if there is another substitution in the message already?
        -------------------------------------------------------------
        You could have a situation where the error message you want to upgrade already contains a substitution. Example:
            Cannot find any account journal of %s type for this company.\n\nYou can create one in the menu: \nConfiguration\Journals\Journals.
        What you want to do here is simply to replace the path by %menu:account.menu_account_config)s, and leave the rest alone.
        In order to do that, you can use the double percent (%%) to escape your new substitution, like so:
            Cannot find any account journal of %s type for this company.\n\nYou can create one in the %%(menu:account.menu_account_config)s.
        """

        res_config_obj = openerp.registry(cr.dbname)['res.config.settings']
        regex_path = r'%\(((?:menu|field):[a-z_\.]*)\)s'

        # Process the message
        # 1/ find the menu and/or field references, put them in a list
        references = re.findall(regex_path, msg, flags=re.I)

        # 2/ fetch the menu and/or field replacement values (full path and
        #    human readable field's name) and the action_id if any
        values = {}
        action_id = None
        for item in references:
            ref_type, ref = item.split(':')
            if ref_type == 'menu':
                values[item], action_id = res_config_obj.get_option_path(cr, SUPERUSER_ID, ref, context=context)
            elif ref_type == 'field':
                values[item] = res_config_obj.get_option_name(cr, SUPERUSER_ID, ref, context=context)

        # 3/ substitute and return the result
        if (action_id):
            return exceptions.RedirectWarning(msg % values, action_id, _('Go to the configuration panel'))
        return exceptions.Warning(msg % values)

# vim:expandtab:smartindent:tabstop=4:softtabstop=4:shiftwidth=4:<|MERGE_RESOLUTION|>--- conflicted
+++ resolved
@@ -27,11 +27,8 @@
 from openerp.osv import osv, fields
 from openerp.tools import ustr
 from openerp.tools.translate import _
-<<<<<<< HEAD
 from openerp import exceptions
-=======
 from lxml import etree
->>>>>>> 7e85786b
 
 _logger = logging.getLogger(__name__)
 
