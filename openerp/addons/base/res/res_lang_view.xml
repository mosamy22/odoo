<?xml version="1.0" encoding="utf-8"?>
<openerp>
    <data>
        <record id="res_lang_tree" model="ir.ui.view">
            <field name="name">res.lang.tree</field>
            <field name="model">res.lang</field>
            <field name="arch" type="xml">
                <tree string="Languages" colors="gray:not active" >
                    <field name="name"/>
                    <field name="code"/>
                    <field name="iso_code"/>
                    <field name="direction"/>
                    <field name="translatable"/>
                    <field name="active"/>
                    <button name="%(base.action_wizard_update_translations)d"
<<<<<<< HEAD
                    string="Update Terms" type="action" icon="fa-refresh" help="Update Language Terms"/>
=======
                    string="Update Terms" type="action" icon="gtk-ok" help="Update Language Terms"
                    attrs="{'invisible': [('active', '=', False)]}"/>
>>>>>>> 3a2147d9
                </tree>
            </field>
        </record>
        <record id="res_lang_form" model="ir.ui.view">
            <field name="name">res.lang.form</field>
            <field name="model">res.lang</field>
            <field name="arch" type="xml">
                <form string="Languages">
                    <sheet>
                        <div class="oe_button_box" name="button_box">
                            <button name="toggle_active" type="object" class="oe_stat_button" icon="fa-check">
                                <field name="active" widget="boolean_button" options='{"terminology": "active"}'/>
                            </button>
                        </div>
                        <div class="oe_title">
                            <label for="name" class="oe_edit_only"/>
                            <h1><field name="name"/></h1>
                        </div>
                        <group col="3">
                            <group>
                                <field name="code"/>
                                <field name="iso_code"/>
                                <field name="translatable"/>
                            </group>
                            <group>
                                <field name="direction"/>
                                <field name="grouping"/>
                                <field name="decimal_point"/>
                                <field name="thousands_sep"/>
                                <field name="date_format"/>
                                <field name="time_format"/>
                            </group>
                        </group>
                        <group string="Legends for supported Date and Time Formats">
                            <div>%%a - Abbreviated weekday name.</div>
                            <div>%%A - Full weekday name.</div>
                            <div>%%b - Abbreviated month name.</div>
                            <div>%%B - Full month name."</div>
                            <div>%%d - Day of the month [01,31]."</div>
                            <div>%%j - Day of the year [001,366]."</div>
                            <div>%%H - Hour (24-hour clock) [00,23]."</div>
                            <div>%%I - Hour (12-hour clock) [01,12]."</div>
                            <div>%%M - Minute [00,59]."</div>
                            <div>%%p - Equivalent of either AM or PM."</div>
                            <div>%%S - Seconds [00,61]."</div>
                            <div>%%w - Weekday number [0(Sunday),6]."</div>
                            <div>%%y - Year without century [00,99]."</div>
                            <div>%%Y - Year with century."</div>
                            <div>%%m - Month number [01,12]."</div>
                        </group>
                        <group string="Examples">
                            <div>1. %%b, %%B         ==> Dec, December</div>
                            <div>2. %%a ,%%A         ==> Fri, Friday</div>
                            <div>3. %%y, %%Y         ==> 08, 2008</div>
                            <div>4. %%d, %%m         ==> 05, 12</div>
                            <div>5. %%H:%%M:%%S      ==> 18:25:20</div>
                            <div>6. %%I:%%M:%%S %%p  ==> 06:25:20 PM</div>
                            <div>7. %%j              ==> 340</div>
                            <div>8. %%S              ==> 20</div>
                            <div>9. %%w              ==> 5 ( Friday is the 6th day)</div>
                        </group>
                    </sheet>
                </form>
            </field>
        </record>
        <record id="res_lang_search" model="ir.ui.view">
            <field name="name">res.lang.search</field>
            <field name="model">res.lang</field>
            <field name="arch" type="xml">
                <search string="Languages">
                    <field name="name"
                        filter_domain="['|', '|', ('name','ilike',self), ('code','ilike',self), ('iso_code','ilike',self)]"
                        string="Language"/>
                    <filter string="Translatable" domain="[('translatable','=',True)]"/>
                    <filter string="Active" domain="[('active','=',True)]"/>
                    <field name="direction"/>
                </search>
            </field>
        </record>

        <record id="res_lang_act_window" model="ir.actions.act_window">
            <field name="name">Languages</field>
            <field name="res_model">res.lang</field>
            <field name="view_type">form</field>
            <field name="context">{'active_test': False}</field>
            <field name="search_view_id" ref="res_lang_search"/>
        </record>
        <menuitem action="res_lang_act_window" id="menu_res_lang_act_window" parent="menu_translation" groups="base.group_no_one" sequence="1"/>
    </data>
</openerp><|MERGE_RESOLUTION|>--- conflicted
+++ resolved
@@ -13,12 +13,8 @@
                     <field name="translatable"/>
                     <field name="active"/>
                     <button name="%(base.action_wizard_update_translations)d"
-<<<<<<< HEAD
-                    string="Update Terms" type="action" icon="fa-refresh" help="Update Language Terms"/>
-=======
-                    string="Update Terms" type="action" icon="gtk-ok" help="Update Language Terms"
+                    string="Update Terms" type="action" icon="fa-refresh" help="Update Language Terms"
                     attrs="{'invisible': [('active', '=', False)]}"/>
->>>>>>> 3a2147d9
                 </tree>
             </field>
         </record>
