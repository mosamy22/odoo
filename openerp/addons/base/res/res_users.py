# -*- coding: utf-8 -*-
##############################################################################
#
#    OpenERP, Open Source Management Solution
#    Copyright (C) 2004-2009 Tiny SPRL (<http://tiny.be>).
#    Copyright (C) 2010-2014 OpenERP s.a. (<http://openerp.com>).
#
#    This program is free software: you can redistribute it and/or modify
#    it under the terms of the GNU Affero General Public License as
#    published by the Free Software Foundation, either version 3 of the
#    License, or (at your option) any later version.
#
#    This program is distributed in the hope that it will be useful,
#    but WITHOUT ANY WARRANTY; without even the implied warranty of
#    MERCHANTABILITY or FITNESS FOR A PARTICULAR PURPOSE.  See the
#    GNU Affero General Public License for more details.
#
#    You should have received a copy of the GNU Affero General Public License
#    along with this program.  If not, see <http://www.gnu.org/licenses/>.
#
##############################################################################
import itertools
import logging
from functools import partial
from itertools import repeat

from lxml import etree
from lxml.builder import E

import openerp
from openerp import SUPERUSER_ID, models
from openerp import tools
import openerp.exceptions
from openerp import api
from openerp.osv import fields, osv, expression
from openerp.service.security import check_super
from openerp.tools.translate import _
from openerp.http import request
from openerp.exceptions import UserError

_logger = logging.getLogger(__name__)

# Only users who can modify the user (incl. the user herself) see the real contents of these fields
USER_PRIVATE_FIELDS = ['password']

#----------------------------------------------------------
# Basic res.groups and res.users
#----------------------------------------------------------

class res_groups(osv.osv):
    _name = "res.groups"
    _description = "Access Groups"
    _rec_name = 'full_name'
    _order = 'name'

    def _get_full_name(self, cr, uid, ids, field, arg, context=None):
        res = {}
        for g in self.browse(cr, uid, ids, context):
            if g.category_id:
                res[g.id] = '%s / %s' % (g.category_id.name, g.name)
            else:
                res[g.id] = g.name
        return res

    def _search_group(self, cr, uid, obj, name, args, context=None):
        operand = args[0][2]
        operator = args[0][1]
        lst = True
        if isinstance(operand, bool):
            domains = [[('name', operator, operand)], [('category_id.name', operator, operand)]]
            if operator in expression.NEGATIVE_TERM_OPERATORS == (not operand):
                return expression.AND(domains)
            else:
                return expression.OR(domains)
        if isinstance(operand, basestring):
            lst = False
            operand = [operand]
        where = []
        for group in operand:
            values = filter(bool, group.split('/'))
            group_name = values.pop().strip()
            category_name = values and '/'.join(values).strip() or group_name
            group_domain = [('name', operator, lst and [group_name] or group_name)]
            category_domain = [('category_id.name', operator, lst and [category_name] or category_name)]
            if operator in expression.NEGATIVE_TERM_OPERATORS and not values:
                category_domain = expression.OR([category_domain, [('category_id', '=', False)]])
            if (operator in expression.NEGATIVE_TERM_OPERATORS) == (not values):
                sub_where = expression.AND([group_domain, category_domain])
            else:
                sub_where = expression.OR([group_domain, category_domain])
            if operator in expression.NEGATIVE_TERM_OPERATORS:
                where = expression.AND([where, sub_where])
            else:
                where = expression.OR([where, sub_where])
        return where

    _columns = {
        'name': fields.char('Name', required=True, translate=True),
        'users': fields.many2many('res.users', 'res_groups_users_rel', 'gid', 'uid', 'Users'),
        'model_access': fields.one2many('ir.model.access', 'group_id', 'Access Controls', copy=True),
        'rule_groups': fields.many2many('ir.rule', 'rule_group_rel',
            'group_id', 'rule_group_id', 'Rules', domain=[('global', '=', False)]),
        'menu_access': fields.many2many('ir.ui.menu', 'ir_ui_menu_group_rel', 'gid', 'menu_id', 'Access Menu'),
        'view_access': fields.many2many('ir.ui.view', 'ir_ui_view_group_rel', 'group_id', 'view_id', 'Views'),
        'comment' : fields.text('Comment', size=250, translate=True),
        'category_id': fields.many2one('ir.module.category', 'Application', select=True),
        'full_name': fields.function(_get_full_name, type='char', string='Group Name', fnct_search=_search_group),
    }

    _sql_constraints = [
        ('name_uniq', 'unique (category_id, name)', 'The name of the group must be unique within an application!')
    ]

    def search(self, cr, uid, args, offset=0, limit=None, order=None, context=None, count=False):
        # add explicit ordering if search is sorted on full_name
        if order and order.startswith('full_name'):
            ids = super(res_groups, self).search(cr, uid, args, context=context)
            gs = self.browse(cr, uid, ids, context)
            gs.sort(key=lambda g: g.full_name, reverse=order.endswith('DESC'))
            gs = gs[offset:offset+limit] if limit else gs[offset:]
            return map(int, gs)
        return super(res_groups, self).search(cr, uid, args, offset, limit, order, context, count)

    def copy(self, cr, uid, id, default=None, context=None):
        group_name = self.read(cr, uid, [id], ['name'])[0]['name']
        default.update({'name': _('%s (copy)')%group_name})
        return super(res_groups, self).copy(cr, uid, id, default, context)

    def write(self, cr, uid, ids, vals, context=None):
        if 'name' in vals:
            if vals['name'].startswith('-'):
                raise UserError(_('The name of the group can not start with "-"'))
        res = super(res_groups, self).write(cr, uid, ids, vals, context=context)
        self.pool['ir.model.access'].call_cache_clearing_methods(cr)
        self.pool['res.users'].has_group.clear_cache(self.pool['res.users'])
        return res

class res_users(osv.osv):
    """ User class. A res.users record models an OpenERP user and is different
        from an employee.

        res.users class now inherits from res.partner. The partner model is
        used to store the data related to the partner: lang, name, address,
        avatar, ... The user model is now dedicated to technical data.
    """
    __admin_ids = {}
    __uid_cache = {}
    _inherits = {
        'res.partner': 'partner_id',
    }
    _name = "res.users"
    _description = 'Users'
    _order = 'name, login'

    def _set_new_password(self, cr, uid, id, name, value, args, context=None):
        if value is False:
            # Do not update the password if no value is provided, ignore silently.
            # For example web client submits False values for all empty fields.
            return
        if uid == id:
            # To change their own password users must use the client-specific change password wizard,
            # so that the new password is immediately used for further RPC requests, otherwise the user
            # will face unexpected 'Access Denied' exceptions.
            raise UserError(_('Please use the change password wizard (in User Preferences or User menu) to change your own password.'))
        self.write(cr, uid, id, {'password': value})

    def _get_password(self, cr, uid, ids, arg, karg, context=None):
        return dict.fromkeys(ids, '')

    _columns = {
        'id': fields.integer('ID'),
        'login_date': fields.datetime('Latest connection', select=1, copy=False),
        'partner_id': fields.many2one('res.partner', required=True,
            string='Related Partner', ondelete='restrict',
            help='Partner-related data of the user', auto_join=True),
        'login': fields.char('Login', size=64, required=True,
            help="Used to log into the system"),
        'password': fields.char('Password', size=64, invisible=True, copy=False,
            help="Keep empty if you don't want the user to be able to connect on the system."),
        'new_password': fields.function(_get_password, type='char', size=64,
            fnct_inv=_set_new_password, string='Set Password',
            help="Specify a value only when creating a user or if you're "\
                 "changing the user's password, otherwise leave empty. After "\
                 "a change of password, the user has to login again."),
        'signature': fields.html('Signature'),
        'active': fields.boolean('Active'),
        'action_id': fields.many2one('ir.actions.actions', 'Home Action', help="If specified, this action will be opened at log on for this user, in addition to the standard menu."),
        'groups_id': fields.many2many('res.groups', 'res_groups_users_rel', 'uid', 'gid', 'Groups'),
        # Special behavior for this field: res.company.search() will only return the companies
        # available to the current user (should be the user's companies?), when the user_preference
        # context is set.
        'company_id': fields.many2one('res.company', 'Company', required=True,
            help='The company this user is currently working for.', context={'user_preference': True}),
        'company_ids':fields.many2many('res.company','res_company_users_rel','user_id','cid','Companies'),
    }

    # overridden inherited fields to bypass access rights, in case you have
    # access to the user but not its corresponding partner
    name = openerp.fields.Char(related='partner_id.name', inherited=True)
    email = openerp.fields.Char(related='partner_id.email', inherited=True)

    def on_change_login(self, cr, uid, ids, login, context=None):
        if login and tools.single_email_re.match(login):
            return {'value': {'email': login}}
        return {}

    def onchange_state(self, cr, uid, ids, state_id, context=None):
        partner_ids = [user.partner_id.id for user in self.browse(cr, uid, ids, context=context)]
        return self.pool.get('res.partner').onchange_state(cr, uid, partner_ids, state_id, context=context)

    def onchange_type(self, cr, uid, ids, is_company, context=None):
        """ Wrapper on the user.partner onchange_type, because some calls to the
            partner form view applied to the user may trigger the
            partner.onchange_type method, but applied to the user object.
        """
        partner_ids = [user.partner_id.id for user in self.browse(cr, uid, ids, context=context)]
        return self.pool['res.partner'].onchange_type(cr, uid, partner_ids, is_company, context=context)

    def onchange_address(self, cr, uid, ids, use_parent_address, parent_id, context=None):
        """ Wrapper on the user.partner onchange_address, because some calls to the
            partner form view applied to the user may trigger the
            partner.onchange_type method, but applied to the user object.
        """
        partner_ids = [user.partner_id.id for user in self.browse(cr, uid, ids, context=context)]
        return self.pool['res.partner'].onchange_address(cr, uid, partner_ids, use_parent_address, parent_id, context=context)

    def _check_company(self, cr, uid, ids, context=None):
        return all(((this.company_id in this.company_ids) or not this.company_ids) for this in self.browse(cr, uid, ids, context))

    _constraints = [
        (_check_company, 'The chosen company is not in the allowed companies for this user', ['company_id', 'company_ids']),
    ]

    _sql_constraints = [
        ('login_key', 'UNIQUE (login)',  'You can not have two users with the same login !')
    ]

    def _get_company(self,cr, uid, context=None, uid2=False):
        if not uid2:
            uid2 = uid
        # Use read() to compute default company, and pass load=_classic_write to
        # avoid useless name_get() calls. This will avoid prefetching fields
        # while computing default values for new db columns, as the
        # db backend may not be fully initialized yet.
        user_data = self.pool['res.users'].read(cr, uid, uid2, ['company_id'],
                                                context=context, load='_classic_write')
        comp_id = user_data['company_id']
        return comp_id or False

    def _get_companies(self, cr, uid, context=None):
        c = self._get_company(cr, uid, context)
        if c:
            return [c]
        return False

    def _get_group(self,cr, uid, context=None):
        dataobj = self.pool.get('ir.model.data')
        result = []
        try:
            dummy,group_id = dataobj.get_object_reference(cr, SUPERUSER_ID, 'base', 'group_user')
            result.append(group_id)
            dummy,group_id = dataobj.get_object_reference(cr, SUPERUSER_ID, 'base', 'group_partner_manager')
            result.append(group_id)
        except ValueError:
            # If these groups does not exists anymore
            pass
        return result

    def _get_default_image(self, cr, uid, context=None):
        return self.pool['res.partner']._get_default_image(cr, uid, False, colorize=True, context=context)

    _defaults = {
        'password': '',
        'active': True,
        'customer': False,
        'company_id': _get_company,
        'company_ids': _get_companies,
        'groups_id': _get_group,
        'image': _get_default_image,
    }

    # User can write on a few of his own fields (but not his groups for example)
    SELF_WRITEABLE_FIELDS = ['signature', 'action_id', 'company_id', 'email', 'name', 'image', 'image_medium', 'image_small', 'lang', 'tz']
    # User can read a few of his own fields
    SELF_READABLE_FIELDS = ['signature', 'company_id', 'login', 'email', 'name', 'image', 'image_medium', 'image_small', 'lang', 'tz', 'tz_offset', 'groups_id', 'partner_id', '__last_update', 'action_id']

    @api.multi
    def _read_from_database(self, field_names, inherited_field_names=[]):
        super(res_users, self)._read_from_database(field_names, inherited_field_names)
        canwrite = self.check_access_rights('write', raise_exception=False)
        if not canwrite and set(USER_PRIVATE_FIELDS).intersection(field_names):
            for record in self:
                for f in USER_PRIVATE_FIELDS:
                    try:
                        record._cache[f]
                        record._cache[f] = '********'
                    except Exception:
                        # skip SpecialValue (e.g. for missing record or access right)
                        pass

    def read(self, cr, uid, ids, fields=None, context=None, load='_classic_read'):
        if fields and (ids == [uid] or ids == uid):
            for key in fields:
                if not (key in self.SELF_READABLE_FIELDS or key.startswith('context_')):
                    break
            else:
                # safe fields only, so we read as super-user to bypass access rights
                uid = SUPERUSER_ID
        return super(res_users, self).read(cr, uid, ids, fields=fields, context=context, load=load)

    def read_group(self, cr, uid, domain, fields, groupby, offset=0, limit=None, context=None, orderby=False, lazy=True):
        if uid != SUPERUSER_ID:
            groupby_fields = set([groupby] if isinstance(groupby, basestring) else groupby)
            if groupby_fields.intersection(USER_PRIVATE_FIELDS):
                raise openerp.exceptions.AccessError('Invalid groupby')
        return super(res_users, self).read_group(
            cr, uid, domain, fields, groupby, offset=offset, limit=limit, context=context, orderby=orderby, lazy=lazy)

    def _search(self, cr, user, args, offset=0, limit=None, order=None, context=None, count=False, access_rights_uid=None):
        if user != SUPERUSER_ID and args:
            domain_terms = [term for term in args if isinstance(term, (tuple, list))]
            domain_fields = set(left for (left, op, right) in domain_terms)
            if domain_fields.intersection(USER_PRIVATE_FIELDS):
                raise openerp.exceptions.AccessError('Invalid search criterion')
        return super(res_users, self)._search(
            cr, user, args, offset=offset, limit=limit, order=order, context=context, count=count,
            access_rights_uid=access_rights_uid)

    def create(self, cr, uid, vals, context=None):
        user_id = super(res_users, self).create(cr, uid, vals, context=context)
        user = self.browse(cr, uid, user_id, context=context)
        if user.partner_id.company_id: 
            user.partner_id.write({'company_id': user.company_id.id})
        return user_id

    def write(self, cr, uid, ids, values, context=None):
        if not hasattr(ids, '__iter__'):
            ids = [ids]
        if ids == [uid]:
            for key in values.keys():
                if not (key in self.SELF_WRITEABLE_FIELDS or key.startswith('context_')):
                    break
            else:
                if 'company_id' in values:
                    user = self.browse(cr, SUPERUSER_ID, uid, context=context)
                    if not (values['company_id'] in user.company_ids.ids):
                        del values['company_id']
                uid = 1 # safe fields only, so we write as super-user to bypass access rights

        res = super(res_users, self).write(cr, uid, ids, values, context=context)
        if 'company_id' in values:
            for user in self.browse(cr, uid, ids, context=context):
                # if partner is global we keep it that way
                if user.partner_id.company_id and user.partner_id.company_id.id != values['company_id']: 
                    user.partner_id.write({'company_id': user.company_id.id})
            # clear default ir values when company changes
            self.pool['ir.values'].get_defaults_dict.clear_cache(self.pool['ir.values'])
        # clear caches linked to the users
        self.pool['ir.model.access'].call_cache_clearing_methods(cr)
        clear = partial(self.pool['ir.rule'].clear_cache, cr)
        map(clear, ids)
        db = cr.dbname
        if db in self.__uid_cache:
            for id in ids:
                if id in self.__uid_cache[db]:
                    del self.__uid_cache[db][id]
        self._context_get.clear_cache(self)
        self.has_group.clear_cache(self)
        return res

    def unlink(self, cr, uid, ids, context=None):
        if 1 in ids:
            raise UserError(_('You can not remove the admin user as it is used internally for resources created by Odoo (updates, module installation, ...)'))
        db = cr.dbname
        if db in self.__uid_cache:
            for id in ids:
                if id in self.__uid_cache[db]:
                    del self.__uid_cache[db][id]
        return super(res_users, self).unlink(cr, uid, ids, context=context)

    def name_search(self, cr, user, name='', args=None, operator='ilike', context=None, limit=100):
        if not args:
            args=[]
        if not context:
            context={}
        ids = []
        if name and operator in ['=', 'ilike']:
            ids = self.search(cr, user, [('login','=',name)]+ args, limit=limit, context=context)
        if not ids:
            ids = self.search(cr, user, [('name',operator,name)]+ args, limit=limit, context=context)
        return self.name_get(cr, user, ids, context=context)

    def copy(self, cr, uid, id, default=None, context=None):
        user2copy = self.read(cr, uid, [id], ['login','name'])[0]
        default = dict(default or {})
        if ('name' not in default) and ('partner_id' not in default):
            default['name'] = _("%s (copy)") % user2copy['name']
        if 'login' not in default:
            default['login'] = _("%s (copy)") % user2copy['login']
        return super(res_users, self).copy(cr, uid, id, default, context)

    @tools.ormcache(skiparg=2)
    def _context_get(self, cr, uid):
        user = self.browse(cr, SUPERUSER_ID, uid)
        result = {}
        for k in self._fields:
            if k.startswith('context_'):
                context_key = k[8:]
            elif k in ['lang', 'tz']:
                context_key = k
            else:
                context_key = False
            if context_key:
                res = getattr(user, k) or False
                if isinstance(res, models.BaseModel):
                    res = res.id
                result[context_key] = res or False
        return result

    def context_get(self, cr, uid, context=None):
        return self._context_get(cr, uid)

    def action_get(self, cr, uid, context=None):
        dataobj = self.pool['ir.model.data']
        data_id = dataobj._get_id(cr, SUPERUSER_ID, 'base', 'action_res_users_my')
        return dataobj.browse(cr, uid, data_id, context=context).res_id

    def check_super(self, passwd):
        return check_super(passwd)

    def check_credentials(self, cr, uid, password):
        """ Override this method to plug additional authentication methods"""
        res = self.search(cr, SUPERUSER_ID, [('id','=',uid),('password','=',password)])
        if not res:
            raise openerp.exceptions.AccessDenied()

    def _login(self, db, login, password):
        if not password:
            return False
        user_id = False
        cr = self.pool.cursor()
        try:
            # autocommit: our single update request will be performed atomically.
            # (In this way, there is no opportunity to have two transactions
            # interleaving their cr.execute()..cr.commit() calls and have one
            # of them rolled back due to a concurrent access.)
            cr.autocommit(True)
            # check if user exists
            res = self.search(cr, SUPERUSER_ID, [('login','=',login)])
            if res:
                user_id = res[0]
                # check credentials
                self.check_credentials(cr, user_id, password)
                # We effectively unconditionally write the res_users line.
                # Even w/ autocommit there's a chance the user row will be locked,
                # in which case we can't delay the login just for the purpose of
                # update the last login date - hence we use FOR UPDATE NOWAIT to
                # try to get the lock - fail-fast
                # Failing to acquire the lock on the res_users row probably means
                # another request is holding it. No big deal, we don't want to
                # prevent/delay login in that case. It will also have been logged
                # as a SQL error, if anyone cares.
                try:
                    # NO KEY introduced in PostgreSQL 9.3 http://www.postgresql.org/docs/9.3/static/release-9-3.html#AEN115299
                    update_clause = 'NO KEY UPDATE' if cr._cnx.server_version >= 90300 else 'UPDATE'
                    cr.execute("SELECT id FROM res_users WHERE id=%%s FOR %s NOWAIT" % update_clause, (user_id,), log_exceptions=False)
                    cr.execute("UPDATE res_users SET login_date = now() AT TIME ZONE 'UTC' WHERE id=%s", (user_id,))
                    self.invalidate_cache(cr, user_id, ['login_date'], [user_id])
                except Exception:
                    _logger.debug("Failed to update last_login for db:%s login:%s", db, login, exc_info=True)
        except openerp.exceptions.AccessDenied:
            _logger.info("Login failed for db:%s login:%s", db, login)
            user_id = False
        finally:
            cr.close()

        return user_id

    def authenticate(self, db, login, password, user_agent_env):
        """Verifies and returns the user ID corresponding to the given
          ``login`` and ``password`` combination, or False if there was
          no matching user.

           :param str db: the database on which user is trying to authenticate
           :param str login: username
           :param str password: user password
           :param dict user_agent_env: environment dictionary describing any
               relevant environment attributes
        """
        uid = self._login(db, login, password)
        if uid == openerp.SUPERUSER_ID:
            # Successfully logged in as admin!
            # Attempt to guess the web base url...
            if user_agent_env and user_agent_env.get('base_location'):
                cr = self.pool.cursor()
                try:
                    base = user_agent_env['base_location']
                    ICP = self.pool['ir.config_parameter']
                    if not ICP.get_param(cr, uid, 'web.base.url.freeze'):
                        ICP.set_param(cr, uid, 'web.base.url', base)
                    cr.commit()
                except Exception:
                    _logger.exception("Failed to update web.base.url configuration parameter")
                finally:
                    cr.close()
        return uid

    def check(self, db, uid, passwd):
        """Verifies that the given (uid, password) is authorized for the database ``db`` and
           raise an exception if it is not."""
        if not passwd:
            # empty passwords disallowed for obvious security reasons
            raise openerp.exceptions.AccessDenied()
        if self.__uid_cache.setdefault(db, {}).get(uid) == passwd:
            return
        cr = self.pool.cursor()
        try:
            self.check_credentials(cr, uid, passwd)
            self.__uid_cache[db][uid] = passwd
        finally:
            cr.close()

    def change_password(self, cr, uid, old_passwd, new_passwd, context=None):
        """Change current user password. Old password must be provided explicitly
        to prevent hijacking an existing user session, or for cases where the cleartext
        password is not used to authenticate requests.

        :return: True
        :raise: openerp.exceptions.AccessDenied when old password is wrong
        :raise: except_osv when new password is not set or empty
        """
        self.check(cr.dbname, uid, old_passwd)
        if new_passwd:
<<<<<<< HEAD
            return self.write(cr, uid, uid, {'password': new_passwd})
        raise UserError(_("Setting empty passwords is not allowed for security reasons!"))
=======
            return self.write(cr, SUPERUSER_ID, uid, {'password': new_passwd})
        raise osv.except_osv(_('Warning!'), _("Setting empty passwords is not allowed for security reasons!"))
>>>>>>> ceb87b78

    def preference_save(self, cr, uid, ids, context=None):
        return {
            'type': 'ir.actions.client',
            'tag': 'reload_context',
        }

    def preference_change_password(self, cr, uid, ids, context=None):
        return {
            'type': 'ir.actions.client',
            'tag': 'change_password',
            'target': 'new',
        }

    @api.v7
    def has_group(self, cr, uid, group_ext_id):
        return self._has_group(cr, uid, group_ext_id)
    @api.v8
    def has_group(self, group_ext_id):
        # use singleton's id if called on a non-empty recordset, otherwise
        # context uid
        uid = self.id or self.env.uid
        return self._has_group(self.env.cr, uid, group_ext_id)

    @api.noguess
    @tools.ormcache(skiparg=2)
    def _has_group(self, cr, uid, group_ext_id):
        """Checks whether user belongs to given group.

        :param str group_ext_id: external ID (XML ID) of the group.
           Must be provided in fully-qualified form (``module.ext_id``), as there
           is no implicit module to use..
        :return: True if the current user is a member of the group with the
           given external ID (XML ID), else False.
        """
        assert group_ext_id and '.' in group_ext_id, "External ID must be fully qualified"
        module, ext_id = group_ext_id.split('.')
        cr.execute("""SELECT 1 FROM res_groups_users_rel WHERE uid=%s AND gid IN
                        (SELECT res_id FROM ir_model_data WHERE module=%s AND name=%s)""",
                   (uid, module, ext_id))
        return bool(cr.fetchone())
    # for a few places explicitly clearing the has_group cache
    has_group.clear_cache = _has_group.clear_cache

    def get_company_currency_id(self, cr, uid, context=None):
        return self.browse(cr, uid, uid, context=context).company_id.currency_id.id

#----------------------------------------------------------
# Implied groups
#
# Extension of res.groups and res.users with a relation for "implied"
# or "inherited" groups.  Once a user belongs to a group, it
# automatically belongs to the implied groups (transitively).
#----------------------------------------------------------

class cset(object):
    """ A cset (constrained set) is a set of elements that may be constrained to
        be a subset of other csets.  Elements added to a cset are automatically
        added to its supersets.  Cycles in the subset constraints are supported.
    """
    def __init__(self, xs):
        self.supersets = set()
        self.elements = set(xs)
    def subsetof(self, other):
        if other is not self:
            self.supersets.add(other)
            other.update(self.elements)
    def update(self, xs):
        xs = set(xs) - self.elements
        if xs:      # xs will eventually be empty in case of a cycle
            self.elements.update(xs)
            for s in self.supersets:
                s.update(xs)
    def __iter__(self):
        return iter(self.elements)

concat = itertools.chain.from_iterable

class groups_implied(osv.osv):
    _inherit = 'res.groups'

    def _get_trans_implied(self, cr, uid, ids, field, arg, context=None):
        "computes the transitive closure of relation implied_ids"
        memo = {}           # use a memo for performance and cycle avoidance
        def computed_set(g):
            if g not in memo:
                memo[g] = cset(g.implied_ids)
                for h in g.implied_ids:
                    computed_set(h).subsetof(memo[g])
            return memo[g]

        res = {}
        for g in self.browse(cr, SUPERUSER_ID, ids, context):
            res[g.id] = map(int, computed_set(g))
        return res

    _columns = {
        'implied_ids': fields.many2many('res.groups', 'res_groups_implied_rel', 'gid', 'hid',
            string='Inherits', help='Users of this group automatically inherit those groups'),
        'trans_implied_ids': fields.function(_get_trans_implied,
            type='many2many', relation='res.groups', string='Transitively inherits'),
    }

    def create(self, cr, uid, values, context=None):
        users = values.pop('users', None)
        gid = super(groups_implied, self).create(cr, uid, values, context)
        if users:
            # delegate addition of users to add implied groups
            self.write(cr, uid, [gid], {'users': users}, context)
        return gid

    def write(self, cr, uid, ids, values, context=None):
        res = super(groups_implied, self).write(cr, uid, ids, values, context)
        if values.get('users') or values.get('implied_ids'):
            # add all implied groups (to all users of each group)
            for g in self.browse(cr, uid, ids, context=context):
                gids = map(int, g.trans_implied_ids)
                vals = {'users': [(4, u.id) for u in g.users]}
                super(groups_implied, self).write(cr, uid, gids, vals, context)
        return res

class users_implied(osv.osv):
    _inherit = 'res.users'

    def create(self, cr, uid, values, context=None):
        groups = values.pop('groups_id', None)
        user_id = super(users_implied, self).create(cr, uid, values, context)
        if groups:
            # delegate addition of groups to add implied groups
            self.write(cr, uid, [user_id], {'groups_id': groups}, context)
            self.pool['ir.ui.view'].clear_cache()
        return user_id

    def write(self, cr, uid, ids, values, context=None):
        if not isinstance(ids,list):
            ids = [ids]
        res = super(users_implied, self).write(cr, uid, ids, values, context)
        if values.get('groups_id'):
            # add implied groups for all users
            for user in self.browse(cr, uid, ids):
                gs = set(concat(g.trans_implied_ids for g in user.groups_id))
                vals = {'groups_id': [(4, g.id) for g in gs]}
                super(users_implied, self).write(cr, uid, [user.id], vals, context)
            self.pool['ir.ui.view'].clear_cache()
        return res

#----------------------------------------------------------
# Vitrual checkbox and selection for res.user form view
#
# Extension of res.groups and res.users for the special groups view in the users
# form.  This extension presents groups with selection and boolean widgets:
# - Groups are shown by application, with boolean and/or selection fields.
#   Selection fields typically defines a role "Name" for the given application.
# - Uncategorized groups are presented as boolean fields and grouped in a
#   section "Others".
#
# The user form view is modified by an inherited view (base.user_groups_view);
# the inherited view replaces the field 'groups_id' by a set of reified group
# fields (boolean or selection fields).  The arch of that view is regenerated
# each time groups are changed.
#
# Naming conventions for reified groups fields:
# - boolean field 'in_group_ID' is True iff
#       ID is in 'groups_id'
# - selection field 'sel_groups_ID1_..._IDk' is ID iff
#       ID is in 'groups_id' and ID is maximal in the set {ID1, ..., IDk}
#----------------------------------------------------------

def name_boolean_group(id):
    return 'in_group_' + str(id)

def name_selection_groups(ids):
    return 'sel_groups_' + '_'.join(map(str, ids))

def is_boolean_group(name):
    return name.startswith('in_group_')

def is_selection_groups(name):
    return name.startswith('sel_groups_')

def is_reified_group(name):
    return is_boolean_group(name) or is_selection_groups(name)

def get_boolean_group(name):
    return int(name[9:])

def get_selection_groups(name):
    return map(int, name[11:].split('_'))

def partition(f, xs):
    "return a pair equivalent to (filter(f, xs), filter(lambda x: not f(x), xs))"
    yes, nos = [], []
    for x in xs:
        (yes if f(x) else nos).append(x)
    return yes, nos

def parse_m2m(commands):
    "return a list of ids corresponding to a many2many value"
    ids = []
    for command in commands:
        if isinstance(command, (tuple, list)):
            if command[0] in (1, 4):
                ids.append(command[1])
            elif command[0] == 5:
                ids = []
            elif command[0] == 6:
                ids = list(command[2])
        else:
            ids.append(command)
    return ids


class groups_view(osv.osv):
    _inherit = 'res.groups'

    def create(self, cr, uid, values, context=None):
        res = super(groups_view, self).create(cr, uid, values, context)
        self.update_user_groups_view(cr, uid, context)
        # ir_values.get_actions() depends on action records
        self.pool['ir.values'].clear_caches()
        return res

    def write(self, cr, uid, ids, values, context=None):
        res = super(groups_view, self).write(cr, uid, ids, values, context)
        self.update_user_groups_view(cr, uid, context)
        # ir_values.get_actions() depends on action records
        self.pool['ir.values'].clear_caches()
        return res

    def unlink(self, cr, uid, ids, context=None):
        res = super(groups_view, self).unlink(cr, uid, ids, context)
        self.update_user_groups_view(cr, uid, context)
        # ir_values.get_actions() depends on action records
        self.pool['ir.values'].clear_caches()
        return res

    def update_user_groups_view(self, cr, uid, context=None):
        # the view with id 'base.user_groups_view' inherits the user form view,
        # and introduces the reified group fields
        # we have to try-catch this, because at first init the view does not exist
        # but we are already creating some basic groups
        if not context or context.get('install_mode'):
            # use installation/admin language for translatable names in the view
            context = dict(context or {})
            context.update(self.pool['res.users'].context_get(cr, uid))
        view = self.pool['ir.model.data'].xmlid_to_object(cr, SUPERUSER_ID, 'base.user_groups_view', context=context)
        if view and view.exists() and view._name == 'ir.ui.view':
            xml1, xml2 = [], []
            xml1.append(E.separator(string=_('Application'), colspan="4"))
            for app, kind, gs in self.get_groups_by_application(cr, uid, context):
                # hide groups in category 'Hidden' (except to group_no_one)
                attrs = {'groups': 'base.group_no_one'} if app and app.xml_id == 'base.module_category_hidden' else {}
                if kind == 'selection':
                    # application name with a selection field
                    field_name = name_selection_groups(map(int, gs))
                    xml1.append(E.field(name=field_name, **attrs))
                    xml1.append(E.newline())
                else:
                    # application separator with boolean fields
                    app_name = app and app.name or _('Other')
                    xml2.append(E.separator(string=app_name, colspan="4", **attrs))
                    for g in gs:
                        field_name = name_boolean_group(g.id)
                        xml2.append(E.field(name=field_name, **attrs))

            xml = E.field(*(xml1 + xml2), name="groups_id", position="replace")
            xml.addprevious(etree.Comment("GENERATED AUTOMATICALLY BY GROUPS"))
            xml_content = etree.tostring(xml, pretty_print=True, xml_declaration=True, encoding="utf-8")
            view.write({'arch': xml_content})
        return True

    def get_application_groups(self, cr, uid, domain=None, context=None):
        """ return the list of groups available to an user to generate virtual fields """

        # TO REMOVE IN 9.0
        # verify if share column is present on the table
        # can not be done with override as can not ensure the module share is loaded
        # during an upgrade of another module (e.g. if has less dependencies than share)
        # use ir.model.fields as _fields may not have been populated yet
        got_share = self.pool['ir.model.fields'].search_count(cr, uid, [
            ('name', '=', 'share'), ('model', '=', 'res.groups')], context=context)
        if got_share:
            if domain is None:
                domain = []
            # remove non-shared groups in SQL as 'share' may not be in _fields
            cr.execute("SELECT id FROM res_groups WHERE share IS true")
            domain.append(('id', 'not in', [gid for (gid,) in cr.fetchall()]))
        return self.search(cr, uid, domain or [])

    def get_groups_by_application(self, cr, uid, context=None):
        """ return all groups classified by application (module category), as a list of pairs:
                [(app, kind, [group, ...]), ...],
            where app and group are browse records, and kind is either 'boolean' or 'selection'.
            Applications are given in sequence order.  If kind is 'selection', the groups are
            given in reverse implication order.
        """
        def linearized(gs):
            gs = set(gs)
            # determine sequence order: a group should appear after its implied groups
            order = dict.fromkeys(gs, 0)
            for g in gs:
                for h in gs.intersection(g.trans_implied_ids):
                    order[h] -= 1
            # check whether order is total, i.e., sequence orders are distinct
            if len(set(order.itervalues())) == len(gs):
                return sorted(gs, key=lambda g: order[g])
            return None

        # classify all groups by application
        gids = self.get_application_groups(cr, uid, context=context)
        by_app, others = {}, []
        for g in self.browse(cr, uid, gids, context):
            if g.category_id:
                by_app.setdefault(g.category_id, []).append(g)
            else:
                others.append(g)
        # build the result
        res = []
        apps = sorted(by_app.iterkeys(), key=lambda a: a.sequence or 0)
        for app in apps:
            gs = linearized(by_app[app])
            if gs:
                res.append((app, 'selection', gs))
            else:
                res.append((app, 'boolean', by_app[app]))
        if others:
            res.append((False, 'boolean', others))
        return res

class users_view(osv.osv):
    _inherit = 'res.users'

    def create(self, cr, uid, values, context=None):
        values = self._remove_reified_groups(values)
        return super(users_view, self).create(cr, uid, values, context)

    def write(self, cr, uid, ids, values, context=None):
        values = self._remove_reified_groups(values)
        return super(users_view, self).write(cr, uid, ids, values, context)

    def _remove_reified_groups(self, values):
        """ return `values` without reified group fields """
        add, rem = [], []
        values1 = {}

        for key, val in values.iteritems():
            if is_boolean_group(key):
                (add if val else rem).append(get_boolean_group(key))
            elif is_selection_groups(key):
                rem += get_selection_groups(key)
                if val:
                    add.append(val)
            else:
                values1[key] = val

        if 'groups_id' not in values and (add or rem):
            # remove group ids in `rem` and add group ids in `add`
            values1['groups_id'] = zip(repeat(3), rem) + zip(repeat(4), add)

        return values1

    def default_get(self, cr, uid, fields, context=None):
        group_fields, fields = partition(is_reified_group, fields)
        fields1 = (fields + ['groups_id']) if group_fields else fields
        values = super(users_view, self).default_get(cr, uid, fields1, context)
        self._add_reified_groups(group_fields, values)

        # add "default_groups_ref" inside the context to set default value for group_id with xml values
        if 'groups_id' in fields and isinstance(context.get("default_groups_ref"), list):
            groups = []
            ir_model_data = self.pool.get('ir.model.data')
            for group_xml_id in context["default_groups_ref"]:
                group_split = group_xml_id.split('.')
                if len(group_split) != 2:
                    raise UserError(_('Invalid context default_groups_ref value (model.name_id) : "%s"') % group_xml_id)
                try:
                    temp, group_id = ir_model_data.get_object_reference(cr, uid, group_split[0], group_split[1])
                except ValueError:
                    group_id = False
                groups += [group_id]
            values['groups_id'] = groups
        return values

    def read(self, cr, uid, ids, fields=None, context=None, load='_classic_read'):
        # determine whether reified groups fields are required, and which ones
        fields1 = fields or self.fields_get(cr, uid, context=context).keys()
        group_fields, other_fields = partition(is_reified_group, fields1)

        # read regular fields (other_fields); add 'groups_id' if necessary
        drop_groups_id = False
        if group_fields and fields:
            if 'groups_id' not in other_fields:
                other_fields.append('groups_id')
                drop_groups_id = True
        else:
            other_fields = fields

        res = super(users_view, self).read(cr, uid, ids, other_fields, context=context, load=load)

        # post-process result to add reified group fields
        if group_fields:
            for values in (res if isinstance(res, list) else [res]):
                self._add_reified_groups(group_fields, values)
                if drop_groups_id:
                    values.pop('groups_id', None)
        return res

    def _add_reified_groups(self, fields, values):
        """ add the given reified group fields into `values` """
        gids = set(parse_m2m(values.get('groups_id') or []))
        for f in fields:
            if is_boolean_group(f):
                values[f] = get_boolean_group(f) in gids
            elif is_selection_groups(f):
                selected = [gid for gid in get_selection_groups(f) if gid in gids]
                values[f] = selected and selected[-1] or False

    def fields_get(self, cr, uid, allfields=None, context=None, write_access=True, attributes=None):
        res = super(users_view, self).fields_get(cr, uid, allfields, context, write_access, attributes)
        # add reified groups fields
        if uid != SUPERUSER_ID and not self.pool['res.users'].has_group(cr, uid, 'base.group_erp_manager'):
            return res
        for app, kind, gs in self.pool['res.groups'].get_groups_by_application(cr, uid, context):
            if kind == 'selection':
                # selection group field
                tips = ['%s: %s' % (g.name, g.comment) for g in gs if g.comment]
                res[name_selection_groups(map(int, gs))] = {
                    'type': 'selection',
                    'string': app and app.name or _('Other'),
                    'selection': [(False, '')] + [(g.id, g.name) for g in gs],
                    'help': '\n'.join(tips),
                    'exportable': False,
                    'selectable': False,
                }
            else:
                # boolean group fields
                for g in gs:
                    res[name_boolean_group(g.id)] = {
                        'type': 'boolean',
                        'string': g.name,
                        'help': g.comment,
                        'exportable': False,
                        'selectable': False,
                    }
        return res

#----------------------------------------------------------
# change password wizard
#----------------------------------------------------------

class change_password_wizard(osv.TransientModel):
    """
        A wizard to manage the change of users' passwords
    """

    _name = "change.password.wizard"
    _description = "Change Password Wizard"
    _columns = {
        'user_ids': fields.one2many('change.password.user', 'wizard_id', string='Users'),
    }

    def _default_user_ids(self, cr, uid, context=None):
        if context is None:
            context = {}
        user_model = self.pool['res.users']
        user_ids = context.get('active_model') == 'res.users' and context.get('active_ids') or []
        return [
            (0, 0, {'user_id': user.id, 'user_login': user.login})
            for user in user_model.browse(cr, uid, user_ids, context=context)
        ]

    _defaults = {
        'user_ids': _default_user_ids,
    }

    def change_password_button(self, cr, uid, ids, context=None):
        wizard = self.browse(cr, uid, ids, context=context)[0]
        need_reload = any(uid == user.user_id.id for user in wizard.user_ids)

        line_ids = [user.id for user in wizard.user_ids]
        self.pool.get('change.password.user').change_password_button(cr, uid, line_ids, context=context)

        if need_reload:
            return {
                'type': 'ir.actions.client',
                'tag': 'reload'
            }

        return {'type': 'ir.actions.act_window_close'}

class change_password_user(osv.TransientModel):
    """
        A model to configure users in the change password wizard
    """

    _name = 'change.password.user'
    _description = 'Change Password Wizard User'
    _columns = {
        'wizard_id': fields.many2one('change.password.wizard', string='Wizard', required=True),
        'user_id': fields.many2one('res.users', string='User', required=True),
        'user_login': fields.char('User Login', readonly=True),
        'new_passwd': fields.char('New Password'),
    }
    _defaults = {
        'new_passwd': '',
    }

    def change_password_button(self, cr, uid, ids, context=None):
        for line in self.browse(cr, uid, ids, context=context):
            line.user_id.write({'password': line.new_passwd})
        # don't keep temporary passwords in the database longer than necessary
        self.write(cr, uid, ids, {'new_passwd': False}, context=context)<|MERGE_RESOLUTION|>--- conflicted
+++ resolved
@@ -531,13 +531,8 @@
         """
         self.check(cr.dbname, uid, old_passwd)
         if new_passwd:
-<<<<<<< HEAD
-            return self.write(cr, uid, uid, {'password': new_passwd})
+            return self.write(cr, SUPERUSER_ID, uid, {'password': new_passwd})
         raise UserError(_("Setting empty passwords is not allowed for security reasons!"))
-=======
-            return self.write(cr, SUPERUSER_ID, uid, {'password': new_passwd})
-        raise osv.except_osv(_('Warning!'), _("Setting empty passwords is not allowed for security reasons!"))
->>>>>>> ceb87b78
 
     def preference_save(self, cr, uid, ids, context=None):
         return {
