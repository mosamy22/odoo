--- conflicted
+++ resolved
@@ -204,14 +204,10 @@
 
     # technical field used for managing commercial fields
     commercial_partner_id = fields.Many2one('res.partner', compute='_compute_commercial_partner',
-<<<<<<< HEAD
-                                             string='Commercial Entity', store=True)
+                                             string='Commercial Entity', store=True, index=True)
     commercial_company_name = fields.Char('Company Name Entity', compute='_compute_commercial_company_name',
                                           store=True)
     company_name = fields.Char('Company Name')
-=======
-                                             string='Commercial Entity', store=True, index=True)
->>>>>>> 685e3104
 
     # image: all image fields are base64 encoded and PIL-supported
     image = fields.Binary("Image", attachment=True,
