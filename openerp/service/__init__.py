# -*- coding: utf-8 -*-
##############################################################################
#
#    OpenERP, Open Source Management Solution
#    Copyright (C) 2004-2009 Tiny SPRL (<http://tiny.be>).
#    Copyright (C) 2010-2012 OpenERP SA (<http://www.openerp.com>)
#
#    This program is free software: you can redistribute it and/or modify
#    it under the terms of the GNU Affero General Public License as
#    published by the Free Software Foundation, either version 3 of the
#    License, or (at your option) any later version.
#
#    This program is distributed in the hope that it will be useful,
#    but WITHOUT ANY WARRANTY; without even the implied warranty of
#    MERCHANTABILITY or FITNESS FOR A PARTICULAR PURPOSE.  See the
#    GNU Affero General Public License for more details.
#
#    You should have received a copy of the GNU Affero General Public License
#    along with this program.  If not, see <http://www.gnu.org/licenses/>.
#
##############################################################################

import logging
import os
import signal
import subprocess
import sys
import threading
import time

import cron
import netrpc_server
import web_services
import web_services
import wsgi_server

import openerp.modules
import openerp.netsvc
import openerp.osv
from openerp.release import nt_service_name
import openerp.tools

#.apidoc title: RPC Services

""" Classes of this module implement the network protocols that the
    OpenERP server uses to communicate with remote clients.

    Some classes are mostly utilities, whose API need not be visible to
    the average user/developer. Study them only if you are about to
    implement an extension to the network protocols, or need to debug some
    low-level behavior of the wire.
"""

_logger = logging.getLogger(__name__)

def load_server_wide_modules():
    for m in openerp.conf.server_wide_modules:
        try:
            openerp.modules.module.load_openerp_module(m)
        except Exception:
            msg = ''
            if m == 'web':
                msg = """
The `web` module is provided by the addons found in the `openerp-web` project.
Maybe you forgot to add those addons in your addons_path configuration."""
            _logger.exception('Failed to load server-wide module `%s`.%s', m, msg)

start_internal_done = False
main_thread_id = threading.currentThread().ident

def start_internal():
    global start_internal_done
    if start_internal_done:
        return
    openerp.netsvc.init_logger()
    openerp.modules.loading.open_openerp_namespace()

    # Instantiate local services (this is a legacy design).
    openerp.osv.osv.start_object_proxy()
    # Export (for RPC) services.
    web_services.start_service()

    load_server_wide_modules()
    start_internal_done = True

def start_services():
    """ Start all services including http, netrpc and cron """
    start_internal()
<<<<<<< HEAD

    # Initialize the HTTP stack.
    netrpc_server.init_servers()

    if not openerp.tools.config.options["gevent"]:
        if openerp.conf.max_cron_threads:
            openerp.cron.start_master_thread()

    # Start the top-level servers threads (normally HTTP, HTTPS, and NETRPC).
    openerp.netsvc.Server.startAll()

=======
    # Initialize the NETRPC server.
    netrpc_server.start_service()
>>>>>>> 72129713
    # Start the WSGI server.
    wsgi_server.start_service()
    # Start the main cron thread.
    cron.start_service()

def stop_services():
    """ Stop all services. """
    # stop services
    cron.stop_service()
    netrpc_server.stop_service()
    wsgi_server.stop_service()

    _logger.info("Initiating shutdown")
    _logger.info("Hit CTRL-C again or send a second signal to force the shutdown.")

    # Manually join() all threads before calling sys.exit() to allow a second signal
    # to trigger _force_quit() in case some non-daemon threads won't exit cleanly.
    # threading.Thread.join() should not mask signals (at least in python 2.5).
    me = threading.currentThread()
    _logger.debug('current thread: %r', me)
    for thread in threading.enumerate():
        _logger.debug('process %r (%r)', thread, thread.isDaemon())
        if thread != me and not thread.isDaemon() and thread.ident != main_thread_id:
            while thread.isAlive():
                _logger.debug('join and sleep')
                # Need a busyloop here as thread.join() masks signals
                # and would prevent the forced shutdown.
                thread.join(0.05)
                time.sleep(0.05)

    _logger.debug('--')
    openerp.modules.registry.RegistryManager.delete_all()
    logging.shutdown()

def start_services_workers():
    import openerp.service.workers
    openerp.multi_process = True
    openerp.service.workers.Multicorn(openerp.service.wsgi_server.application).run()

def _reexec():
    """reexecute openerp-server process with (nearly) the same arguments"""
    if openerp.tools.osutil.is_running_as_nt_service():
        subprocess.call('sc stop {0} && sc start {0}'.format(nt_service_name), shell=True)
    exe = os.path.basename(sys.executable)
    strip_args = ['-d', '-u']
    a = sys.argv[:]
    args = [x for i, x in enumerate(a) if x not in strip_args and a[max(i - 1, 0)] not in strip_args]
    if not args or args[0] != exe:
        args.insert(0, exe)
    os.execv(sys.executable, args)

def restart_server():
    if openerp.multi_process:
        raise NotImplementedError("Multicorn is not supported (but gunicorn was)")
        pid = openerp.wsgi.core.arbiter_pid
        os.kill(pid, signal.SIGHUP)
    else:
        if os.name == 'nt':
            def reborn():
                stop_services()
                _reexec()

            # run in a thread to let the current thread return response to the caller.
            threading.Thread(target=reborn).start()
        else:
            openerp.phoenix = True
            os.kill(os.getpid(), signal.SIGINT)

# vim:expandtab:smartindent:tabstop=4:softtabstop=4:shiftwidth=4:<|MERGE_RESOLUTION|>--- conflicted
+++ resolved
@@ -86,31 +86,19 @@
 def start_services():
     """ Start all services including http, netrpc and cron """
     start_internal()
-<<<<<<< HEAD
-
-    # Initialize the HTTP stack.
-    netrpc_server.init_servers()
-
-    if not openerp.tools.config.options["gevent"]:
-        if openerp.conf.max_cron_threads:
-            openerp.cron.start_master_thread()
-
-    # Start the top-level servers threads (normally HTTP, HTTPS, and NETRPC).
-    openerp.netsvc.Server.startAll()
-
-=======
     # Initialize the NETRPC server.
     netrpc_server.start_service()
->>>>>>> 72129713
     # Start the WSGI server.
     wsgi_server.start_service()
     # Start the main cron thread.
-    cron.start_service()
+    if not openerp.tools.config.options["gevent"]:
+        cron.start_service()
 
 def stop_services():
     """ Stop all services. """
     # stop services
-    cron.stop_service()
+    if not openerp.tools.config.options["gevent"]:
+        cron.stop_service()
     netrpc_server.stop_service()
     wsgi_server.stop_service()
 
