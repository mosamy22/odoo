--- conflicted
+++ resolved
@@ -51,7 +51,6 @@
 
         self._pg_psw_env_var_is_set = False # on win32, pg_dump need the PGPASSWORD env var
 
-<<<<<<< HEAD
     def dispatch(self, method, auth, params):
         if method in [ 'create', 'get_progress', 'drop', 'dump', 
             'restore', 'rename', 
@@ -70,9 +69,6 @@
     
     def new_dispatch(self,method,auth,params):
         pass
-
-    def exp_create(self, db_name, demo, lang, user_password='admin'):
-=======
     def _create_empty_database(self, name):
         db = sql_db.db_connect('template1')
         cr = db.cursor()
@@ -82,9 +78,7 @@
         finally:
             cr.close()
 
-    def create(self, password, db_name, demo, lang, user_password='admin'):
-        security.check_super(password)
->>>>>>> 1d527207
+    def exp_create(self, db_name, demo, lang, user_password='admin'):
         self.id_protect.acquire()
         self.id += 1
         id = self.id
@@ -354,7 +348,6 @@
         return True
 db()
 
-<<<<<<< HEAD
 class _ObjectService(netsvc.ExportService):
      "A common base class for those who have fn(db, uid, password,...) "
 
@@ -362,27 +355,6 @@
         (db, uid, passwd ) = params[0:3]
         params = params[3:]
         security.check(db,uid,passwd)
-=======
-class common(netsvc.Service):
-    def __init__(self,name="common"):
-        netsvc.Service.__init__(self,name)
-        self.joinGroup("web-services")
-        self.exportMethod(self.ir_get)
-        self.exportMethod(self.ir_set)
-        self.exportMethod(self.ir_del)
-        self.exportMethod(self.about)
-        self.exportMethod(self.login)
-        self.exportMethod(self.logout)
-        self.exportMethod(self.timezone_get)
-        self.exportMethod(self.get_available_updates)
-        self.exportMethod(self.get_migration_scripts)
-        self.exportMethod(self.get_server_environment)
-        self.exportMethod(self.login_message)
-        self.exportMethod(self.check_connectivity)
-
-    def ir_set(self, db, uid, password, keys, args, name, value, replace=True, isobject=False):
-        security.check(db, uid, password)
->>>>>>> 1d527207
         cr = pooler.get_db(db).cursor()
         fn = getattr(self, 'exp_'+method)
         res = fn(cr, uid, *params)
@@ -555,16 +527,7 @@
             l.notifyChannel('migration', netsvc.LOG_ERROR, tb_s)
             raise
 
-<<<<<<< HEAD
     def exp_get_server_environment(self):
-=======
-    def get_server_environment(self):
-        try:
-            rev_id = os.popen('bzr revision-info').read()
-        except Exception,e:
-            rev_id = 'Exception: %s\n' % (tools.ustr(e))
-
->>>>>>> 1d527207
         os_lang = '.'.join( [x for x in locale.getdefaultlocale() if x] )
         if not os_lang:
             os_lang = 'NOT SET'
@@ -591,7 +554,6 @@
     def exp_login_message(self):
         return tools.config.get('login_message', False)
 
-<<<<<<< HEAD
     def exp_set_loglevel(self,loglevel):
         l = netsvc.Logger()
         l.set_loglevel(int(loglevel))
@@ -602,10 +564,8 @@
         res = "OpenERP server: %d threads\n" % threading.active_count()
         res += netsvc.Server.allStats()
         return res
-=======
     def check_connectivity(self):
         return bool(sql_db.db_connect('template1'))
->>>>>>> 1d527207
 
 common()
 
