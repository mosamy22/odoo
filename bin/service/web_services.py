# -*- encoding: utf-8 -*-
##############################################################################
#
#    OpenERP, Open Source Management Solution	
#    Copyright (C) 2004-2009 Tiny SPRL (<http://tiny.be>). All Rights Reserved
#    $Id$
#
#    This program is free software: you can redistribute it and/or modify
#    it under the terms of the GNU General Public License as published by
#    the Free Software Foundation, either version 3 of the License, or
#    (at your option) any later version.
#
#    This program is distributed in the hope that it will be useful,
#    but WITHOUT ANY WARRANTY; without even the implied warranty of
#    MERCHANTABILITY or FITNESS FOR A PARTICULAR PURPOSE.  See the
#    GNU General Public License for more details.
#
#    You should have received a copy of the GNU General Public License
#    along with this program.  If not, see <http://www.gnu.org/licenses/>.
#
##############################################################################

import base64 
import logging
import os
import security
import string
import thread
import threading
import time
import sys

from tools.translate import _
import addons
import ir
import netsvc
import pooler
import release
import sql_db
import tools

logging.basicConfig()

class db(netsvc.Service):
    def __init__(self, name="db"):
        netsvc.Service.__init__(self, name)
        self.joinGroup("web-services")
        self.exportMethod(self.create)
        self.exportMethod(self.get_progress)
        self.exportMethod(self.drop)
        self.exportMethod(self.dump)
        self.exportMethod(self.restore)
        self.exportMethod(self.list)
        self.exportMethod(self.list_lang)
        self.exportMethod(self.change_admin_password)
        self.exportMethod(self.server_version)
        self.exportMethod(self.migrate_databases)
        self.actions = {}
        self.id = 0
        self.id_protect = threading.Semaphore()

    def create(self, password, db_name, demo, lang, user_password='admin'):
        security.check_super(password)
        self.id_protect.acquire()
        self.id += 1
        id = self.id
        self.id_protect.release()

        self.actions[id] = {'clean': False}

        db = sql_db.db_connect('template1')
        cr = db.cursor()
<<<<<<< HEAD
        try:
            cr.autocommit(True)
            cr.execute('CREATE DATABASE ' + db_name + ' ENCODING \'unicode\'')
        finally:
            cr.close()
            sql_db.close_db('template1')
=======
        cr.autocommit(True)
        time.sleep(0.2)
        cr.execute('CREATE DATABASE "%s" ENCODING \'unicode\'' % db_name)
        cr.close()
>>>>>>> 9e726760
        class DBInitialize(object):
            def __call__(self, serv, id, db_name, demo, lang, user_password='admin'):
                try:
                    serv.actions[id]['progress'] = 0
                    clean = False
                    cr = sql_db.db_connect(db_name).cursor()
                    tools.init_db(cr)
                    cr.commit()
                    cr.close()
                    cr = None
                    pool = pooler.restart_pool(db_name, demo, serv.actions[id],
                            update_module=True)[1]

                    cr = sql_db.db_connect(db_name).cursor()

                    if lang:
                        modobj = pool.get('ir.module.module')
                        mids = modobj.search(cr, 1, [('state', '=', 'installed')])
                        modobj.update_translations(cr, 1, mids, lang)

                    cr.execute('UPDATE res_users SET password=%s, context_lang=%s, active=True WHERE login=%s', (
                        user_password, lang, 'admin'))
                    cr.execute('SELECT login, password, name ' \
                               '  FROM res_users ' \
                               ' ORDER BY login')
                    serv.actions[id]['users'] = cr.dictfetchall()
                    serv.actions[id]['clean'] = True
                    cr.commit()
                    cr.close()
                except Exception, e:
                    serv.actions[id]['clean'] = False
                    serv.actions[id]['exception'] = e
                    from cStringIO import StringIO
                    import traceback
                    e_str = StringIO()
                    traceback.print_exc(file=e_str)
                    traceback_str = e_str.getvalue()
                    e_str.close()
                    netsvc.Logger().notifyChannel('web-services', netsvc.LOG_ERROR, 'CREATE DATABASE\n%s' % (traceback_str))
                    serv.actions[id]['traceback'] = traceback_str
                    if cr:
                        cr.close()
        logger = netsvc.Logger()
        logger.notifyChannel("web-services", netsvc.LOG_INFO, 'CREATE DATABASE: %s' % (db_name.lower()))
        dbi = DBInitialize()
        create_thread = threading.Thread(target=dbi,
                args=(self, id, db_name, demo, lang, user_password))
        create_thread.start()
        self.actions[id]['thread'] = create_thread
        return id

    def get_progress(self, password, id):
        security.check_super(password)
        if self.actions[id]['thread'].isAlive():
#           return addons.init_progress[db_name]
            return (min(self.actions[id].get('progress', 0),0.95), [])
        else:
            clean = self.actions[id]['clean']
            if clean:
                users = self.actions[id]['users']
                del self.actions[id]
                return (1.0, users)
            else:
                e = self.actions[id]['exception']
                del self.actions[id]
                raise Exception, e

    def drop(self, password, db_name):
        security.check_super(password)
        sql_db.close_db(db_name)
        logger = netsvc.Logger()

        db = sql_db.db_connect('template1')
        cr = db.cursor()
        cr.autocommit(True)
        try:
            try:
                cr.execute('DROP DATABASE "%s"' % db_name)
            except Exception, e:
                logger.notifyChannel("web-services", netsvc.LOG_ERROR,
                        'DROP DB: %s failed:\n%s' % (db_name, e))
                raise Exception("Couldn't drop database %s: %s" % (db_name, e))
            else:
                logger.notifyChannel("web-services", netsvc.LOG_INFO,
                    'DROP DB: %s' % (db_name))
        finally:
            cr.close()
            sql_db.close_db('template1')
        return True

    def dump(self, password, db_name):
        security.check_super(password)
        logger = netsvc.Logger()

        cmd = ['pg_dump', '--format=c']
        if tools.config['db_user']:
            cmd.append('--username=' + tools.config['db_user'])
        if tools.config['db_host']:
            cmd.append('--host=' + tools.config['db_host'])
        if tools.config['db_port']:
            cmd.append('--port=' + tools.config['db_port'])
        cmd.append(db_name)

        stdin, stdout = tools.exec_pg_command_pipe(*tuple(cmd))
        stdin.close()
        data = stdout.read()
        res = stdout.close()
        if res:
            logger.notifyChannel("web-services", netsvc.LOG_ERROR,
                    'DUMP DB: %s failed\n%s' % (db_name, data))
            raise Exception, "Couldn't dump database"
        logger.notifyChannel("web-services", netsvc.LOG_INFO,
                'DUMP DB: %s' % (db_name))
        return base64.encodestring(data)

    def restore(self, password, db_name, data):
        security.check_super(password)
        logger = netsvc.Logger()

        if self.db_exist(db_name):
            logger.notifyChannel("web-services", netsvc.LOG_WARNING,
                    'RESTORE DB: %s already exists' % (db_name,))
            raise Exception, "Database already exists"

        db = sql_db.db_connect('template1')
        cr = db.cursor()
        cr.autocommit(True)
<<<<<<< HEAD
        try:
            cr.execute('CREATE DATABASE ' + db_name + ' ENCODING \'unicode\'')
        finally:
            cr.close()
            sql_db.close_db('template1')
=======
        cr.execute('CREATE DATABASE "%s" ENCODING \'unicode\'' % db_name)
        cr.close()
>>>>>>> 9e726760

        cmd = ['pg_restore']
        if tools.config['db_user']:
            cmd.append('--username=' + tools.config['db_user'])
        if tools.config['db_host']:
            cmd.append('--host=' + tools.config['db_host'])
        if tools.config['db_port']:
            cmd.append('--port=' + tools.config['db_port'])
        cmd.append('--dbname=' + db_name)
        args2 = tuple(cmd)

        buf=base64.decodestring(data)
        if os.name == "nt":
            tmpfile = (os.environ['TMP'] or 'C:\\') + os.tmpnam()
            file(tmpfile, 'wb').write(buf)
            args2=list(args2)
            args2.append(' ' + tmpfile)
            args2=tuple(args2)
        stdin, stdout = tools.exec_pg_command_pipe(*args2)
        if not os.name == "nt":
            stdin.write(base64.decodestring(data))
        stdin.close()
        res = stdout.close()
        if res:
            raise Exception, "Couldn't restore database"
        logger.notifyChannel("web-services", netsvc.LOG_INFO,
                'RESTORE DB: %s' % (db_name))
        return True

    def db_exist(self, db_name):
        try:
            db = sql_db.db_connect(db_name)
            return True
        except:
            return False

    def list(self):
        db = sql_db.db_connect('template1')
        cr = db.cursor()
        try:
<<<<<<< HEAD
            try:
                db_user = tools.config["db_user"]
                if not db_user and os.name == 'posix':
                    import pwd
                    db_user = pwd.getpwuid(os.getuid())[0]
                if not db_user:
                    cr.execute("select decode(usename, 'escape') from pg_user where usesysid=(select datdba from pg_database where datname=%s)", (tools.config["db_name"],))
                    res = cr.fetchone()
                    db_user = res and str(res[0])
                if db_user:
                    cr.execute("select decode(datname, 'escape') from pg_database where datdba=(select usesysid from pg_user where usename=%s) and datname not in ('template0', 'template1', 'postgres')", (db_user,))
                else:
                    cr.execute("select decode(datname, 'escape') from pg_database where datname not in('template0', 'template1','postgres')")
                res = [str(name) for (name,) in cr.fetchall()]
            except:
                res = []
        finally:
=======
            cr = db.cursor()
            db_user = tools.config["db_user"]
            if not db_user and os.name == 'posix':
                import pwd
                db_user = pwd.getpwuid(os.getuid())[0]
            if not db_user:
                cr.execute("select usename from pg_user where usesysid=(select datdba from pg_database where datname=%s)", (tools.config["db_name"],))
                res = cr.fetchone()
                db_user = res and res[0]
            if db_user:
                cr.execute("select datname from pg_database where datdba=(select usesysid from pg_user where usename=%s) and datname not in ('template0', 'template1', 'postgres') order by datname", (db_user,))
            else:
                cr.execute("select datname from pg_database where datname not in('template0', 'template1','postgres') order by datname")
            res = [name for (name,) in cr.fetchall()]
>>>>>>> 9e726760
            cr.close()
            sql_db.close_db('template1')
        res.sort()
        return res

    def change_admin_password(self, old_password, new_password):
        security.check_super(old_password)
        tools.config['admin_passwd'] = new_password
        tools.config.save()
        return True

    def list_lang(self):
        return tools.scan_languages()

    def server_version(self):
        """ Return the version of the server
            Used by the client to verify the compatibility with its own version
        """
        return release.version

    def migrate_databases(self, password, databases):

        from osv.orm import except_orm
        from osv.osv import except_osv

        security.check_super(password)
        l = netsvc.Logger()
        for db in databases:
            try:
                l.notifyChannel('migration', netsvc.LOG_INFO, 'migrate database %s' % (db,))
                tools.config['update']['base'] = True
                pooler.restart_pool(db, force_demo=False, update_module=True) 
            except except_orm, inst:
                self.abortResponse(1, inst.name, 'warning', inst.value)
            except except_osv, inst:
                self.abortResponse(1, inst.name, inst.exc_type, inst.value)
            except Exception, e:
                import traceback
                tb_s = reduce(lambda x, y: x+y, traceback.format_exception( sys.exc_type, sys.exc_value, sys.exc_traceback))
                l.notifyChannel('web-services', netsvc.LOG_ERROR, tb_s)
                raise
        return True
db()

class common(netsvc.Service):
    def __init__(self,name="common"):
        netsvc.Service.__init__(self,name)
        self.joinGroup("web-services")
        self.exportMethod(self.ir_get)
        self.exportMethod(self.ir_set)
        self.exportMethod(self.ir_del)
        self.exportMethod(self.about)
        self.exportMethod(self.login)
        self.exportMethod(self.logout)
        self.exportMethod(self.timezone_get)
        self.exportMethod(self.get_migration_scripts)

    def ir_set(self, db, uid, password, keys, args, name, value, replace=True, isobject=False):
        security.check(db, uid, password)
        cr = pooler.get_db(db).cursor()
        res = ir.ir_set(cr,uid, keys, args, name, value, replace, isobject)
        cr.commit()
        cr.close()
        return res

    def ir_del(self, db, uid, password, id):
        security.check(db, uid, password)
        cr = pooler.get_db(db).cursor()
        res = ir.ir_del(cr,uid, id)
        cr.commit()
        cr.close()
        return res

    def ir_get(self, db, uid, password, keys, args=None, meta=None, context=None):
        if not args:
            args=[]
        if not context:
            context={}
        security.check(db, uid, password)
        cr = pooler.get_db(db).cursor()
        res = ir.ir_get(cr,uid, keys, args, meta, context)
        cr.commit()
        cr.close()
        return res

    def login(self, db, login, password):
        res = security.login(db, login, password)
        logger = netsvc.Logger()
        msg = res and 'successful login' or 'bad login or password'
        logger.notifyChannel("web-service", netsvc.LOG_INFO, "%s from '%s' using database '%s'" % (msg, login, db.lower()))
        return res or False

    def logout(self, db, login, password):
        logger = netsvc.Logger()
        logger.notifyChannel("web-service", netsvc.LOG_INFO,'Logout %s from database %s'%(login,db))
        return True

    def about(self, extended=False):
        """Return information about the OpenERP Server.

        @param extended: if True then return version info
        @return string if extended is False else tuple
        """

        info = _('''

OpenERP is an ERP+CRM program for small and medium businesses.

The whole source code is distributed under the terms of the
GNU Public Licence.

(c) 2003-TODAY, Fabien Pinckaers - Tiny sprl''')

        if extended:
            return info, release.version
        return info

    def timezone_get(self, db, login, password):
        return time.tzname[0]


    def get_migration_scripts(self, password, contract_id, contract_password):
        security.check_super(password)
        l = netsvc.Logger()
        try: 
            import tools.maintenance as tm
            rc = tm.remote_contract(contract_id, contract_password)
            if not rc.id:
                raise tm.RemoteContractException('This contract does not exist or is not active') 
            if rc.status != 'full':
                raise tm.RemoteContractException('Can not get updates for a partial contract')

            l.notifyChannel('migration', netsvc.LOG_INFO, 'starting migration with contract %s' % (rc.name,))

            zips = rc.retrieve_updates(rc.id)
            
            from shutil import rmtree
            for module in zips:
                l.notifyChannel('migration', netsvc.LOG_INFO, 'upgrade module %s' % (module,))
                mp = addons.get_module_path(module)
                if mp:
                    if os.path.isdir(mp):
                        if os.path.islink(mp):
                            os.unlink(mp)
                        else:
                            rmtree(mp)
                    else:
                        os.unlink(mp + '.zip')

                mp = os.path.join(tools.config['addons_path'], module + '.zip')

                zip = open(mp, 'w')
                zip.write(base64.decodestring(zips[module]))
                zip.close()

            return True
        except tm.RemoteContractException, e:
            self.abortResponse(1, 'Migration Error', 'warning', str(e))
        except Exception, e:
            import traceback
            tb_s = reduce(lambda x, y: x+y, traceback.format_exception( sys.exc_type, sys.exc_value, sys.exc_traceback))
            l.notifyChannel('migration', netsvc.LOG_ERROR, tb_s)
            raise
 
common()

class objects_proxy(netsvc.Service):
    def __init__(self, name="object"):
        netsvc.Service.__init__(self,name)
        self.joinGroup('web-services')
        self.exportMethod(self.execute)
        self.exportMethod(self.exec_workflow)
        self.exportMethod(self.obj_list)

    def exec_workflow(self, db, uid, passwd, object, method, id):
        security.check(db, uid, passwd)
        service = netsvc.LocalService("object_proxy")
        res = service.exec_workflow(db, uid, object, method, id)
        return res

    def execute(self, db, uid, passwd, object, method, *args):
        security.check(db, uid, passwd)
        service = netsvc.LocalService("object_proxy")
        res = service.execute(db, uid, object, method, *args)
        return res

    def obj_list(self, db, uid, passwd):
        security.check(db, uid, passwd)
        service = netsvc.LocalService("object_proxy")
        res = service.obj_list()
        return res
objects_proxy()


#
# Wizard ID: 1
#    - None = end of wizard
#
# Wizard Type: 'form'
#    - form
#    - print
#
# Wizard datas: {}
# TODO: change local request to OSE request/reply pattern
#
class wizard(netsvc.Service):
    def __init__(self, name='wizard'):
        netsvc.Service.__init__(self,name)
        self.joinGroup('web-services')
        self.exportMethod(self.execute)
        self.exportMethod(self.create)
        self.id = 0
        self.wiz_datas = {}
        self.wiz_name = {}
        self.wiz_uid = {}

    def _execute(self, db, uid, wiz_id, datas, action, context):
        self.wiz_datas[wiz_id].update(datas)
        wiz = netsvc.LocalService('wizard.'+self.wiz_name[wiz_id])
        return wiz.execute(db, uid, self.wiz_datas[wiz_id], action, context)

    def create(self, db, uid, passwd, wiz_name, datas=None):
        if not datas:
            datas={}
        security.check(db, uid, passwd)
#FIXME: this is not thread-safe
        self.id += 1
        self.wiz_datas[self.id] = {}
        self.wiz_name[self.id] = wiz_name
        self.wiz_uid[self.id] = uid
        return self.id

    def execute(self, db, uid, passwd, wiz_id, datas, action='init', context=None):
        if not context:
            context={}
        security.check(db, uid, passwd)

        if wiz_id in self.wiz_uid:
            if self.wiz_uid[wiz_id] == uid:
                return self._execute(db, uid, wiz_id, datas, action, context)
            else:
                raise Exception, 'AccessDenied'
        else:
            raise Exception, 'WizardNotFound'
wizard()

#
# TODO: set a maximum report number per user to avoid DOS attacks
#
# Report state:
#     False -> True
#

class ExceptionWithTraceback(Exception):
    def __init__(self, msg, tb):
        self.message = msg
        self.traceback = tb
        self.args = (msg, tb)

class report_spool(netsvc.Service):
    def __init__(self, name='report'):
        netsvc.Service.__init__(self, name)
        self.joinGroup('web-services')
        self.exportMethod(self.report)
        self.exportMethod(self.report_get)
        self._reports = {}
        self.id = 0
        self.id_protect = threading.Semaphore()

    def report(self, db, uid, passwd, object, ids, datas=None, context=None):
        if not datas:
            datas={}
        if not context:
            context={}
        security.check(db, uid, passwd)

        self.id_protect.acquire()
        self.id += 1
        id = self.id
        self.id_protect.release()

        self._reports[id] = {'uid': uid, 'result': False, 'state': False, 'exception': None}

        def go(id, uid, ids, datas, context):
            cr = pooler.get_db(db).cursor()
            try:
                obj = netsvc.LocalService('report.'+object)
                (result, format) = obj.create(cr, uid, ids, datas, context)
                self._reports[id]['result'] = result
                self._reports[id]['format'] = format
                self._reports[id]['state'] = True
            except Exception, exception:
                import traceback
                import sys
                tb = sys.exc_info()
                tb_s = "".join(traceback.format_exception(*tb))
                logger = netsvc.Logger()
                logger.notifyChannel('web-services', netsvc.LOG_ERROR,
                        'Exception: %s\n%s' % (str(exception), tb_s))
                self._reports[id]['exception'] = ExceptionWithTraceback(tools.exception_to_unicode(exception), tb)
                self._reports[id]['state'] = True
            cr.close()
            return True

        thread.start_new_thread(go, (id, uid, ids, datas, context))
        return id

    def _check_report(self, report_id):
        result = self._reports[report_id]
        if result['exception']:
            raise result['exception']
        res = {'state': result['state']}
        if res['state']:
            if tools.config['reportgz']:
                import zlib
                res2 = zlib.compress(result['result'])
                res['code'] = 'zlib'
            else:
                #CHECKME: why is this needed???
                if isinstance(result['result'], unicode):
                    res2 = result['result'].encode('latin1', 'replace')
                else:
                    res2 = result['result']
            if res2:
                res['result'] = base64.encodestring(res2)
            res['format'] = result['format']
            del self._reports[report_id]
        return res

    def report_get(self, db, uid, passwd, report_id):
        security.check(db, uid, passwd)

        if report_id in self._reports:
            if self._reports[report_id]['uid'] == uid:
                return self._check_report(report_id)
            else:
                raise Exception, 'AccessDenied'
        else:
            raise Exception, 'ReportNotFound'

report_spool()


# vim:expandtab:smartindent:tabstop=4:softtabstop=4:shiftwidth=4:
<|MERGE_RESOLUTION|>--- conflicted
+++ resolved
@@ -70,19 +70,12 @@
 
         db = sql_db.db_connect('template1')
         cr = db.cursor()
-<<<<<<< HEAD
         try:
             cr.autocommit(True)
-            cr.execute('CREATE DATABASE ' + db_name + ' ENCODING \'unicode\'')
+            cr.execute('CREATE DATABASE "%s" ENCODING \'unicode\'' % db_name)
         finally:
             cr.close()
             sql_db.close_db('template1')
-=======
-        cr.autocommit(True)
-        time.sleep(0.2)
-        cr.execute('CREATE DATABASE "%s" ENCODING \'unicode\'' % db_name)
-        cr.close()
->>>>>>> 9e726760
         class DBInitialize(object):
             def __call__(self, serv, id, db_name, demo, lang, user_password='admin'):
                 try:
@@ -210,16 +203,11 @@
         db = sql_db.db_connect('template1')
         cr = db.cursor()
         cr.autocommit(True)
-<<<<<<< HEAD
         try:
-            cr.execute('CREATE DATABASE ' + db_name + ' ENCODING \'unicode\'')
+            cr.execute('CREATE DATABASE "%s" ENCODING \'unicode\'' % db_name)
         finally:
             cr.close()
             sql_db.close_db('template1')
-=======
-        cr.execute('CREATE DATABASE "%s" ENCODING \'unicode\'' % db_name)
-        cr.close()
->>>>>>> 9e726760
 
         cmd = ['pg_restore']
         if tools.config['db_user']:
@@ -260,7 +248,6 @@
         db = sql_db.db_connect('template1')
         cr = db.cursor()
         try:
-<<<<<<< HEAD
             try:
                 db_user = tools.config["db_user"]
                 if not db_user and os.name == 'posix':
@@ -271,29 +258,13 @@
                     res = cr.fetchone()
                     db_user = res and str(res[0])
                 if db_user:
-                    cr.execute("select decode(datname, 'escape') from pg_database where datdba=(select usesysid from pg_user where usename=%s) and datname not in ('template0', 'template1', 'postgres')", (db_user,))
+                    cr.execute("select decode(datname, 'escape') from pg_database where datdba=(select usesysid from pg_user where usename=%s) and datname not in ('template0', 'template1', 'postgres') order by datname", (db_user,))
                 else:
-                    cr.execute("select decode(datname, 'escape') from pg_database where datname not in('template0', 'template1','postgres')")
+                    cr.execute("select decode(datname, 'escape') from pg_database where datname not in('template0', 'template1','postgres') order by datname")
                 res = [str(name) for (name,) in cr.fetchall()]
             except:
                 res = []
         finally:
-=======
-            cr = db.cursor()
-            db_user = tools.config["db_user"]
-            if not db_user and os.name == 'posix':
-                import pwd
-                db_user = pwd.getpwuid(os.getuid())[0]
-            if not db_user:
-                cr.execute("select usename from pg_user where usesysid=(select datdba from pg_database where datname=%s)", (tools.config["db_name"],))
-                res = cr.fetchone()
-                db_user = res and res[0]
-            if db_user:
-                cr.execute("select datname from pg_database where datdba=(select usesysid from pg_user where usename=%s) and datname not in ('template0', 'template1', 'postgres') order by datname", (db_user,))
-            else:
-                cr.execute("select datname from pg_database where datname not in('template0', 'template1','postgres') order by datname")
-            res = [name for (name,) in cr.fetchall()]
->>>>>>> 9e726760
             cr.close()
             sql_db.close_db('template1')
         res.sort()
