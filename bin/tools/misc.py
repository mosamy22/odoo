# -*- coding: utf-8 -*-
##############################################################################
#
#    OpenERP, Open Source Management Solution
#    Copyright (C) 2004-2009 Tiny SPRL (<http://tiny.be>).
#
#    This program is free software: you can redistribute it and/or modify
#    it under the terms of the GNU Affero General Public License as
#    published by the Free Software Foundation, either version 3 of the
#    License, or (at your option) any later version.
#
#    This program is distributed in the hope that it will be useful,
#    but WITHOUT ANY WARRANTY; without even the implied warranty of
#    MERCHANTABILITY or FITNESS FOR A PARTICULAR PURPOSE.  See the
#    GNU Affero General Public License for more details.
#
#    You should have received a copy of the GNU Affero General Public License
#    along with this program.  If not, see <http://www.gnu.org/licenses/>.
#
##############################################################################

"""
Miscelleanous tools used by OpenERP.
"""

import os, time, sys
import inspect

from config import config

import zipfile
import release
import socket
import re

if sys.version_info[:2] < (2, 4):
    from threadinglocal import local
else:
    from threading import local

from itertools import izip

# initialize a database with base/base.sql
def init_db(cr):
    import addons
    f = addons.get_module_resource('base', 'base.sql')
    for line in file_open(f).read().split(';'):
        if (len(line)>0) and (not line.isspace()):
            cr.execute(line)
    cr.commit()

    for i in addons.get_modules():
        terp_file = addons.get_module_resource(i, '__terp__.py')
        mod_path = addons.get_module_path(i)
        if not mod_path:
            continue
        info = False
        if os.path.isfile(terp_file) or os.path.isfile(mod_path+'.zip'):
            info = eval(file_open(terp_file).read())
        if info:
            categs = info.get('category', 'Uncategorized').split('/')
            p_id = None
            while categs:
                if p_id is not None:
                    cr.execute('select id \
                            from ir_module_category \
                            where name=%s and parent_id=%s', (categs[0], p_id))
                else:
                    cr.execute('select id \
                            from ir_module_category \
                            where name=%s and parent_id is NULL', (categs[0],))
                c_id = cr.fetchone()
                if not c_id:
                    cr.execute('select nextval(\'ir_module_category_id_seq\')')
                    c_id = cr.fetchone()[0]
                    cr.execute('insert into ir_module_category \
                            (id, name, parent_id) \
                            values (%s, %s, %s)', (c_id, categs[0], p_id))
                else:
                    c_id = c_id[0]
                p_id = c_id
                categs = categs[1:]

            active = info.get('active', False)
            installable = info.get('installable', True)
            if installable:
                if active:
                    state = 'to install'
                else:
                    state = 'uninstalled'
            else:
                state = 'uninstallable'
            cr.execute('select nextval(\'ir_module_module_id_seq\')')
            id = cr.fetchone()[0]
            cr.execute('insert into ir_module_module \
                    (id, author, website, name, shortdesc, description, \
                        category_id, state, certificate) \
                    values (%s, %s, %s, %s, %s, %s, %s, %s, %s)', (
                id, info.get('author', ''),
                info.get('website', ''), i, info.get('name', False),
                info.get('description', ''), p_id, state, info.get('certificate')))
            cr.execute('insert into ir_model_data \
                (name,model,module, res_id, noupdate) values (%s,%s,%s,%s,%s)', (
                    'module_meta_information', 'ir.module.module', i, id, True))
            dependencies = info.get('depends', [])
            for d in dependencies:
                cr.execute('insert into ir_module_module_dependency \
                        (module_id,name) values (%s, %s)', (id, d))
            cr.commit()

def find_in_path(name):
    if os.name == "nt":
        sep = ';'
    else:
        sep = ':'
    path = [dir for dir in os.environ['PATH'].split(sep)
            if os.path.isdir(dir)]
    for dir in path:
        val = os.path.join(dir, name)
        if os.path.isfile(val) or os.path.islink(val):
            return val
    return None

def find_pg_tool(name):
    if config['pg_path'] and config['pg_path'] != 'None':
        return os.path.join(config['pg_path'], name)
    else:
        return find_in_path(name)

def exec_pg_command(name, *args):
    prog = find_pg_tool(name)
    if not prog:
        raise Exception('Couldn\'t find %s' % name)
    args2 = (os.path.basename(prog),) + args
    return os.spawnv(os.P_WAIT, prog, args2)

def exec_pg_command_pipe(name, *args):
    prog = find_pg_tool(name)
    if not prog:
        raise Exception('Couldn\'t find %s' % name)
    if os.name == "nt":
        cmd = '"' + prog + '" ' + ' '.join(args)
    else:
        cmd = prog + ' ' + ' '.join(args)
    return os.popen2(cmd, 'b')

def exec_command_pipe(name, *args):
    prog = find_in_path(name)
    if not prog:
        raise Exception('Couldn\'t find %s' % name)
    if os.name == "nt":
        cmd = '"'+prog+'" '+' '.join(args)
    else:
        cmd = prog+' '+' '.join(args)
    return os.popen2(cmd, 'b')

#----------------------------------------------------------
# File paths
#----------------------------------------------------------
#file_path_root = os.getcwd()
#file_path_addons = os.path.join(file_path_root, 'addons')

def file_open(name, mode="r", subdir='addons', pathinfo=False):
    """Open a file from the OpenERP root, using a subdir folder.

    >>> file_open('hr/report/timesheer.xsl')
    >>> file_open('addons/hr/report/timesheet.xsl')
    >>> file_open('../../base/report/rml_template.xsl', subdir='addons/hr/report', pathinfo=True)

    @param name: name of the file
    @param mode: file open mode
    @param subdir: subdirectory
    @param pathinfo: if True returns tupple (fileobject, filepath)

    @return: fileobject if pathinfo is False else (fileobject, filepath)
    """
    import addons
    adps = addons.ad_paths
    rtp = os.path.normcase(os.path.abspath(config['root_path']))

    if name.replace(os.path.sep, '/').startswith('addons/'):
        subdir = 'addons'
        name = name[7:]

    # First try to locate in addons_path
    if subdir:
        subdir2 = subdir
        if subdir2.replace(os.path.sep, '/').startswith('addons/'):
            subdir2 = subdir2[7:]

        subdir2 = (subdir2 != 'addons' or None) and subdir2

        for adp in adps:
          try:
            if subdir2:
                fn = os.path.join(adp, subdir2, name)
            else:
                fn = os.path.join(adp, name)
            fn = os.path.normpath(fn)
            fo = file_open(fn, mode=mode, subdir=None, pathinfo=pathinfo)
            if pathinfo:
                return fo, fn
            return fo
          except IOError, e:
            pass

    if subdir:
        name = os.path.join(rtp, subdir, name)
    else:
        name = os.path.join(rtp, name)

    name = os.path.normpath(name)

    # Check for a zipfile in the path
    head = name
    zipname = False
    name2 = False
    while True:
        head, tail = os.path.split(head)
        if not tail:
            break
        if zipname:
            zipname = os.path.join(tail, zipname)
        else:
            zipname = tail
        if zipfile.is_zipfile(head+'.zip'):
            from cStringIO import StringIO
            zfile = zipfile.ZipFile(head+'.zip')
            try:
                fo = StringIO()
                fo.write(zfile.read(os.path.join(
                    os.path.basename(head), zipname).replace(
                        os.sep, '/')))
                fo.seek(0)
                if pathinfo:
                    return fo, name
                return fo
            except:
                name2 = os.path.normpath(os.path.join(head + '.zip', zipname))
                pass
    for i in (name2, name):
        if i and os.path.isfile(i):
            fo = file(i, mode)
            if pathinfo:
                return fo, i
            return fo
    if os.path.splitext(name)[1] == '.rml':
        raise IOError, 'Report %s doesn\'t exist or deleted : ' %str(name)
    raise IOError, 'File not found : '+str(name)


#----------------------------------------------------------
# iterables
#----------------------------------------------------------
def flatten(list):
    """Flatten a list of elements into a uniqu list
    Author: Christophe Simonis (christophe@tinyerp.com)

    Examples:
    >>> flatten(['a'])
    ['a']
    >>> flatten('b')
    ['b']
    >>> flatten( [] )
    []
    >>> flatten( [[], [[]]] )
    []
    >>> flatten( [[['a','b'], 'c'], 'd', ['e', [], 'f']] )
    ['a', 'b', 'c', 'd', 'e', 'f']
    >>> t = (1,2,(3,), [4, 5, [6, [7], (8, 9), ([10, 11, (12, 13)]), [14, [], (15,)], []]])
    >>> flatten(t)
    [1, 2, 3, 4, 5, 6, 7, 8, 9, 10, 11, 12, 13, 14, 15]
    """

    def isiterable(x):
        return hasattr(x, "__iter__")

    r = []
    for e in list:
        if isiterable(e):
            map(r.append, flatten(e))
        else:
            r.append(e)
    return r

def reverse_enumerate(l):
    """Like enumerate but in the other sens
    >>> a = ['a', 'b', 'c']
    >>> it = reverse_enumerate(a)
    >>> it.next()
    (2, 'c')
    >>> it.next()
    (1, 'b')
    >>> it.next()
    (0, 'a')
    >>> it.next()
    Traceback (most recent call last):
      File "<stdin>", line 1, in <module>
    StopIteration
    """
    return izip(xrange(len(l)-1, -1, -1), reversed(l))

#----------------------------------------------------------
# Emails
#----------------------------------------------------------
email_re = re.compile(r"""
    ([a-zA-Z][\w\.-]*[a-zA-Z0-9]     # username part
    @                                # mandatory @ sign
    [a-zA-Z0-9][\w\.-]*              # domain must start with a letter ... Ged> why do we include a 0-9 then?
     \.
     [a-z]{2,3}                      # TLD
    )
    """, re.VERBOSE)
res_re = re.compile(r"\[([0-9]+)\]", re.UNICODE)
command_re = re.compile("^Set-([a-z]+) *: *(.+)$", re.I + re.UNICODE)
reference_re = re.compile("<.*-openobject-(\\d+)@(.*)>", re.UNICODE)

priorities = {
        '1': '1 (Highest)',
        '2': '2 (High)',
        '3': '3 (Normal)',
        '4': '4 (Low)',
        '5': '5 (Lowest)',
    }

def html2plaintext(html, body_id=None, encoding='utf-8'):
    ## (c) Fry-IT, www.fry-it.com, 2007
    ## <peter@fry-it.com>
    ## download here: http://www.peterbe.com/plog/html2plaintext
    
    
    """ from an HTML text, convert the HTML to plain text.
    If @body_id is provided then this is the tag where the 
    body (not necessarily <body>) starts.
    """
    try:
        from BeautifulSoup import BeautifulSoup, SoupStrainer, Comment
    except:
        return html
            
    urls = []
    if body_id is not None:
        strainer = SoupStrainer(id=body_id)
    else:
        strainer = SoupStrainer('body')
    
    soup = BeautifulSoup(html, parseOnlyThese=strainer, fromEncoding=encoding)
    for link in soup.findAll('a'):
        title = link.renderContents()
        for url in [x[1] for x in link.attrs if x[0]=='href']:
            urls.append(dict(url=url, tag=str(link), title=title))

    html = soup.__str__()
            
    url_index = []
    i = 0
    for d in urls:
        if d['title'] == d['url'] or 'http://'+d['title'] == d['url']:
            html = html.replace(d['tag'], d['url'])
        else:
            i += 1
            html = html.replace(d['tag'], '%s [%s]' % (d['title'], i))
            url_index.append(d['url'])

    html = html.replace('<strong>','*').replace('</strong>','*')
    html = html.replace('<b>','*').replace('</b>','*')
    html = html.replace('<h3>','*').replace('</h3>','*')
    html = html.replace('<h2>','**').replace('</h2>','**')
    html = html.replace('<h1>','**').replace('</h1>','**')
    html = html.replace('<em>','/').replace('</em>','/')
    

    # the only line breaks we respect is those of ending tags and 
    # breaks
    
    html = html.replace('\n',' ')
    html = html.replace('<br>', '\n')
    html = html.replace('<tr>', '\n')
    html = html.replace('</p>', '\n\n')
    html = re.sub('<br\s*/>', '\n', html)
    html = html.replace(' ' * 2, ' ')


    # for all other tags we failed to clean up, just remove then and 
    # complain about them on the stderr
    def desperate_fixer(g):
        #print >>sys.stderr, "failed to clean up %s" % str(g.group())
        return ' '

    html = re.sub('<.*?>', desperate_fixer, html)

    # lstrip all lines
    html = '\n'.join([x.lstrip() for x in html.splitlines()])

    for i, url in enumerate(url_index):
        if i == 0:
            html += '\n\n'
        html += '[%s] %s\n' % (i+1, url)
    return html

def email_send(email_from, email_to, subject, body, email_cc=None, email_bcc=None, reply_to=False,
               attach=None, openobject_id=False, ssl=False, debug=False, subtype='plain', x_headers=None, priority='3'):

    """Send an email.

    Arguments:

    `email_from`: A string used to fill the `From` header, if falsy,
                  config['email_from'] is used instead.  Also used for
                  the `Reply-To` header if `reply_to` is not provided

    `email_to`: a sequence of addresses to send the mail to.
    """
    import smtplib
    from email.MIMEText import MIMEText
    from email.MIMEBase import MIMEBase
    from email.MIMEMultipart import MIMEMultipart
    from email.Header import Header
    from email.Utils import formatdate, COMMASPACE
    from email.Utils import formatdate, COMMASPACE
    from email import Encoders
    import netsvc

    if x_headers is None:
        x_headers = {}

    if not ssl: ssl = config.get('smtp_ssl', False)

    if not (email_from or config['email_from']):
        raise ValueError("Sending an email requires either providing a sender "
                         "address or having configured one")

    if not email_from: email_from = config.get('email_from', False)

    if not email_cc: email_cc = []
    if not email_bcc: email_bcc = []
    if not body: body = u''
    try: email_body = body.encode('utf-8')
    except (UnicodeEncodeError, UnicodeDecodeError):
        email_body = body

    try:
        email_text = MIMEText(email_body.encode('utf8') or '',_subtype=subtype,_charset='utf-8')
    except:
        email_text = MIMEText(email_body or '',_subtype=subtype,_charset='utf-8')

    if attach: msg = MIMEMultipart()
    else: msg = email_text

    msg['Subject'] = Header(ustr(subject), 'utf-8')
    msg['From'] = email_from
    del msg['Reply-To']
    if reply_to:
        msg['Reply-To'] = reply_to
    else:
        msg['Reply-To'] = msg['From']
    msg['To'] = COMMASPACE.join(email_to)
    if email_cc:
        msg['Cc'] = COMMASPACE.join(email_cc)
    if email_bcc:
        msg['Bcc'] = COMMASPACE.join(email_bcc)
    msg['Date'] = formatdate(localtime=True)

    # Add OpenERP Server information
    msg['X-Generated-By'] = 'OpenERP (http://www.openerp.com)'
    msg['X-OpenERP-Server-Host'] = socket.gethostname()
    msg['X-OpenERP-Server-Version'] = release.version

    msg['X-Priority'] = priorities.get(priority, '3 (Normal)')

    # Add dynamic X Header
    for key, value in x_headers.iteritems():
        msg['X-OpenERP-%s' % key] = str(value)

    if openobject_id:
        msg['Message-Id'] = "<%s-openobject-%s@%s>" % (time.time(), openobject_id, socket.gethostname())

    if attach:
        msg.attach(email_text)
        for (fname,fcontent) in attach:
            part = MIMEBase('application', "octet-stream")
            part.set_payload( fcontent )
            Encoders.encode_base64(part)
            part.add_header('Content-Disposition', 'attachment; filename="%s"' % (fname,))
            msg.attach(part)

    class WriteToLogger(object):
        def __init__(self):
            self.logger = netsvc.Logger()

        def write(self, s):
            self.logger.notifyChannel('email_send', netsvc.LOG_DEBUG, s)

    smtp_server = config['smtp_server']
    if smtp_server.startswith('maildir:/'):
        from mailbox import Maildir
        maildir_path = smtp_server[8:]
        try:
            mdir = Maildir(maildir_path,factory=None, create = True)
            mdir.add(msg.as_string(True))
            return True
        except Exception,e:
            netsvc.Logger().notifyChannel('email_send (maildir)', netsvc.LOG_ERROR, e)
            return False    
    
    try:
        oldstderr = smtplib.stderr
        s = smtplib.SMTP()
        try:
            # in case of debug, the messages are printed to stderr.
            if debug:
                smtplib.stderr = WriteToLogger()

            s.set_debuglevel(int(bool(debug)))  # 0 or 1            
            s.connect(smtp_server, config['smtp_port'])
            if ssl:
                s.ehlo()
                s.starttls()
                s.ehlo()

            if config['smtp_user'] or config['smtp_password']:
                s.login(config['smtp_user'], config['smtp_password'])            
            s.sendmail(email_from,
                       flatten([email_to, email_cc, email_bcc]),
                       msg.as_string()
                      )
        finally:
            s.quit()
            if debug:
                smtplib.stderr = oldstderr

    except Exception, e:
        netsvc.Logger().notifyChannel('email_send', netsvc.LOG_ERROR, e)
        return False

    return True

#----------------------------------------------------------
# SMS
#----------------------------------------------------------
# text must be latin-1 encoded
def sms_send(user, password, api_id, text, to):
    import urllib
    url = "http://api.urlsms.com/SendSMS.aspx"
    #url = "http://196.7.150.220/http/sendmsg"
    params = urllib.urlencode({'UserID': user, 'Password': password, 'SenderID': api_id, 'MsgText': text, 'RecipientMobileNo':to})
    f = urllib.urlopen(url+"?"+params)
    # FIXME: Use the logger if there is an error
    return True

#---------------------------------------------------------
# Class that stores an updateable string (used in wizards)
#---------------------------------------------------------
class UpdateableStr(local):

    def __init__(self, string=''):
        self.string = string

    def __str__(self):
        return str(self.string)

    def __repr__(self):
        return str(self.string)

    def __nonzero__(self):
        return bool(self.string)


class UpdateableDict(local):
    '''Stores an updateable dict to use in wizards'''

    def __init__(self, dict=None):
        if dict is None:
            dict = {}
        self.dict = dict

    def __str__(self):
        return str(self.dict)

    def __repr__(self):
        return str(self.dict)

    def clear(self):
        return self.dict.clear()

    def keys(self):
        return self.dict.keys()

    def __setitem__(self, i, y):
        self.dict.__setitem__(i, y)

    def __getitem__(self, i):
        return self.dict.__getitem__(i)

    def copy(self):
        return self.dict.copy()

    def iteritems(self):
        return self.dict.iteritems()

    def iterkeys(self):
        return self.dict.iterkeys()

    def itervalues(self):
        return self.dict.itervalues()

    def pop(self, k, d=None):
        return self.dict.pop(k, d)

    def popitem(self):
        return self.dict.popitem()

    def setdefault(self, k, d=None):
        return self.dict.setdefault(k, d)

    def update(self, E, **F):
        return self.dict.update(E, F)

    def values(self):
        return self.dict.values()

    def get(self, k, d=None):
        return self.dict.get(k, d)

    def has_key(self, k):
        return self.dict.has_key(k)

    def items(self):
        return self.dict.items()

    def __cmp__(self, y):
        return self.dict.__cmp__(y)

    def __contains__(self, k):
        return self.dict.__contains__(k)

    def __delitem__(self, y):
        return self.dict.__delitem__(y)

    def __eq__(self, y):
        return self.dict.__eq__(y)

    def __ge__(self, y):
        return self.dict.__ge__(y)

    def __gt__(self, y):
        return self.dict.__gt__(y)

    def __hash__(self):
        return self.dict.__hash__()

    def __iter__(self):
        return self.dict.__iter__()

    def __le__(self, y):
        return self.dict.__le__(y)

    def __len__(self):
        return self.dict.__len__()

    def __lt__(self, y):
        return self.dict.__lt__(y)

    def __ne__(self, y):
        return self.dict.__ne__(y)


# Don't use ! Use res.currency.round()
class currency(float):

    def __init__(self, value, accuracy=2, rounding=None):
        if rounding is None:
            rounding=10**-accuracy
        self.rounding=rounding
        self.accuracy=accuracy

    def __new__(cls, value, accuracy=2, rounding=None):
        return float.__new__(cls, round(value, accuracy))

    #def __str__(self):
    #   display_value = int(self*(10**(-self.accuracy))/self.rounding)*self.rounding/(10**(-self.accuracy))
    #   return str(display_value)


def is_hashable(h):
    try:
        hash(h)
        return True
    except TypeError:
        return False

class cache(object):
    """
    Use it as a decorator of the function you plan to cache
    Timeout: 0 = no timeout, otherwise in seconds
    """

    __caches = []

    def __init__(self, timeout=None, skiparg=2, multi=None):
        assert skiparg >= 2 # at least self and cr
        if timeout is None:
            self.timeout = config['cache_timeout']
        else:
            self.timeout = timeout
        self.skiparg = skiparg
        self.multi = multi
        self.lasttime = time.time()
        self.cache = {}
        self.fun = None
        cache.__caches.append(self)


    def _generate_keys(self, dbname, kwargs2):
        """
        Generate keys depending of the arguments and the self.mutli value
        """

        def to_tuple(d):
            pairs = d.items()
            pairs.sort(key=lambda (k,v): k)
            for i, (k, v) in enumerate(pairs):
                if isinstance(v, dict):
                    pairs[i] = (k, to_tuple(v))
                if isinstance(v, (list, set)):
                    pairs[i] = (k, tuple(v))
                elif not is_hashable(v):
                    pairs[i] = (k, repr(v))
            return tuple(pairs)

        if not self.multi:
            key = (('dbname', dbname),) + to_tuple(kwargs2)
            yield key, None
        else:
            multis = kwargs2[self.multi][:]
            for id in multis:
                kwargs2[self.multi] = (id,)
                key = (('dbname', dbname),) + to_tuple(kwargs2)
                yield key, id

    def _unify_args(self, *args, **kwargs):
        # Update named arguments with positional argument values (without self and cr)
        kwargs2 = self.fun_default_values.copy()
        kwargs2.update(kwargs)
        kwargs2.update(dict(zip(self.fun_arg_names, args[self.skiparg-2:])))
        return kwargs2

    def clear(self, dbname, *args, **kwargs):
        """clear the cache for database dbname
            if *args and **kwargs are both empty, clear all the keys related to this database
        """
        if not args and not kwargs:
            keys_to_del = [key for key in self.cache.keys() if key[0][1] == dbname]
        else:
            kwargs2 = self._unify_args(*args, **kwargs)
<<<<<<< HEAD
            keys_to_del = [key for key, _ in self._generate_keys(dbname, kwargs2) if key in self.cache]

        for key in keys_to_del:
            del self.cache[key]

=======
            keys_to_del = [key for key, _ in self._generate_keys(dbname, kwargs2) if key in self.cache.keys()]
        
        for key in keys_to_del:
            self.cache.pop(key)
    
>>>>>>> 1d527207
    @classmethod
    def clean_caches_for_db(cls, dbname):
        for c in cls.__caches:
            c.clear(dbname)

    def __call__(self, fn):
        if self.fun is not None:
            raise Exception("Can not use a cache instance on more than one function")
        self.fun = fn

        argspec = inspect.getargspec(fn)
        self.fun_arg_names = argspec[0][self.skiparg:]
        self.fun_default_values = {}
        if argspec[3]:
            self.fun_default_values = dict(zip(self.fun_arg_names[-len(argspec[3]):], argspec[3]))

        def cached_result(self2, cr, *args, **kwargs):
            if time.time()-int(self.timeout) > self.lasttime:
                self.lasttime = time.time()
                t = time.time()-int(self.timeout)
<<<<<<< HEAD
                old_keys = [key for key in self.cache if self.cache[key][1] < t]
=======
                old_keys = [key for key in self.cache.keys() if self.cache[key][1] < t]
>>>>>>> 1d527207
                for key in old_keys:
                    self.cache.pop(key)

            kwargs2 = self._unify_args(*args, **kwargs)

            result = {}
            notincache = {}
            for key, id in self._generate_keys(cr.dbname, kwargs2):
                if key in self.cache:
                    result[id] = self.cache[key][0]
                else:
                    notincache[id] = key

            if notincache:
                if self.multi:
                    kwargs2[self.multi] = notincache.keys()

                result2 = fn(self2, cr, *args[:self.skiparg-2], **kwargs2)
                if not self.multi:
                    key = notincache[None]
                    self.cache[key] = (result2, time.time())
                    result[None] = result2
                else:
                    for id in result2:
                        key = notincache[id]
                        self.cache[key] = (result2[id], time.time())
                    result.update(result2)

            if not self.multi:
                return result[None]
            return result

        cached_result.clear_cache = self.clear
        return cached_result

def to_xml(s):
    return s.replace('&','&amp;').replace('<','&lt;').replace('>','&gt;')

def ustr(value):
    """This method is similar to the builtin `str` method, except
    it will return Unicode string.

    @param value: the value to convert

    @rtype: unicode
    @return: unicode string
    """

    if isinstance(value, unicode):
        return value

    if hasattr(value, '__unicode__'):
        return unicode(value)

    if not isinstance(value, str):
        value = str(value)

    try: # first try utf-8
        return unicode(value, 'utf-8')
    except:
        pass

    try: # then extened iso-8858
        return unicode(value, 'iso-8859-15')
    except:
        pass

    # else use default system locale
    from locale import getlocale
    return unicode(value, getlocale()[1])

def exception_to_unicode(e):
    if (sys.version_info[:2] < (2,6)) and hasattr(e, 'message'):
        return ustr(e.message)
    if hasattr(e, 'args'):
        return "\n".join((ustr(a) for a in e.args))
    try:
        return ustr(e)
    except:
        return u"Unknown message"


# to be compatible with python 2.4
import __builtin__
if not hasattr(__builtin__, 'all'):
    def all(iterable):
        for element in iterable:
            if not element:
                return False
        return True

    __builtin__.all = all
    del all

if not hasattr(__builtin__, 'any'):
    def any(iterable):
        for element in iterable:
            if element:
                return True
        return False

    __builtin__.any = any
    del any

get_iso = {'ca_ES':'ca',
'cs_CZ': 'cs',
'et_EE': 'et',
'sv_SE': 'sv',
'sq_AL': 'sq',
'uk_UA': 'uk',
'vi_VN': 'vi',
'af_ZA': 'af',
'be_BY': 'be',
'ja_JP': 'ja',
'ko_KR': 'ko'
}

def get_iso_codes(lang):
    if lang in get_iso:
        lang = get_iso[lang]
    elif lang.find('_') != -1:
        if lang.split('_')[0] == lang.split('_')[1].lower():
            lang = lang.split('_')[0]
    return lang

def get_languages():
    languages={
        'ar_AR': u'Arabic / الْعَرَبيّة',
        'bg_BG': u'Bulgarian / български',
        'bs_BS': u'Bosnian / bosanski jezik',
        'ca_ES': u'Catalan / Català',
        'cs_CZ': u'Czech / Čeština',
        'da_DK': u'Danish / Dansk',
        'de_DE': u'German / Deutsch',
        'el_GR': u'Greek / Ελληνικά',
        'en_CA': u'English (CA)',
        'en_GB': u'English (UK)',
        'en_US': u'English (US)',
        'es_AR': u'Spanish (AR) / Español (AR)',
        'es_ES': u'Spanish / Español',
        'et_EE': u'Estonian / Eesti keel',
        'fi_FI': u'Finland / Suomi',
        'fr_BE': u'French (BE) / Français (BE)',
        'fr_CH': u'French (CH) / Français (CH)',
        'fr_FR': u'French / Français',
        'hr_HR': u'Croatian / hrvatski jezik',
        'hu_HU': u'Hungarian / Magyar',
        'id_ID': u'Indonesian / Bahasa Indonesia',
        'it_IT': u'Italian / Italiano',
        'lt_LT': u'Lithuanian / Lietuvių kalba',
        'nl_NL': u'Dutch / Nederlands',
        'nl_BE': u'Dutch (Belgium) / Nederlands (Belgïe)',
        'pl_PL': u'Polish / Język polski',
        'pt_BR': u'Portugese (BR) / português (BR)',
        'pt_PT': u'Portugese / português',
        'ro_RO': u'Romanian / limba română',
        'ru_RU': u'Russian / русский язык',
        'sl_SL': u'Slovenian / slovenščina',
        'sq_AL': u'Albanian / Shqipëri',
        'sv_SE': u'Swedish / svenska',
        'tr_TR': u'Turkish / Türkçe',
        'vi_VN': u'Vietnam / Cộng hòa xã hội chủ nghĩa Việt Nam',
        'uk_UA': u'Ukrainian / украї́нська мо́ва',
        'zh_CN': u'Chinese (CN) / 简体中文',
        'zh_TW': u'Chinese (TW) / 正體字',
        'th_TH': u'Thai / ภาษาไทย',
        'tlh_TLH': u'Klingon',
    }
    return languages

def scan_languages():
#    import glob
#    file_list = [os.path.splitext(os.path.basename(f))[0] for f in glob.glob(os.path.join(config['root_path'],'addons', 'base', 'i18n', '*.po'))]
#    ret = [(lang, lang_dict.get(lang, lang)) for lang in file_list]
    # Now it will take all languages from get languages function without filter it with base module languages
    lang_dict = get_languages()
    ret = [(lang, lang_dict.get(lang, lang)) for lang in list(lang_dict)]
    ret.sort(key=lambda k:k[1])
    return ret


def get_user_companies(cr, user):
    def _get_company_children(cr, ids):
        if not ids:
            return []
        cr.execute('SELECT id FROM res_company WHERE parent_id = ANY (%s)', (ids,))
        res=[x[0] for x in cr.fetchall()]
        res.extend(_get_company_children(cr, res))
        return res
    cr.execute('SELECT comp.id FROM res_company AS comp, res_users AS u WHERE u.id = %s AND comp.id = u.company_id', (user,))
    compids=[cr.fetchone()[0]]
    compids.extend(_get_company_children(cr, compids))
    return compids

def mod10r(number):
    """
    Input number : account or invoice number
    Output return: the same number completed with the recursive mod10
    key
    """
    codec=[0,9,4,6,8,2,7,1,3,5]
    report = 0
    result=""
    for digit in number:
        result += digit
        if digit.isdigit():
            report = codec[ (int(digit) + report) % 10 ]
    return result + str((10 - report) % 10)


def human_size(sz):
    """
    Return the size in a human readable format
    """
    if not sz:
        return False
    units = ('bytes', 'Kb', 'Mb', 'Gb')
    if isinstance(sz,basestring):
        sz=len(sz)
    s, i = float(sz), 0
    while s >= 1024 and i < len(units)-1:
        s = s / 1024
        i = i + 1
    return "%0.2f %s" % (s, units[i])

def logged(f):
    from tools.func import wraps

    @wraps(f)
    def wrapper(*args, **kwargs):
        import netsvc
        from pprint import pformat

        vector = ['Call -> function: %r' % f]
        for i, arg in enumerate(args):
            vector.append('  arg %02d: %s' % (i, pformat(arg)))
        for key, value in kwargs.items():
            vector.append('  kwarg %10s: %s' % (key, pformat(value)))

        timeb4 = time.time()
        res = f(*args, **kwargs)

        vector.append('  result: %s' % pformat(res))
        vector.append('  time delta: %s' % (time.time() - timeb4))
        netsvc.Logger().notifyChannel('logged', netsvc.LOG_DEBUG, '\n'.join(vector))
        return res

    return wrapper

class profile(object):
    def __init__(self, fname=None):
        self.fname = fname

    def __call__(self, f):
        from tools.func import wraps

        @wraps(f)
        def wrapper(*args, **kwargs):
            class profile_wrapper(object):
                def __init__(self):
                    self.result = None
                def __call__(self):
                    self.result = f(*args, **kwargs)
            pw = profile_wrapper()
            import cProfile
            fname = self.fname or ("%s.cprof" % (f.func_name,))
            cProfile.runctx('pw()', globals(), locals(), filename=fname)
            return pw.result

        return wrapper

def debug(what):
    """
        This method allow you to debug your code without print
        Example:
        >>> def func_foo(bar)
        ...     baz = bar
        ...     debug(baz)
        ...     qnx = (baz, bar)
        ...     debug(qnx)
        ...
        >>> func_foo(42)

        This will output on the logger:

            [Wed Dec 25 00:00:00 2008] DEBUG:func_foo:baz = 42
            [Wed Dec 25 00:00:00 2008] DEBUG:func_foo:qnx = (42, 42)

        To view the DEBUG lines in the logger you must start the server with the option
            --log-level=debug

    """
    import netsvc
    from inspect import stack
    import re
    from pprint import pformat
    st = stack()[1]
    param = re.split("debug *\((.+)\)", st[4][0].strip())[1].strip()
    while param.count(')') > param.count('('): param = param[:param.rfind(')')]
    what = pformat(what)
    if param != what:
        what = "%s = %s" % (param, what)
    netsvc.Logger().notifyChannel(st[3], netsvc.LOG_DEBUG, what)


icons = map(lambda x: (x,x), ['STOCK_ABOUT', 'STOCK_ADD', 'STOCK_APPLY', 'STOCK_BOLD',
'STOCK_CANCEL', 'STOCK_CDROM', 'STOCK_CLEAR', 'STOCK_CLOSE', 'STOCK_COLOR_PICKER',
'STOCK_CONNECT', 'STOCK_CONVERT', 'STOCK_COPY', 'STOCK_CUT', 'STOCK_DELETE',
'STOCK_DIALOG_AUTHENTICATION', 'STOCK_DIALOG_ERROR', 'STOCK_DIALOG_INFO',
'STOCK_DIALOG_QUESTION', 'STOCK_DIALOG_WARNING', 'STOCK_DIRECTORY', 'STOCK_DISCONNECT',
'STOCK_DND', 'STOCK_DND_MULTIPLE', 'STOCK_EDIT', 'STOCK_EXECUTE', 'STOCK_FILE',
'STOCK_FIND', 'STOCK_FIND_AND_REPLACE', 'STOCK_FLOPPY', 'STOCK_GOTO_BOTTOM',
'STOCK_GOTO_FIRST', 'STOCK_GOTO_LAST', 'STOCK_GOTO_TOP', 'STOCK_GO_BACK',
'STOCK_GO_DOWN', 'STOCK_GO_FORWARD', 'STOCK_GO_UP', 'STOCK_HARDDISK',
'STOCK_HELP', 'STOCK_HOME', 'STOCK_INDENT', 'STOCK_INDEX', 'STOCK_ITALIC',
'STOCK_JUMP_TO', 'STOCK_JUSTIFY_CENTER', 'STOCK_JUSTIFY_FILL',
'STOCK_JUSTIFY_LEFT', 'STOCK_JUSTIFY_RIGHT', 'STOCK_MEDIA_FORWARD',
'STOCK_MEDIA_NEXT', 'STOCK_MEDIA_PAUSE', 'STOCK_MEDIA_PLAY',
'STOCK_MEDIA_PREVIOUS', 'STOCK_MEDIA_RECORD', 'STOCK_MEDIA_REWIND',
'STOCK_MEDIA_STOP', 'STOCK_MISSING_IMAGE', 'STOCK_NETWORK', 'STOCK_NEW',
'STOCK_NO', 'STOCK_OK', 'STOCK_OPEN', 'STOCK_PASTE', 'STOCK_PREFERENCES',
'STOCK_PRINT', 'STOCK_PRINT_PREVIEW', 'STOCK_PROPERTIES', 'STOCK_QUIT',
'STOCK_REDO', 'STOCK_REFRESH', 'STOCK_REMOVE', 'STOCK_REVERT_TO_SAVED',
'STOCK_SAVE', 'STOCK_SAVE_AS', 'STOCK_SELECT_COLOR', 'STOCK_SELECT_FONT',
'STOCK_SORT_ASCENDING', 'STOCK_SORT_DESCENDING', 'STOCK_SPELL_CHECK',
'STOCK_STOP', 'STOCK_STRIKETHROUGH', 'STOCK_UNDELETE', 'STOCK_UNDERLINE',
'STOCK_UNDO', 'STOCK_UNINDENT', 'STOCK_YES', 'STOCK_ZOOM_100',
'STOCK_ZOOM_FIT', 'STOCK_ZOOM_IN', 'STOCK_ZOOM_OUT',
'terp-account', 'terp-crm', 'terp-mrp', 'terp-product', 'terp-purchase',
'terp-sale', 'terp-tools', 'terp-administration', 'terp-hr', 'terp-partner',
'terp-project', 'terp-report', 'terp-stock', 'terp-calendar', 'terp-graph',
])

def extract_zip_file(zip_file, outdirectory):
    import zipfile
    import os

    zf = zipfile.ZipFile(zip_file, 'r')
    out = outdirectory
    for path in zf.namelist():
        tgt = os.path.join(out, path)
        tgtdir = os.path.dirname(tgt)
        if not os.path.exists(tgtdir):
            os.makedirs(tgtdir)

        if not tgt.endswith(os.sep):
            fp = open(tgt, 'wb')
            fp.write(zf.read(path))
            fp.close()
    zf.close()

def detect_ip_addr():
    def _detect_ip_addr():
        from array import array
        import socket
        from struct import pack, unpack

        try:
            import fcntl
        except ImportError:
            fcntl = None

        ip_addr = None

        if not fcntl: # not UNIX:
            host = socket.gethostname()
            ip_addr = socket.gethostbyname(host)
        else: # UNIX:
            # get all interfaces:
            nbytes = 128 * 32
            s = socket.socket(socket.AF_INET, socket.SOCK_DGRAM)
            names = array('B', '\0' * nbytes)
            #print 'names: ', names
            outbytes = unpack('iL', fcntl.ioctl( s.fileno(), 0x8912, pack('iL', nbytes, names.buffer_info()[0])))[0]
            namestr = names.tostring()

            # try 64 bit kernel:
            for i in range(0, outbytes, 40):
                name = namestr[i:i+16].split('\0', 1)[0]
                if name != 'lo':
                    ip_addr = socket.inet_ntoa(namestr[i+20:i+24])
                    break

            # try 32 bit kernel:
            if ip_addr is None:
                ifaces = filter(None, [namestr[i:i+32].split('\0', 1)[0] for i in range(0, outbytes, 32)])

                for ifname in [iface for iface in ifaces if iface != 'lo']:
                    ip_addr = socket.inet_ntoa(fcntl.ioctl(s.fileno(), 0x8915, pack('256s', ifname[:15]))[20:24])
                    break

        return ip_addr or 'localhost'

    try:
        ip_addr = _detect_ip_addr()
    except:
        ip_addr = 'localhost'
    return ip_addr

# RATIONALE BEHIND TIMESTAMP CALCULATIONS AND TIMEZONE MANAGEMENT:
#  The server side never does any timestamp calculation, always
#  sends them in a naive (timezone agnostic) format supposed to be
#  expressed within the server timezone, and expects the clients to 
#  provide timestamps in the server timezone as well.
#  It stores all timestamps in the database in naive format as well, 
#  which also expresses the time in the server timezone.
#  For this reason the server makes its timezone name available via the
#  common/timezone_get() rpc method, which clients need to read
#  to know the appropriate time offset to use when reading/writing
#  times.
def get_win32_timezone():
    """Attempt to return the "standard name" of the current timezone on a win32 system.
       @return: the standard name of the current win32 timezone, or False if it cannot be found.
    """
    res = False
    if (sys.platform == "win32"):
        try:
            import _winreg
            hklm = _winreg.ConnectRegistry(None,_winreg.HKEY_LOCAL_MACHINE)
            current_tz_key = _winreg.OpenKey(hklm, r"SYSTEM\CurrentControlSet\Control\TimeZoneInformation", 0,_winreg.KEY_ALL_ACCESS)
            res = str(_winreg.QueryValueEx(current_tz_key,"StandardName")[0])  # [0] is value, [1] is type code
            _winreg.CloseKey(current_tz_key)
            _winreg.CloseKey(hklm)
        except:
            pass
    return res

def detect_server_timezone():
    """Attempt to detect the timezone to use on the server side.
       Defaults to UTC if no working timezone can be found.
       @return: the timezone identifier as expected by pytz.timezone.
    """
    import time
    import netsvc
    try:
        import pytz
    except:
        netsvc.Logger().notifyChannel("detect_server_timezone", netsvc.LOG_WARNING,
            "Python pytz module is not available. Timezone will be set to UTC by default.")
        return 'UTC'

    # Option 1: the configuration option (did not exist before, so no backwards compatibility issue)
    # Option 2: to be backwards compatible with 5.0 or earlier, the value from time.tzname[0], but only if it is known to pytz
    # Option 3: the environment variable TZ
    sources = [ (config['timezone'], 'OpenERP configuration'),
                (time.tzname[0], 'time.tzname'),
                (os.environ.get('TZ',False),'TZ environment variable'), ]
    # Option 4: OS-specific: /etc/timezone on Unix
    if (os.path.exists("/etc/timezone")):
        tz_value = False
        try:
            f = open("/etc/timezone")
            tz_value = f.read(128).strip()
        except:
            pass
        finally:
            f.close()
        sources.append((tz_value,"/etc/timezone file"))
    # Option 5: timezone info from registry on Win32
    if (sys.platform == "win32"):
        # Timezone info is stored in windows registry.
        # However this is not likely to work very well as the standard name
        # of timezones in windows is rarely something that is known to pytz.
        # But that's ok, it is always possible to use a config option to set
        # it explicitly.
        sources.append((get_win32_timezone(),"Windows Registry"))

    for (value,source) in sources:
        if value:
            try:
                tz = pytz.timezone(value)
                netsvc.Logger().notifyChannel("detect_server_timezone", netsvc.LOG_INFO,
                    "Using timezone %s obtained from %s." % (tz.zone,source))
                return value
            except pytz.UnknownTimeZoneError:
                netsvc.Logger().notifyChannel("detect_server_timezone", netsvc.LOG_WARNING,
                    "The timezone specified in %s (%s) is invalid, ignoring it." % (source,value))

    netsvc.Logger().notifyChannel("detect_server_timezone", netsvc.LOG_WARNING,
        "No valid timezone could be detected, using default UTC timezone. You can specify it explicitly with option 'timezone' in the server configuration.")
    return 'UTC'


if __name__ == '__main__':
    import doctest
    doctest.testmod()


# vim:expandtab:smartindent:tabstop=4:softtabstop=4:shiftwidth=4:
<|MERGE_RESOLUTION|>--- conflicted
+++ resolved
@@ -753,19 +753,11 @@
             keys_to_del = [key for key in self.cache.keys() if key[0][1] == dbname]
         else:
             kwargs2 = self._unify_args(*args, **kwargs)
-<<<<<<< HEAD
-            keys_to_del = [key for key, _ in self._generate_keys(dbname, kwargs2) if key in self.cache]
-
-        for key in keys_to_del:
-            del self.cache[key]
-
-=======
             keys_to_del = [key for key, _ in self._generate_keys(dbname, kwargs2) if key in self.cache.keys()]
         
         for key in keys_to_del:
             self.cache.pop(key)
     
->>>>>>> 1d527207
     @classmethod
     def clean_caches_for_db(cls, dbname):
         for c in cls.__caches:
@@ -786,11 +778,7 @@
             if time.time()-int(self.timeout) > self.lasttime:
                 self.lasttime = time.time()
                 t = time.time()-int(self.timeout)
-<<<<<<< HEAD
-                old_keys = [key for key in self.cache if self.cache[key][1] < t]
-=======
                 old_keys = [key for key in self.cache.keys() if self.cache[key][1] < t]
->>>>>>> 1d527207
                 for key in old_keys:
                     self.cache.pop(key)
 
